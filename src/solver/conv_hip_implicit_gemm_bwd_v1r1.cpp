/*******************************************************************************
 *
 * MIT License
 *
 * Copyright (c) 2019 Advanced Micro Devices, Inc.
 *
 * Permission is hereby granted, free of charge, to any person obtaining a copy
 * of this software and associated documentation files (the "Software"), to deal
 * in the Software without restriction, including without limitation the rights
 * to use, copy, modify, merge, publish, distribute, sublicense, and/or sell
 * copies of the Software, and to permit persons to whom the Software is
 * furnished to do so, subject to the following conditions:
 *
 * The above copyright notice and this permission notice shall be included in all
 * copies or substantial portions of the Software.
 *
 * THE SOFTWARE IS PROVIDED "AS IS", WITHOUT WARRANTY OF ANY KIND, EXPRESS OR
 * IMPLIED, INCLUDING BUT NOT LIMITED TO THE WARRANTIES OF MERCHANTABILITY,
 * FITNESS FOR A PARTICULAR PURPOSE AND NONINFRINGEMENT. IN NO EVENT SHALL THE
 * AUTHORS OR COPYRIGHT HOLDERS BE LIABLE FOR ANY CLAIM, DAMAGES OR OTHER
 * LIABILITY, WHETHER IN AN ACTION OF CONTRACT, TORT OR OTHERWISE, ARISING FROM,
 * OUT OF OR IN CONNECTION WITH THE SOFTWARE OR THE USE OR OTHER DEALINGS IN THE
 * SOFTWARE.
 *
 *******************************************************************************/
#include <miopen/conv/invokers/impl_gemm.hpp>
#include <miopen/solver.hpp>
#include <miopen/handle.hpp>
#include <miopen/hip_build_utils.hpp>
#include <miopen/generic_search.hpp>
#include <miopen/solver/implicitgemm_util.hpp>

#include <cstddef>

#define WORKAROUND_ISSUE_309 1

MIOPEN_DECLARE_ENV_VAR(MIOPEN_DEBUG_CONV_IMPLICIT_GEMM_HIP_BWD_V1R1)

namespace miopen {
namespace solver {

PerformanceImplicitGemmBwdDataV1R1::PerformanceImplicitGemmBwdDataV1R1(int BlockSize_,
                                                                       int GemmMPerBlock_,
                                                                       int GemmNPerBlock_,
                                                                       int GemmKPerBlock_,
                                                                       int GemmMPerThread_,
                                                                       int GemmNPerThread_,
                                                                       bool use_spare_set_)
    : BlockSize(BlockSize_),
      GemmMPerBlock(GemmMPerBlock_),
      GemmNPerBlock(GemmNPerBlock_),
      GemmKPerBlock(GemmKPerBlock_),
      GemmMPerThread(GemmMPerThread_),
      GemmNPerThread(GemmNPerThread_),
      use_spare_set(use_spare_set_)
{
}

PerformanceImplicitGemmBwdDataV1R1::PerformanceImplicitGemmBwdDataV1R1(bool spare)
{
    // always search full space, no matter if use_spare_set or not
    BlockSize = 64;

    GemmMPerBlock = 32;
    GemmNPerBlock = 32;
    GemmKPerBlock = 4;

    GemmMPerThread = 2;
    GemmNPerThread = 2;

    use_spare_set = spare;
}

bool PerformanceImplicitGemmBwdDataV1R1::operator==(
    const PerformanceImplicitGemmBwdDataV1R1& other) const
{
    // clang-format off
    return BlockSize == other.BlockSize
        && GemmMPerBlock == other.GemmMPerBlock
        && GemmNPerBlock == other.GemmNPerBlock
        && GemmKPerBlock == other.GemmKPerBlock
        && GemmMPerThread == other.GemmMPerThread
        && GemmNPerThread == other.GemmNPerThread
        && use_spare_set == other.use_spare_set;
    // clang-format on
}

std::tuple<int, bool>
PerformanceImplicitGemmBwdDataV1R1::CalculateGridSize(const ConvolutionContext& ctx,
                                                      const ProblemDescription& problem) const
{
    int GridSize = 0;

    try
    {
        int gemm_m = 0;
        int gemm_n = 0;

        std::tie(gemm_m, gemm_n, std::ignore) =
            ConvHipImplicitGemmBwdDataV1R1::CalculateGemmSize(ctx, problem);

        if(!(gemm_m % GemmMPerBlock == 0 && gemm_n % GemmNPerBlock == 0))
            MIOPEN_THROW("invalid performance parameter");

        GridSize = (gemm_m / GemmMPerBlock) * (gemm_n / GemmNPerBlock);
    }
    catch(...)
    {
        return std::make_tuple(-1, false);
    }

    return std::make_tuple(GridSize, true);
}

std::tuple<int, int, int, int, bool>
PerformanceImplicitGemmBwdDataV1R1::CalculateBlockGemmPerformanceParameters() const
{
    int GemmMLevel0Cluster = 0;
    int GemmNLevel0Cluster = 0;
    int GemmMLevel1Cluster = 0;
    int GemmNLevel1Cluster = 0;

    try
    {
        if(BlockSize == 64)
        {
            GemmMLevel0Cluster = 4;
            GemmNLevel0Cluster = 4;
            GemmMLevel1Cluster = 2;
            GemmNLevel1Cluster = 2;
        }
        else if(BlockSize == 128)
        {
            GemmMLevel0Cluster = 4;
            GemmNLevel0Cluster = 4;
            GemmMLevel1Cluster = 4;
            GemmNLevel1Cluster = 2;
        }
        else if(BlockSize == 256)
        {
            GemmMLevel0Cluster = 4;
            GemmNLevel0Cluster = 4;
            GemmMLevel1Cluster = 4;
            GemmNLevel1Cluster = 4;
        }
        else
        {
            MIOPEN_LOG_E("BlockSize not supported");
            MIOPEN_THROW("invalid performance parameter");
        }

        if(!(GemmMPerBlock % GemmMPerThread == 0 && GemmNPerBlock % GemmNPerThread == 0))
            MIOPEN_THROW("invalid performance parameter");

        const auto thread_gemm_per_block_m = GemmMPerBlock / GemmMPerThread;
        const auto thread_gemm_per_block_n = GemmNPerBlock / GemmNPerThread;

        const auto thread_gemm_per_cluster_m = GemmMLevel0Cluster * GemmMLevel1Cluster;
        const auto thread_gemm_per_cluster_n = GemmNLevel0Cluster * GemmNLevel1Cluster;

        if(!(thread_gemm_per_block_m % thread_gemm_per_cluster_m == 0) &&
           (thread_gemm_per_block_n % thread_gemm_per_cluster_n == 0))
            MIOPEN_THROW("invalid performance parameter");

        const auto cluster_per_block_m = thread_gemm_per_block_m / thread_gemm_per_cluster_m;
        const auto cluster_per_block_n = thread_gemm_per_block_n / thread_gemm_per_cluster_n;

        // inline asm only support cluster_per_block_m = 2 andcluster_per_block_n = 2
        if(!(cluster_per_block_m == 2 && cluster_per_block_n == 2))
            MIOPEN_THROW("invalid performance parameter");
    }
    catch(...)
    {
        return std::make_tuple(-1, -1, -1, -1, false);
    }

    return std::make_tuple(
        GemmMLevel0Cluster, GemmNLevel0Cluster, GemmMLevel1Cluster, GemmNLevel1Cluster, true);
}

std::tuple<int, int, int, int, bool>
PerformanceImplicitGemmBwdDataV1R1::CalculateGemmABlockCopyPerformanceParameters(
    const ConvolutionContext& ctx, const ProblemDescription& problem) const
{
    int ClusterLengths_GemmK      = 0;
    int ClusterLengths_GemmM      = 0;
    int SrcDataPerRead_GemmM      = amd_buffer_load_max_length<float>();
    int DstDataPerWrite_GemmM     = amd_lds_write_max_length<float>();
    int DstDataPerWrite_GemmKPACK = GetEPackLength(ctx, problem, false);

    try
    {
        // calculate vector length on gemmk dimension
        SrcDataPerRead_GemmM = gcd(SrcDataPerRead_GemmM, GemmMPerBlock);

        // calculate threadwise copy size
        const auto a_data_per_thread_copy = (GemmKPerBlock * GemmMPerBlock) / BlockSize;

        if(!(a_data_per_thread_copy > 0))
            MIOPEN_THROW("invalid performance parameter");

        // GemmABlockCopySrcDataPerRead_GemmK also bounded by size of threadwise copy
        SrcDataPerRead_GemmM = gcd(SrcDataPerRead_GemmM, a_data_per_thread_copy);

        // decide threadwise copy lengths
        const auto a_data_per_thread_copy_gemmm = SrcDataPerRead_GemmM;
        const auto a_data_per_thread_copy_gemmk =
            a_data_per_thread_copy / a_data_per_thread_copy_gemmm;

        // GemmABlockCopyDstDataPerWrite_GemmM also bounded by size of threadwise copy
        if(problem.IsFp32())
        {
            DstDataPerWrite_GemmM = gcd(DstDataPerWrite_GemmM, a_data_per_thread_copy_gemmm);
        }

        // calculate blockwise copy thread cluster lengths
        ClusterLengths_GemmK = GemmKPerBlock / a_data_per_thread_copy_gemmk;
        ClusterLengths_GemmM = GemmMPerBlock / a_data_per_thread_copy_gemmm;

        if(!(ClusterLengths_GemmK > 0 && ClusterLengths_GemmM > 0))
            MIOPEN_THROW("invalid performance parameter");
    }
    catch(...)
    {
        return std::make_tuple(-1, -1, -1, -1, false);
    }

    if(problem.IsFp32())
    {
        return std::make_tuple(ClusterLengths_GemmK,
                               ClusterLengths_GemmM,
                               SrcDataPerRead_GemmM,
                               DstDataPerWrite_GemmM,
                               true);
    }
    else
    {
        return std::make_tuple(ClusterLengths_GemmK,
                               ClusterLengths_GemmM,
                               SrcDataPerRead_GemmM,
                               DstDataPerWrite_GemmKPACK,
                               true);
    }
}

std::tuple<int, int, int, int, bool>
PerformanceImplicitGemmBwdDataV1R1::CalculateGemmBBlockCopyPerformanceParameters(
    const ConvolutionContext& ctx, const ProblemDescription& problem) const
{
    int ClusterLengths_GemmK      = 0;
    int ClusterLengths_GemmN      = 0;
    int SrcDataPerRead_GemmN      = amd_buffer_load_max_length<float>();
    int DstDataPerWrite_GemmN     = amd_lds_write_max_length<float>();
    int DstDataPerWrite_GemmKPACK = GetEPackLength(ctx, problem, false);

    try
    {
        SrcDataPerRead_GemmN = gcd(SrcDataPerRead_GemmN, GemmNPerBlock);

        // calculate vector length on gemmn dimension
        const auto ho = ProblemInterpreter::GetOutputHeightHo(problem);
        const auto wo = ProblemInterpreter::GetOutputWidthWo(problem);

        SrcDataPerRead_GemmN = gcd(SrcDataPerRead_GemmN, ho * wo);

        // calculate threadwise copy size
        const auto b_data_per_thread_copy = (GemmKPerBlock * GemmNPerBlock) / BlockSize;

        if(!(b_data_per_thread_copy > 0))
            MIOPEN_THROW("invalid performance parameter");

        // GemmBBlockCopySrcDataPerRead_GemmN also bounded by size of threadwise copy
        SrcDataPerRead_GemmN = gcd(SrcDataPerRead_GemmN, b_data_per_thread_copy);

        const auto b_data_per_thread_copy_gemmn = SrcDataPerRead_GemmN;
        const auto b_data_per_thread_copy_gemmk =
            b_data_per_thread_copy / b_data_per_thread_copy_gemmn;

        // GemmBBlockCopyDstDataPerWrite_GemmN also bounded by size of threadwise copy
        if(problem.IsFp32())
        {
            DstDataPerWrite_GemmN = gcd(DstDataPerWrite_GemmN, b_data_per_thread_copy_gemmn);
        }

        // calculate blockwise copy thread cluster lengths
        ClusterLengths_GemmK = GemmKPerBlock / b_data_per_thread_copy_gemmk;
        ClusterLengths_GemmN = GemmNPerBlock / b_data_per_thread_copy_gemmn;

        if(!(ClusterLengths_GemmK > 0 && ClusterLengths_GemmN > 0))
            MIOPEN_THROW("invalid performance parameter");
    }
    catch(...)
    {
        MIOPEN_LOG_I("catch");
        return std::make_tuple(-1, -1, -1, -1, false);
    }

    if(problem.IsFp32())
    {
        return std::make_tuple(ClusterLengths_GemmK,
                               ClusterLengths_GemmN,
                               SrcDataPerRead_GemmN,
                               DstDataPerWrite_GemmN,
                               true);
    }
    else
    {
        return std::make_tuple(ClusterLengths_GemmK,
                               ClusterLengths_GemmN,
                               SrcDataPerRead_GemmN,
                               DstDataPerWrite_GemmKPACK,
                               true);
    }
}

std::tuple<int, bool>
PerformanceImplicitGemmBwdDataV1R1::CalculateGemmCThreadCopyPerformanceParameters(
    const ProblemDescription& problem) const
{
    int DstDataPerWrite_GemmN1 = amd_buffer_store_max_length<float>();

    try
    {
        // GemmCThreadCopyDstDataPerWrite_GemmN1 bounded by size of threadwise GEMM
        DstDataPerWrite_GemmN1 = gcd(DstDataPerWrite_GemmN1, GemmNPerThread);

        // GemmCThreadCopyDstDataPerWrite_GemmN1 limited by global memory layout of input tensor
        // calculate vector length on gemmn dimension
        const auto y               = ProblemInterpreter::GetFilterHeightY(problem);
        const auto x               = ProblemInterpreter::GetFilterWidthX(problem);
        const auto hi              = ProblemInterpreter::GetInputHeightHi(problem);
        const auto wi              = ProblemInterpreter::GetInputWidthWi(problem);
        const auto conv_stride_h   = ProblemInterpreter::GetAdjustedConvolutionStrideH(problem);
        const auto conv_stride_w   = ProblemInterpreter::GetAdjustedConvolutionStrideW(problem);
        const auto conv_dilation_w = ProblemInterpreter::GetAdjustedConvolutionDilationW(problem);
        const auto in_left_pad_h   = ProblemInterpreter::GetInputLeftPadH(problem);
        const auto in_left_pad_w   = ProblemInterpreter::GetInputLeftPadW(problem);
        const auto in_right_pad_h  = ProblemInterpreter::GetAdjustedInputRightPadH(problem);
        const auto in_right_pad_w  = ProblemInterpreter::GetAdjustedInputRightPadW(problem);

        if(problem.Is3d())
        {
            const auto di             = ProblemInterpreter::GetInputDepthDi(problem);
            const auto z              = ProblemInterpreter::GetFilterDepthZ(problem);
            const auto conv_stride_d  = ProblemInterpreter::GetAdjustedConvolutionStrideD(problem);
            const auto in_right_pad_d = ProblemInterpreter::GetAdjustedInputRightPadD(problem);
            const auto in_left_pad_d  = ProblemInterpreter::GetInputLeftPadD(problem);

            if(z == 1 && y == 1 && x == 1 && conv_stride_d == 1 && conv_stride_h == 1 &&
               conv_stride_w == 1 && in_left_pad_d == 0 && in_left_pad_h == 0 &&
               in_left_pad_w == 0 && in_right_pad_d == 0 && in_right_pad_h == 0 &&
               in_right_pad_w == 0)
            {
                // \todo there are more configs that can go through this if branch
                DstDataPerWrite_GemmN1 = gcd(DstDataPerWrite_GemmN1, di * hi * wi);
            }
            else if(conv_stride_w == 1)
            {
                DstDataPerWrite_GemmN1 =
                    gcd(DstDataPerWrite_GemmN1, in_left_pad_w, wi, in_right_pad_w, conv_dilation_w);
            }
            else
            {
                DstDataPerWrite_GemmN1 = 1;
            }
        }
        else
        {
            if(y == 1 && x == 1 && conv_stride_h == 1 && conv_stride_w == 1 && in_left_pad_h == 0 &&
               in_left_pad_w == 0 && in_right_pad_h == 0 && in_right_pad_w == 0)
            {
                // \todo there are more configs that can go through this if branch
                DstDataPerWrite_GemmN1 = gcd(DstDataPerWrite_GemmN1, hi * wi);
            }
            else if(conv_stride_w == 1)
            {
                DstDataPerWrite_GemmN1 =
                    gcd(DstDataPerWrite_GemmN1, in_left_pad_w, wi, in_right_pad_w, conv_dilation_w);
            }
            else
            {
                DstDataPerWrite_GemmN1 = 1;
            }
        }
    }
    catch(...)
    {
        return std::make_tuple(-1, false);
    }

    return std::make_tuple(DstDataPerWrite_GemmN1, true);
}

std::tuple<std::size_t, bool> PerformanceImplicitGemmBwdDataV1R1::CalculateLdsNumberOfByte(
    const ConvolutionContext& ctx, const ProblemDescription& problem) const
{
    std::size_t lds_size = 0;

    try
    {
        bool valid = false;

        int GemmABlockCopyDescDataPerWriteGemm = 0;
        std::tie(std::ignore, std::ignore, std::ignore, GemmABlockCopyDescDataPerWriteGemm, valid) =
            CalculateGemmABlockCopyPerformanceParameters(ctx, problem);

        if(!valid)
            MIOPEN_THROW("invalid performance parameter");

        int GemmBBlockCopyDescDataPerWriteGemm = 0;
        std::tie(std::ignore, std::ignore, std::ignore, GemmBBlockCopyDescDataPerWriteGemm, valid) =
            CalculateGemmBBlockCopyPerformanceParameters(ctx, problem);

        if(!valid)
            MIOPEN_THROW("invalid performance parameter");

        const int epack                        = GetEPackLength(ctx, problem, false);
        const auto ThreadGemmDataPerRead_GemmM = problem.IsFp32() ? GemmMPerThread : epack;
        const auto ThreadGemmDataPerRead_GemmN = problem.IsFp32() ? GemmNPerThread : epack;

        const auto max_lds_align = lcm(GemmABlockCopyDescDataPerWriteGemm,
                                       GemmBBlockCopyDescDataPerWriteGemm,
                                       ThreadGemmDataPerRead_GemmM,
                                       ThreadGemmDataPerRead_GemmN);

        const auto a_block_space =
            GemmKPerBlock * integer_least_multiple(GemmMPerBlock, max_lds_align);
        const auto b_block_space =
            GemmKPerBlock * integer_least_multiple(GemmNPerBlock, max_lds_align);

        lds_size = 2 * (static_cast<std::size_t>(a_block_space) + b_block_space) * sizeof(float);
    }
    catch(...)
    {
        return std::make_tuple(0, false);
    }

    return std::make_tuple(lds_size, true);
}

bool PerformanceImplicitGemmBwdDataV1R1::IsValidValue() const
{
    // clang-format off
    return IsTwoPower<64, 256>(BlockSize) &&
           IsTwoPower<32, 128>(GemmMPerBlock) &&
           IsTwoPower<32, 128>(GemmNPerBlock) &&
           IsTwoPower<4, 16>(GemmKPerBlock) &&
           IsTwoPower<2, 4>(GemmMPerThread) &&
           IsTwoPower<2, 4>(GemmNPerThread);
    // clang-format on
}

bool PerformanceImplicitGemmBwdDataV1R1::IsValid(const ConvolutionContext& ctx,
                                                 const ProblemDescription& problem) const
{
    if(!IsValidValue())
        return false;

    bool valid = false;

    // check blockwise GEMM size
    int gemm_m = 0;
    int gemm_n = 0;
    int gemm_k = 0;

    std::tie(gemm_m, gemm_n, gemm_k) =
        ConvHipImplicitGemmBwdDataV1R1::CalculateGemmSize(ctx, problem);

    if(!(gemm_m % GemmMPerBlock == 0 && gemm_n % GemmNPerBlock == 0 && gemm_k % GemmKPerBlock == 0))
        return false;

    if(!(GemmMPerBlock % GemmMPerThread == 0 && GemmNPerBlock % GemmNPerThread == 0))
        return false;

    // check thread cluster in blockwise GEMM
    std::tie(std::ignore, std::ignore, std::ignore, std::ignore, valid) =
        CalculateBlockGemmPerformanceParameters();

    if(!valid)
        return false;

    // check blockwise copy of A matrix
    std::tie(std::ignore, std::ignore, std::ignore, std::ignore, valid) =
        CalculateGemmABlockCopyPerformanceParameters(ctx, problem);

    if(!valid)
        return false;

    // check blockwise copy of B matrix
    std::tie(std::ignore, std::ignore, std::ignore, std::ignore, valid) =
        CalculateGemmBBlockCopyPerformanceParameters(ctx, problem);

    if(!valid)
        return false;

    // check threadwise copy of C matrix
    std::tie(std::ignore, valid) = CalculateGemmCThreadCopyPerformanceParameters(problem);

    if(!valid)
        return false;

    // check LDS allocation
    std::size_t lds_size      = 0;
    std::tie(lds_size, valid) = CalculateLdsNumberOfByte(ctx, problem);

    return (valid and lds_size <= get_lds_max_number_of_byte());
}

void PerformanceImplicitGemmBwdDataV1R1::HeuristicInit(const ConvolutionContext& ctx,
                                                       const ProblemDescription& problem)
{
    PerformanceImplicitGemmBwdDataV1R1 config;

    config = {256, 128, 128, 16, 4, 4};
    if(!config.IsValid(ctx, problem))
        config = {256, 128, 128, 8, 4, 4};
    if(!config.IsValid(ctx, problem))
        config = {256, 128, 128, 4, 4, 4};
    if(!config.IsValid(ctx, problem))
        config = {128, 128, 64, 16, 4, 4};
    if(!config.IsValid(ctx, problem))
        config = {128, 128, 64, 8, 4, 4};
    if(!config.IsValid(ctx, problem))
        config = {128, 128, 64, 4, 4, 4};
    if(!config.IsValid(ctx, problem))
        config = {128, 64, 128, 16, 4, 4};
    if(!config.IsValid(ctx, problem))
        config = {128, 64, 128, 8, 4, 4};
    if(!config.IsValid(ctx, problem))
        config = {128, 64, 128, 4, 4, 4};
    if(!config.IsValid(ctx, problem))
        config = {64, 64, 64, 16, 4, 4};
    if(!config.IsValid(ctx, problem))
        config = {64, 64, 64, 8, 4, 4};
    if(!config.IsValid(ctx, problem))
        config = {64, 64, 64, 4, 4, 4};
    if(!config.IsValid(ctx, problem))
        config = {64, 64, 32, 16, 4, 2};
    if(!config.IsValid(ctx, problem))
        config = {64, 64, 32, 8, 4, 2};
    if(!config.IsValid(ctx, problem))
        config = {64, 64, 32, 4, 4, 2};
    if(!config.IsValid(ctx, problem))
        config = {64, 32, 64, 16, 2, 4};
    if(!config.IsValid(ctx, problem))
        config = {64, 32, 64, 8, 2, 4};
    if(!config.IsValid(ctx, problem))
        config = {64, 32, 64, 4, 2, 4};
    if(!config.IsValid(ctx, problem))
        config = {64, 32, 32, 16, 2, 2};
    if(!config.IsValid(ctx, problem))
        config = {64, 32, 32, 8, 2, 2};
    if(!config.IsValid(ctx, problem))
        config = {64, 32, 32, 4, 2, 2};
    if(!config.IsValid(ctx, problem))
    {
        MIOPEN_LOG_E("All attempts failed: ");
        assert(false);
    }

    *this = config;
    MIOPEN_LOG_I(ToString());
}

bool PerformanceImplicitGemmBwdDataV1R1::SetNextValue(const ConvolutionContext& /*ctx*/)
{
    // always search full space, no matter if use_spare_set or not
    do
    {
        if(!NextTwoPower<64, 256>(BlockSize))
            break;
        if(!NextTwoPower<32, 128>(GemmMPerBlock))
            break;
        if(!NextTwoPower<32, 128>(GemmNPerBlock))
            break;
        if(!NextTwoPower<4, 16>(GemmKPerBlock))
            break;
        if(!NextTwoPower<2, 4>(GemmMPerThread))
            break;
        if(!NextTwoPower<2, 4>(GemmNPerThread))
            break;

        return false;
    } while(false);

    return true;
}

std::tuple<int, int, int>
ConvHipImplicitGemmBwdDataV1R1::CalculateGemmSize(const ConvolutionContext& ctx,
                                                  const ProblemDescription& problem)
{
    const auto n  = ProblemInterpreter::GetBatchN(problem);
    const auto k  = ProblemInterpreter::GetOutputChannelK(problem);
    const auto c  = ProblemInterpreter::GetInputChannelC(problem);
    const auto ho = ProblemInterpreter::GetOutputHeightHo(problem);
    const auto wo = ProblemInterpreter::GetOutputWidthWo(problem);
    const auto y  = ProblemInterpreter::GetFilterHeightY(problem);
    const auto x  = ProblemInterpreter::GetFilterWidthX(problem);

    const auto gemm_m =
        c * y * x * (problem.Is3d() ? ProblemInterpreter::GetFilterDepthZ(problem) : 1);
    const auto gemm_n =
        n * ho * wo * (problem.Is3d() ? ProblemInterpreter::GetOutputDepthDo(problem) : 1);
    const auto gemm_k = k / GetEPackLength(ctx, problem, false);

    return std::make_tuple(gemm_m, gemm_n, gemm_k);
}

size_t ConvHipImplicitGemmBwdDataV1R1::GetWorkspaceSize(const ProblemDescription& problem) const
{
    if(problem.IsFp32())
        return 0;
    else
    {
        // In case of fp16/bfp16, because there is no atomic add ISA,
        // reduction via atomic add ISA is done via fp32. As a result,
        // workspace is computed with miopenFloat data type.
        // Later, a separate kernel is invoked that casts from fp32 to fp16/bfp16
        std::size_t n  = ProblemInterpreter::GetBatchN(problem);
        std::size_t c  = ProblemInterpreter::GetInputChannelC(problem);
        std::size_t hi = ProblemInterpreter::GetInputHeightHi(problem);
        std::size_t wi = ProblemInterpreter::GetInputWidthWi(problem);
        return n * c * (problem.Is3d() ? ProblemInterpreter::GetInputDepthDi(problem) : 1) * hi *
               wi * miopen::GetTypeSize(miopenFloat);
    }
}

bool ConvHipImplicitGemmBwdDataV1R1::IsApplicable(const ConvolutionContext& ctx,
                                                  const ProblemDescription& problem) const
{
    if(miopen::IsDisabled(MIOPEN_DEBUG_CONV_IMPLICIT_GEMM_HIP_BWD_V1R1{}))
        return false;
    if(problem.conv_problem.GetConv().attribute.deterministic)
        return false;
    if(!ctx.use_hip_kernels)
        return false;
    if(!problem.IsLayoutDefault())
        return false;
    if(!IsComposableKernelSupportedHardware(ctx))
        return false;
    if(!problem.direction.IsBackwardData())
        return false;
    if(!problem.Is2d() && !(problem.Is3d() && problem.IsFp32()))
        return false;

    if(!(problem.IsFp32() || problem.IsBfp16()))
        return false;
    if(problem.group_counts != 1)
        return false;
<<<<<<< HEAD

=======
    if(!IsIndexRangeLargeEnough(problem))
        return false;
>>>>>>> abe07ff2
#if WORKAROUND_ISSUE_309
    if(problem.IsBfp16())
        if(!miopen::IsEnabled(MIOPEN_DEBUG_CONV_IMPLICIT_GEMM_HIP_BWD_V1R1{}))
            return false;
#endif

    const auto k = ProblemInterpreter::GetOutputChannelK(problem);
    if(k % GetEPackLength(ctx, problem, false) != 0)
        return false;

    int gemm_m = 0;
    int gemm_n = 0;
    int gemm_k = 0;

    std::tie(gemm_m, gemm_n, gemm_k) = CalculateGemmSize(ctx, problem);

    return gemm_m % 32 == 0 && gemm_n % 32 == 0 && gemm_k % 4 == 0;
}

PerformanceImplicitGemmBwdDataV1R1
ConvHipImplicitGemmBwdDataV1R1::GetDefaultPerformanceConfig(const ConvolutionContext& ctx,
                                                            const ProblemDescription& problem) const
{
    return GetPerformanceConfigBase<PerformanceImplicitGemmBwdDataV1R1>(ctx, problem);
}

bool ConvHipImplicitGemmBwdDataV1R1::IsValidPerformanceConfig(
    const ConvolutionContext& ctx,
    const ProblemDescription& problem,
    const PerformanceImplicitGemmBwdDataV1R1& config) const
{
    MIOPEN_LOG_I("");
    return config.IsValidValue() && config.IsValid(ctx, problem);
}

PerformanceImplicitGemmBwdDataV1R1
ConvHipImplicitGemmBwdDataV1R1::Search(const ConvolutionContext& ctx,
                                       const ProblemDescription& problem,
                                       const AnyInvokeParams& invoke_ctx) const
{
    return GenericSearch(*this, ctx, problem, invoke_ctx);
}

ConvSolution
ConvHipImplicitGemmBwdDataV1R1::GetSolution(const ConvolutionContext& ctx,
                                            const ProblemDescription& problem,
                                            const PerformanceImplicitGemmBwdDataV1R1& config) const
{
    ConvSolution result;
    KernelInfo construction_parameters;

    assert(config.IsValid(ctx, problem));

    int grid_size = 0;

    std::tie(grid_size, std::ignore) = config.CalculateGridSize(ctx, problem);

    construction_parameters.l_wk.push_back(config.BlockSize);
    construction_parameters.l_wk.push_back(1);
    construction_parameters.l_wk.push_back(1);

    construction_parameters.g_wk.push_back(static_cast<std::size_t>(config.BlockSize) * grid_size);
    construction_parameters.g_wk.push_back(1);
    construction_parameters.g_wk.push_back(1);

    // clang-format off
    construction_parameters.kernel_file = problem.Is3d()
                                              ? "static_kernel_gridwise_convolution_backward_data_implicit_gemm_v1r1_ncdhw_kczyx_nkdhw.cpp"
                                              : "static_kernel_gridwise_convolution_backward_data_implicit_gemm_v1r1_nchw_kcyx_nkhw.cpp";
    // clang-format on

    construction_parameters.kernel_name =
        problem.Is3d() ? "gridwise_convolution_backward_data_implicit_gemm_v1r1_ncdhw_kczyx_nkdhw"
                       : "gridwise_convolution_backward_data_implicit_gemm_v1r1_nchw_kcyx_nkhw";

    int GemmMLevel0Cluster                      = 0;
    int GemmNLevel0Cluster                      = 0;
    int GemmMLevel1Cluster                      = 0;
    int GemmNLevel1Cluster                      = 0;
    int GemmABlockCopyClusterLengths_GemmK      = 0;
    int GemmABlockCopyClusterLengths_GemmM      = 0;
    int GemmABlockCopySrcDataPerRead_GemmM      = 0;
    int GemmABlockCopyDstDataPerWrite_GemmM     = 0;
    int GemmABlockCopyDstDataPerWrite_GemmKPACK = 0;
    int GemmBBlockCopyClusterLengths_GemmK      = 0;
    int GemmBBlockCopyClusterLengths_GemmN      = 0;
    int GemmBBlockCopySrcDataPerRead_GemmN      = 0;
    int GemmBBlockCopyDstDataPerWrite_GemmN     = 0;
    int GemmBBlockCopyDstDataPerWrite_GemmKPACK = 0;
    int GemmCThreadCopyDstDataPerWrite_GemmN1   = 0;

    std::tie(GemmMLevel0Cluster,
             GemmNLevel0Cluster,
             GemmMLevel1Cluster,
             GemmNLevel1Cluster,
             std::ignore) = config.CalculateBlockGemmPerformanceParameters();

    if(problem.IsFp32())
    {
        std::tie(GemmABlockCopyClusterLengths_GemmK,
                 GemmABlockCopyClusterLengths_GemmM,
                 GemmABlockCopySrcDataPerRead_GemmM,
                 GemmABlockCopyDstDataPerWrite_GemmM,
                 std::ignore) = config.CalculateGemmABlockCopyPerformanceParameters(ctx, problem);

        std::tie(GemmBBlockCopyClusterLengths_GemmK,
                 GemmBBlockCopyClusterLengths_GemmN,
                 GemmBBlockCopySrcDataPerRead_GemmN,
                 GemmBBlockCopyDstDataPerWrite_GemmN,
                 std::ignore) = config.CalculateGemmBBlockCopyPerformanceParameters(ctx, problem);
    }
    else
    {
        std::tie(GemmABlockCopyClusterLengths_GemmK,
                 GemmABlockCopyClusterLengths_GemmM,
                 GemmABlockCopySrcDataPerRead_GemmM,
                 GemmABlockCopyDstDataPerWrite_GemmKPACK,
                 std::ignore) = config.CalculateGemmABlockCopyPerformanceParameters(ctx, problem);

        std::tie(GemmBBlockCopyClusterLengths_GemmK,
                 GemmBBlockCopyClusterLengths_GemmN,
                 GemmBBlockCopySrcDataPerRead_GemmN,
                 GemmBBlockCopyDstDataPerWrite_GemmKPACK,
                 std::ignore) = config.CalculateGemmBBlockCopyPerformanceParameters(ctx, problem);
    }

    std::tie(GemmCThreadCopyDstDataPerWrite_GemmN1, std::ignore) =
        config.CalculateGemmCThreadCopyPerformanceParameters(problem);

    result.workspace_sz = GetWorkspaceSize(problem);

    // clang-format off
    construction_parameters.comp_options =
        std::string(" -DCK_PARAM_PROBLEM_N=") + std::to_string(ProblemInterpreter::GetBatchN(problem)) +
        std::string(" -DCK_PARAM_PROBLEM_K=") + std::to_string(ProblemInterpreter::GetOutputChannelK(problem)) +
        std::string(" -DCK_PARAM_PROBLEM_C=") + std::to_string(ProblemInterpreter::GetInputChannelC(problem)) +
        std::string(" -DCK_PARAM_PROBLEM_HI=") + std::to_string(ProblemInterpreter::GetInputHeightHi(problem)) +
        std::string(" -DCK_PARAM_PROBLEM_WI=") + std::to_string(ProblemInterpreter::GetInputWidthWi(problem)) +
        std::string(" -DCK_PARAM_PROBLEM_HO=") + std::to_string(ProblemInterpreter::GetOutputHeightHo(problem)) +
        std::string(" -DCK_PARAM_PROBLEM_WO=") + std::to_string(ProblemInterpreter::GetOutputWidthWo(problem)) +
        std::string(" -DCK_PARAM_PROBLEM_Y=") + std::to_string(ProblemInterpreter::GetFilterHeightY(problem)) +
        std::string(" -DCK_PARAM_PROBLEM_X=") + std::to_string(ProblemInterpreter::GetFilterWidthX(problem)) +
        std::string(" -DCK_PARAM_PROBLEM_CONV_STRIDE_H=") + std::to_string(ProblemInterpreter::GetAdjustedConvolutionStrideH(problem)) +
        std::string(" -DCK_PARAM_PROBLEM_CONV_STRIDE_W=") + std::to_string(ProblemInterpreter::GetAdjustedConvolutionStrideW(problem)) +
        std::string(" -DCK_PARAM_PROBLEM_CONV_DILATION_H=") + std::to_string(ProblemInterpreter::GetAdjustedConvolutionDilationH(problem)) +
        std::string(" -DCK_PARAM_PROBLEM_CONV_DILATION_W=") + std::to_string(ProblemInterpreter::GetAdjustedConvolutionDilationW(problem)) +
        std::string(" -DCK_PARAM_PROBLEM_IN_LEFT_PAD_H=") + std::to_string(ProblemInterpreter::GetInputLeftPadH(problem)) +
        std::string(" -DCK_PARAM_PROBLEM_IN_LEFT_PAD_W=") + std::to_string(ProblemInterpreter::GetInputLeftPadW(problem)) +
        std::string(" -DCK_PARAM_PROBLEM_IN_RIGHT_PAD_H=") + std::to_string(ProblemInterpreter::GetAdjustedInputRightPadH(problem)) +
        std::string(" -DCK_PARAM_PROBLEM_IN_RIGHT_PAD_W=") + std::to_string(ProblemInterpreter::GetAdjustedInputRightPadW(problem)) +
        std::string(" -DCK_PARAM_TUNABLE_BLOCK_SIZE=") + std::to_string(config.BlockSize) +
        std::string(" -DCK_PARAM_TUNABLE_GEMM_M_PER_BLOCK=") + std::to_string(config.GemmMPerBlock) +
        std::string(" -DCK_PARAM_TUNABLE_GEMM_N_PER_BLOCK=") + std::to_string(config.GemmNPerBlock) +
        std::string(" -DCK_PARAM_TUNABLE_GEMM_K_PER_BLOCK=") + std::to_string(config.GemmKPerBlock) +
        std::string(" -DCK_PARAM_TUNABLE_GEMM_M_PER_THREAD=") + std::to_string(config.GemmMPerThread) +
        std::string(" -DCK_PARAM_TUNABLE_GEMM_N_PER_THREAD=") + std::to_string(config.GemmNPerThread) +
        std::string(" -DCK_PARAM_TUNABLE_GEMM_M_LEVEL0_CLUSTER=") + std::to_string(GemmMLevel0Cluster) +
        std::string(" -DCK_PARAM_TUNABLE_GEMM_N_LEVEL0_CLUSTER=") + std::to_string(GemmNLevel0Cluster) +
        std::string(" -DCK_PARAM_TUNABLE_GEMM_M_LEVEL1_CLUSTER=") + std::to_string(GemmMLevel1Cluster) +
        std::string(" -DCK_PARAM_TUNABLE_GEMM_N_LEVEL1_CLUSTER=") + std::to_string(GemmNLevel1Cluster) +
        std::string(" -DCK_PARAM_TUNABLE_GEMM_A_BLOCK_COPY_CLUSTER_LENGTHS_GEMM_K=") + std::to_string(GemmABlockCopyClusterLengths_GemmK) +
        std::string(" -DCK_PARAM_TUNABLE_GEMM_A_BLOCK_COPY_CLUSTER_LENGTHS_GEMM_M=") + std::to_string(GemmABlockCopyClusterLengths_GemmM) +
        std::string(" -DCK_PARAM_TUNABLE_GEMM_A_BLOCK_COPY_SRC_DATA_PER_READ_GEMM_M=") + std::to_string(GemmABlockCopySrcDataPerRead_GemmM) +
        std::string(" -DCK_PARAM_TUNABLE_GEMM_B_BLOCK_COPY_CLUSTER_LENGTHS_GEMM_K=") + std::to_string(GemmBBlockCopyClusterLengths_GemmK) +
        std::string(" -DCK_PARAM_TUNABLE_GEMM_B_BLOCK_COPY_CLUSTER_LENGTHS_GEMM_N=") + std::to_string(GemmBBlockCopyClusterLengths_GemmN) +
        std::string(" -DCK_PARAM_TUNABLE_GEMM_B_BLOCK_COPY_SRC_DATA_PER_READ_GEMM_N=") + std::to_string(GemmBBlockCopySrcDataPerRead_GemmN) +
        std::string(" -DCK_PARAM_TUNABLE_GEMM_C_THREAD_COPY_DST_DATA_PER_WRITE_GEMM_N1=") + std::to_string(GemmCThreadCopyDstDataPerWrite_GemmN1) +
        std::string(" -DCK_PARAM_DEPENDENT_GRID_SIZE=") + std::to_string(grid_size) +
        std::string(" -DCK_THREADWISE_GEMM_USE_AMD_INLINE_ASM=") + (use_amd_inline_asm(ctx, problem) ? '1' : '0') +
        std::string(" -DCK_USE_AMD_INLINE_ASM=") + (use_amd_inline_asm(ctx, problem) ? '1' : '0') +
        get_static_ck_common_compiler_flag(ctx) +
        ctx.general_compile_options;
    // clang-format on
    if(problem.Is3d())
    {
        construction_parameters.comp_options +=
            std::string(" -DCK_PARAM_PROBLEM_DI=") +
            std::to_string(ProblemInterpreter::GetInputDepthDi(problem)) +
            std::string(" -DCK_PARAM_PROBLEM_DO=") +
            std::to_string(ProblemInterpreter::GetOutputDepthDo(problem)) +
            std::string(" -DCK_PARAM_PROBLEM_Z=") +
            std::to_string(ProblemInterpreter::GetFilterDepthZ(problem)) +
            std::string(" -DCK_PARAM_PROBLEM_CONV_STRIDE_D=") +
            std::to_string(ProblemInterpreter::GetAdjustedConvolutionStrideD(problem)) +
            std::string(" -DCK_PARAM_PROBLEM_CONV_DILATION_D=") +
            std::to_string(ProblemInterpreter::GetAdjustedConvolutionDilationD(problem)) +
            std::string(" -DCK_PARAM_PROBLEM_IN_LEFT_PAD_D=") +
            std::to_string(ProblemInterpreter::GetInputLeftPadD(problem)) +
            std::string(" -DCK_PARAM_PROBLEM_IN_RIGHT_PAD_D=") +
            std::to_string(ProblemInterpreter::GetAdjustedInputRightPadD(problem));
    }

    if(problem.IsFp32())
    {
        construction_parameters.comp_options +=
            std::string(" -DCK_PARAM_TUNABLE_GEMM_A_BLOCK_COPY_DST_DATA_PER_WRITE_GEMM_M=") +
            std::to_string(GemmABlockCopyDstDataPerWrite_GemmM) +
            std::string(" -DCK_PARAM_TUNABLE_GEMM_B_BLOCK_COPY_DST_DATA_PER_WRITE_GEMM_N=") +
            std::to_string(GemmBBlockCopyDstDataPerWrite_GemmN);
    }
    else
    {
        construction_parameters.comp_options +=
            std::string(" -DCK_PARAM_KPACK_LENGTH=") +
            std::to_string(GetEPackLength(ctx, problem, false)) +
            std::string(" -DCK_PARAM_TUNABLE_GEMM_A_BLOCK_COPY_DST_DATA_PER_WRITE_GEMM_KPACK=") +
            std::to_string(GemmABlockCopyDstDataPerWrite_GemmKPACK) +
            std::string(" -DCK_PARAM_TUNABLE_GEMM_B_BLOCK_COPY_DST_DATA_PER_WRITE_GEMM_KPACK=") +
            std::to_string(GemmBBlockCopyDstDataPerWrite_GemmKPACK);
    }

    result.invoker_factory = conv::MakeImplGemmDataInvokerFactory(problem);
    result.construction_params.push_back(construction_parameters);
    return result;
}

} // namespace solver
} // namespace miopen<|MERGE_RESOLUTION|>--- conflicted
+++ resolved
@@ -648,12 +648,8 @@
         return false;
     if(problem.group_counts != 1)
         return false;
-<<<<<<< HEAD
-
-=======
     if(!IsIndexRangeLargeEnough(problem))
         return false;
->>>>>>> abe07ff2
 #if WORKAROUND_ISSUE_309
     if(problem.IsBfp16())
         if(!miopen::IsEnabled(MIOPEN_DEBUG_CONV_IMPLICIT_GEMM_HIP_BWD_V1R1{}))
