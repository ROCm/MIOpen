--- conflicted
+++ resolved
@@ -520,29 +520,16 @@
         return false; // Early exit to speed up the check.
     }
     // Check limits:
-<<<<<<< HEAD
-    const auto h_w     = static_cast<long>(AsmImgHeight(problem)) * AsmImgWidth(problem);
-    const auto r_s     = static_cast<long>(problem.GetWeightsHeight_()) * problem.GetWeightsWidth_();
-    const auto c_h_w   = static_cast<long>(problem.GetOutChannels_()) * h_w; // C*H*W
-    const auto k_h_w   = static_cast<long>(problem.GetInChannels_()) * h_w;  // K*H*W
-    const auto n_c_h_w = static_cast<long>(problem.GetBatchSize_()) * c_h_w; // N*C*H*W
-    const auto n_k_h_w = static_cast<long>(problem.GetBatchSize_()) * k_h_w; // N*K*H*W
-    const auto c_k_r_s = static_cast<long>(problem.GetOutChannels_()) * problem.GetInChannels_() * r_s; // C*K*R*S
+    const auto h_w     = static_cast<int64_t>(AsmImgHeight(problem)) * AsmImgWidth(problem);
+    const auto r_s     = static_cast<int64_t>(problem.GetWeightsHeight_()) * problem.GetWeightsWidth_();
+    const auto c_h_w   = static_cast<int64_t>(problem.GetOutChannels_()) * h_w; // C*H*W
+    const auto k_h_w   = static_cast<int64_t>(problem.GetInChannels_()) * h_w;  // K*H*W
+    const auto n_c_h_w = static_cast<int64_t>(problem.GetBatchSize_()) * c_h_w; // N*C*H*W
+    const auto n_k_h_w = static_cast<int64_t>(problem.GetBatchSize_()) * k_h_w; // N*K*H*W
+    const auto c_k_r_s = static_cast<int64_t>(problem.GetOutChannels_()) * problem.GetInChannels_() * r_s; // C*K*R*S
     ok = problem.GetBatchSize_() < std::pow(2, 16)       // -n   N batch_size
          && problem.GetOutChannels_() < std::pow(2, 16)  // -c   C input_channels
          && problem.GetInChannels_() < std::pow(2, 16)   // -k   K output_channels
-=======
-    const auto h_w     = static_cast<int64_t>(AsmImgHeight(problem)) * AsmImgWidth(problem);
-    const auto r_s     = static_cast<int64_t>(problem.GetWeightsHeight()) * problem.GetWeightsWidth();
-    const auto c_h_w   = static_cast<int64_t>(problem.GetOutChannels()) * h_w; // C*H*W
-    const auto k_h_w   = static_cast<int64_t>(problem.GetInChannels()) * h_w;  // K*H*W
-    const auto n_c_h_w = static_cast<int64_t>(problem.GetBatchSize()) * c_h_w; // N*C*H*W
-    const auto n_k_h_w = static_cast<int64_t>(problem.GetBatchSize()) * k_h_w; // N*K*H*W
-    const auto c_k_r_s = static_cast<int64_t>(problem.GetOutChannels()) * problem.GetInChannels() * r_s; // C*K*R*S
-    ok = problem.GetBatchSize() < std::pow(2, 16)       // -n   N batch_size
-         && problem.GetOutChannels() < std::pow(2, 16)  // -c   C input_channels
-         && problem.GetInChannels() < std::pow(2, 16)   // -k   K output_channels
->>>>>>> 85254d39
          && c_h_w < std::pow(2, 24)
          && k_h_w < std::pow(2, 24)
          && n_c_h_w < std::pow(2, 29)
