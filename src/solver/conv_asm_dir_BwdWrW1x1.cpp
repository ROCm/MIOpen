--- conflicted
+++ resolved
@@ -364,17 +364,9 @@
 void PerformanceConfigConvAsmBwdWrW1x1::HeuristicInit(const ConvolutionContext& ctx,
                                                       const ProblemDescription& problem)
 {
-<<<<<<< HEAD
     short_store =
         (problem.out_data_type == miopenHalf || problem.out_data_type == miopenBFloat16) ? 1 : 0;
     read_size = 4;
-=======
-    short_store = (config.problem.out_data_type == miopenHalf ||
-                   config.problem.out_data_type == miopenBFloat16)
-                      ? 1
-                      : 0;
-    read_size   = 4;
->>>>>>> 24f745a4
     n_per_gpr =
         (problem.batch_sz >= 4 && (AsmImgHeight(problem) * AsmImgWidth(problem)) <= 128) ? 4 : 1;
     data_prefetch      = 1;
@@ -574,21 +566,12 @@
     if(UseSubsample(problem))
     {
         // subsampled input, in_height equals to image size after downsampling
-<<<<<<< HEAD
         int in_batch_stride = problem.in_stride * problem.in_height * problem.n_outputs;
-        int write_unit =
-            (problem.in_width % 4 == 0)
-                ? 4
-                : (problem.in_width % 3 == 0) ? 3 : (problem.in_width % 2 == 0) ? 2 : 1;
-=======
-        int in_batch_stride =
-            params.problem.in_stride * params.problem.in_height * params.problem.n_outputs;
-        int write_unit   = (params.problem.in_width % 4 == 0)   ? 4
-                           : (params.problem.in_width % 3 == 0) ? 3
-                           : (params.problem.in_width % 2 == 0) ? 2
-                                                                : 1;
->>>>>>> 24f745a4
-        int n_grp0_size0 = 256;
+        int write_unit      = (problem.in_width % 4 == 0)   ? 4
+                              : (problem.in_width % 3 == 0) ? 3
+                              : (problem.in_width % 2 == 0) ? 2
+                                                            : 1;
+        int n_grp0_size0    = 256;
 
         const auto subsample_kernel_compilation_options =
             std::string(" -DMLO_GRP0_SZ0=") + std::to_string(n_grp0_size0) +
@@ -649,14 +632,9 @@
     GenerateClangDefsym(options, "do_not_use_default_perf_params", 1);
 
     GenerateClangDefsym(options, "acc_type", 1);
-<<<<<<< HEAD
-    const unsigned int buf_type =
-        problem.out_data_type == miopenHalf ? 2 : problem.out_data_type == miopenFloat ? 1 : 3;
-=======
-    const unsigned int buf_type = params.problem.out_data_type == miopenHalf    ? 2
-                                  : params.problem.out_data_type == miopenFloat ? 1
-                                                                                : 3;
->>>>>>> 24f745a4
+    const unsigned int buf_type = problem.out_data_type == miopenHalf    ? 2
+                                  : problem.out_data_type == miopenFloat ? 1
+                                                                         : 3;
     GenerateClangDefsym(options, "buf_type", buf_type);
 
     enum class MemLayout : int
