/*******************************************************************************
 *
 * MIT License
 *
 * Copyright (c) 2017 Advanced Micro Devices, Inc.
 *
 * Permission is hereby granted, free of charge, to any person obtaining a copy
 * of this software and associated documentation files (the "Software"), to deal
 * in the Software without restriction, including without limitation the rights
 * to use, copy, modify, merge, publish, distribute, sublicense, and/or sell
 * copies of the Software, and to permit persons to whom the Software is
 * furnished to do so, subject to the following conditions:
 *
 * The above copyright notice and this permission notice shall be included in all
 * copies or substantial portions of the Software.
 *
 * THE SOFTWARE IS PROVIDED "AS IS", WITHOUT WARRANTY OF ANY KIND, EXPRESS OR
 * IMPLIED, INCLUDING BUT NOT LIMITED TO THE WARRANTIES OF MERCHANTABILITY,
 * FITNESS FOR A PARTICULAR PURPOSE AND NONINFRINGEMENT. IN NO EVENT SHALL THE
 * AUTHORS OR COPYRIGHT HOLDERS BE LIABLE FOR ANY CLAIM, DAMAGES OR OTHER
 * LIABILITY, WHETHER IN AN ACTION OF CONTRACT, TORT OR OTHERWISE, ARISING FROM,
 * OUT OF OR IN CONNECTION WITH THE SOFTWARE OR THE USE OR OTHER DEALINGS IN THE
 * SOFTWARE.
 *
 *******************************************************************************/

#include <sstream>
#include <limits>
#include <cassert>

#include <miopen/gcn_asm_utils.hpp>
#include <miopen/env.hpp>
#include <miopen/logger.hpp>
#include <miopen/handle.hpp>
#include <miopen/solver.hpp>
#include <miopen/generic_search.hpp>

MIOPEN_DECLARE_ENV_VAR(MIOPEN_DEBUG_GCN_ASM_DIRECT_1X1WRW_PERF_VALS)
MIOPEN_DECLARE_ENV_VAR(MIOPEN_DEBUG_GCN_ASM_DIRECT_1X1WRW_SEARCH_OPTIMIZED)

namespace miopen {
namespace solver {

static inline bool UseSubsample(const ConvolutionContext& c)
{
    return c.kernel_stride0 > 1 || c.kernel_stride1 > 1;
}

/// After 2x subsampling kernel, image size on asm kernel input becomes 4x (2*2) smaller.
/// As padding = 0, we can simply re-use output image size (no computations required).
/// \note For backward convolutions input image size is held in
/// out_height/out_width and vice versa.
static inline int AsmImgHeight(const ConvolutionContext& c)
{
    return UseSubsample(c) ? c.in_height : c.out_height;
}

static inline int AsmImgWidth(const ConvolutionContext& c)
{
    return UseSubsample(c) ? c.in_width : c.out_width;
}

inline static bool Inc_1_2_4_8_16(int& v)
{
    assert(v == 1 || v == 2 || v == 4 || v == 8 || v == 16);
    if(v == 16)
    {
        v = 1;
        return true;
    }
    v = v * 2;
    return false;
}

/// \todo Rework, factor out to separate header and use in other solvers.
/// \todo Clarify functions semantics.
template <int first, int... others>
inline static bool IsFromPackContinue(const int v)
{
    return (v == first) || IsFromPackContinue<others...>(v);
}

template <int first, int... others>
inline static bool IsFromPack(const int v)
{
    return IsFromPackContinue<first, others..., 0, 0>(v);
}

template <>
inline bool IsFromPackContinue<0, 0>(const int)
{
    return false;
}

template <int next, int... others>
inline static bool IncPackNext(int& v)
{
    v = next;
    return true;
}

template <int first, int... others>
inline static bool IncPackContinue(int& v)
{
    return ((v == first) && IncPackNext<others...>(v)) || IncPackContinue<others...>(v);
}

template <>
inline bool IncPackContinue<0, 0>(int&)
{
    return false;
}

template <int first, int... others>
inline static bool IncPack(int& v)
{
    assert((IsFromPack<first, others...>(v)));
    IncPackContinue<first, others..., first, 0, 0>(v);

    return (v == first);
}

inline static bool Is_1_2_4_8_16(const int& v)
{
    return v == 1 || v == 2 || v == 4 || v == 8 || v == 16;
}

inline static bool Inc_1_2_4(int& v)
{
    assert(v == 1 || v == 2 || v == 4);
    if(v == 4)
    {
        v = 1;
        return true;
    }
    v = v * 2;
    return false;
}

inline static bool Is_1_2_4(const int& v) { return v == 1 || v == 2 || v == 4; }

bool PerformanceConfigConvAsmBwdWrW1x1::SetNextValue()
{
    // Increment with wrap-around:
    // select fast or full method
    if(miopen::IsDisabled(MIOPEN_DEBUG_GCN_ASM_DIRECT_1X1WRW_SEARCH_OPTIMIZED{}))
    {
        do
        {
            if(++read_size <= 4)
                break;
            read_size = 1;
            if(++n_part_cnt <= 8)
                break;
            n_part_cnt = 1;
            if(!Inc_1_2_4_8_16(chunk_size))
                break;
            if(!Inc_1_2_4_8_16(c_per_gpr))
                break;
            if(!Inc_1_2_4_8_16(c_mult))
                break;
            if(!Inc_1_2_4_8_16(k_per_gpr))
                break;
            if(!Inc_1_2_4_8_16(k_mult))
                break;
            if(!Inc_1_2_4(n_per_gpr))
                break;
            // All the fields (components) of performance confic have wrapped around.
            return false;
        } while(false);
    }
    else
    {
        if(!use_spare_set) // first or second perfParam pack
        {
            // if SetNextValue executed from default class state
            if((read_size == 1) && (c_per_gpr == 1) && (c_mult == 1) && (k_mult == 1) &&
               (k_per_gpr == 1) && (chunk_size == 1) && (n_per_gpr == 1) && (n_part_cnt == 1))
            {
                read_size = 2;
                c_per_gpr = 2;
                c_mult    = 2;
                k_per_gpr = 2;
                k_mult    = 2;
                return true;
            }
            do
            {
                if(!IncPack<2, 4>(read_size))
                    break;
                if(!IncPack<1, 2, 4, 8>(chunk_size))
                    break;
                if(!IncPack<2, 4, 8, 16>(c_per_gpr))
                    break;
                if(!IncPack<2, 4, 8, 16>(c_mult))
                    break;
                if(!IncPack<2, 4, 8>(k_per_gpr))
                    break;
                if(!IncPack<2, 4, 8>(k_mult))
                    break;
                if(!IncPack<1, 2>(n_per_gpr))
                    break;
                if(!IncPack<1, 2, 4, 8>(n_part_cnt))
                    break;
                return false;
            } while(false);
        }
        else
        {
            do
            {
                if(!IncPack<1, 2, 4>(read_size))
                    break;
                if(!IncPack<1, 2, 4, 8>(chunk_size))
                    break;
                if(!IncPack<1, 2, 4, 8, 16>(c_per_gpr))
                    break;
                if(!IncPack<1, 2, 4, 8, 16>(c_mult))
                    break;
                if(!IncPack<1, 2, 4, 8>(k_per_gpr))
                    break;
                if(!IncPack<1, 2, 4, 8>(k_mult))
                    break;
                if(!IncPack<1, 2>(n_per_gpr))
                    break;
                if(!IncPack<1, 2, 4, 8>(n_part_cnt))
                    break;
                return false;
            } while(false);
        }
    }
    return true;
}

PerformanceConfigConvAsmBwdWrW1x1::PerformanceConfigConvAsmBwdWrW1x1(int chunk_size_,
                                                                     int c_per_gpr_,
                                                                     int c_mult_,
                                                                     int k_per_gpr_,
                                                                     int k_mult_,
                                                                     int n_per_gpr_,
                                                                     int n_part_cnt_,
                                                                     int read_size_,
                                                                     bool use_spare_set_)
    : chunk_size(chunk_size_),
      c_per_gpr(c_per_gpr_),
      c_mult(c_mult_),
      k_per_gpr(k_per_gpr_),
      k_mult(k_mult_),
      n_per_gpr(n_per_gpr_),
      n_part_cnt(n_part_cnt_),
      read_size(read_size_),
      use_spare_set(use_spare_set_)
{
}

inline bool PerformanceConfigConvAsmBwdWrW1x1::
operator==(const PerformanceConfigConvAsmBwdWrW1x1& other) const
{
    // clang-format off
    return chunk_size == other.chunk_size
        && c_per_gpr == other.c_per_gpr
        && c_mult == other.c_mult
        && k_per_gpr == other.k_per_gpr
        && k_mult == other.k_mult
        && n_per_gpr == other.n_per_gpr
        && n_part_cnt == other.n_part_cnt
        && read_size == other.read_size
        && use_spare_set == other.use_spare_set; // clang-format on
}

bool PerformanceConfigConvAsmBwdWrW1x1::IsValidValue() const
{
    // clang-format off
    return Is_1_2_4_8_16(c_per_gpr)
        && Is_1_2_4_8_16(c_mult)
        && Is_1_2_4_8_16(k_per_gpr)
        && Is_1_2_4_8_16(k_mult)
        && (1 <= read_size && read_size <= 4)
        && (IsFromPack<1,2,4>(n_per_gpr))
        && (n_part_cnt >= 1 && n_part_cnt <= 8)
        && Is_1_2_4(GetHWPerGpr())
        && Is_1_2_4_8_16(chunk_size); // clang-format on
}

bool PerformanceConfigConvAsmBwdWrW1x1::IsValid(const ConvolutionContext& config) const
{

    if(!IsValidValue())
        return false;
    if(!((chunk_size * c_per_gpr) >= 16 && ((chunk_size == 1 || c_per_gpr * chunk_size <= 16))))
        return false;

    if(!(k_per_gpr <= c_per_gpr))
        return false;

    if(!(c_per_gpr * n_per_gpr * GetHWPerGpr() * chunk_size == wave_size))
        return false;

    if(c_mult > 1 || k_mult > 1)
    {
        assert(c_per_gpr * c_mult != 0);
        if(!(config.n_outputs % (c_per_gpr * c_mult) == 0))
            return false;
        assert(k_per_gpr * k_mult != 0);
        if(!(config.n_inputs % (k_per_gpr * k_mult) == 0))
            return false;
    }
    int acc_gprs = c_mult * k_mult * k_per_gpr;
    if(!(acc_gprs + 11 + (c_mult + k_mult) * read_size <= (n_part_cnt > 4 ? 128 : 256)))
    {
        return false;
    }
    if(n_part_cnt > 1)
    {
        int lds_size = ((n_part_cnt - 1) * solver::wave_size * sizeof(float) * acc_gprs);
        if(!(lds_size <= (1 << 16)))
            return false;
    }
    return true;
}

void PerformanceConfigConvAsmBwdWrW1x1::EuristicInit(const ConvolutionContext& config)
{
    read_size = 4;
    n_per_gpr =
        (config.batch_sz >= 4 && (AsmImgHeight(config) * AsmImgWidth(config)) <= 128) ? 4 : 1;

    const auto c_k_256 = config.n_outputs * config.n_inputs / 256; // C*K/256
    if(c_k_256 < 2)
    {
        c_per_gpr  = 1;
        chunk_size = 16 / c_per_gpr;
        c_mult     = 1;
        k_per_gpr  = 1;
        k_mult     = 1;
        n_per_gpr  = 1;
        n_part_cnt = 1;
        read_size  = 1;
    }
    else if(c_k_256 < (2 * 4))
    {
        c_per_gpr  = 1;
        chunk_size = 16 / c_per_gpr;
        c_mult     = 2;
        k_per_gpr  = 1;
        k_mult     = 2;
        n_per_gpr  = 1;
        n_part_cnt = 1;
        read_size  = 1;
    }
    else if(c_k_256 < (2 * 4 * 4))
    {
        c_per_gpr  = 2;
        chunk_size = 16 / c_per_gpr;
        c_mult     = 2;
        k_per_gpr  = 2;
        k_mult     = 2;
        n_per_gpr  = 2;
        n_part_cnt = 2;
        read_size  = 2;
    }
    else if(c_k_256 < (2 * 4 * 4 * 4))
    {
        c_per_gpr  = 2;
        chunk_size = 16 / c_per_gpr;
        c_mult     = 4;
        k_per_gpr  = 2;
        k_mult     = 4;
        n_per_gpr  = 2;
        n_part_cnt = 2;
        read_size  = 4;
    }
    else
    {
        c_per_gpr  = 2;
        chunk_size = 16 / c_per_gpr;
        c_mult     = 4;
        k_per_gpr  = 2;
        k_mult     = 4;
        n_per_gpr  = 4;
        n_part_cnt = 4;
        read_size  = 4;
    }

    if(!IsValid(config))
    {
        MIOPEN_LOG_I("!IsValid(): " << ToString() << ". Conservative re-init...");

        c_per_gpr  = 2;
        chunk_size = 16 / c_per_gpr;
        c_mult     = 1;
        k_per_gpr  = 2;
        k_mult     = 1;
        n_per_gpr  = 1;
        n_part_cnt = 1;
        read_size  = 1;
        if(!IsValid(config))
        {
            MIOPEN_LOG_I("!IsValid(): " << ToString() << ". Conservative 2-nd re-init...");
            chunk_size = 1;
            c_per_gpr  = 1;
            c_mult     = 1;
            k_per_gpr  = 1;
            k_mult     = 1;
            n_per_gpr  = 1;
            n_part_cnt = 1;
            read_size  = 1;
            assert(IsValid(config));
        }
    }
    MIOPEN_LOG_I(ToString());
}

std::string PerformanceConfigConvAsmBwdWrW1x1::ToString() const
{
    std::ostringstream ss;
    Serialize(ss);
    return ss.str();
}

PerformanceConfigConvAsmBwdWrW1x1
ConvAsmBwdWrW1x1::GetPerformanceConfig(const ConvolutionContext& params) const
{
    PerformanceConfigConvAsmBwdWrW1x1 pp;
    pp.EuristicInit(params);
    MIOPEN_LOG_I(pp.ToString());
    return pp;
}

bool ConvAsmBwdWrW1x1::IsValidPerformanceConfig(const ConvolutionContext& problem,
                                                const PerformanceConfigConvAsmBwdWrW1x1& c) const
{
    return c.IsValidValue() && c.IsValid(problem);
}

bool ConvAsmBwdWrW1x1::IsApplicable(const ConvolutionContext& params) const
{
    if(!params.use_asm_kernels)
    {
        return false;
    }

    if(!(params.rmv == rocm_meta_version::V3 || params.rmv == rocm_meta_version::AMDHSA_1_0))
    {
        return false;
    }
    const std::string name = params.GetStream().GetDeviceName();
    if(name.find("gfx8") == std::string::npos && name.find("gfx9") == std::string::npos)
    {
        return false;
    }
    assert(params.weights_layout.length() == 0); // _weights_layout is not supported yet
    // clang-format off
    bool ok = (params.pad0 == 0         // -q  pad_w
        && params.pad1 == 0             // -p  pad_h
        && params.kernel_stride0 <= 2   // -u  stride_w
        && params.kernel_stride1 <= 2   // -v  stride_h
        && params.kernel_stride0 == params.kernel_stride1
        && params.kernel_size0 == 1     // -x  S wei_w
        && params.kernel_size1 == 1     // -y  R wei_h
        && params.kernel_dilation0 == 1
        && params.kernel_dilation1 == 1
        && params.bias == 0
        && params.float_size == 32
        && params.in_layout == "NCHW");
    if(!ok)
    {
        return false; // Early exit to speed up the check.
    }
    // Check limits:
    const auto h_w     = static_cast<long>(AsmImgHeight(params)) * AsmImgWidth(params);
    const auto r_s     = static_cast<long>(params.kernel_size1) * params.kernel_size0;
    const auto c_h_w   = static_cast<long>(params.n_outputs) * h_w;   // C*H*W
    const auto k_h_w   = static_cast<long>(params.n_inputs) * h_w;    // K*H*W
    const auto n_c_h_w = static_cast<long>(params.batch_sz) * c_h_w;  // N*C*H*W
    const auto n_k_h_w = static_cast<long>(params.batch_sz) * k_h_w;  // N*K*H*W
    const auto c_k_r_s = static_cast<long>(params.n_outputs) * params.n_inputs * r_s; // C*K*R*S
    ok = params.batch_sz < std::pow(2, 16)      // -n   N batch_size
         && params.n_outputs < std::pow(2, 16)  // -c   C input_channels
         && params.n_inputs < std::pow(2, 16)   // -k   K output_channels
         && c_h_w < std::pow(2, 24)
         && k_h_w < std::pow(2, 24)
         && n_c_h_w < std::pow(2, 29)
         && n_k_h_w < std::pow(2, 29)
         && c_k_r_s < std::pow(2, 29); // clang-format on
    return ok;
}

bool ConvAsmBwdWrW1x1::IsFast(const ConvolutionContext&) const { return true; }

static int divide_round_plus_inf(const int x, const int y)
{
    assert(x >= 0 && y > 0);
    if(x % y != 0)
        return x / y + 1;
    return x / y;
}

ConvSolution ConvAsmBwdWrW1x1::GetSolution(const ConvolutionContext& params,
                                           const PerformanceConfigConvAsmBwdWrW1x1& config,
                                           const bool disableConfigOverrideFromEnv) const
{

    ConvSolution result;
    std::ostringstream options;

    assert(params.pad1 == 0 && params.pad0 == 0);
<<<<<<< HEAD
    const int n_passes = (params.kernel_stride0 > 1 || params.kernel_stride1 > 1) ? 2 : 1;

    result.workspce_sz = 0;

    if(n_passes > 1)
    { // subsampled input, in_height equals to image size after downsampling
        assert(params.kernel_stride0 > 1 || params.kernel_stride1 > 1);
=======
    result.workspce_sz = 0;

    if(UseSubsample(params))
    {

        // subsampled input, in_height equals to image size after downsampling
>>>>>>> 7cb76321
        int in_batch_stride = params.in_stride * params.in_height * params.n_outputs;
        int write_unit      = (params.in_width % 4 == 0) ? 4 : (params.in_width % 3 == 0)
                                                              ? 3
                                                              : (params.in_width % 2 == 0) ? 2 : 1;
        int n_grp0_size0 = 256;

        const auto subsample_kernel_compilation_options =
            std::string(" -DMLO_GRP0_SZ0=") + std::to_string(n_grp0_size0) +
            std::string(" -DMLO_GRP0_SZ1=1 ") + std::string(" -DMLO_GRP0_SZ2=1 ") +
            std::string(" -DMLO_FILTER0_STRIDE0=") + std::to_string(params.kernel_stride0) +
            std::string(" -DMLO_FILTER0_STRIDE1=") + std::to_string(params.kernel_stride1) +
            std::string(" -DMLO_WRITE_UNIT=") + std::to_string(write_unit) +
            std::string(" -DMLO_OUT_CHANNEL_STRIDE=") + std::to_string(params.in_channel_stride) +
            std::string(" -DMLO_OUT_STRIDE=") + std::to_string(params.in_stride) +
            std::string(" -DMLO_IN_BATCH_STRIDE=") + std::to_string(in_batch_stride) +
            std::string(" -DMLO_IN0_BATCH_STRIDE=") + std::to_string(params.out_batch_stride) +
            std::string(" -DMLO_IN0_CHANNEL_STRIDE=") + std::to_string(params.out_channel_stride) +
            std::string(" -DMLO_IN0_STRIDE=") + std::to_string(params.out_stride) +
            params.general_compile_options;

        KernelInfo kernel;

        kernel.l_wk.push_back(n_grp0_size0);
        kernel.l_wk.push_back(1);
        kernel.l_wk.push_back(1);
        // output is number of subsampled input maps
        size_t gbl_wk0 = (in_batch_stride / write_unit);
        size_t gbl_wk1 = params.batch_sz;
        size_t gbl_wk2 = 1;

        kernel.g_wk.push_back(gbl_wk0);
        kernel.g_wk.push_back(gbl_wk1);
        kernel.g_wk.push_back(gbl_wk2);

        kernel.kernel_file = "MIOpenUtilKernels3.cl";

        kernel.kernel_name = "SubSample";

        kernel.comp_options = subsample_kernel_compilation_options;

        result.construction_params.push_back(kernel);

        assert(params.out_data_type == "FP16" || params.out_data_type == "FP32" ||
               params.out_data_type == "FP64");
        int data_len =
            (params.out_data_type == "FP16" ? 2 : (params.out_data_type == "FP32" ? 4 : 8));
        result.workspce_sz = in_batch_stride * params.batch_sz * data_len;
    }
    GenerateClangDefsym(options, "stride_h", 1);
    GenerateClangDefsym(options, "stride_w", 1);
    GenerateClangDefsym(options, "img_h", AsmImgHeight(params)); // H
    GenerateClangDefsym(options, "img_w", AsmImgWidth(params));  // W
    GenerateClangDefsym(options, "batch_size", params.batch_sz); // N
    // Note that params.n_outputs and params.n_inputs are swapped for backward convolutions.
    GenerateClangDefsym(options, "input_channels", params.n_outputs); // C
    GenerateClangDefsym(options, "output_channels", params.n_inputs); // K
    GenerateClangDefsym(options, "wei_h", params.kernel_size1);       // R
    GenerateClangDefsym(options, "wei_w", params.kernel_size0);       // S
    GenerateClangDefsym(options, "pad_h", params.pad1);
    GenerateClangDefsym(options, "pad_w", params.pad0);
    GenerateClangDefsym(options, "weights_layout", 0);
    GenerateClangDefsym(options, "reverse_weights", 0);
    GenerateClangDefsym(
        options, "ROCM_METADATA_VERSION", (params.rmv == rocm_meta_version::V3) ? 3 : 4);
    // Perf tune:
    GenerateClangDefsym(options, "do_not_use_default_perf_params", 1);

    const PerformanceConfigConvAsmBwdWrW1x1* pcfg = &config;
    PerformanceConfigConvAsmBwdWrW1x1 fromEnv;

    if(!disableConfigOverrideFromEnv)
    {
        std::string s;
        const auto p_asciz = miopen::GetStringEnv(MIOPEN_DEBUG_GCN_ASM_DIRECT_1X1WRW_PERF_VALS{});
        if(p_asciz != nullptr)
        {
            s = std::string(p_asciz);
            if(!s.empty()) // else nothing to parse.
            {
                if(!fromEnv.Deserialize(s) || !fromEnv.IsValid(params))
                {
                    MIOPEN_LOG_E("MIOPEN_DEBUG_GCN_ASM_DIRECT_1X1WRW_PERF_VALS: "
                                 "Bad format or invalid for the problem config: "
                                 << s);
                }
                else
                {
                    MIOPEN_LOG_I("Overridden from env: " << fromEnv.ToString());
                    pcfg = &fromEnv;
                }
            }
        }
    }

    GenerateClangDefsym(options, "chunk_size", pcfg->GetChunkSize());
    GenerateClangDefsym(options, "c_per_gpr", pcfg->GetCPerGpr());
    GenerateClangDefsym(options, "c_mult", pcfg->GetCMult());
    GenerateClangDefsym(options, "k_per_gpr", pcfg->GetKPerGpr());
    GenerateClangDefsym(options, "k_mult", pcfg->GetKMult());
    GenerateClangDefsym(options, "n_per_gpr", pcfg->GetNPerGpr());
    GenerateClangDefsym(options, "n_part_cnt", pcfg->GetNPartCnt());
    GenerateClangDefsym(options, "hw_per_gpr", pcfg->GetHWPerGpr());
    GenerateClangDefsym(options, "read_size", pcfg->GetReadSize());

    KernelInfo kernel;

    kernel.comp_options = options.str();

    kernel.l_wk.clear(); // workgroupsize
    kernel.l_wk.push_back(solver::wave_size * pcfg->GetNPartCnt());
    kernel.l_wk.push_back(1);
    kernel.l_wk.push_back(1);

    kernel.g_wk.clear(); // gridsize
    kernel.g_wk.push_back(solver::wave_size * pcfg->GetNPartCnt());
    kernel.g_wk.push_back(
        divide_round_plus_inf(params.n_outputs, pcfg->GetCPerGpr() * pcfg->GetCMult()));
    kernel.g_wk.push_back(
        divide_round_plus_inf(params.n_inputs, pcfg->GetKPerGpr() * pcfg->GetKMult()));

    kernel.kernel_file = "conv1x1wrw.s";
    kernel.kernel_name = "gcnAsmConv1x1WrW";

    result.construction_params.push_back(kernel);

    return result;
}

int ConvAsmBwdWrW1x1::RunAndMeasureSolution(miopen::Handle& profile_h,
                                            Data_t bot_ocl_buf,
                                            Data_t top_ocl_buf,
                                            Data_t wei_ocl_buf,
                                            Data_t bias_ocl_buf,
                                            const ConvolutionContext& params,
                                            const ConvSolution& solution,
                                            float& elapsed_time) const
{
    assert(bias_ocl_buf == nullptr);
    (void)bias_ocl_buf;
    /// \note This is used during auto-tune process.
    /// Elapsed time of the subsampling kernel
    /// does not depend on the PerformanceConfig, and thus
    /// considered constant for all available Solutions.
    /// That is why we do not need to measure its elapsed time
    /// during auto-tune and simply skip the subsampling kernel.
    const KernelInfo k_info = solution.construction_params.back();
#ifdef NDEBUG
    try
#endif
    {
        elapsed_time = std::numeric_limits<float>::max();
        // ConvolutionContext::general_compile_options is for OpenCL kernels
        // and thus not applicable for assembly.
        auto kernel = profile_h.AddKernel("",
                                          "",
                                          k_info.kernel_file,
                                          k_info.kernel_name,
                                          k_info.l_wk,
                                          k_info.g_wk,
                                          k_info.comp_options);
        int unused       = 0;
        int* return_addr = nullptr;
        auto n_groups =
            static_cast<int>(params.GetStream().GetMaxComputeUnits()); // kernel needs int32

        kernel(params.batch_sz,      // N
               params.n_outputs,     // C
               AsmImgHeight(params), // H
               AsmImgWidth(params),  // W
               params.n_inputs,      // K
               n_groups,             // n_groups
               unused,
               unused,
               top_ocl_buf,
               wei_ocl_buf,
               bot_ocl_buf,
               return_addr);
        elapsed_time = profile_h.GetKernelTime();
    }
#ifdef NDEBUG
    catch(miopen::Exception&)
    {
        return -1;
    }
#endif
    return 0;
}

PerformanceConfigConvAsmBwdWrW1x1 ConvAsmBwdWrW1x1::Search(const ConvolutionContext& context) const
{
    return GenericSearch(
        *this, context, UseSubsample(context) ? SearchTweak::Skip2xSubsample : SearchTweak::None);
}

} // namespace solver
} // namespace miopen<|MERGE_RESOLUTION|>--- conflicted
+++ resolved
@@ -505,22 +505,11 @@
     std::ostringstream options;
 
     assert(params.pad1 == 0 && params.pad0 == 0);
-<<<<<<< HEAD
-    const int n_passes = (params.kernel_stride0 > 1 || params.kernel_stride1 > 1) ? 2 : 1;
-
     result.workspce_sz = 0;
 
-    if(n_passes > 1)
-    { // subsampled input, in_height equals to image size after downsampling
-        assert(params.kernel_stride0 > 1 || params.kernel_stride1 > 1);
-=======
-    result.workspce_sz = 0;
-
     if(UseSubsample(params))
     {
-
         // subsampled input, in_height equals to image size after downsampling
->>>>>>> 7cb76321
         int in_batch_stride = params.in_stride * params.in_height * params.n_outputs;
         int write_unit      = (params.in_width % 4 == 0) ? 4 : (params.in_width % 3 == 0)
                                                               ? 3
