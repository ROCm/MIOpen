/*******************************************************************************
 *
 * MIT License
 *
 * Copyright (c) 2017 Advanced Micro Devices, Inc.
 *
 * Permission is hereby granted, free of charge, to any person obtaining a copy
 * of this software and associated documentation files (the "Software"), to deal
 * in the Software without restriction, including without limitation the rights
 * to use, copy, modify, merge, publish, distribute, sublicense, and/or sell
 * copies of the Software, and to permit persons to whom the Software is
 * furnished to do so, subject to the following conditions:
 *
 * The above copyright notice and this permission notice shall be included in all
 * copies or substantial portions of the Software.
 *
 * THE SOFTWARE IS PROVIDED "AS IS", WITHOUT WARRANTY OF ANY KIND, EXPRESS OR
 * IMPLIED, INCLUDING BUT NOT LIMITED TO THE WARRANTIES OF MERCHANTABILITY,
 * FITNESS FOR A PARTICULAR PURPOSE AND NONINFRINGEMENT. IN NO EVENT SHALL THE
 * AUTHORS OR COPYRIGHT HOLDERS BE LIABLE FOR ANY CLAIM, DAMAGES OR OTHER
 * LIABILITY, WHETHER IN AN ACTION OF CONTRACT, TORT OR OTHERWISE, ARISING FROM,
 * OUT OF OR IN CONNECTION WITH THE SOFTWARE OR THE USE OR OTHER DEALINGS IN THE
 * SOFTWARE.
 *
 *******************************************************************************/

#include <sstream>
#include <limits>
#include <cassert>

#include <miopen/conv/compiled_in_parameters.hpp>
#include <miopen/conv/invokers/gcn_asm_1x1u.hpp>
#include <miopen/conv/invokers/gcn_asm_1x1u_ss.hpp>
#include <miopen/conv/invokers/gcn_asm_1x1u_us.hpp>
#include <miopen/env.hpp>
#include <miopen/generic_search.hpp>
#include <miopen/gcn_asm_utils.hpp>
#include <miopen/handle.hpp>
#include <miopen/logger.hpp>
#include <miopen/solver.hpp>

MIOPEN_DECLARE_ENV_VAR(MIOPEN_DEBUG_CONV_DIRECT_ASM_1X1U_PERF_VALS)
MIOPEN_DECLARE_ENV_VAR(MIOPEN_DEBUG_CONV_DIRECT_ASM_1X1U_SEARCH_OPTIMIZED)
MIOPEN_DECLARE_ENV_VAR(MIOPEN_DEBUG_CONV_DIRECT_ASM_1X1U)

namespace miopen {
namespace solver {

static inline bool UseSubsample(const ConvolutionContext& c)
{
    return (c.kernel_stride_w > 1 || c.kernel_stride_h > 1) && c.direction.IsForward();
}

static inline bool UseUpsample(const ConvolutionContext& c)
{
    return (c.kernel_stride_w > 1 || c.kernel_stride_h > 1) && c.direction.IsBackwardData();
}

/// After 2x subsampling kernel, image size on asm kernel input becomes 4x (2*2) smaller.
/// As padding = 0, we can simply re-use output image size (no computations required).
/// \note For backward convolutions input image size is held in
/// out_height/out_width and vice versa.
static inline int AsmImgHeight(const ConvolutionContext& c)
{
    return UseSubsample(c) ? c.out_height : c.in_height;
}

static inline int AsmImgWidth(const ConvolutionContext& c)
{
    return UseSubsample(c) ? c.out_width : c.in_width;
}

/// \todo move to separate header and use in other solvers.
template <int L, int H>
inline static bool IsTwoPower(const int v)
{
    static_assert(L <= H, "L <= H");
    if(((v - 1) & v) != 0)
        return false;
    return L <= v && v <= H;
}

template <int L, int H>
inline static bool NextTwoPower(int& v)
{
    static_assert((((L - 1) & L) == 0), "L is not power of 2");
    static_assert((((H - 1) & H) == 0), "H is not power of 2");
    assert((IsTwoPower<L, H>(v)));
    if(v == H)
    {
        v = L;
        return true;
    }
    v *= 2;
    return false;
}

template <int L, int H>
inline static bool IsLinear(const int v)
{
    static_assert(L <= H, "L <= H");
    return L <= v && v <= H;
}

template <int L, int H>
inline static bool NextLinear(int& v)
{
    assert((IsLinear<L, H>(v)));
    if(H == v)
    {
        v = L;
        return true;
    }
    ++v;
    return false;
}

// This range is like regular range [0,4,8...32], but 1 is used instead of 0.
inline static bool Is_1_4_8_12_to_32(const int& v)
{
    return v == 1 || (v % 4 == 0 && IsLinear<1, 8>(v / 4));
}

inline static bool Next_1_4_8_12_to_32(int& v)
{
    assert(Is_1_4_8_12_to_32(v));
    int tmp        = v / 4;
    const bool ret = NextLinear<0, 8>(tmp);
    v              = ret ? 1 : tmp * 4;
    return ret;
}

#ifndef NDEBUG
inline static bool Is_1_4(const int& v) { return v == 1 || v == 4; }
#endif

inline static bool Next_1_4(int& v)
{
    assert(Is_1_4(v));
    if(v == 4)
    {
        v = 1;
        return true;
    }
    v = 4;
    return false;
}

bool PerformanceConfigConvAsm1x1U::SetNextValue(const ConvolutionContext& /*config*/)
{
    // Increment with wrap-around:
    do
    {
        if(!NextLinear<1, 4>(read_size))
            break;
        if(!miopen::IsDisabled(MIOPEN_DEBUG_CONV_DIRECT_ASM_1X1U_SEARCH_OPTIMIZED{}))
        {
            /// Narrow search space in optimized mode.
            if(use_spare_set ? !Next_1_4(k_mult) : !NextTwoPower<8, 32>(k_mult))
                break;
            if(!NextLinear<1, 8>(chunks_per_wave))
                break;
            if(use_spare_set ? !Next_1_4(chunk_size) : !NextTwoPower<16, 64>(chunk_size))
                break;
            if(!NextLinear<1, 4>(n_mult))
                break;
            if(!NextTwoPower<1, 4>(c_mult))
                break;
            if(!NextTwoPower<1, 4>(waves_c_in_group))
                break;
            if(!NextTwoPower<1, 8>(waves_k_in_group))
                break;
        }
        else
        {
            if(!Next_1_4_8_12_to_32(k_mult))
                break;
            if(!NextLinear<1, 16>(chunks_per_wave))
                break;
            if(!NextTwoPower<1, 64>(chunk_size))
                break;
            if(!NextLinear<1, 8>(n_mult))
                break;
            if(!NextTwoPower<1, 32>(c_mult))
                break;
            if(!NextLinear<1, 8>(waves_c_in_group))
                break;
            if(!NextTwoPower<1, 8>(waves_k_in_group))
                break;
        }
        // All the fields of performance config have wrapped around.
        return false;
    } while(false);
    return true;
}

PerformanceConfigConvAsm1x1U::PerformanceConfigConvAsm1x1U(bool spare)
    : PerformanceConfigConvAsm1x1U(1, 1, 1, 1, 1, 1, 1, 1, spare)
{
    if(!miopen::IsDisabled(MIOPEN_DEBUG_CONV_DIRECT_ASM_1X1U_SEARCH_OPTIMIZED{}))
    {
        k_mult     = spare ? 1 : 8;
        chunk_size = spare ? 1 : 16;
    }
}

PerformanceConfigConvAsm1x1U::PerformanceConfigConvAsm1x1U(int read_size_,
                                                           int k_mult_,
                                                           int chunks_per_wave_,
                                                           int chunk_size_,
                                                           int n_mult_,
                                                           int c_mult_,
                                                           int waves_c_in_group_,
                                                           int waves_k_in_group_,
                                                           bool use_spare_set_)
    : read_size(read_size_),
      k_mult(k_mult_),
      chunks_per_wave(chunks_per_wave_),
      chunk_size(chunk_size_),
      n_mult(n_mult_),
      c_mult(c_mult_),
      waves_c_in_group(waves_c_in_group_),
      waves_k_in_group(waves_k_in_group_),
      use_spare_set(use_spare_set_)
{
}

bool PerformanceConfigConvAsm1x1U::operator==(const PerformanceConfigConvAsm1x1U& other) const
{
    // clang-format off
    return read_size == other.read_size
        && k_mult == other.k_mult
        && chunks_per_wave == other.chunks_per_wave
        && chunk_size == other.chunk_size
        && n_mult == other.n_mult
        && c_mult == other.c_mult
        && waves_c_in_group == other.waves_c_in_group
        && waves_k_in_group == other.waves_k_in_group
        && use_spare_set == other.use_spare_set; // clang-format on
}

bool PerformanceConfigConvAsm1x1U::IsValidValue() const
{
    // clang-format off
    return IsLinear<1,4>(read_size)
        && Is_1_4_8_12_to_32(k_mult)
        && IsLinear<1,16>(chunks_per_wave)
        && IsTwoPower<1,64>(chunk_size)
        && IsLinear<1,8>(n_mult)
        && IsTwoPower<1,32>(c_mult)
        && IsLinear<1,8>(waves_c_in_group)
        && IsTwoPower<1,8>(waves_k_in_group); // clang-format on
}

bool PerformanceConfigConvAsm1x1U::IsValid(const ConvolutionContext& config) const
{
    const auto elements_in_dword = 4 / GetTypeSize(config.in_data_type);

    if(!IsValidValue())
        return false;
    if(!(read_size * elements_in_dword <= chunks_per_wave))
        return false;
    if(!(waves_c_in_group <= config.n_inputs))
        return false;
    if(!(k_mult * waves_k_in_group <= config.n_outputs))
        return false;
    if(!(waves_c_in_group * waves_k_in_group <= 16))
        return false;
    if((c_mult % elements_in_dword) != 0)
        return false;
    if((k_mult % elements_in_dword) != 0)
        return false;
    if(chunks_per_wave % elements_in_dword != 0)
        return false;
    const auto in_gprs =
        (chunks_per_wave * n_mult * c_mult + elements_in_dword - 1) / elements_in_dword;
    const auto acc_gprs = chunks_per_wave * n_mult * k_mult;
    const auto img_hw   = config.out_height * config.out_width;
    // TODO last vgpr only for old card.
    // ADD if(option.machine_version_major == 9)
    // vgprs  = 4 + 2 * in_gprs + acc_gprs + (img_hw % elements_in_dword != 0 ? 1: 0);
    // else
    const auto vgprs = 4 + 2 * in_gprs + acc_gprs + (img_hw % elements_in_dword != 0 ? 1 : 0) + 1;
    if(!(vgprs < 256))
        return false;
    const auto max_waves_per_CU = (256 / vgprs) * 4;
    if(!(max_waves_per_CU >= waves_c_in_group * waves_k_in_group))
        return false;
    const auto sgprs = 25 + 2 * k_mult * c_mult;
    if(!(sgprs < 102)) /// \todo This is valid for Gfx8 and Gfx9. Check for newer parts.
        return false;
    const int total_n_blocks = (config.batch_sz + GetNPerGpr() - 1) / GetNPerGpr();
    if(!(n_mult <= total_n_blocks))
        return false;

    const int total_chunks = (img_hw + chunk_size - 1) / chunk_size;
    if(!(chunks_per_wave <= total_chunks))
        return false;

    const int c_per_wave      = (config.n_inputs + waves_c_in_group - 1) / waves_c_in_group;
    const int c_per_last_wave = config.n_inputs - (c_per_wave * (waves_c_in_group - 1));

    if(config.direction.IsBackwardData() && !(config.n_outputs % k_mult == 0))
        return false;
    return (c_per_wave % c_mult == 0) && (c_per_last_wave % c_mult == 0);
}

void PerformanceConfigConvAsm1x1U::HeuristicInit(const ConvolutionContext& config)
{
    if(config.in_data_type == miopenDouble)
        MIOPEN_THROW("Double data type is not supported by ConvAsm1x1U");

    const auto elements_in_dword = 4 / GetTypeSize(config.in_data_type);
    read_size                    = 4;
    k_mult                       = 16;
    chunks_per_wave              = static_cast<int>(read_size * elements_in_dword);
    chunk_size                   = 16;
    n_mult                       = 2;
    c_mult                       = elements_in_dword;
    waves_c_in_group             = 1;
    waves_k_in_group             = 1;

    if(!IsValid(config))
    {
        MIOPEN_LOG_I("!IsValid(): " << ToString() << ". Conservative re-init...");
        read_size  = 1;
        k_mult     = 4;
        chunk_size = 1;
        n_mult     = 1;
    }
    if(!IsValid(config))
    {
        MIOPEN_LOG_I("!IsValid(): " << ToString() << ". Conservative re-init...");
        k_mult = (elements_in_dword == 1) ? 1 : 4;
        c_mult = 2;
    }
    if(!IsValid(config))
    {
        MIOPEN_LOG_I("!IsValid(): " << ToString() << ". Conservative re-init...");
        chunks_per_wave = 2;
        c_mult          = elements_in_dword;
    }
    if(!IsValid(config))
    {
        MIOPEN_LOG_I("!IsValid(): " << ToString() << ". Conservative re-init...");
        chunks_per_wave = elements_in_dword;
    }
    if(!IsValid(config))
    {
        MIOPEN_LOG_E("All attempts failed");
        assert(false);
    }
    MIOPEN_LOG_I(ToString());
}

std::string PerformanceConfigConvAsm1x1U::ToString() const
{
    std::ostringstream ss;
    Serialize(ss);
    return ss.str();
}

PerformanceConfigConvAsm1x1U
<<<<<<< HEAD
ConvAsm1x1U::GetDefaultPerformanceConfigCTS(const ConvolutionContext& params) const
=======
ConvAsm1x1U::GetDefaultPerformanceConfig(const ConvolutionContext& params) const
>>>>>>> d00883a5
{
    PerformanceConfigConvAsm1x1U pp;
    pp.HeuristicInit(params);
    MIOPEN_LOG_I(pp.ToString());
    return pp;
}

bool ConvAsm1x1U::IsValidPerformanceConfigCTS(const ConvolutionContext& problem,
                                              const PerformanceConfigConvAsm1x1U& c) const
{
    return c.IsValidValue() && c.IsValid(problem);
}

bool ConvAsm1x1U::IsApplicable(const ConvolutionContext& params) const
{
    if(miopen::IsDisabled(MIOPEN_DEBUG_CONV_DIRECT_ASM_1X1U{}))
        return false;
    if(!params.use_asm_kernels)
        return false;
    if(!params.Is2d())
        return false;
    if(!(params.direction.IsForward() || params.direction.IsBackwardData()))
        return false;
    if(params.IsAsymmetricPadH() || params.IsAsymmetricPadW())
        return false;
    if(!params.rmv.IsV2orV3())
        return false;
    if(!(params.IsFp32() || params.IsFp16()))
        return false;

    const auto target = params.GetStream().GetTargetProperties();
    if(target.Xnack() && *target.Xnack())
        return false;

    const std::string name = params.GetStream().GetDeviceName();
    if(name.find("gfx9") == std::string::npos)
    {
        return false;
    }
    if(!params.IsLayoutDefault())
    {
        return false;
    }

    if(name == "gfx90a" && params.conv_problem.IsGfx90aFp16altRequired())
        return false;

    const auto elements_in_dword = 4 / GetTypeSize(params.in_data_type);
    // clang-format off
    const int img_hw = params.out_height * params.out_width;
    bool ok = (params.pad_w == 0         // -q  pad_w
        && params.pad_h == 0             // -p  pad_h
        && params.kernel_stride_w <= 2   // -u  stride_w
        && params.kernel_stride_w == params.kernel_stride_h
        && params.kernel_size_w == 1     // -x  S wei_w
        && params.kernel_size_h == 1     // -y  R wei_h
        && params.kernel_dilation_w == 1
        && params.kernel_dilation_h == 1
        && params.bias == 0
        && params.n_inputs % elements_in_dword == 0
        && params.n_outputs % elements_in_dword == 0
        && params.in_layout == "NCHW"
        && params.group_counts == 1
        && img_hw >= elements_in_dword
        && (elements_in_dword == 1 || params.n_outputs >= 4));
    if(params.direction.IsBackwardData() && elements_in_dword != 1)
        ok = ok && (params.n_outputs % 4 == 0);
    if(!ok)
    {
        return false; // Early exit to speed up the check.
    }
    /// \todo Ilya: The checks below look adequate but needs to be double-checked.
    {
        const long input_line_size = 4 * params.in_width;
        const long input_feature_map_size = input_line_size * params.in_height;
        const long input_stack_size = input_feature_map_size * params.n_inputs;
        if (! (input_stack_size < (1U << 24)))
            return false;
    }
    {
        const long output_line_size = 4 * params.out_width;
        const long output_feature_map_size = output_line_size * params.out_height;
        const long output_stack_size = output_feature_map_size * params.n_outputs;
        if (! (output_stack_size < (1U << 24)))
            return false;
    }
    // Check limits:
    auto h_w = static_cast<long>(AsmImgHeight(params)) * AsmImgWidth(params);
    const auto r_s     = static_cast<long>(params.kernel_size_h) * params.kernel_size_w;
    const auto c_h_w   = static_cast<long>(params.n_inputs) * h_w;    // C*H*W
    const auto k_h_w   = static_cast<long>(params.n_outputs) * h_w;   // K*H*W
    const auto n_c_h_w = static_cast<long>(params.batch_sz) * c_h_w;  // N*C*H*W
    const auto n_k_h_w = static_cast<long>(params.batch_sz) * k_h_w;  // N*K*H*W
    const auto c_k_r_s = static_cast<long>(params.n_inputs) * params.n_outputs * r_s; // C*K*R*S
    ok = params.batch_sz < std::pow(2, 16)      // -n   N batch_size
         && params.n_inputs < std::pow(2, 16)   // -c   C input_channels
         && params.n_outputs < std::pow(2, 16)  // -k   K output_channels
         && c_h_w < std::pow(2, 24)
         && k_h_w < std::pow(2, 24)
         && n_c_h_w < std::pow(2, 29)
         && n_k_h_w < std::pow(2, 29)
         && c_k_r_s < std::pow(2, 29); // clang-format on
    return ok;
}

size_t ConvAsm1x1U::GetWorkspaceSize(const ConvolutionContext& params) const
{
    if(UseSubsample(params) || UseUpsample(params))
    {
        int in_batch_stride = AsmImgWidth(params) * AsmImgHeight(params) *
                              (UseSubsample(params) ? params.n_inputs : params.n_outputs);
        int data_len = GetTypeSize(params.out_data_type);
        return in_batch_stride * params.batch_sz * data_len;
    }
    return 0;
}
static int divide_round_plus_inf(const int x, const int y)
{
    assert(x >= 0 && y > 0);
    if(x % y != 0)
        return x / y + 1;
    return x / y;
}

<<<<<<< HEAD
ConvSolution ConvAsm1x1U::GetSolutionCTS(const ConvolutionContext& params,
                                         const PerformanceConfigConvAsm1x1U& config) const
=======
ConvSolution ConvAsm1x1U::GetSolution(const ConvolutionContext& params,
                                      const PerformanceConfigConvAsm1x1U& config) const
>>>>>>> d00883a5
{
    ConvSolution result;

    std::ostringstream options;

    KernelInfo ss_us_kernel;
    int data_len = GetTypeSize(params.out_data_type);
    if(UseSubsample(params) || UseUpsample(params))
    {
        // subsampled input, in_height equals to image size after downsampling
        int in_batch_stride = AsmImgWidth(params) * AsmImgHeight(params) *
                              (UseSubsample(params) ? params.n_inputs : params.n_outputs);
        int write_unit =
            (AsmImgWidth(params) % 4 == 0)
                ? 4
                : (AsmImgWidth(params) % 3 == 0) ? 3 : (AsmImgWidth(params) % 2 == 0) ? 2 : 1;

        int n_grp0_size0 = 256;

        const auto subsample_kernel_compilation_options =
            std::string(" -DDATA_TYPE=") +
            (params.in_data_type == miopenHalf ? "ushort" : "float") +
            std::string(" -DMLO_GRP0_SZ0=") + std::to_string(n_grp0_size0) +
            std::string(" -DMLO_GRP0_SZ1=1 ") + std::string(" -DMLO_GRP0_SZ2=1 ") +
            std::string(" -DMLO_FILTER0_STRIDE0=") + std::to_string(params.kernel_stride_w) +
            std::string(" -DMLO_FILTER0_STRIDE1=") + std::to_string(params.kernel_stride_h) +
            std::string(" -DMLO_WRITE_UNIT=") + std::to_string(write_unit) +
            std::string(" -DMLO_OUT_CHANNEL_STRIDE=") + std::to_string(params.out_channel_stride) +
            std::string(" -DMLO_OUT_STRIDE=") + std::to_string(params.out_stride) +
            std::string(" -DMLO_IN_BATCH_STRIDE=") + std::to_string(in_batch_stride) +
            std::string(" -DMLO_IN0_BATCH_STRIDE=") +
            std::to_string(params.direction.IsForward() ? params.in_batch_stride
                                                        : params.out_batch_stride) +
            std::string(" -DMLO_IN0_CHANNEL_STRIDE=") + std::to_string(params.in_channel_stride) +
            std::string(" -DMLO_IN0_STRIDE=") + std::to_string(params.in_stride) +
            params.general_compile_options;

        ss_us_kernel.l_wk.push_back(n_grp0_size0);
        ss_us_kernel.l_wk.push_back(1);
        ss_us_kernel.l_wk.push_back(1);
        // output is number of subsampled input maps
        size_t gbl_wk0 = (in_batch_stride / write_unit);
        size_t gbl_wk1 = params.batch_sz;
        size_t gbl_wk2 = 1;

        ss_us_kernel.g_wk.push_back(gbl_wk0);
        ss_us_kernel.g_wk.push_back(gbl_wk1);
        ss_us_kernel.g_wk.push_back(gbl_wk2);

        ss_us_kernel.kernel_file = "MIOpenUtilKernels3.cl";

        if(UseSubsample(params))
            ss_us_kernel.kernel_name = "SubSample";
        else
            ss_us_kernel.kernel_name = "UpSample";

        ss_us_kernel.comp_options = subsample_kernel_compilation_options;
    }
    result.workspace_sz = GetWorkspaceSize(params);

    GenerateClangDefsym(options, "stride_h", 1);
    GenerateClangDefsym(options, "stride_w", 1);
    GenerateClangDefsym(options, "img_h", AsmImgHeight(params)); // H
    GenerateClangDefsym(options, "img_w", AsmImgWidth(params));  // W

    // Note that params.n_outputs and params.n_inputs are swapped for backward convolutions.
    GenerateClangDefsym(options, "batch_size", params.batch_sz);       // N
    GenerateClangDefsym(options, "input_channels", params.n_inputs);   // C
    GenerateClangDefsym(options, "output_channels", params.n_outputs); // K
    GenerateClangDefsym(options, "wei_h", params.kernel_size_h);       // R
    GenerateClangDefsym(options, "wei_w", params.kernel_size_w);       // S
    GenerateClangDefsym(options, "pad_h", params.pad_h);
    GenerateClangDefsym(options, "pad_w", params.pad_w);
    GenerateClangDefsym(options, "weights_layout", params.direction.IsForward() ? 0 : 1);

    GenerateClangDefsym(options, "vec_c_in", 1);
    GenerateClangDefsym(options, "vec_k_out", 1);
    GenerateClangDefsym(options, "vec_c_filter", 1);

    GenerateClangDefsym(options, "acc_type", 1);
    GenerateClangDefsym(options, "buf_type", (data_len == 2 ? 2 : 1));
    enum class MemLayout : int
    {
        NCHW = 0,
        CNHW = 1,
    };

    struct buff_info
    {
        size_t total_byte_size;
        struct
        {
            int nk, c, h, w;
        } stride{}, byte_stride{}, size{};

        buff_info(MemLayout layout, int nk, int c, int h, int w, int vec_c, int data_len_t)
        {
            int c_hi        = (c + vec_c - 1) / vec_c;
            int count       = nk * c_hi * h * w * vec_c;
            total_byte_size = count * data_len_t;
            size.nk         = nk;
            size.c          = c;
            size.h          = h;
            size.w          = w;

            switch(layout)
            {
            case MemLayout::NCHW:
                stride.w  = 1;
                stride.h  = w;
                stride.c  = w * h;
                stride.nk = w * h * c_hi;
                break;
            case MemLayout::CNHW:
                stride.w  = 1;
                stride.h  = w;
                stride.nk = w * h;
                stride.c  = w * h * nk;
                break;
            }
            stride.nk *= vec_c;
            stride.c *= vec_c;
            stride.h *= vec_c;
            stride.w *= vec_c;
            byte_stride.nk = stride.nk * data_len_t;
            byte_stride.c  = stride.c * data_len_t;
            byte_stride.h  = stride.h * data_len_t;
            byte_stride.w  = stride.w * data_len_t;
        }
    };

    // cppcheck-suppress unreadVariable
    buff_info ibuf(MemLayout::NCHW,
                   params.batch_sz,
                   params.n_inputs,
                   AsmImgHeight(params),
                   AsmImgWidth(params),
                   1,
                   data_len);
    // cppcheck-suppress unreadVariable
    buff_info obuf(MemLayout::NCHW,
                   params.batch_sz,
                   params.n_outputs,
                   AsmImgHeight(params),
                   AsmImgWidth(params),
                   1,
                   data_len);
    // cppcheck-suppress unreadVariable
    buff_info fbuf(params.direction.IsForward() ? MemLayout::NCHW : MemLayout::CNHW,
                   params.n_outputs,
                   params.n_inputs,
                   1,
                   1,
                   1,
                   data_len);

    GenerateClangDefsym(options, "input_n_stride", ibuf.byte_stride.nk);
    GenerateClangDefsym(options, "input_c_stride", ibuf.byte_stride.c);
    GenerateClangDefsym(options, "input_h_stride", ibuf.byte_stride.h);
    GenerateClangDefsym(options, "input_w_stride", ibuf.byte_stride.w);

    GenerateClangDefsym(options, "output_n_stride", obuf.byte_stride.nk);
    GenerateClangDefsym(options, "output_k_stride", obuf.byte_stride.c);
    GenerateClangDefsym(options, "output_h_stride", obuf.byte_stride.h);
    GenerateClangDefsym(options, "output_w_stride", obuf.byte_stride.w);

    GenerateClangDefsym(options, "filter_k_stride", fbuf.byte_stride.nk);
    GenerateClangDefsym(options, "filter_c_stride", fbuf.byte_stride.c);
    GenerateClangDefsym(options, "filter_h_stride", fbuf.byte_stride.h);
    GenerateClangDefsym(options, "filter_w_stride", fbuf.byte_stride.w);
    GenerateClangDefsym(options, "input_buffer_size", ibuf.total_byte_size);
    GenerateClangDefsym(options, "filter_buffer_size", fbuf.total_byte_size);
    GenerateClangDefsym(options, "output_buffer_size", obuf.total_byte_size);

    GenerateClangDefsym(options, "ROCM_METADATA_VERSION", params.rmv.UseV3() ? 5 : 4);

    const PerformanceConfigConvAsm1x1U* pcfg = &config;

<<<<<<< HEAD
    // Try to load config from environment variable
=======
>>>>>>> d00883a5
    PerformanceConfigConvAsm1x1U fromEnv;
    {
        std::string s;
        const auto p_asciz = miopen::GetStringEnv(MIOPEN_DEBUG_CONV_DIRECT_ASM_1X1U_PERF_VALS{});
        if(p_asciz != nullptr)
        {
            s = std::string(p_asciz);
            if(!s.empty()) // else nothing to parse.
            {
                if(!fromEnv.Deserialize(s) || !fromEnv.IsValidValue())
                {
                    MIOPEN_LOG_E("MIOPEN_DEBUG_CONV_DIRECT_ASM_1X1U_PERF_VALS: "
                                 "Bad format or invalid for the problem config: "
                                 << s);
                }
                else
                {
                    MIOPEN_LOG_I("Overridden from env: " << fromEnv.ToString());
                    pcfg = &fromEnv;
                }
            }
        }
    }

    GenerateClangDefsym(options, "read_size", pcfg->GetReadSize());
    GenerateClangDefsym(options, "k_mult", pcfg->GetKMult());
    GenerateClangDefsym(options, "chunks_per_wave", pcfg->GetChunksPerWave());
    GenerateClangDefsym(options, "chunk_size", pcfg->GetChunkSize());
    GenerateClangDefsym(options, "n_mult", pcfg->GetNMult());
    GenerateClangDefsym(options, "c_mult", pcfg->GetCMult());
    GenerateClangDefsym(options, "waves_c_in_group", pcfg->GetWavesCInGroup());
    GenerateClangDefsym(options, "waves_k_in_group", pcfg->GetWavesKInGroup());

    KernelInfo main_kernel;
    main_kernel.comp_options = options.str();

    const int waves_in_group = pcfg->GetWavesCInGroup() * pcfg->GetWavesKInGroup();
    main_kernel.l_wk.clear(); // workgroupsize
    main_kernel.l_wk.push_back(64 * waves_in_group);
    main_kernel.l_wk.push_back(1);
    main_kernel.l_wk.push_back(1);

    main_kernel.g_wk.clear(); // gridsize
    const int hw_per_wave = pcfg->GetChunksPerWave() * pcfg->GetChunkSize();

    main_kernel.g_wk.push_back(
        main_kernel.l_wk[0] *
        divide_round_plus_inf(AsmImgHeight(params) * AsmImgWidth(params), hw_per_wave));

    main_kernel.g_wk.push_back(
        divide_round_plus_inf(params.n_outputs, pcfg->GetKMult() * pcfg->GetWavesKInGroup()));
    const int n_images_per_wave = pcfg->GetNMult() * pcfg->GetNPerGpr();
    main_kernel.g_wk.push_back(divide_round_plus_inf(params.batch_sz, n_images_per_wave));

    main_kernel.kernel_file = "conv1x1u.s";
    main_kernel.kernel_name = "miopenGcnAsmConv1x1U";

    if(UseSubsample(params))
        result.construction_params.push_back(ss_us_kernel);

    result.construction_params.push_back(main_kernel);

    if(UseUpsample(params))
        result.construction_params.push_back(ss_us_kernel);

    if(UseSubsample(params))
    {
        int N, C, H, W, K, n_groups, out_H, out_W;
        GetCompiledInParameters(params, &N, &C, &H, &W, &K, &n_groups, &out_H, &out_W);
        result.invoker_factory = conv::MakeGcnAsm1x1USSInvokerFactory(
            N, C, K, n_groups, out_H, out_W, result.workspace_sz);
    }
    else if(UseUpsample(params))
    {
        int N, C, H, W, K, n_groups;
        GetCompiledInParameters(params, &N, &C, &H, &W, &K, &n_groups);
        result.invoker_factory =
            conv::MakeGcnAsm1x1UUSInvokerFactory(N, C, K, n_groups, H, W, result.workspace_sz);
    }
    else
    {
        int N, C, H, W, K, n_groups;
        GetCompiledInParameters(params, &N, &C, &H, &W, &K, &n_groups);
        result.invoker_factory = conv::MakeGcnAsm1x1UInvokerFactory(N, C, H, W, K, n_groups);
    }

    return result;
}

PerformanceConfigConvAsm1x1U ConvAsm1x1U::SearchCTS(const ConvolutionContext& context,
                                                    const AnyInvokeParams& invoke_ctx) const
{
    return GenericSearch(*this, context, invoke_ctx);
}

} // namespace solver
} // namespace miopen<|MERGE_RESOLUTION|>--- conflicted
+++ resolved
@@ -361,11 +361,7 @@
 }
 
 PerformanceConfigConvAsm1x1U
-<<<<<<< HEAD
-ConvAsm1x1U::GetDefaultPerformanceConfigCTS(const ConvolutionContext& params) const
-=======
 ConvAsm1x1U::GetDefaultPerformanceConfig(const ConvolutionContext& params) const
->>>>>>> d00883a5
 {
     PerformanceConfigConvAsm1x1U pp;
     pp.HeuristicInit(params);
@@ -373,8 +369,8 @@
     return pp;
 }
 
-bool ConvAsm1x1U::IsValidPerformanceConfigCTS(const ConvolutionContext& problem,
-                                              const PerformanceConfigConvAsm1x1U& c) const
+bool ConvAsm1x1U::IsValidPerformanceConfig(const ConvolutionContext& problem,
+                                           const PerformanceConfigConvAsm1x1U& c) const
 {
     return c.IsValidValue() && c.IsValid(problem);
 }
@@ -490,13 +486,8 @@
     return x / y;
 }
 
-<<<<<<< HEAD
-ConvSolution ConvAsm1x1U::GetSolutionCTS(const ConvolutionContext& params,
-                                         const PerformanceConfigConvAsm1x1U& config) const
-=======
 ConvSolution ConvAsm1x1U::GetSolution(const ConvolutionContext& params,
                                       const PerformanceConfigConvAsm1x1U& config) const
->>>>>>> d00883a5
 {
     ConvSolution result;
 
@@ -675,10 +666,6 @@
 
     const PerformanceConfigConvAsm1x1U* pcfg = &config;
 
-<<<<<<< HEAD
-    // Try to load config from environment variable
-=======
->>>>>>> d00883a5
     PerformanceConfigConvAsm1x1U fromEnv;
     {
         std::string s;
@@ -768,8 +755,8 @@
     return result;
 }
 
-PerformanceConfigConvAsm1x1U ConvAsm1x1U::SearchCTS(const ConvolutionContext& context,
-                                                    const AnyInvokeParams& invoke_ctx) const
+PerformanceConfigConvAsm1x1U ConvAsm1x1U::Search(const ConvolutionContext& context,
+                                                 const AnyInvokeParams& invoke_ctx) const
 {
     return GenericSearch(*this, context, invoke_ctx);
 }
