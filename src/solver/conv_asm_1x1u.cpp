/*******************************************************************************
 *
 * MIT License
 *
 * Copyright (c) 2017 Advanced Micro Devices, Inc.
 *
 * Permission is hereby granted, free of charge, to any person obtaining a copy
 * of this software and associated documentation files (the "Software"), to deal
 * in the Software without restriction, including without limitation the rights
 * to use, copy, modify, merge, publish, distribute, sublicense, and/or sell
 * copies of the Software, and to permit persons to whom the Software is
 * furnished to do so, subject to the following conditions:
 *
 * The above copyright notice and this permission notice shall be included in all
 * copies or substantial portions of the Software.
 *
 * THE SOFTWARE IS PROVIDED "AS IS", WITHOUT WARRANTY OF ANY KIND, EXPRESS OR
 * IMPLIED, INCLUDING BUT NOT LIMITED TO THE WARRANTIES OF MERCHANTABILITY,
 * FITNESS FOR A PARTICULAR PURPOSE AND NONINFRINGEMENT. IN NO EVENT SHALL THE
 * AUTHORS OR COPYRIGHT HOLDERS BE LIABLE FOR ANY CLAIM, DAMAGES OR OTHER
 * LIABILITY, WHETHER IN AN ACTION OF CONTRACT, TORT OR OTHERWISE, ARISING FROM,
 * OUT OF OR IN CONNECTION WITH THE SOFTWARE OR THE USE OR OTHER DEALINGS IN THE
 * SOFTWARE.
 *
 *******************************************************************************/

#include <sstream>
#include <limits>
#include <cassert>

#include <miopen/gcn_asm_utils.hpp>
#include <miopen/env.hpp>
#include <miopen/logger.hpp>
#include <miopen/handle.hpp>
#include <miopen/solver.hpp>
#include <miopen/generic_search.hpp>

MIOPEN_DECLARE_ENV_VAR(MIOPEN_DEBUG_GCN_ASM_DIRECT_1X1U_PERF_VALS)
MIOPEN_DECLARE_ENV_VAR(MIOPEN_DEBUG_GCN_ASM_DIRECT_1X1U_SEARCH_OPTIMIZED)

namespace miopen {
namespace solver {

static inline bool UseSubsample(const ConvolutionContext& c)
{
    return (c.kernel_stride0 > 1 || c.kernel_stride1 > 1) && c.direction.IsForward();
}

static inline bool UseUpsample(const ConvolutionContext& c)
{
    return (c.kernel_stride0 > 1 || c.kernel_stride1 > 1) && c.direction.IsBackwardData();
}

/// After 2x subsampling kernel, image size on asm kernel input becomes 4x (2*2) smaller.
/// As padding = 0, we can simply re-use output image size (no computations required).
/// \note For backward convolutions input image size is held in
/// out_height/out_width and vice versa.
static inline int AsmImgHeight(const ConvolutionContext& c)
{
    return UseSubsample(c) ? c.out_height : c.in_height;
}

static inline int AsmImgWidth(const ConvolutionContext& c)
{
    return UseSubsample(c) ? c.out_width : c.in_width;
}

/// \todo move to separate header and use in other solvers.
template <int L, int H>
inline static bool IsTwoPower(const int v)
{
    static_assert(L <= H, "L <= H");
    if(((v - 1) & v) != 0)
        return false;
    return L <= v && v <= H;
}

template <int L, int H>
inline static bool NextTwoPower(int& v)
{
    static_assert((((L - 1) & L) == 0), "L is not power of 2");
    static_assert((((H - 1) & H) == 0), "H is not power of 2");
    assert((IsTwoPower<L, H>(v)));
    if(v == H)
    {
        v = L;
        return true;
    }
    v *= 2;
    return false;
}

template <int L, int H>
inline static bool IsLinear(const int v)
{
    static_assert(L <= H, "L <= H");
    return L <= v && v <= H;
}

template <int L, int H>
inline static bool NextLinear(int& v)
{
    assert((IsLinear<L, H>(v)));
    if(H == v)
    {
        v = L;
        return true;
    }
    ++v;
    return false;
}

// This range is like regular range [0,4,8...32], but 1 is used instead of 0.
inline static bool Is_1_4_8_12__32(const int& v)
{
    return v == 1 || (v % 4 == 0 && IsLinear<1, 8>(v / 4));
}

inline static bool Next_1_4_8_12__32(int& v)
{
    assert(Is_1_4_8_12__32(v));
    int tmp        = v / 4;
    const bool ret = NextLinear<0, 8>(tmp);
    v              = ret ? 1 : tmp * 4;
    return ret;
}

inline static bool Is_1_4(const int& v) { return v == 1 || v == 4; }

<<<<<<< HEAD
static int ConvAsmRunAndMeasureSolution(miopen::Handle& profile_h,
                                        Data_t bot_ocl_buf,
                                        Data_t top_ocl_buf,
                                        Data_t wei_ocl_buf,
                                        Data_t bias_ocl_buf,
                                        const ConvolutionContext& params,
                                        const ConvSolution& solution,
                                        float& elapsed_time)
{
    if(bias_ocl_buf != nullptr)
    {
        MIOPEN_THROW("Invalid value for bias_ocl_buf");
    }
    KernelInfo k_info;

    if(UseSubsample(params))
        k_info = solution.construction_params[1];
    else if(UseUpsample(params))
        k_info = solution.construction_params[0];
    else
        k_info = solution.construction_params[0];

#ifdef NDEBUG
    try
#endif
    {
        elapsed_time = std::numeric_limits<float>::max();
        // ConvolutionContext::general_compile_options is for OpenCL kernels
        // and thus not applicable for assembly.
        auto kernel = profile_h.AddKernel("",
                                          "",
                                          k_info.kernel_file,
                                          k_info.kernel_name,
                                          k_info.l_wk,
                                          k_info.g_wk,
                                          k_info.comp_options);

        int unused       = 0;
        int* return_addr = nullptr;
        auto n_groups =
            static_cast<int>(params.GetStream().GetMaxComputeUnits()); // kernel needs int32

        kernel(params.batch_sz,      // N
               params.n_inputs,      // C
               AsmImgHeight(params), // H
               AsmImgWidth(params),  // W
               params.n_outputs,     // K
               n_groups,             // n_groups
               unused,
               unused,
               bot_ocl_buf,
               wei_ocl_buf,
               top_ocl_buf,
               return_addr);

        elapsed_time = profile_h.GetKernelTime();
    }
#ifdef NDEBUG
    catch(miopen::Exception&)
    {
        return -1;
    }
#endif
    return 0;
}

#if 0
template<typename T>
static T ConvAsmSearch(const ConvolutionContext& context)
{
    if(UseSubsample(context) || UseUpsample(context))
        return GenericSearch(*this, context, SearchTweak::OverrideXBufferSizeByWorkspaceSize);
    else
        return GenericSearch(*this, context);
}
#endif

static void
GetSubSupSampleKernel(const ConvolutionContext& params, KernelInfo& kernel, int& workspce_sz)
{
    // subsampled input, in_height equals to image size after downsampling
    int in_batch_stride = AsmImgWidth(params) * AsmImgHeight(params) *
                          (UseSubsample(params) ? params.n_inputs : params.n_outputs);
    int write_unit =
        (AsmImgWidth(params) % 4 == 0) ? 4 : (AsmImgWidth(params) % 3 == 0)
                                                 ? 3
                                                 : (AsmImgWidth(params) % 2 == 0) ? 2 : 1;

    int n_grp0_size0 = 256;

    const auto subsample_kernel_compilation_options =
        " -DUPSAMPLE" + std::string(" -DMLO_GRP0_SZ0=") + std::to_string(n_grp0_size0) +
        std::string(" -DMLO_GRP0_SZ1=1 ") + std::string(" -DMLO_GRP0_SZ2=1 ") +
        std::string(" -DMLO_FILTER0_STRIDE0=") + std::to_string(params.kernel_stride0) +
        std::string(" -DMLO_FILTER0_STRIDE1=") + std::to_string(params.kernel_stride1) +
        std::string(" -DMLO_WRITE_UNIT=") + std::to_string(write_unit) +
        std::string(" -DMLO_OUT_CHANNEL_STRIDE=") + std::to_string(params.out_channel_stride) +
        std::string(" -DMLO_OUT_STRIDE=") + std::to_string(params.out_stride) +
        std::string(" -DMLO_IN_BATCH_STRIDE=") + std::to_string(in_batch_stride) +
        std::string(" -DMLO_IN0_BATCH_STRIDE=") + std::to_string(params.in_batch_stride) +
        std::string(" -DMLO_OUT_BATCH_STRIDE=") + std::to_string(params.out_batch_stride) +
        std::string(" -DMLO_IN0_CHANNEL_STRIDE=") + std::to_string(params.in_channel_stride) +
        std::string(" -DMLO_IN0_STRIDE=") + std::to_string(params.in_stride) +
        params.general_compile_options;

    kernel.l_wk.push_back(n_grp0_size0);
    kernel.l_wk.push_back(1);
    kernel.l_wk.push_back(1);
    // output is number of subsampled input maps
    size_t gbl_wk0 = (in_batch_stride / write_unit);
    size_t gbl_wk1 = params.batch_sz;
    size_t gbl_wk2 = 1;

    kernel.g_wk.push_back(gbl_wk0);
    kernel.g_wk.push_back(gbl_wk1);
    kernel.g_wk.push_back(gbl_wk2);

    kernel.kernel_file = "MIOpenUtilKernels3.cl";

    if(UseSubsample(params))
        kernel.kernel_name = "SubSample";
    else
        kernel.kernel_name = "UpSample";

    kernel.comp_options = subsample_kernel_compilation_options;

    assert(params.out_data_type == "FP16" || params.out_data_type == "FP32" ||
           params.out_data_type == "FP64");
    int data_len = (params.out_data_type == "FP16" ? 2 : (params.out_data_type == "FP32" ? 4 : 8));
    workspce_sz  = in_batch_stride * params.batch_sz * data_len;
}

static bool IsConvAsmApplicable(const ConvolutionContext& params)
{
    if(!params.use_asm_kernels)
    {
        return false;
    }
    if(!(params.rmv == rocm_meta_version::V3 || params.rmv == rocm_meta_version::AMDHSA_1_0))
    {
        return false;
    }
    const std::string name = params.GetStream().GetDeviceName();
    if(name.find("gfx8") == std::string::npos && name.find("gfx9") == std::string::npos)
    {
        return false;
    }
    assert(params.weights_layout.length() == 0); // _weights_layout is not supported yet
    // clang-format off
    bool ok = (params.pad0 == 0         // -q  pad_w
        && params.pad1 == 0             // -p  pad_h
        && params.kernel_stride0 <= 2   // -u  stride_w
        && params.kernel_stride0 == params.kernel_stride1
        && params.kernel_size0 == 1     // -x  S wei_w
        && params.kernel_size1 == 1     // -y  R wei_h
        && params.kernel_dilation0 == 1
        && params.kernel_dilation1 == 1
        && params.bias == 0
        && params.float_size == 32
        && params.in_layout == "NCHW");
    if(!ok)
    {
        return false; // Early exit to speed up the check.
    }
    if (miopen::IsEnabled(MIOPEN_DEBUG_FIND_FIRST_CONV{})
        && params.kernel_stride0 > 1)
    {
        /// Disabled asm_1x1u for stride=2 due to the overhead of
        /// Up/Subsampler and SetTensor for UpSampler. (Refer to issue #940).
        return false;
    }
    /// \todo Ilya: The checks below look adequate but needs to be double-checked.
    {
        const long input_line_size = 4 * params.in_width;
        const long input_feature_map_size = input_line_size * params.in_height;
        const long input_stack_size = input_feature_map_size * params.n_inputs;
        if (! (input_stack_size < (1U << 24)))
            return false;
    }
    {
        const long output_line_size = 4 * params.out_width;
        const long output_feature_map_size = output_line_size * params.out_height;
        const long output_stack_size = output_feature_map_size * params.n_outputs;
        if (! (output_stack_size < (1U << 24)))
            return false;
    }
    // Check limits:
    auto h_w = static_cast<long>(AsmImgHeight(params)) * AsmImgWidth(params);
    const auto r_s     = static_cast<long>(params.kernel_size1) * params.kernel_size0;
    const auto c_h_w   = static_cast<long>(params.n_inputs) * h_w;    // C*H*W
    const auto k_h_w   = static_cast<long>(params.n_outputs) * h_w;   // K*H*W
    const auto n_c_h_w = static_cast<long>(params.batch_sz) * c_h_w;  // N*C*H*W
    const auto n_k_h_w = static_cast<long>(params.batch_sz) * k_h_w;  // N*K*H*W
    const auto c_k_r_s = static_cast<long>(params.n_inputs) * params.n_outputs * r_s; // C*K*R*S
    ok = params.batch_sz < std::pow(2, 16)      // -n   N batch_size
         && params.n_inputs < std::pow(2, 16)   // -c   C input_channels
         && params.n_outputs < std::pow(2, 16)  // -k   K output_channels
         && c_h_w < std::pow(2, 24)
         && k_h_w < std::pow(2, 24)
         && n_c_h_w < std::pow(2, 29)
         && n_k_h_w < std::pow(2, 29)
         && c_k_r_s < std::pow(2, 29); // clang-format on
    return ok;
}

template <typename T>
static bool GetEnvPerfCfg(T& fromEnv)
{
    bool is_valid = false;
    std::string s;
    const auto p_asciz = miopen::GetStringEnv(MIOPEN_DEBUG_GCN_ASM_DIRECT_1X1U_PERF_VALS{});
    if(p_asciz != nullptr)
    {
        s = std::string(p_asciz);
        if(!s.empty()) // else nothing to parse.
        {
            if(!fromEnv.Deserialize(s) || !fromEnv.IsValidValue())
            {
                MIOPEN_LOG_E("MIOPEN_DEBUG_GCN_ASM_DIRECT_1X1U_PERF_VALS: "
                             "Bad format or invalid for the problem config: "
                             << s);
            }
            else
            {
                MIOPEN_LOG_I("Overridden from env: " << fromEnv.ToString());
                is_valid = true;
            }
        }
    }
    return is_valid;
}

bool PerformanceConfigConvActivAsm1x1U::SetNextValue()
{
    // Increment with wrap-around:
    do
    {
        if(!NextLinear<1, 4>(read_size))
            break;
        if(!Next_1_4_8_12__32(k_mult))
            break;
        if(!NextLinear<1, 16>(chunks_per_wave))
            break;
        if(!NextTwoPower<1, 64>(chunk_size))
            break;
        if(!NextLinear<1, 8>(n_blocks_per_wave))
            break;
        if(!NextLinear<1, 8>(waves_in_group))
            break;
        // All the fields of performance config have wrapped around.
        return false;
    } while(false);
    return true;
}

PerformanceConfigConvActivAsm1x1U::PerformanceConfigConvActivAsm1x1U(int read_size_,
                                                                     int k_mult_,
                                                                     int chunks_per_wave_,
                                                                     int chunk_size_,
                                                                     int n_blocks_per_wave_,
                                                                     int waves_in_group_,
                                                                     bool use_spare_set_)
    : read_size(read_size_),
      k_mult(k_mult_),
      chunks_per_wave(chunks_per_wave_),
      chunk_size(chunk_size_),
      n_blocks_per_wave(n_blocks_per_wave_),
      waves_in_group(waves_in_group_),
      use_spare_set(use_spare_set_)
{
}

inline bool PerformanceConfigConvActivAsm1x1U::
operator==(const PerformanceConfigConvActivAsm1x1U& other) const
{
    // clang-format off
    return read_size == other.read_size
        && k_mult == other.k_mult
        && chunks_per_wave == other.chunks_per_wave
        && chunk_size == other.chunk_size
        && n_blocks_per_wave == other.n_blocks_per_wave
        && waves_in_group == other.waves_in_group
        && use_spare_set == other.use_spare_set; // clang-format on
}

bool PerformanceConfigConvActivAsm1x1U::IsValidValue() const
{
    // clang-format off
    return IsLinear<1,4>(read_size)
        && Is_1_4_8_12__32(k_mult)
        && IsLinear<1,16>(chunks_per_wave)
        && IsTwoPower<1,64>(chunk_size)
        && IsLinear<1,8>(n_blocks_per_wave)
        && IsLinear<1,8>(waves_in_group); // clang-format on
}

bool PerformanceConfigConvActivAsm1x1U::IsValidForProblem(const ConvolutionContext& config) const
{
    if(!IsValidValue())
        return false;
    if(!(read_size <= chunks_per_wave))
        return false;
    if(!(waves_in_group <= config.n_inputs))
        return false;
    if(!(k_mult <= config.n_outputs))
        return false;
    const int in_gprs  = chunks_per_wave * n_blocks_per_wave;
    const int acc_gprs = in_gprs * k_mult;
    const int vgprs    = 4 + 2 * in_gprs + acc_gprs;
    if(!(vgprs < 256))
        return false;
    const int max_waves_per_CU = (256 / vgprs) * 4;
    if(!(max_waves_per_CU >= waves_in_group))
        return false;
    const int sgprs = 24 + 2 * k_mult;
    if(!(sgprs < 102)) /// \todo This is valid for Gfx8 and Gfx9. Check for newer parts.
        return false;
    const int total_n_blocks = (config.batch_sz + GetNPerGpr() - 1) / GetNPerGpr();
    if(!(n_blocks_per_wave <= total_n_blocks))
        return false;
    const int img_hw       = config.out_height * config.out_width;
    const int total_chunks = (img_hw + chunk_size - 1) / chunk_size;
    if(!(chunks_per_wave <= total_chunks))
        return false;
    if(config.direction.IsBackwardData() && !(config.n_outputs % k_mult == 0))
        return false;
    return true;
}

bool PerformanceConfigConvActivAsm1x1U::IsValid(const ConvolutionContext& config) const
{
    if(!IsValidForProblem(config))
        return false;
    if(!miopen::IsDisabled(MIOPEN_DEBUG_GCN_ASM_DIRECT_1X1U_SEARCH_OPTIMIZED{})) // clang-format off
    {
        // Narrow search space in optimized mode.
        if (! ((use_spare_set ? Is_1_4(k_mult) : IsTwoPower<16,32>(k_mult))
            && IsLinear<1,8>(chunks_per_wave)
            && (use_spare_set ? Is_1_4(chunk_size) : IsTwoPower<16,64>(chunk_size))
            && IsLinear<1,4>(n_blocks_per_wave)
            && IsLinear<1,4>(waves_in_group)))
            return false;
    } // clang-format on
    return true;
}

void PerformanceConfigConvActivAsm1x1U::EuristicInit(const ConvolutionContext& config)
{
    read_size         = 4;
    k_mult            = 16;
    chunks_per_wave   = 1;
    chunk_size        = 16;
    n_blocks_per_wave = 1;
    waves_in_group    = 1;

    if(!IsValidForProblem(config))
    {
        MIOPEN_LOG_I("!IsValidForProblem(): " << ToString() << ". Conservative re-init...");
        read_size         = 1;
        k_mult            = 1;
        chunks_per_wave   = 1;
        chunk_size        = 1;
        n_blocks_per_wave = 1;
        waves_in_group    = 1;
        assert(IsValidForProblem(config));
    }
    MIOPEN_LOG_I(ToString());
}

std::string PerformanceConfigConvActivAsm1x1U::ToString() const
{
    std::ostringstream ss;
    Serialize(ss);
    return ss.str();
}

PerformanceConfigConvActivAsm1x1U
ConvActivAsm1x1U::GetPerformanceConfig(const ConvolutionContext& params) const
{
    PerformanceConfigConvActivAsm1x1U pp;
    pp.EuristicInit(params);
    MIOPEN_LOG_I(pp.ToString());
    return pp;
}

bool ConvActivAsm1x1U::IsValidPerformanceConfig(const ConvolutionContext& problem,
                                                const PerformanceConfigConvActivAsm1x1U& c) const
{
    return c.IsValidValue() && c.IsValidForProblem(problem);
}

bool ConvActivAsm1x1U::IsApplicable(const ConvolutionContext& params) const
{
    return IsConvAsmApplicable(params);
}

bool ConvActivAsm1x1U::IsFast(const ConvolutionContext&) const { return true; }

ConvSolution ConvActivAsm1x1U::GetSolution(const ConvolutionContext& params,
                                           const PerformanceConfigConvActivAsm1x1U& config,
                                           const bool disableConfigOverrideFromEnv) const
{
    ConvSolution result;

    std::ostringstream options;

    result.workspce_sz = 0;

    KernelInfo kernel;
    if(UseSubsample(params) || UseUpsample(params))
    {
        int workspce_sz;
        GetSubSupSampleKernel(params, kernel, workspce_sz);
        result.workspce_sz = workspce_sz;
    }

    GenerateClangDefsym(options, "stride_h", 1);
    GenerateClangDefsym(options, "stride_w", 1);
    GenerateClangDefsym(options, "img_h", AsmImgHeight(params)); // H
    GenerateClangDefsym(options, "img_w", AsmImgWidth(params));  // W

    // Note that params.n_outputs and params.n_inputs are swapped for backward convolutions.
    GenerateClangDefsym(options, "batch_size", params.batch_sz);       // N
    GenerateClangDefsym(options, "input_channels", params.n_inputs);   // C
    GenerateClangDefsym(options, "output_channels", params.n_outputs); // K
    GenerateClangDefsym(options, "wei_h", params.kernel_size1);        // R
    GenerateClangDefsym(options, "wei_w", params.kernel_size0);        // S
    GenerateClangDefsym(options, "pad_h", params.pad1);
    GenerateClangDefsym(options, "pad_w", params.pad0);
    GenerateClangDefsym(options, "weights_layout", params.direction.IsForward() ? 0 : 1);
    GenerateClangDefsym(
        options, "ROCM_METADATA_VERSION", (params.rmv == rocm_meta_version::V3) ? 3 : 4);

    const PerformanceConfigConvActivAsm1x1U* pcfg = &config;
    PerformanceConfigConvActivAsm1x1U fromEnv;
    if(!disableConfigOverrideFromEnv && GetEnvPerfCfg(fromEnv))
    {
        pcfg = &fromEnv;
    }

    GenerateClangDefsym(options, "read_size", pcfg->GetReadSize());
    GenerateClangDefsym(options, "k_mult", pcfg->GetKMult());
    GenerateClangDefsym(options, "chunks_per_wave", pcfg->GetChunksPerWave());
    GenerateClangDefsym(options, "chunk_size", pcfg->GetChunkSize());
    GenerateClangDefsym(options, "n_blocks_per_wave", pcfg->GetNBlocksPerWave());
    GenerateClangDefsym(options, "waves_in_group", pcfg->GetWavesInGroup());
    GenerateClangDefsym(options, "fusion_mode", 1);

    KernelInfo kinfo;
    kinfo.comp_options = options.str();

    kinfo.l_wk.clear(); // workgroupsize
    kinfo.l_wk.push_back(64 * pcfg->GetWavesInGroup());
    kinfo.l_wk.push_back(1);
    kinfo.l_wk.push_back(1);

    kinfo.g_wk.clear(); // gridsize
    const int hw_per_wave = pcfg->GetChunksPerWave() * pcfg->GetChunkSize();

    kinfo.g_wk.push_back(
        kinfo.l_wk[0] *
        divide_round_plus_inf(AsmImgHeight(params) * AsmImgWidth(params), hw_per_wave));

    kinfo.g_wk.push_back(divide_round_plus_inf(params.n_outputs, pcfg->GetKMult()));
    const int n_images_per_wave = pcfg->GetNBlocksPerWave() * pcfg->GetNPerGpr();
    kinfo.g_wk.push_back(divide_round_plus_inf(params.batch_sz, n_images_per_wave));

    kinfo.kernel_file = "conv1x1u.s";
    kinfo.kernel_name = "gcnAsmConv1x1U";

    if(UseSubsample(params))
        result.construction_params.push_back(kernel);

    result.construction_params.push_back(kinfo);

    if(UseUpsample(params))
        result.construction_params.push_back(kernel);
    return result;
}

int ConvActivAsm1x1U::RunAndMeasureSolution(miopen::Handle& profile_h,
                                            Data_t bot_ocl_buf,
                                            Data_t top_ocl_buf,
                                            Data_t wei_ocl_buf,
                                            Data_t bias_ocl_buf,
                                            const ConvolutionContext& params,
                                            const ConvSolution& solution,
                                            float& elapsed_time) const
{
    return ConvAsmRunAndMeasureSolution(profile_h,
                                        bot_ocl_buf,
                                        top_ocl_buf,
                                        wei_ocl_buf,
                                        bias_ocl_buf,
                                        params,
                                        solution,
                                        elapsed_time);
}

PerformanceConfigConvActivAsm1x1U ConvActivAsm1x1U::Search(const ConvolutionContext& context) const
{
    if(UseSubsample(context) || UseUpsample(context))
        return GenericSearch(*this, context, SearchTweak::OverrideXBufferSizeByWorkspaceSize);
    else
        return GenericSearch(*this, context);
}
// End Fused Kernel

=======
>>>>>>> b96bae3d
bool PerformanceConfigConvAsm1x1U::SetNextValue()
{
    // Increment with wrap-around:
    do
    {
        if(!NextLinear<1, 4>(read_size))
            break;
        if(!Next_1_4_8_12__32(k_mult))
            break;
        if(!NextLinear<1, 16>(chunks_per_wave))
            break;
        if(!NextTwoPower<1, 64>(chunk_size))
            break;
        if(!NextLinear<1, 8>(n_mult))
            break;
        if(!NextTwoPower<1, 32>(c_mult))
            break;
        if(!NextLinear<1, 8>(waves_in_group))
            break;
        // All the fields of performance config have wrapped around.
        return false;
    } while(false);
    return true;
}

PerformanceConfigConvAsm1x1U::PerformanceConfigConvAsm1x1U(int read_size_,
                                                           int k_mult_,
                                                           int chunks_per_wave_,
                                                           int chunk_size_,
                                                           int n_mult_,
                                                           int c_mult_,
                                                           int waves_in_group_,
                                                           bool use_spare_set_)
    : read_size(read_size_),
      k_mult(k_mult_),
      chunks_per_wave(chunks_per_wave_),
      chunk_size(chunk_size_),
      n_mult(n_mult_),
      c_mult(c_mult_),
      waves_in_group(waves_in_group_),
      use_spare_set(use_spare_set_)
{
}

inline bool PerformanceConfigConvAsm1x1U::
operator==(const PerformanceConfigConvAsm1x1U& other) const
{
    // clang-format off
    return read_size == other.read_size
        && k_mult == other.k_mult
        && chunks_per_wave == other.chunks_per_wave
        && chunk_size == other.chunk_size
        && n_mult == other.n_mult
        && c_mult == other.c_mult
        && waves_in_group == other.waves_in_group
        && use_spare_set == other.use_spare_set; // clang-format on
}

bool PerformanceConfigConvAsm1x1U::IsValidValue() const
{
    // clang-format off
    return IsLinear<1,4>(read_size)
        && Is_1_4_8_12__32(k_mult)
        && IsLinear<1,16>(chunks_per_wave)
        && IsTwoPower<1,64>(chunk_size)
        && IsLinear<1,8>(n_mult)
        && IsTwoPower<1,32>(c_mult)
        && IsLinear<1,8>(waves_in_group); // clang-format on
}

bool PerformanceConfigConvAsm1x1U::IsValidForProblem(const ConvolutionContext& config) const
{
    int elements_in_dword = (config.in_data_type == "FP16" ? 2 : 1);

    if(!IsValidValue())
        return false;
    if(!(read_size * elements_in_dword <= chunks_per_wave))
        return false;
    if(!(waves_in_group <= config.n_inputs))
        return false;
    if(!(k_mult <= config.n_outputs))
        return false;
    if((config.n_outputs % elements_in_dword) != 0)
        return false;
    if((config.n_inputs % elements_in_dword) != 0)
        return false;
    if((c_mult % elements_in_dword) != 0)
        return false;
    if((k_mult % elements_in_dword) != 0)
        return false;
    const int in_gprs =
        (chunks_per_wave * n_mult * c_mult + elements_in_dword - 1) / elements_in_dword;
    const int acc_gprs = chunks_per_wave * n_mult * k_mult;
    const int img_hw   = config.out_height * config.out_width;
    // TODO last vgpr only for old card.
    // ADD if(option.machine_version_major == 9)
    // vgprs  = 4 + 2 * in_gprs + acc_gprs + (img_hw % elements_in_dword != 0 ? 1: 0);
    // else
    const int vgprs = 4 + 2 * in_gprs + acc_gprs + (img_hw % elements_in_dword != 0 ? 1 : 0) + 1;
    if(!(vgprs < 256))
        return false;
    const int max_waves_per_CU = (256 / vgprs) * 4;
    if(!(max_waves_per_CU >= waves_in_group))
        return false;
    const int sgprs = 24 + 2 * k_mult * c_mult;
    if(!(sgprs < 102)) /// \todo This is valid for Gfx8 and Gfx9. Check for newer parts.
        return false;
    const int total_n_blocks = (config.batch_sz + GetNPerGpr() - 1) / GetNPerGpr();
    if(!(n_mult <= total_n_blocks))
        return false;

    const int total_chunks = (img_hw + chunk_size - 1) / chunk_size;
    if(!(chunks_per_wave <= total_chunks))
        return false;

    int vec_c_in = 1, vec_k_out = 1, vec_c_filter = 1;

    int rounded_c       = (config.n_inputs + vec_c_in - 1) / vec_c_in;
    int c_per_wave      = (rounded_c + waves_in_group - 1) / waves_in_group;
    int c_per_last_wave = rounded_c - (c_per_wave * (waves_in_group - 1));
    bool res            = (waves_in_group <= rounded_c);

    res = res && (k_mult % vec_k_out == 0);
    res = res && (k_mult % vec_k_out == 0);
    res = res && ((chunks_per_wave % (elements_in_dword / vec_k_out)) == 0);

    if(config.direction.IsBackwardData() && !(config.n_outputs % k_mult == 0) &&
       !(k_mult % (elements_in_dword / vec_c_filter) == 0))
        return false;
    if(!((c_per_wave % c_mult == 0) && (c_per_last_wave % c_mult == 0)))
        return false;
    return res;
}

bool PerformanceConfigConvAsm1x1U::IsValid(const ConvolutionContext& config) const
{
    if(!IsValidForProblem(config))
        return false;
    if(!miopen::IsDisabled(MIOPEN_DEBUG_GCN_ASM_DIRECT_1X1U_SEARCH_OPTIMIZED{})) // clang-format off
    {
        // Narrow search space in optimized mode.
        if (! ((use_spare_set ? Is_1_4(k_mult) : IsTwoPower<8,32>(k_mult))
            && IsLinear<1,8>(chunks_per_wave)
            && (use_spare_set ? Is_1_4(chunk_size) : IsTwoPower<16,64>(chunk_size))
            && IsLinear<1,4>(n_mult)
            && IsTwoPower<1,4>(c_mult)
            && IsLinear<1,4>(waves_in_group)))
            return false;
    } // clang-format on
    return true;
}

void PerformanceConfigConvAsm1x1U::EuristicInit(const ConvolutionContext& config)
{
    read_size       = 4;
    k_mult          = 16;
    chunks_per_wave = 1;
    chunk_size      = 16;
    n_mult          = 1;
    c_mult          = 1;
    waves_in_group  = 1;

    if(!IsValidForProblem(config))
    {
        MIOPEN_LOG_I("!IsValidForProblem(): " << ToString() << ". Conservative re-init...");
        read_size       = 1;
        k_mult          = 1;
        chunks_per_wave = 1;
        chunk_size      = 1;
        n_mult          = 1;
        c_mult          = 1;
        waves_in_group  = 1;
    }
    if(!IsValidForProblem(config))
    {
        MIOPEN_LOG_I("!IsValidForProblem(): " << ToString() << ". Conservative re-init...");
        read_size       = 1;
        k_mult          = 2;
        chunks_per_wave = 1;
        chunk_size      = 1;
        n_mult          = 1;
        c_mult          = 1;
        waves_in_group  = 1;
    }
    if(!IsValidForProblem(config))
    {
        MIOPEN_LOG_I("!IsValidForProblem(): " << ToString() << ". Conservative re-init...");
        read_size       = 1;
        k_mult          = 1;
        chunks_per_wave = 1;
        chunk_size      = 1;
        n_mult          = 1;
        c_mult          = 2;
        waves_in_group  = 1;
    }
    if(!IsValidForProblem(config))
    {
        MIOPEN_LOG_I("!IsValidForProblem(): " << ToString() << ". Conservative re-init...");
        read_size       = 1;
        k_mult          = 2;
        chunks_per_wave = 2;
        chunk_size      = 1;
        n_mult          = 1;
        c_mult          = 1;
        waves_in_group  = 1;
    }
    if(!IsValidForProblem(config))
    {
        MIOPEN_LOG_I("!IsValidForProblem(): " << ToString() << ". Conservative re-init...");
        read_size       = 1;
        k_mult          = 4;
        chunks_per_wave = 2;
        chunk_size      = 1;
        n_mult          = 1;
        c_mult          = 2;
        waves_in_group  = 1;
        assert(IsValidForProblem(config));
    }
    MIOPEN_LOG_I(ToString());
}

std::string PerformanceConfigConvAsm1x1U::ToString() const
{
    std::ostringstream ss;
    Serialize(ss);
    return ss.str();
}

PerformanceConfigConvAsm1x1U
ConvAsm1x1U::GetPerformanceConfig(const ConvolutionContext& params) const
{
    PerformanceConfigConvAsm1x1U pp;
    pp.EuristicInit(params);
    MIOPEN_LOG_I(pp.ToString());
    return pp;
}

bool ConvAsm1x1U::IsValidPerformanceConfig(const ConvolutionContext& problem,
                                           const PerformanceConfigConvAsm1x1U& c) const
{
    return c.IsValidValue() && c.IsValidForProblem(problem);
}

bool ConvAsm1x1U::IsApplicable(const ConvolutionContext& params) const
{
    if(!params.use_asm_kernels)
    {
        return false;
    }
    if(!(params.rmv == rocm_meta_version::V3 || params.rmv == rocm_meta_version::AMDHSA_1_0))
    {
        return false;
    }
    const std::string name = params.GetStream().GetDeviceName();
    if(name.find("gfx8") == std::string::npos && name.find("gfx9") == std::string::npos)
    {
        return false;
    }
    assert(params.weights_layout.length() == 0); // _weights_layout is not supported yet
    // clang-format off
    bool ok = (params.pad0 == 0         // -q  pad_w
        && params.pad1 == 0             // -p  pad_h
        && params.kernel_stride0 <= 2   // -u  stride_w
        && params.kernel_stride0 == params.kernel_stride1
        && params.kernel_size0 == 1     // -x  S wei_w
        && params.kernel_size1 == 1     // -y  R wei_h
        && params.kernel_dilation0 == 1
        && params.kernel_dilation1 == 1
        && params.bias == 0
        && params.n_inputs % params.vec_size == 0
        && params.n_outputs % params.vec_size == 0
        && params.in_layout == "NCHW");
    if(!ok)
    {
        return false; // Early exit to speed up the check.
    }
    if (miopen::IsEnabled(MIOPEN_DEBUG_FIND_FIRST_CONV{})
        && params.kernel_stride0 > 1)
    {
        /// Disabled asm_1x1u for stride=2 due to the overhead of
        /// Up/Subsampler and SetTensor for UpSampler. (Refer to issue #940).
        return false;
    }
    /// \todo Ilya: The checks below look adequate but needs to be double-checked.
    {
        const long input_line_size = 4 * params.in_width;
        const long input_feature_map_size = input_line_size * params.in_height;
        const long input_stack_size = input_feature_map_size * params.n_inputs;
        if (! (input_stack_size < (1U << 24)))
            return false;
    }
    {
        const long output_line_size = 4 * params.out_width;
        const long output_feature_map_size = output_line_size * params.out_height;
        const long output_stack_size = output_feature_map_size * params.n_outputs;
        if (! (output_stack_size < (1U << 24)))
            return false;
    }
    // Check limits:
    auto h_w = static_cast<long>(AsmImgHeight(params)) * AsmImgWidth(params);
    const auto r_s     = static_cast<long>(params.kernel_size1) * params.kernel_size0;
    const auto c_h_w   = static_cast<long>(params.n_inputs) * h_w;    // C*H*W
    const auto k_h_w   = static_cast<long>(params.n_outputs) * h_w;   // K*H*W
    const auto n_c_h_w = static_cast<long>(params.batch_sz) * c_h_w;  // N*C*H*W
    const auto n_k_h_w = static_cast<long>(params.batch_sz) * k_h_w;  // N*K*H*W
    const auto c_k_r_s = static_cast<long>(params.n_inputs) * params.n_outputs * r_s; // C*K*R*S
    ok = params.batch_sz < std::pow(2, 16)      // -n   N batch_size
         && params.n_inputs < std::pow(2, 16)   // -c   C input_channels
         && params.n_outputs < std::pow(2, 16)  // -k   K output_channels
         && c_h_w < std::pow(2, 24)
         && k_h_w < std::pow(2, 24)
         && n_c_h_w < std::pow(2, 29)
         && n_k_h_w < std::pow(2, 29)
         && c_k_r_s < std::pow(2, 29); // clang-format on
    return ok;
}

bool ConvAsm1x1U::IsFast(const ConvolutionContext&) const { return true; }

static int divide_round_plus_inf(const int x, const int y)
{
    assert(x >= 0 && y > 0);
    if(x % y != 0)
        return x / y + 1;
    return x / y;
}

ConvSolution ConvAsm1x1U::GetSolution(const ConvolutionContext& params,
                                      const PerformanceConfigConvAsm1x1U& config,
                                      const bool disableConfigOverrideFromEnv) const
{
    ConvSolution result;

    std::ostringstream options;

    result.workspce_sz = 0;

    KernelInfo kernel;
    int data_len = (params.out_data_type == "FP16" ? 2 : (params.out_data_type == "FP32" ? 4 : 8));
    if(UseSubsample(params) || UseUpsample(params))
    {
        // subsampled input, in_height equals to image size after downsampling
        int in_batch_stride = AsmImgWidth(params) * AsmImgHeight(params) *
                              (UseSubsample(params) ? params.n_inputs : params.n_outputs);
        int write_unit =
            (AsmImgWidth(params) % 4 == 0) ? 4 : (AsmImgWidth(params) % 3 == 0)
                                                     ? 3
                                                     : (AsmImgWidth(params) % 2 == 0) ? 2 : 1;

        int n_grp0_size0 = 256;

        const auto subsample_kernel_compilation_options =
            std::string(" -DDATA_TYPE=") + (params.in_data_type == "FP16" ? "ushort" : "float") +
            std::string(" -DMLO_GRP0_SZ0=") + std::to_string(n_grp0_size0) +
            std::string(" -DMLO_GRP0_SZ1=1 ") + std::string(" -DMLO_GRP0_SZ2=1 ") +
            std::string(" -DMLO_FILTER0_STRIDE0=") + std::to_string(params.kernel_stride0) +
            std::string(" -DMLO_FILTER0_STRIDE1=") + std::to_string(params.kernel_stride1) +
            std::string(" -DMLO_WRITE_UNIT=") + std::to_string(write_unit) +
            std::string(" -DMLO_OUT_CHANNEL_STRIDE=") + std::to_string(params.out_channel_stride) +
            std::string(" -DMLO_OUT_STRIDE=") + std::to_string(params.out_stride) +
            std::string(" -DMLO_IN_BATCH_STRIDE=") + std::to_string(in_batch_stride) +
            std::string(" -DMLO_IN0_BATCH_STRIDE=") +
            std::to_string(params.direction.IsForward() ? params.in_batch_stride
                                                        : params.out_batch_stride) +
            std::string(" -DMLO_IN0_CHANNEL_STRIDE=") + std::to_string(params.in_channel_stride) +
            std::string(" -DMLO_IN0_STRIDE=") + std::to_string(params.in_stride) +
            params.general_compile_options;

        kernel.l_wk.push_back(n_grp0_size0);
        kernel.l_wk.push_back(1);
        kernel.l_wk.push_back(1);
        // output is number of subsampled input maps
        size_t gbl_wk0 = (in_batch_stride / write_unit);
        size_t gbl_wk1 = params.batch_sz;
        size_t gbl_wk2 = 1;

        kernel.g_wk.push_back(gbl_wk0);
        kernel.g_wk.push_back(gbl_wk1);
        kernel.g_wk.push_back(gbl_wk2);

        kernel.kernel_file = "MIOpenUtilKernels3.cl";

        if(UseSubsample(params))
            kernel.kernel_name = "SubSample";
        else
            kernel.kernel_name = "UpSample";

        kernel.comp_options = subsample_kernel_compilation_options;

        assert(params.out_data_type == "FP16" || params.out_data_type == "FP32" ||
               params.out_data_type == "FP64");
        result.workspce_sz = in_batch_stride * params.batch_sz * data_len;
    }

    GenerateClangDefsym(options, "stride_h", 1);
    GenerateClangDefsym(options, "stride_w", 1);
    GenerateClangDefsym(options, "img_h", AsmImgHeight(params)); // H
    GenerateClangDefsym(options, "img_w", AsmImgWidth(params));  // W

    // Note that params.n_outputs and params.n_inputs are swapped for backward convolutions.
    GenerateClangDefsym(options, "batch_size", params.batch_sz);       // N
    GenerateClangDefsym(options, "input_channels", params.n_inputs);   // C
    GenerateClangDefsym(options, "output_channels", params.n_outputs); // K
    GenerateClangDefsym(options, "wei_h", params.kernel_size1);        // R
    GenerateClangDefsym(options, "wei_w", params.kernel_size0);        // S
    GenerateClangDefsym(options, "pad_h", params.pad1);
    GenerateClangDefsym(options, "pad_w", params.pad0);
    GenerateClangDefsym(options, "weights_layout", params.direction.IsForward() ? 0 : 1);

    GenerateClangDefsym(options, "vec_c_in", 1);
    GenerateClangDefsym(options, "vec_k_out", 1);
    GenerateClangDefsym(options, "vec_c_filter", 1);

    GenerateClangDefsym(options, "acc_type", 1);
    GenerateClangDefsym(options, "buf_type", (data_len == 2 ? 2 : 1));
    enum class MemLayout : int
    {
        NCHW = 0,
        CNHW = 1,
    };

    struct buff_info
    {
        size_t total_byte_size;
        struct
        {
            int nk, c, h, w;
        } stride{}, byte_stride{}, size{};

        buff_info(MemLayout layout, int nk, int c, int h, int w, int vec_c, int data_len_t)
        {
            int c_hi        = (c + vec_c - 1) / vec_c;
            int count       = nk * c_hi * h * w * vec_c;
            total_byte_size = count * data_len_t;
            size.nk         = nk;
            size.c          = c;
            size.h          = h;
            size.w          = w;

            switch(layout)
            {
            case MemLayout::NCHW:
                stride.w  = 1;
                stride.h  = w;
                stride.c  = w * h;
                stride.nk = w * h * c_hi;
                break;
            case MemLayout::CNHW:
                stride.w  = 1;
                stride.h  = w;
                stride.nk = w * h;
                stride.c  = w * h * nk;
                break;
            }
            stride.nk *= vec_c;
            stride.c *= vec_c;
            stride.h *= vec_c;
            stride.w *= vec_c;
            byte_stride.nk = stride.nk * data_len_t;
            byte_stride.c  = stride.c * data_len_t;
            byte_stride.h  = stride.h * data_len_t;
            byte_stride.w  = stride.w * data_len_t;
        }
    };

    buff_info ibuf(MemLayout::NCHW,
                   params.batch_sz,
                   params.n_inputs,
                   AsmImgHeight(params),
                   AsmImgWidth(params),
                   1,
                   data_len);
    buff_info obuf(MemLayout::NCHW,
                   params.batch_sz,
                   params.n_outputs,
                   AsmImgHeight(params),
                   AsmImgWidth(params),
                   1,
                   data_len);
    buff_info fbuf(params.direction.IsForward() ? MemLayout::NCHW : MemLayout::CNHW,
                   params.n_outputs,
                   params.n_inputs,
                   1,
                   1,
                   1,
                   data_len);

    GenerateClangDefsym(options, "input_n_stride", ibuf.byte_stride.nk);
    GenerateClangDefsym(options, "input_c_stride", ibuf.byte_stride.c);
    GenerateClangDefsym(options, "input_h_stride", ibuf.byte_stride.h);
    GenerateClangDefsym(options, "input_w_stride", ibuf.byte_stride.w);

    GenerateClangDefsym(options, "output_n_stride", obuf.byte_stride.nk);
    GenerateClangDefsym(options, "output_k_stride", obuf.byte_stride.c);
    GenerateClangDefsym(options, "output_h_stride", obuf.byte_stride.h);
    GenerateClangDefsym(options, "output_w_stride", obuf.byte_stride.w);

    GenerateClangDefsym(options, "filter_k_stride", fbuf.byte_stride.nk);
    GenerateClangDefsym(options, "filter_c_stride", fbuf.byte_stride.c);
    GenerateClangDefsym(options, "filter_h_stride", fbuf.byte_stride.h);
    GenerateClangDefsym(options, "filter_w_stride", fbuf.byte_stride.w);
    GenerateClangDefsym(options, "input_buffer_size", ibuf.total_byte_size);
    GenerateClangDefsym(options, "filter_buffer_size", fbuf.total_byte_size);
    GenerateClangDefsym(options, "output_buffer_size", obuf.total_byte_size);

    GenerateClangDefsym(
        options, "ROCM_METADATA_VERSION", (params.rmv == rocm_meta_version::V3) ? 3 : 4);

    const PerformanceConfigConvAsm1x1U* pcfg = &config;
    PerformanceConfigConvAsm1x1U fromEnv;
    if(!disableConfigOverrideFromEnv)
    {
        std::string s;
        const auto p_asciz = miopen::GetStringEnv(MIOPEN_DEBUG_GCN_ASM_DIRECT_1X1U_PERF_VALS{});
        if(p_asciz != nullptr)
        {
            s = std::string(p_asciz);
            if(!s.empty()) // else nothing to parse.
            {
                if(!fromEnv.Deserialize(s) || !fromEnv.IsValidValue())
                {
                    MIOPEN_LOG_E("MIOPEN_DEBUG_GCN_ASM_DIRECT_1X1U_PERF_VALS: "
                                 "Bad format or invalid for the problem config: "
                                 << s);
                }
                else
                {
                    MIOPEN_LOG_I("Overridden from env: " << fromEnv.ToString());
                    pcfg = &fromEnv;
                }
            }
        }
    }

    GenerateClangDefsym(options, "read_size", pcfg->GetReadSize());
    GenerateClangDefsym(options, "k_mult", pcfg->GetKMult());
    GenerateClangDefsym(options, "chunks_per_wave", pcfg->GetChunksPerWave());
    GenerateClangDefsym(options, "chunk_size", pcfg->GetChunkSize());
    GenerateClangDefsym(options, "n_mult", pcfg->GetNMult());
    GenerateClangDefsym(options, "c_mult", pcfg->GetCMult());
    GenerateClangDefsym(options, "waves_in_group", pcfg->GetWavesInGroup());

    KernelInfo kinfo;
    kinfo.comp_options = options.str();

    kinfo.l_wk.clear(); // workgroupsize
    kinfo.l_wk.push_back(64 * pcfg->GetWavesInGroup());
    kinfo.l_wk.push_back(1);
    kinfo.l_wk.push_back(1);

    kinfo.g_wk.clear(); // gridsize
    const int hw_per_wave = pcfg->GetChunksPerWave() * pcfg->GetChunkSize();

    kinfo.g_wk.push_back(
        kinfo.l_wk[0] *
        divide_round_plus_inf(AsmImgHeight(params) * AsmImgWidth(params), hw_per_wave));

    kinfo.g_wk.push_back(divide_round_plus_inf(params.n_outputs, pcfg->GetKMult()));
    const int n_images_per_wave = pcfg->GetNMult() * pcfg->GetNPerGpr();
    kinfo.g_wk.push_back(divide_round_plus_inf(params.batch_sz, n_images_per_wave));

    kinfo.kernel_file = "conv1x1u.s";
    kinfo.kernel_name = "gcnAsmConv1x1U";

    if(UseSubsample(params))
        result.construction_params.push_back(kernel);

    result.construction_params.push_back(kinfo);

    if(UseUpsample(params))
        result.construction_params.push_back(kernel);
    return result;
}

int ConvAsm1x1U::RunAndMeasureSolution(miopen::Handle& profile_h,
                                       Data_t bot_ocl_buf,
                                       Data_t top_ocl_buf,
                                       Data_t wei_ocl_buf,
                                       Data_t bias_ocl_buf,
                                       const ConvolutionContext& params,
                                       const ConvSolution& solution,
                                       float& elapsed_time) const
{
    assert(bias_ocl_buf == nullptr);
    (void)bias_ocl_buf;
    KernelInfo k_info;

    if(UseSubsample(params))
        k_info = solution.construction_params[1];
    else if(UseUpsample(params))
        k_info = solution.construction_params[0];
    else
        k_info = solution.construction_params[0];

#ifdef NDEBUG
    try
#endif
    {
        elapsed_time = std::numeric_limits<float>::max();
        // ConvolutionContext::general_compile_options is for OpenCL kernels
        // and thus not applicable for assembly.
        auto kernel = profile_h.AddKernel("",
                                          "",
                                          k_info.kernel_file,
                                          k_info.kernel_name,
                                          k_info.l_wk,
                                          k_info.g_wk,
                                          k_info.comp_options);

        int unused       = 0;
        int* return_addr = nullptr;
        auto n_groups =
            static_cast<int>(params.GetStream().GetMaxComputeUnits()); // kernel needs int32

        kernel(params.batch_sz,      // N
               params.n_inputs,      // C
               AsmImgHeight(params), // H
               AsmImgWidth(params),  // W
               params.n_outputs,     // K
               n_groups,             // n_groups
               unused,
               unused,
               bot_ocl_buf,
               wei_ocl_buf,
               top_ocl_buf,
               return_addr);

        elapsed_time = profile_h.GetKernelTime();
    }
#ifdef NDEBUG
    catch(miopen::Exception&)
    {
        return -1;
    }
#endif
    return 0;
}

PerformanceConfigConvAsm1x1U ConvAsm1x1U::Search(const ConvolutionContext& context) const
{
    if(UseSubsample(context) || UseUpsample(context))
        return GenericSearch(*this, context, SearchTweak::OverrideXBufferSizeByWorkspaceSize);
    else
        return GenericSearch(*this, context);
}

} // namespace solver
} // namespace miopen<|MERGE_RESOLUTION|>--- conflicted
+++ resolved
@@ -127,517 +127,6 @@
 
 inline static bool Is_1_4(const int& v) { return v == 1 || v == 4; }
 
-<<<<<<< HEAD
-static int ConvAsmRunAndMeasureSolution(miopen::Handle& profile_h,
-                                        Data_t bot_ocl_buf,
-                                        Data_t top_ocl_buf,
-                                        Data_t wei_ocl_buf,
-                                        Data_t bias_ocl_buf,
-                                        const ConvolutionContext& params,
-                                        const ConvSolution& solution,
-                                        float& elapsed_time)
-{
-    if(bias_ocl_buf != nullptr)
-    {
-        MIOPEN_THROW("Invalid value for bias_ocl_buf");
-    }
-    KernelInfo k_info;
-
-    if(UseSubsample(params))
-        k_info = solution.construction_params[1];
-    else if(UseUpsample(params))
-        k_info = solution.construction_params[0];
-    else
-        k_info = solution.construction_params[0];
-
-#ifdef NDEBUG
-    try
-#endif
-    {
-        elapsed_time = std::numeric_limits<float>::max();
-        // ConvolutionContext::general_compile_options is for OpenCL kernels
-        // and thus not applicable for assembly.
-        auto kernel = profile_h.AddKernel("",
-                                          "",
-                                          k_info.kernel_file,
-                                          k_info.kernel_name,
-                                          k_info.l_wk,
-                                          k_info.g_wk,
-                                          k_info.comp_options);
-
-        int unused       = 0;
-        int* return_addr = nullptr;
-        auto n_groups =
-            static_cast<int>(params.GetStream().GetMaxComputeUnits()); // kernel needs int32
-
-        kernel(params.batch_sz,      // N
-               params.n_inputs,      // C
-               AsmImgHeight(params), // H
-               AsmImgWidth(params),  // W
-               params.n_outputs,     // K
-               n_groups,             // n_groups
-               unused,
-               unused,
-               bot_ocl_buf,
-               wei_ocl_buf,
-               top_ocl_buf,
-               return_addr);
-
-        elapsed_time = profile_h.GetKernelTime();
-    }
-#ifdef NDEBUG
-    catch(miopen::Exception&)
-    {
-        return -1;
-    }
-#endif
-    return 0;
-}
-
-#if 0
-template<typename T>
-static T ConvAsmSearch(const ConvolutionContext& context)
-{
-    if(UseSubsample(context) || UseUpsample(context))
-        return GenericSearch(*this, context, SearchTweak::OverrideXBufferSizeByWorkspaceSize);
-    else
-        return GenericSearch(*this, context);
-}
-#endif
-
-static void
-GetSubSupSampleKernel(const ConvolutionContext& params, KernelInfo& kernel, int& workspce_sz)
-{
-    // subsampled input, in_height equals to image size after downsampling
-    int in_batch_stride = AsmImgWidth(params) * AsmImgHeight(params) *
-                          (UseSubsample(params) ? params.n_inputs : params.n_outputs);
-    int write_unit =
-        (AsmImgWidth(params) % 4 == 0) ? 4 : (AsmImgWidth(params) % 3 == 0)
-                                                 ? 3
-                                                 : (AsmImgWidth(params) % 2 == 0) ? 2 : 1;
-
-    int n_grp0_size0 = 256;
-
-    const auto subsample_kernel_compilation_options =
-        " -DUPSAMPLE" + std::string(" -DMLO_GRP0_SZ0=") + std::to_string(n_grp0_size0) +
-        std::string(" -DMLO_GRP0_SZ1=1 ") + std::string(" -DMLO_GRP0_SZ2=1 ") +
-        std::string(" -DMLO_FILTER0_STRIDE0=") + std::to_string(params.kernel_stride0) +
-        std::string(" -DMLO_FILTER0_STRIDE1=") + std::to_string(params.kernel_stride1) +
-        std::string(" -DMLO_WRITE_UNIT=") + std::to_string(write_unit) +
-        std::string(" -DMLO_OUT_CHANNEL_STRIDE=") + std::to_string(params.out_channel_stride) +
-        std::string(" -DMLO_OUT_STRIDE=") + std::to_string(params.out_stride) +
-        std::string(" -DMLO_IN_BATCH_STRIDE=") + std::to_string(in_batch_stride) +
-        std::string(" -DMLO_IN0_BATCH_STRIDE=") + std::to_string(params.in_batch_stride) +
-        std::string(" -DMLO_OUT_BATCH_STRIDE=") + std::to_string(params.out_batch_stride) +
-        std::string(" -DMLO_IN0_CHANNEL_STRIDE=") + std::to_string(params.in_channel_stride) +
-        std::string(" -DMLO_IN0_STRIDE=") + std::to_string(params.in_stride) +
-        params.general_compile_options;
-
-    kernel.l_wk.push_back(n_grp0_size0);
-    kernel.l_wk.push_back(1);
-    kernel.l_wk.push_back(1);
-    // output is number of subsampled input maps
-    size_t gbl_wk0 = (in_batch_stride / write_unit);
-    size_t gbl_wk1 = params.batch_sz;
-    size_t gbl_wk2 = 1;
-
-    kernel.g_wk.push_back(gbl_wk0);
-    kernel.g_wk.push_back(gbl_wk1);
-    kernel.g_wk.push_back(gbl_wk2);
-
-    kernel.kernel_file = "MIOpenUtilKernels3.cl";
-
-    if(UseSubsample(params))
-        kernel.kernel_name = "SubSample";
-    else
-        kernel.kernel_name = "UpSample";
-
-    kernel.comp_options = subsample_kernel_compilation_options;
-
-    assert(params.out_data_type == "FP16" || params.out_data_type == "FP32" ||
-           params.out_data_type == "FP64");
-    int data_len = (params.out_data_type == "FP16" ? 2 : (params.out_data_type == "FP32" ? 4 : 8));
-    workspce_sz  = in_batch_stride * params.batch_sz * data_len;
-}
-
-static bool IsConvAsmApplicable(const ConvolutionContext& params)
-{
-    if(!params.use_asm_kernels)
-    {
-        return false;
-    }
-    if(!(params.rmv == rocm_meta_version::V3 || params.rmv == rocm_meta_version::AMDHSA_1_0))
-    {
-        return false;
-    }
-    const std::string name = params.GetStream().GetDeviceName();
-    if(name.find("gfx8") == std::string::npos && name.find("gfx9") == std::string::npos)
-    {
-        return false;
-    }
-    assert(params.weights_layout.length() == 0); // _weights_layout is not supported yet
-    // clang-format off
-    bool ok = (params.pad0 == 0         // -q  pad_w
-        && params.pad1 == 0             // -p  pad_h
-        && params.kernel_stride0 <= 2   // -u  stride_w
-        && params.kernel_stride0 == params.kernel_stride1
-        && params.kernel_size0 == 1     // -x  S wei_w
-        && params.kernel_size1 == 1     // -y  R wei_h
-        && params.kernel_dilation0 == 1
-        && params.kernel_dilation1 == 1
-        && params.bias == 0
-        && params.float_size == 32
-        && params.in_layout == "NCHW");
-    if(!ok)
-    {
-        return false; // Early exit to speed up the check.
-    }
-    if (miopen::IsEnabled(MIOPEN_DEBUG_FIND_FIRST_CONV{})
-        && params.kernel_stride0 > 1)
-    {
-        /// Disabled asm_1x1u for stride=2 due to the overhead of
-        /// Up/Subsampler and SetTensor for UpSampler. (Refer to issue #940).
-        return false;
-    }
-    /// \todo Ilya: The checks below look adequate but needs to be double-checked.
-    {
-        const long input_line_size = 4 * params.in_width;
-        const long input_feature_map_size = input_line_size * params.in_height;
-        const long input_stack_size = input_feature_map_size * params.n_inputs;
-        if (! (input_stack_size < (1U << 24)))
-            return false;
-    }
-    {
-        const long output_line_size = 4 * params.out_width;
-        const long output_feature_map_size = output_line_size * params.out_height;
-        const long output_stack_size = output_feature_map_size * params.n_outputs;
-        if (! (output_stack_size < (1U << 24)))
-            return false;
-    }
-    // Check limits:
-    auto h_w = static_cast<long>(AsmImgHeight(params)) * AsmImgWidth(params);
-    const auto r_s     = static_cast<long>(params.kernel_size1) * params.kernel_size0;
-    const auto c_h_w   = static_cast<long>(params.n_inputs) * h_w;    // C*H*W
-    const auto k_h_w   = static_cast<long>(params.n_outputs) * h_w;   // K*H*W
-    const auto n_c_h_w = static_cast<long>(params.batch_sz) * c_h_w;  // N*C*H*W
-    const auto n_k_h_w = static_cast<long>(params.batch_sz) * k_h_w;  // N*K*H*W
-    const auto c_k_r_s = static_cast<long>(params.n_inputs) * params.n_outputs * r_s; // C*K*R*S
-    ok = params.batch_sz < std::pow(2, 16)      // -n   N batch_size
-         && params.n_inputs < std::pow(2, 16)   // -c   C input_channels
-         && params.n_outputs < std::pow(2, 16)  // -k   K output_channels
-         && c_h_w < std::pow(2, 24)
-         && k_h_w < std::pow(2, 24)
-         && n_c_h_w < std::pow(2, 29)
-         && n_k_h_w < std::pow(2, 29)
-         && c_k_r_s < std::pow(2, 29); // clang-format on
-    return ok;
-}
-
-template <typename T>
-static bool GetEnvPerfCfg(T& fromEnv)
-{
-    bool is_valid = false;
-    std::string s;
-    const auto p_asciz = miopen::GetStringEnv(MIOPEN_DEBUG_GCN_ASM_DIRECT_1X1U_PERF_VALS{});
-    if(p_asciz != nullptr)
-    {
-        s = std::string(p_asciz);
-        if(!s.empty()) // else nothing to parse.
-        {
-            if(!fromEnv.Deserialize(s) || !fromEnv.IsValidValue())
-            {
-                MIOPEN_LOG_E("MIOPEN_DEBUG_GCN_ASM_DIRECT_1X1U_PERF_VALS: "
-                             "Bad format or invalid for the problem config: "
-                             << s);
-            }
-            else
-            {
-                MIOPEN_LOG_I("Overridden from env: " << fromEnv.ToString());
-                is_valid = true;
-            }
-        }
-    }
-    return is_valid;
-}
-
-bool PerformanceConfigConvActivAsm1x1U::SetNextValue()
-{
-    // Increment with wrap-around:
-    do
-    {
-        if(!NextLinear<1, 4>(read_size))
-            break;
-        if(!Next_1_4_8_12__32(k_mult))
-            break;
-        if(!NextLinear<1, 16>(chunks_per_wave))
-            break;
-        if(!NextTwoPower<1, 64>(chunk_size))
-            break;
-        if(!NextLinear<1, 8>(n_blocks_per_wave))
-            break;
-        if(!NextLinear<1, 8>(waves_in_group))
-            break;
-        // All the fields of performance config have wrapped around.
-        return false;
-    } while(false);
-    return true;
-}
-
-PerformanceConfigConvActivAsm1x1U::PerformanceConfigConvActivAsm1x1U(int read_size_,
-                                                                     int k_mult_,
-                                                                     int chunks_per_wave_,
-                                                                     int chunk_size_,
-                                                                     int n_blocks_per_wave_,
-                                                                     int waves_in_group_,
-                                                                     bool use_spare_set_)
-    : read_size(read_size_),
-      k_mult(k_mult_),
-      chunks_per_wave(chunks_per_wave_),
-      chunk_size(chunk_size_),
-      n_blocks_per_wave(n_blocks_per_wave_),
-      waves_in_group(waves_in_group_),
-      use_spare_set(use_spare_set_)
-{
-}
-
-inline bool PerformanceConfigConvActivAsm1x1U::
-operator==(const PerformanceConfigConvActivAsm1x1U& other) const
-{
-    // clang-format off
-    return read_size == other.read_size
-        && k_mult == other.k_mult
-        && chunks_per_wave == other.chunks_per_wave
-        && chunk_size == other.chunk_size
-        && n_blocks_per_wave == other.n_blocks_per_wave
-        && waves_in_group == other.waves_in_group
-        && use_spare_set == other.use_spare_set; // clang-format on
-}
-
-bool PerformanceConfigConvActivAsm1x1U::IsValidValue() const
-{
-    // clang-format off
-    return IsLinear<1,4>(read_size)
-        && Is_1_4_8_12__32(k_mult)
-        && IsLinear<1,16>(chunks_per_wave)
-        && IsTwoPower<1,64>(chunk_size)
-        && IsLinear<1,8>(n_blocks_per_wave)
-        && IsLinear<1,8>(waves_in_group); // clang-format on
-}
-
-bool PerformanceConfigConvActivAsm1x1U::IsValidForProblem(const ConvolutionContext& config) const
-{
-    if(!IsValidValue())
-        return false;
-    if(!(read_size <= chunks_per_wave))
-        return false;
-    if(!(waves_in_group <= config.n_inputs))
-        return false;
-    if(!(k_mult <= config.n_outputs))
-        return false;
-    const int in_gprs  = chunks_per_wave * n_blocks_per_wave;
-    const int acc_gprs = in_gprs * k_mult;
-    const int vgprs    = 4 + 2 * in_gprs + acc_gprs;
-    if(!(vgprs < 256))
-        return false;
-    const int max_waves_per_CU = (256 / vgprs) * 4;
-    if(!(max_waves_per_CU >= waves_in_group))
-        return false;
-    const int sgprs = 24 + 2 * k_mult;
-    if(!(sgprs < 102)) /// \todo This is valid for Gfx8 and Gfx9. Check for newer parts.
-        return false;
-    const int total_n_blocks = (config.batch_sz + GetNPerGpr() - 1) / GetNPerGpr();
-    if(!(n_blocks_per_wave <= total_n_blocks))
-        return false;
-    const int img_hw       = config.out_height * config.out_width;
-    const int total_chunks = (img_hw + chunk_size - 1) / chunk_size;
-    if(!(chunks_per_wave <= total_chunks))
-        return false;
-    if(config.direction.IsBackwardData() && !(config.n_outputs % k_mult == 0))
-        return false;
-    return true;
-}
-
-bool PerformanceConfigConvActivAsm1x1U::IsValid(const ConvolutionContext& config) const
-{
-    if(!IsValidForProblem(config))
-        return false;
-    if(!miopen::IsDisabled(MIOPEN_DEBUG_GCN_ASM_DIRECT_1X1U_SEARCH_OPTIMIZED{})) // clang-format off
-    {
-        // Narrow search space in optimized mode.
-        if (! ((use_spare_set ? Is_1_4(k_mult) : IsTwoPower<16,32>(k_mult))
-            && IsLinear<1,8>(chunks_per_wave)
-            && (use_spare_set ? Is_1_4(chunk_size) : IsTwoPower<16,64>(chunk_size))
-            && IsLinear<1,4>(n_blocks_per_wave)
-            && IsLinear<1,4>(waves_in_group)))
-            return false;
-    } // clang-format on
-    return true;
-}
-
-void PerformanceConfigConvActivAsm1x1U::EuristicInit(const ConvolutionContext& config)
-{
-    read_size         = 4;
-    k_mult            = 16;
-    chunks_per_wave   = 1;
-    chunk_size        = 16;
-    n_blocks_per_wave = 1;
-    waves_in_group    = 1;
-
-    if(!IsValidForProblem(config))
-    {
-        MIOPEN_LOG_I("!IsValidForProblem(): " << ToString() << ". Conservative re-init...");
-        read_size         = 1;
-        k_mult            = 1;
-        chunks_per_wave   = 1;
-        chunk_size        = 1;
-        n_blocks_per_wave = 1;
-        waves_in_group    = 1;
-        assert(IsValidForProblem(config));
-    }
-    MIOPEN_LOG_I(ToString());
-}
-
-std::string PerformanceConfigConvActivAsm1x1U::ToString() const
-{
-    std::ostringstream ss;
-    Serialize(ss);
-    return ss.str();
-}
-
-PerformanceConfigConvActivAsm1x1U
-ConvActivAsm1x1U::GetPerformanceConfig(const ConvolutionContext& params) const
-{
-    PerformanceConfigConvActivAsm1x1U pp;
-    pp.EuristicInit(params);
-    MIOPEN_LOG_I(pp.ToString());
-    return pp;
-}
-
-bool ConvActivAsm1x1U::IsValidPerformanceConfig(const ConvolutionContext& problem,
-                                                const PerformanceConfigConvActivAsm1x1U& c) const
-{
-    return c.IsValidValue() && c.IsValidForProblem(problem);
-}
-
-bool ConvActivAsm1x1U::IsApplicable(const ConvolutionContext& params) const
-{
-    return IsConvAsmApplicable(params);
-}
-
-bool ConvActivAsm1x1U::IsFast(const ConvolutionContext&) const { return true; }
-
-ConvSolution ConvActivAsm1x1U::GetSolution(const ConvolutionContext& params,
-                                           const PerformanceConfigConvActivAsm1x1U& config,
-                                           const bool disableConfigOverrideFromEnv) const
-{
-    ConvSolution result;
-
-    std::ostringstream options;
-
-    result.workspce_sz = 0;
-
-    KernelInfo kernel;
-    if(UseSubsample(params) || UseUpsample(params))
-    {
-        int workspce_sz;
-        GetSubSupSampleKernel(params, kernel, workspce_sz);
-        result.workspce_sz = workspce_sz;
-    }
-
-    GenerateClangDefsym(options, "stride_h", 1);
-    GenerateClangDefsym(options, "stride_w", 1);
-    GenerateClangDefsym(options, "img_h", AsmImgHeight(params)); // H
-    GenerateClangDefsym(options, "img_w", AsmImgWidth(params));  // W
-
-    // Note that params.n_outputs and params.n_inputs are swapped for backward convolutions.
-    GenerateClangDefsym(options, "batch_size", params.batch_sz);       // N
-    GenerateClangDefsym(options, "input_channels", params.n_inputs);   // C
-    GenerateClangDefsym(options, "output_channels", params.n_outputs); // K
-    GenerateClangDefsym(options, "wei_h", params.kernel_size1);        // R
-    GenerateClangDefsym(options, "wei_w", params.kernel_size0);        // S
-    GenerateClangDefsym(options, "pad_h", params.pad1);
-    GenerateClangDefsym(options, "pad_w", params.pad0);
-    GenerateClangDefsym(options, "weights_layout", params.direction.IsForward() ? 0 : 1);
-    GenerateClangDefsym(
-        options, "ROCM_METADATA_VERSION", (params.rmv == rocm_meta_version::V3) ? 3 : 4);
-
-    const PerformanceConfigConvActivAsm1x1U* pcfg = &config;
-    PerformanceConfigConvActivAsm1x1U fromEnv;
-    if(!disableConfigOverrideFromEnv && GetEnvPerfCfg(fromEnv))
-    {
-        pcfg = &fromEnv;
-    }
-
-    GenerateClangDefsym(options, "read_size", pcfg->GetReadSize());
-    GenerateClangDefsym(options, "k_mult", pcfg->GetKMult());
-    GenerateClangDefsym(options, "chunks_per_wave", pcfg->GetChunksPerWave());
-    GenerateClangDefsym(options, "chunk_size", pcfg->GetChunkSize());
-    GenerateClangDefsym(options, "n_blocks_per_wave", pcfg->GetNBlocksPerWave());
-    GenerateClangDefsym(options, "waves_in_group", pcfg->GetWavesInGroup());
-    GenerateClangDefsym(options, "fusion_mode", 1);
-
-    KernelInfo kinfo;
-    kinfo.comp_options = options.str();
-
-    kinfo.l_wk.clear(); // workgroupsize
-    kinfo.l_wk.push_back(64 * pcfg->GetWavesInGroup());
-    kinfo.l_wk.push_back(1);
-    kinfo.l_wk.push_back(1);
-
-    kinfo.g_wk.clear(); // gridsize
-    const int hw_per_wave = pcfg->GetChunksPerWave() * pcfg->GetChunkSize();
-
-    kinfo.g_wk.push_back(
-        kinfo.l_wk[0] *
-        divide_round_plus_inf(AsmImgHeight(params) * AsmImgWidth(params), hw_per_wave));
-
-    kinfo.g_wk.push_back(divide_round_plus_inf(params.n_outputs, pcfg->GetKMult()));
-    const int n_images_per_wave = pcfg->GetNBlocksPerWave() * pcfg->GetNPerGpr();
-    kinfo.g_wk.push_back(divide_round_plus_inf(params.batch_sz, n_images_per_wave));
-
-    kinfo.kernel_file = "conv1x1u.s";
-    kinfo.kernel_name = "gcnAsmConv1x1U";
-
-    if(UseSubsample(params))
-        result.construction_params.push_back(kernel);
-
-    result.construction_params.push_back(kinfo);
-
-    if(UseUpsample(params))
-        result.construction_params.push_back(kernel);
-    return result;
-}
-
-int ConvActivAsm1x1U::RunAndMeasureSolution(miopen::Handle& profile_h,
-                                            Data_t bot_ocl_buf,
-                                            Data_t top_ocl_buf,
-                                            Data_t wei_ocl_buf,
-                                            Data_t bias_ocl_buf,
-                                            const ConvolutionContext& params,
-                                            const ConvSolution& solution,
-                                            float& elapsed_time) const
-{
-    return ConvAsmRunAndMeasureSolution(profile_h,
-                                        bot_ocl_buf,
-                                        top_ocl_buf,
-                                        wei_ocl_buf,
-                                        bias_ocl_buf,
-                                        params,
-                                        solution,
-                                        elapsed_time);
-}
-
-PerformanceConfigConvActivAsm1x1U ConvActivAsm1x1U::Search(const ConvolutionContext& context) const
-{
-    if(UseSubsample(context) || UseUpsample(context))
-        return GenericSearch(*this, context, SearchTweak::OverrideXBufferSizeByWorkspaceSize);
-    else
-        return GenericSearch(*this, context);
-}
-// End Fused Kernel
-
-=======
->>>>>>> b96bae3d
 bool PerformanceConfigConvAsm1x1U::SetNextValue()
 {
     // Increment with wrap-around:
