/*******************************************************************************
 *
 * MIT License
 *
 * Copyright (c) 2017 Advanced Micro Devices, Inc.
 *
 * Permission is hereby granted, free of charge, to any person obtaining a copy
 * of this software and associated documentation files (the "Software"), to deal
 * in the Software without restriction, including without limitation the rights
 * to use, copy, modify, merge, publish, distribute, sublicense, and/or sell
 * copies of the Software, and to permit persons to whom the Software is
 * furnished to do so, subject to the following conditions:
 *
 * The above copyright notice and this permission notice shall be included in all
 * copies or substantial portions of the Software.
 *
 * THE SOFTWARE IS PROVIDED "AS IS", WITHOUT WARRANTY OF ANY KIND, EXPRESS OR
 * IMPLIED, INCLUDING BUT NOT LIMITED TO THE WARRANTIES OF MERCHANTABILITY,
 * FITNESS FOR A PARTICULAR PURPOSE AND NONINFRINGEMENT. IN NO EVENT SHALL THE
 * AUTHORS OR COPYRIGHT HOLDERS BE LIABLE FOR ANY CLAIM, DAMAGES OR OTHER
 * LIABILITY, WHETHER IN AN ACTION OF CONTRACT, TORT OR OTHERWISE, ARISING FROM,
 * OUT OF OR IN CONNECTION WITH THE SOFTWARE OR THE USE OR OTHER DEALINGS IN THE
 * SOFTWARE.
 *
 *******************************************************************************/

#include <sstream>
#include <limits>
#include <cassert>

#include <miopen/conv/compiled_in_parameters.hpp>
#include <miopen/conv/invokers/gcn_asm_1x1u.hpp>
#include <miopen/conv/invokers/gcn_asm_1x1u_ss.hpp>
#include <miopen/conv/invokers/gcn_asm_1x1u_us.hpp>
#include <miopen/env.hpp>
#include <miopen/generic_search.hpp>
#include <miopen/gcn_asm_utils.hpp>
#include <miopen/handle.hpp>
#include <miopen/logger.hpp>
#include <miopen/solver.hpp>
#include <miopen/conv/heuristics/ai_heuristics.hpp>

MIOPEN_DECLARE_ENV_VAR_STR(MIOPEN_DEBUG_CONV_DIRECT_ASM_1X1U_PERF_VALS)
MIOPEN_DECLARE_ENV_VAR_BOOL(MIOPEN_DEBUG_CONV_DIRECT_ASM_1X1U_SEARCH_OPTIMIZED)
MIOPEN_DECLARE_ENV_VAR_BOOL(MIOPEN_DEBUG_CONV_DIRECT_ASM_1X1U)
MIOPEN_DECLARE_ENV_VAR_BOOL(MIOPEN_DEBUG_CONV_DIRECT_ASM_1X1U_AI_HEUR)

namespace miopen {
namespace solver {
namespace conv {

using ProblemDescription = miopen::conv::ProblemDescription;

namespace {

bool UseSubsample(const ProblemDescription& problem)
{
    return (problem.GetKernelStrideW() > 1 || problem.GetKernelStrideH() > 1) &&
           problem.IsDirectionForward();
}

bool UseUpsample(const ProblemDescription& problem)
{
    return (problem.GetKernelStrideW() > 1 || problem.GetKernelStrideH() > 1) &&
           problem.IsDirectionBackwardData();
}

/// After 2x subsampling kernel, image size on asm kernel input becomes 4x (2*2) smaller.
/// As padding = 0, we can simply re-use output image size (no computations required).
/// \note For backward convolutions input image size is held in
/// out_height/out_width and vice versa.
std::size_t AsmImgHeight(const ProblemDescription& problem)
{
    return UseSubsample(problem) ? problem.GetOutHeight() : problem.GetInHeight();
}

std::size_t AsmImgWidth(const ProblemDescription& problem)
{
    return UseSubsample(problem) ? problem.GetOutWidth() : problem.GetInWidth();
}

/// \todo move to separate header and use in other solvers.
template <int L, int H>
bool IsTwoPower(const int v)
{
    static_assert(L <= H, "L <= H");
    if(((v - 1) & v) != 0)
        return false;
    return L <= v && v <= H;
}

template <int L, int H>
bool NextTwoPower(int& v)
{
    static_assert((((L - 1) & L) == 0), "L is not power of 2");
    static_assert((((H - 1) & H) == 0), "H is not power of 2");
    assert((IsTwoPower<L, H>(v)));
    if(v == H)
    {
        v = L;
        return true;
    }
    v *= 2;
    return false;
}

template <int L, int H>
bool IsLinear(const int v)
{
    static_assert(L <= H, "L <= H");
    return L <= v && v <= H;
}

template <int L, int H>
bool NextLinear(int& v)
{
    assert((IsLinear<L, H>(v)));
    if(H == v)
    {
        v = L;
        return true;
    }
    ++v;
    return false;
}

// This range is like regular range [0,4,8...32], but 1 is used instead of 0.
bool Is_1_4_8_12_to_32(const int& v) { return v == 1 || (v % 4 == 0 && IsLinear<1, 8>(v / 4)); }

bool Next_1_4_8_12_to_32(int& v)
{
    assert(Is_1_4_8_12_to_32(v));
    int tmp        = v / 4;
    const bool ret = NextLinear<0, 8>(tmp);
    v              = ret ? 1 : tmp * 4;
    return ret;
}

#ifndef NDEBUG
bool Is_1_4(const int& v) { return v == 1 || v == 4; }
#endif

bool Next_1_4(int& v)
{
    assert(Is_1_4(v));
    if(v == 4)
    {
        v = 1;
        return true;
    }
    v = 4;
    return false;
}

} // namespace

bool PerformanceConfigConvAsm1x1U::SetNextValue(const ProblemDescription&)
{
    // Increment with wrap-around:
    do
    {
        if(!NextLinear<1, 4>(read_size))
            break;
<<<<<<< HEAD
        if(!env::disabled(MIOPEN_DEBUG_CONV_DIRECT_ASM_1X1U_SEARCH_OPTIMIZED))
=======
        if(!miopen::IsDisabled(MIOPEN_ENV(MIOPEN_DEBUG_CONV_DIRECT_ASM_1X1U_SEARCH_OPTIMIZED)))
>>>>>>> 4f5ed42b
        {
            /// Narrow search space in optimized mode.
            if(use_spare_set ? !Next_1_4(k_mult) : !NextTwoPower<8, 32>(k_mult))
                break;
            if(!NextLinear<1, 8>(chunks_per_wave))
                break;
            if(use_spare_set ? !Next_1_4(chunk_size) : !NextTwoPower<16, 64>(chunk_size))
                break;
            if(!NextLinear<1, 4>(n_mult))
                break;
            if(!NextTwoPower<1, 4>(c_mult))
                break;
            if(!NextTwoPower<1, 4>(waves_c_in_group))
                break;
            if(!NextTwoPower<1, 8>(waves_k_in_group))
                break;
        }
        else
        {
            if(!Next_1_4_8_12_to_32(k_mult))
                break;
            if(!NextLinear<1, 16>(chunks_per_wave))
                break;
            if(!NextTwoPower<1, 64>(chunk_size))
                break;
            if(!NextLinear<1, 8>(n_mult))
                break;
            if(!NextTwoPower<1, 32>(c_mult))
                break;
            if(!NextLinear<1, 8>(waves_c_in_group))
                break;
            if(!NextTwoPower<1, 8>(waves_k_in_group))
                break;
        }
        // All the fields of performance config have wrapped around.
        return false;
    } while(false);
    return true;
}

PerformanceConfigConvAsm1x1U::PerformanceConfigConvAsm1x1U(bool spare)
    : PerformanceConfigConvAsm1x1U(1, 1, 1, 1, 1, 1, 1, 1, spare)
{
<<<<<<< HEAD
    if(!env::disabled(MIOPEN_DEBUG_CONV_DIRECT_ASM_1X1U_SEARCH_OPTIMIZED))
=======
    if(!miopen::IsDisabled(MIOPEN_ENV(MIOPEN_DEBUG_CONV_DIRECT_ASM_1X1U_SEARCH_OPTIMIZED)))
>>>>>>> 4f5ed42b
    {
        k_mult     = spare ? 1 : 8;
        chunk_size = spare ? 1 : 16;
    }
}

PerformanceConfigConvAsm1x1U::PerformanceConfigConvAsm1x1U(int read_size_,
                                                           int k_mult_,
                                                           int chunks_per_wave_,
                                                           int chunk_size_,
                                                           int n_mult_,
                                                           int c_mult_,
                                                           int waves_c_in_group_,
                                                           int waves_k_in_group_,
                                                           bool use_spare_set_)
    : read_size(read_size_),
      k_mult(k_mult_),
      chunks_per_wave(chunks_per_wave_),
      chunk_size(chunk_size_),
      n_mult(n_mult_),
      c_mult(c_mult_),
      waves_c_in_group(waves_c_in_group_),
      waves_k_in_group(waves_k_in_group_),
      use_spare_set(use_spare_set_)
{
}

bool PerformanceConfigConvAsm1x1U::operator==(const PerformanceConfigConvAsm1x1U& other) const
{
    // clang-format off
    return read_size == other.read_size
        && k_mult == other.k_mult
        && chunks_per_wave == other.chunks_per_wave
        && chunk_size == other.chunk_size
        && n_mult == other.n_mult
        && c_mult == other.c_mult
        && waves_c_in_group == other.waves_c_in_group
        && waves_k_in_group == other.waves_k_in_group
        && use_spare_set == other.use_spare_set; // clang-format on
}

bool PerformanceConfigConvAsm1x1U::IsValidValueImpl(const int sequence_length) const
{
    if(sequence_length > 0)
    {
        if(!IsLinear<1, 4>(read_size))
            return false;
    }
    if(sequence_length > 1)
    {
        if(!Is_1_4_8_12_to_32(k_mult))
            return false;
    }
    if(sequence_length > 2)
    {
        if(!IsLinear<1, 16>(chunks_per_wave))
            return false;
    }
    if(sequence_length > 3)
    {
        if(!IsTwoPower<1, 64>(chunk_size))
            return false;
    }
    if(sequence_length > 4)
    {
        if(!IsLinear<1, 8>(n_mult))
            return false;
    }
    if(sequence_length > 5)
    {
        if(!IsTwoPower<1, 32>(c_mult))
            return false;
    }
    if(sequence_length > 6)
    {
        if(!IsLinear<1, 8>(waves_c_in_group))
            return false;
    }
    if(sequence_length > 7)
    {
        if(!IsTwoPower<1, 8>(waves_k_in_group))
            return false;
    }
    return true;
}

bool PerformanceConfigConvAsm1x1U::IsValidImpl(const ProblemDescription& problem,
                                               const int sequence_length) const
{
    const auto elements_in_dword = 4 / static_cast<int>(GetTypeSize(problem.GetInDataType()));
    if(elements_in_dword == 0) // For clang-tidy (DIV/0)
        MIOPEN_THROW(miopenStatusInternalError);
    const unsigned img_hw = problem.GetOutHeight() * problem.GetOutWidth();
    if(!IsValidValueImpl(sequence_length))
        return false;
    if(sequence_length > 1)
    {
        if((k_mult % elements_in_dword) != 0)
            return false;
        if(problem.IsDirectionBackwardData() && !(problem.GetOutChannels() % k_mult == 0))
            return false;
    }
    if(sequence_length > 2)
    {
        if(!(read_size * elements_in_dword <= chunks_per_wave))
            return false;
        if(chunks_per_wave % elements_in_dword != 0)
            return false;
    }
    if(sequence_length > 3)
    {
        const int total_chunks = (img_hw + chunk_size - 1) / chunk_size;
        if(!(chunks_per_wave <= total_chunks))
            return false;
    }
    if(sequence_length > 4)
    {
        const int total_n_blocks = (problem.GetBatchSize() + GetNPerGpr() - 1) / GetNPerGpr();
        if(!(n_mult <= total_n_blocks))
            return false;
    }
    const auto in_gprs =
        (chunks_per_wave * n_mult * c_mult + elements_in_dword - 1) / elements_in_dword;
    const auto acc_gprs = chunks_per_wave * n_mult * k_mult;
    // TODO last vgpr only for old card.
    // ADD if(option.machine_version_major == 9)
    // vgprs  = 4 + 2 * in_gprs + acc_gprs + (img_hw % elements_in_dword != 0 ? 1: 0);
    // else
    const auto vgprs = 4 + 2 * in_gprs + acc_gprs + (img_hw % elements_in_dword != 0 ? 1 : 0) + 1;
    if(sequence_length > 5)
    {
        if((c_mult % elements_in_dword) != 0)
            return false;
        if(!(vgprs < 256))
            return false;
        const auto sgprs = 25 + 2 * k_mult * c_mult;
        if(!(sgprs < 102)) /// \todo This is valid for Gfx8 and Gfx9. Check for newer parts.
            return false;
    }
    if(sequence_length > 6)
    {
        if(!(waves_c_in_group <= problem.GetInChannels()))
            return false;
        const int c_per_wave = (problem.GetInChannels() + waves_c_in_group - 1) / waves_c_in_group;
        const int c_per_last_wave =
            problem.GetInChannels() - static_cast<std::size_t>(c_per_wave * (waves_c_in_group - 1));
        if(c_per_wave % c_mult != 0 || c_per_last_wave % c_mult != 0)
            return false;
    }
    if(sequence_length > 7)
    {
        if(!(static_cast<std::size_t>(k_mult) * waves_k_in_group <= problem.GetOutChannels()))
            return false;
        if(!(waves_c_in_group * waves_k_in_group <= 16))
            return false;
        const auto max_waves_per_CU = (256 / vgprs) * 4;
        if(!(max_waves_per_CU >= waves_c_in_group * waves_k_in_group))
            return false;
    }
    return true;
}

#if MIOPEN_ENABLE_AI_KERNEL_TUNING
bool PerformanceConfigConvAsm1x1U::ModelApplyToken(int index,
                                                   std::string value,
                                                   const ProblemDescription& problem)
{
    int val = stoi(value);
    switch(index)
    {
    case 0: read_size = val; break;
    case 1: k_mult = val; break;
    case 2: chunks_per_wave = val; break;
    case 3: chunk_size = val; break;
    case 4: n_mult = val; break;
    case 5: c_mult = val; break;
    case 6: waves_c_in_group = val; break;
    case 7: waves_k_in_group = val; break;
    default: return false;
    }
    // this function may leave PerformanceConfigConvAsm1x1U in a partially valid or invalid state
    return this->IsPartiallyValid(problem, index + 1);
}

static std::vector<float> TransformFeatures(const ProblemDescription& problem, std::size_t n)
{
    assert(n == 8); // n = 6 (numerical conv params) * 1 + 1 (nominal conv params) * 2(amount of
                    // values nominal param can take).
    std::vector<float> features(n * n, 0.0f);
    features[0]                   = problem.IsFp32() ? 2.0 : 1.0;
    int offset                    = (problem.IsDirectionForward() ? 0 : 1) + 1;
    features[(offset)*n + offset] = 1.0;
    features[3 * n + 3] =
        float(problem.IsDirectionForward() ? problem.GetInChannels() : problem.GetOutChannels());
    features[4 * n + 4] =
        float(problem.IsDirectionForward() ? problem.GetOutChannels() : problem.GetInChannels());
    features[5 * n + 5] = float(problem.GetInHeight());
    features[6 * n + 6] = float(problem.GetInWidth());
    features[7 * n + 7] = float(problem.GetBatchSize());
    return features;
}

bool PerformanceConfigConvAsm1x1U::RunParameterPredictionModel(const ExecutionContext& ctx,
                                                               const ProblemDescription& problem)
{
    static const std::size_t n      = 8;
    static const std::string& arch  = ctx.GetStream().GetDeviceName();
    static const std::string solver = "ConvAsm1x1U";
    std::vector<float> features     = TransformFeatures(problem, n);
    if(ai::tuning::ModelSetParams(
           arch, solver, problem.GetDirection(), features, true, [&](int idx, std::string value) {
               return this->ModelApplyToken(idx, value, problem);
           }))
    {
        MIOPEN_LOG_I("Params set by AI: " << ToString());
        return true;
    }
    return false;
}
#endif

void PerformanceConfigConvAsm1x1U::StaticHeuristic(const ProblemDescription& problem)
{
    const auto elements_in_dword = 4 / GetTypeSize(problem.GetInDataType());
    if(elements_in_dword == 0) // For clang-tidy (DIV/0)
        MIOPEN_THROW(miopenStatusInternalError);
    read_size        = 4;
    k_mult           = 16;
    chunks_per_wave  = static_cast<int>(read_size * elements_in_dword);
    chunk_size       = 16;
    n_mult           = 2;
    c_mult           = elements_in_dword;
    waves_c_in_group = 1;
    waves_k_in_group = 1;

    if(!IsValid(problem))
    {
        MIOPEN_LOG_I("!IsValid(): " << ToString() << ". Conservative re-init...");
        read_size  = 1;
        k_mult     = 4;
        chunk_size = 1;
        n_mult     = 1;
    }
    if(!IsValid(problem))
    {
        MIOPEN_LOG_I("!IsValid(): " << ToString() << ". Conservative re-init...");
        k_mult = (elements_in_dword == 1) ? 1 : 4;
        c_mult = 2;
    }
    if(!IsValid(problem))
    {
        MIOPEN_LOG_I("!IsValid(): " << ToString() << ". Conservative re-init...");
        chunks_per_wave = 2;
        c_mult          = elements_in_dword;
    }
    if(!IsValid(problem))
    {
        MIOPEN_LOG_I("!IsValid(): " << ToString() << ". Conservative re-init...");
        chunks_per_wave = elements_in_dword;
    }
    if(!IsValid(problem))
    {
        MIOPEN_LOG_E("All attempts failed");
        assert(false);
    }
}

bool PerformanceConfigConvAsm1x1U::IsModelApplicable(const ExecutionContext& ctx,
                                                     const ProblemDescription& problem) const
{
<<<<<<< HEAD
    if(env::disabled(MIOPEN_DEBUG_CONV_DIRECT_ASM_1X1U_AI_HEUR))
=======
    if(miopen::IsDisabled(MIOPEN_ENV(MIOPEN_DEBUG_CONV_DIRECT_ASM_1X1U_AI_HEUR)))
>>>>>>> 4f5ed42b
        return false;
    if(ctx.GetStream().GetDeviceName() != "gfx908")
        return false;
    if(problem.GetKernelStrideH() != 1)
        return false;
    return true;
}

void PerformanceConfigConvAsm1x1U::HeuristicInit([[maybe_unused]] const ExecutionContext& ctx,
                                                 const ProblemDescription& problem)
{
    if(problem.GetInDataType() == miopenDouble)
        MIOPEN_THROW("Double data type is not supported by ConvAsm1x1U");
#if MIOPEN_ENABLE_AI_KERNEL_TUNING
    if(IsModelApplicable(ctx, problem))
    {

        if(RunParameterPredictionModel(ctx, problem))
            return;
    }
#endif
    StaticHeuristic(problem);
    MIOPEN_LOG_I(ToString());
}

PerformanceConfigConvAsm1x1U
ConvAsm1x1U::GetDefaultPerformanceConfig(const ExecutionContext& ctx,
                                         const ProblemDescription& problem) const
{
    PerformanceConfigConvAsm1x1U pp;
    pp.HeuristicInit(ctx, problem);
    MIOPEN_LOG_I(pp.ToString());
    return pp;
}

bool ConvAsm1x1U::IsValidPerformanceConfig(const ExecutionContext&,
                                           const ProblemDescription& problem,
                                           const PerformanceConfigConvAsm1x1U& config) const
{
    return config.IsValidValue() && config.IsValid(problem);
}

bool ConvAsm1x1U::IsApplicable(const ExecutionContext& ctx, const ProblemDescription& problem) const
{
<<<<<<< HEAD
    if(env::disabled(MIOPEN_DEBUG_CONV_DIRECT_ASM_1X1U))
=======
    if(miopen::IsDisabled(MIOPEN_ENV(MIOPEN_DEBUG_CONV_DIRECT_ASM_1X1U)))
>>>>>>> 4f5ed42b
        return false;
    if(ThisSolverIsDeprecatedStatic::IsDisabled(ctx))
        return false;
    if(!ctx.use_asm_kernels)
        return false;
    if(!problem.Is2d())
        return false;
    if(problem.HasNonPackedTensors())
        return false;
    if(!problem.AllTensorsDimsFitIntoInt())
        return false;
    if(!(problem.IsDirectionForward() || problem.IsDirectionBackwardData()))
        return false;
    if(problem.IsAsymmetricPadH() || problem.IsAsymmetricPadW())
        return false;
    if(!ctx.rmv.IsV2orV3())
        return false;
    if(!(problem.IsFp32() || problem.IsFp16()))
        return false;

    if(problem.IsTensorsCasted())
        return false;

    const auto target = ctx.GetStream().GetTargetProperties();
    if(target.Xnack() && *target.Xnack())
        return false;

    const std::string name = ctx.GetStream().GetDeviceName();
    if(name.find("gfx9") == std::string::npos)
        return false;
    if(!problem.IsLayoutDefault())
        return false;

    if(problem.IsTensorsCasted() || problem.IsFp8() || problem.IsBfp8())
        return false;

    if(name == "gfx90a" && problem.IsGfx90aFp16altRequired())
        return false;

    const auto elements_in_dword = 4 / GetTypeSize(problem.GetInDataType());
    if(elements_in_dword == 0) // For clang-tidy (false positive DIV/0)
        MIOPEN_THROW(miopenStatusInternalError);
    // clang-format off
    const int img_hw = problem.GetOutHeight() * problem.GetOutWidth();
    bool ok = (problem.GetPadW() == 0       // -q  pad_w
        && problem.GetPadH() == 0           // -p  pad_h
        && problem.GetKernelStrideW() <= 2  // -u  stride_w
        && problem.GetKernelStrideW() == problem.GetKernelStrideH()
        && problem.GetWeightsWidth() == 1   // -x  S wei_w
        && problem.GetWeightsHeight() == 1  // -y  R wei_h
        && problem.GetDilationW() == 1
        && problem.GetDilationH() == 1
        && problem.GetBias() == 0
        && problem.GetInChannels() % elements_in_dword == 0
        && problem.GetOutChannels() % elements_in_dword == 0
        && problem.GetInLayout() == "NCHW"
        && problem.GetGroupCount() == 1
        && img_hw >= elements_in_dword
        && (elements_in_dword == 1 || problem.GetOutChannels() >= 4));
    if(problem.IsDirectionBackwardData() && elements_in_dword != 1)
        ok = ok && (problem.GetOutChannels() % 4 == 0);
    if(!ok)
    {
        return false; // Early exit to speed up the check.
    }
    /// \todo Ilya: The checks below look adequate but needs to be double-checked.
    {
        const uint64_t input_line_size = 4 * problem.GetInWidth();
        const uint64_t input_feature_map_size = input_line_size * problem.GetInHeight();
        const uint64_t input_stack_size = input_feature_map_size * problem.GetInChannels();
        if (! (input_stack_size < (1U << 24)))
            return false;
    }
    {
        const uint64_t output_line_size = 4 * problem.GetOutWidth();
        const uint64_t output_feature_map_size = output_line_size * problem.GetOutHeight();
        const uint64_t output_stack_size = output_feature_map_size * problem.GetOutChannels();
        if (! (output_stack_size < (1U << 24)))
            return false;
    }
    // Check limits:
    const auto h_w = AsmImgHeight(problem) * AsmImgWidth(problem);
    const auto r_s     = problem.GetWeightsHeight() * problem.GetWeightsWidth();
    const auto c_h_w   = problem.GetInChannels() * h_w;  // C*H*W
    const auto k_h_w   = problem.GetOutChannels() * h_w; // K*H*W
    const auto n_c_h_w = problem.GetBatchSize() * c_h_w; // N*C*H*W
    const auto n_k_h_w = problem.GetBatchSize() * k_h_w; // N*K*H*W
    const auto c_k_r_s = problem.GetInChannels() * problem.GetOutChannels() * r_s; // C*K*R*S
    ok = problem.GetBatchSize() < std::pow(2, 16)       // -n   N batch_size
         && problem.GetInChannels() < std::pow(2, 16)   // -c   C input_channels
         && problem.GetOutChannels() < std::pow(2, 16)  // -k   K output_channels
         && c_h_w < std::pow(2, 24)
         && k_h_w < std::pow(2, 24)
         && n_c_h_w < std::pow(2, 29)
         && n_k_h_w < std::pow(2, 29)
         && c_k_r_s < std::pow(2, 29); // clang-format on
    return ok;
}

size_t ConvAsm1x1U::GetWorkspaceSize(const ExecutionContext&,
                                     const ProblemDescription& problem) const
{
    if(UseSubsample(problem) || UseUpsample(problem))
    {
        auto in_batch_stride =
            AsmImgWidth(problem) * AsmImgHeight(problem) *
            (UseSubsample(problem) ? problem.GetInChannels() : problem.GetOutChannels());
        auto data_len = GetTypeSize(problem.GetOutDataType());
        return in_batch_stride * problem.GetBatchSize() * data_len;
    }
    return 0;
}
static int divide_round_plus_inf(const int x, const int y)
{
    assert(x >= 0 && y > 0);
    if(x % y != 0)
        return x / y + 1;
    return x / y;
}

ConvSolution ConvAsm1x1U::GetSolution(const ExecutionContext& ctx,
                                      const ProblemDescription& problem,
                                      const PerformanceConfigConvAsm1x1U& config) const
{
    ConvSolution result;

    std::ostringstream options;

    KernelInfo ss_us_kernel;
    int data_len = GetTypeSize(problem.GetOutDataType());
    if(UseSubsample(problem) || UseUpsample(problem))
    {
        // subsampled input, in_height equals to image size after downsampling
        auto in_batch_stride =
            AsmImgWidth(problem) * AsmImgHeight(problem) *
            (UseSubsample(problem) ? problem.GetInChannels() : problem.GetOutChannels());
        unsigned write_unit = (AsmImgWidth(problem) % 4 == 0)   ? 4
                              : (AsmImgWidth(problem) % 3 == 0) ? 3
                              : (AsmImgWidth(problem) % 2 == 0) ? 2
                                                                : 1;

        int n_grp0_size0 = 256;

        // clang-format off
        const auto subsample_kernel_compilation_options =
            std::string(" -DDATA_TYPE=") +
            (problem.GetInDataType() == miopenHalf ? "ushort" : "float") +
            std::string(" -DMLO_GRP0_SZ0=") + std::to_string(n_grp0_size0) +
            std::string(" -DMLO_GRP0_SZ1=1 ") + std::string(" -DMLO_GRP0_SZ2=1 ") +
            std::string(" -DMLO_FILTER0_STRIDE0=") + std::to_string(problem.GetKernelStrideW()) +
            std::string(" -DMLO_FILTER0_STRIDE1=") + std::to_string(problem.GetKernelStrideH()) +
            std::string(" -DMLO_WRITE_UNIT=") + std::to_string(write_unit) +
            std::string(" -DMLO_OUT_CHANNEL_STRIDE=") + std::to_string(problem.GetOutChannelStride()) +
            std::string(" -DMLO_OUT_STRIDE=") + std::to_string(problem.GetOutStrideH()) +
            std::string(" -DMLO_IN_BATCH_STRIDE=") + std::to_string(in_batch_stride) +
            std::string(" -DMLO_IN0_BATCH_STRIDE=") +
            std::to_string(problem.IsDirectionForward() ? problem.GetInBatchStride()
                                                         : problem.GetOutBatchStride()) +
            std::string(" -DMLO_IN0_CHANNEL_STRIDE=") + std::to_string(problem.GetInChannelStride()) +
            std::string(" -DMLO_IN0_STRIDE=") + std::to_string(problem.GetInStrideH()) +
            ctx.general_compile_options;
        // clang-format on

        ss_us_kernel.l_wk.push_back(n_grp0_size0);
        ss_us_kernel.l_wk.push_back(1);
        ss_us_kernel.l_wk.push_back(1);
        // output is number of subsampled input maps
        size_t gbl_wk0 = (in_batch_stride / write_unit);
        size_t gbl_wk1 = problem.GetBatchSize();
        size_t gbl_wk2 = 1;

        ss_us_kernel.g_wk.push_back(gbl_wk0);
        ss_us_kernel.g_wk.push_back(gbl_wk1);
        ss_us_kernel.g_wk.push_back(gbl_wk2);

        ss_us_kernel.kernel_file = "MIOpenUtilKernels3.cl";

        if(UseSubsample(problem))
            ss_us_kernel.kernel_name = "SubSample";
        else
            ss_us_kernel.kernel_name = "UpSample";

        ss_us_kernel.comp_options = subsample_kernel_compilation_options;
    }
    result.workspace_sz = GetWorkspaceSize(ctx, problem);

    GenerateClangDefsym(options, "stride_h", 1);
    GenerateClangDefsym(options, "stride_w", 1);
    GenerateClangDefsym(options, "img_h", AsmImgHeight(problem)); // H
    GenerateClangDefsym(options, "img_w", AsmImgWidth(problem));  // W

    // Note that problem.n_outputs and problem.n_inputs are swapped for backward convolutions.
    GenerateClangDefsym(options, "batch_size", problem.GetBatchSize());        // N
    GenerateClangDefsym(options, "input_channels", problem.GetInChannels());   // C
    GenerateClangDefsym(options, "output_channels", problem.GetOutChannels()); // K
    GenerateClangDefsym(options, "wei_h", problem.GetWeightsHeight());         // R
    GenerateClangDefsym(options, "wei_w", problem.GetWeightsWidth());          // S
    GenerateClangDefsym(options, "pad_h", problem.GetPadH());
    GenerateClangDefsym(options, "pad_w", problem.GetPadW());
    GenerateClangDefsym(options, "weights_layout", problem.IsDirectionForward() ? 0 : 1);

    GenerateClangDefsym(options, "vec_c_in", 1);
    GenerateClangDefsym(options, "vec_k_out", 1);
    GenerateClangDefsym(options, "vec_c_filter", 1);

    GenerateClangDefsym(options, "acc_type", 1);
    GenerateClangDefsym(options, "buf_type", (data_len == 2 ? 2 : 1));
    enum class MemLayout : int
    {
        NCHW = 0,
        CNHW = 1,
    };

    struct buff_info
    {
        size_t total_byte_size;
        struct
        {
            int nk, c, h, w;
        } stride{}, byte_stride{}, size{};

        buff_info(MemLayout layout, int nk, int c, int h, int w, int vec_c, int data_len_t)
        {
            int c_hi        = (c + vec_c - 1) / vec_c;
            auto count      = static_cast<size_t>(nk) * c_hi * h * w * vec_c;
            total_byte_size = count * data_len_t;
            size.nk         = nk;
            size.c          = c;
            size.h          = h;
            size.w          = w;

            switch(layout)
            {
            case MemLayout::NCHW:
                stride.w  = 1;
                stride.h  = w;
                stride.c  = w * h;
                stride.nk = w * h * c_hi;
                break;
            case MemLayout::CNHW:
                stride.w  = 1;
                stride.h  = w;
                stride.nk = w * h;
                stride.c  = w * h * nk;
                break;
            }
            stride.nk *= vec_c;
            stride.c *= vec_c;
            stride.h *= vec_c;
            stride.w *= vec_c;
            byte_stride.nk = stride.nk * data_len_t;
            byte_stride.c  = stride.c * data_len_t;
            byte_stride.h  = stride.h * data_len_t;
            byte_stride.w  = stride.w * data_len_t;
        }
    };

    // cppcheck-suppress unreadVariable
    buff_info ibuf(MemLayout::NCHW,
                   problem.GetBatchSize(),
                   problem.GetInChannels(),
                   AsmImgHeight(problem),
                   AsmImgWidth(problem),
                   1,
                   data_len);
    // cppcheck-suppress unreadVariable
    buff_info obuf(MemLayout::NCHW,
                   problem.GetBatchSize(),
                   problem.GetOutChannels(),
                   AsmImgHeight(problem),
                   AsmImgWidth(problem),
                   1,
                   data_len);
    // cppcheck-suppress unreadVariable
    buff_info fbuf(problem.IsDirectionForward() ? MemLayout::NCHW : MemLayout::CNHW,
                   problem.GetOutChannels(),
                   problem.GetInChannels(),
                   1,
                   1,
                   1,
                   data_len);

    GenerateClangDefsym(options, "input_n_stride", ibuf.byte_stride.nk);
    GenerateClangDefsym(options, "input_c_stride", ibuf.byte_stride.c);
    GenerateClangDefsym(options, "input_h_stride", ibuf.byte_stride.h);
    GenerateClangDefsym(options, "input_w_stride", ibuf.byte_stride.w);

    GenerateClangDefsym(options, "output_n_stride", obuf.byte_stride.nk);
    GenerateClangDefsym(options, "output_k_stride", obuf.byte_stride.c);
    GenerateClangDefsym(options, "output_h_stride", obuf.byte_stride.h);
    GenerateClangDefsym(options, "output_w_stride", obuf.byte_stride.w);

    GenerateClangDefsym(options, "filter_k_stride", fbuf.byte_stride.nk);
    GenerateClangDefsym(options, "filter_c_stride", fbuf.byte_stride.c);
    GenerateClangDefsym(options, "filter_h_stride", fbuf.byte_stride.h);
    GenerateClangDefsym(options, "filter_w_stride", fbuf.byte_stride.w);
    GenerateClangDefsym(options, "input_buffer_size", ibuf.total_byte_size);
    GenerateClangDefsym(options, "filter_buffer_size", fbuf.total_byte_size);
    GenerateClangDefsym(options, "output_buffer_size", obuf.total_byte_size);

    GenerateClangDefsym(options, "ROCM_METADATA_VERSION", ctx.rmv.UseV3() ? 5 : 4);

    const PerformanceConfigConvAsm1x1U* pcfg = &config;

    PerformanceConfigConvAsm1x1U fromEnv;
    {
<<<<<<< HEAD
        const auto s = env::value(MIOPEN_DEBUG_CONV_DIRECT_ASM_1X1U_PERF_VALS);
=======
        const auto& s =
            miopen::GetStringEnv(MIOPEN_ENV(MIOPEN_DEBUG_CONV_DIRECT_ASM_1X1U_PERF_VALS));
>>>>>>> 4f5ed42b
        if(!s.empty()) // else nothing to parse.
        {
            if(!fromEnv.Deserialize(s) || !fromEnv.IsValidValue())
            {
                MIOPEN_LOG_E("MIOPEN_DEBUG_CONV_DIRECT_ASM_1X1U_PERF_VALS: "
                             "Bad format or invalid for the problem config: "
                             << s);
            }
            else
            {
                MIOPEN_LOG_I("Overridden from env: " << fromEnv.ToString());
                pcfg = &fromEnv;
            }
        }
    }

    GenerateClangDefsym(options, "read_size", pcfg->GetReadSize());
    GenerateClangDefsym(options, "k_mult", pcfg->GetKMult());
    GenerateClangDefsym(options, "chunks_per_wave", pcfg->GetChunksPerWave());
    GenerateClangDefsym(options, "chunk_size", pcfg->GetChunkSize());
    GenerateClangDefsym(options, "n_mult", pcfg->GetNMult());
    GenerateClangDefsym(options, "c_mult", pcfg->GetCMult());
    GenerateClangDefsym(options, "waves_c_in_group", pcfg->GetWavesCInGroup());
    GenerateClangDefsym(options, "waves_k_in_group", pcfg->GetWavesKInGroup());

    KernelInfo main_kernel;
    main_kernel.comp_options = options.str();

    const int waves_in_group = pcfg->GetWavesCInGroup() * pcfg->GetWavesKInGroup();
    main_kernel.l_wk.clear(); // workgroupsize
    main_kernel.l_wk.push_back(64ULL * waves_in_group);
    main_kernel.l_wk.push_back(1);
    main_kernel.l_wk.push_back(1);

    main_kernel.g_wk.clear(); // gridsize
    const int hw_per_wave = pcfg->GetChunksPerWave() * pcfg->GetChunkSize();

    main_kernel.g_wk.push_back(
        main_kernel.l_wk[0] *
        divide_round_plus_inf(AsmImgHeight(problem) * AsmImgWidth(problem), hw_per_wave));

    main_kernel.g_wk.push_back(divide_round_plus_inf(problem.GetOutChannels(),
                                                     pcfg->GetKMult() * pcfg->GetWavesKInGroup()));
    const int n_images_per_wave = pcfg->GetNMult() * pcfg->GetNPerGpr();
    main_kernel.g_wk.push_back(divide_round_plus_inf(problem.GetBatchSize(), n_images_per_wave));

    main_kernel.kernel_file = "conv1x1u.s";
    main_kernel.kernel_name = "miopenGcnAsmConv1x1U";

    if(UseSubsample(problem))
        result.construction_params.push_back(ss_us_kernel);

    result.construction_params.push_back(main_kernel);

    if(UseUpsample(problem))
        result.construction_params.push_back(ss_us_kernel);

    if(UseSubsample(problem))
    {
        int N, C, H, W, K, n_groups, out_H, out_W;
        GetCompiledInParameters(ctx, problem, &N, &C, &H, &W, &K, &n_groups, &out_H, &out_W);
        result.invoker_factory = miopen::conv::MakeGcnAsm1x1USSInvokerFactory(
            N, C, K, n_groups, out_H, out_W, result.workspace_sz);
    }
    else if(UseUpsample(problem))
    {
        int N, C, H, W, K, n_groups;
        GetCompiledInParameters(ctx, problem, &N, &C, &H, &W, &K, &n_groups);
        result.invoker_factory = miopen::conv::MakeGcnAsm1x1UUSInvokerFactory(
            N, C, K, n_groups, H, W, result.workspace_sz);
    }
    else
    {
        int N, C, H, W, K, n_groups;
        GetCompiledInParameters(ctx, problem, &N, &C, &H, &W, &K, &n_groups);
        result.invoker_factory =
            miopen::conv::MakeGcnAsm1x1UInvokerFactory(N, C, H, W, K, n_groups);
    }

    return result;
}

PerformanceConfigConvAsm1x1U ConvAsm1x1U::Search(const ExecutionContext& ctx,
                                                 const ProblemDescription& problem,
                                                 const AnyInvokeParams& invoke_ctx) const
{
    return GenericSearch(*this, ctx, problem, invoke_ctx);
}

} // namespace conv
} // namespace solver
} // namespace miopen<|MERGE_RESOLUTION|>--- conflicted
+++ resolved
@@ -161,11 +161,7 @@
     {
         if(!NextLinear<1, 4>(read_size))
             break;
-<<<<<<< HEAD
         if(!env::disabled(MIOPEN_DEBUG_CONV_DIRECT_ASM_1X1U_SEARCH_OPTIMIZED))
-=======
-        if(!miopen::IsDisabled(MIOPEN_ENV(MIOPEN_DEBUG_CONV_DIRECT_ASM_1X1U_SEARCH_OPTIMIZED)))
->>>>>>> 4f5ed42b
         {
             /// Narrow search space in optimized mode.
             if(use_spare_set ? !Next_1_4(k_mult) : !NextTwoPower<8, 32>(k_mult))
@@ -209,11 +205,7 @@
 PerformanceConfigConvAsm1x1U::PerformanceConfigConvAsm1x1U(bool spare)
     : PerformanceConfigConvAsm1x1U(1, 1, 1, 1, 1, 1, 1, 1, spare)
 {
-<<<<<<< HEAD
     if(!env::disabled(MIOPEN_DEBUG_CONV_DIRECT_ASM_1X1U_SEARCH_OPTIMIZED))
-=======
-    if(!miopen::IsDisabled(MIOPEN_ENV(MIOPEN_DEBUG_CONV_DIRECT_ASM_1X1U_SEARCH_OPTIMIZED)))
->>>>>>> 4f5ed42b
     {
         k_mult     = spare ? 1 : 8;
         chunk_size = spare ? 1 : 16;
@@ -484,11 +476,7 @@
 bool PerformanceConfigConvAsm1x1U::IsModelApplicable(const ExecutionContext& ctx,
                                                      const ProblemDescription& problem) const
 {
-<<<<<<< HEAD
     if(env::disabled(MIOPEN_DEBUG_CONV_DIRECT_ASM_1X1U_AI_HEUR))
-=======
-    if(miopen::IsDisabled(MIOPEN_ENV(MIOPEN_DEBUG_CONV_DIRECT_ASM_1X1U_AI_HEUR)))
->>>>>>> 4f5ed42b
         return false;
     if(ctx.GetStream().GetDeviceName() != "gfx908")
         return false;
@@ -533,11 +521,7 @@
 
 bool ConvAsm1x1U::IsApplicable(const ExecutionContext& ctx, const ProblemDescription& problem) const
 {
-<<<<<<< HEAD
     if(env::disabled(MIOPEN_DEBUG_CONV_DIRECT_ASM_1X1U))
-=======
-    if(miopen::IsDisabled(MIOPEN_ENV(MIOPEN_DEBUG_CONV_DIRECT_ASM_1X1U)))
->>>>>>> 4f5ed42b
         return false;
     if(ThisSolverIsDeprecatedStatic::IsDisabled(ctx))
         return false;
@@ -844,12 +828,7 @@
 
     PerformanceConfigConvAsm1x1U fromEnv;
     {
-<<<<<<< HEAD
         const auto s = env::value(MIOPEN_DEBUG_CONV_DIRECT_ASM_1X1U_PERF_VALS);
-=======
-        const auto& s =
-            miopen::GetStringEnv(MIOPEN_ENV(MIOPEN_DEBUG_CONV_DIRECT_ASM_1X1U_PERF_VALS));
->>>>>>> 4f5ed42b
         if(!s.empty()) // else nothing to parse.
         {
             if(!fromEnv.Deserialize(s) || !fromEnv.IsValidValue())
