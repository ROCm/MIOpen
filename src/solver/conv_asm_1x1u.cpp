--- conflicted
+++ resolved
@@ -38,12 +38,8 @@
 #include <miopen/handle.hpp>
 #include <miopen/logger.hpp>
 #include <miopen/solver.hpp>
-<<<<<<< HEAD
-#include <miopen/conv/heuristic_model/heuristic.hpp>
-=======
 #include <miopen/conv/heuristic_model/tuning_heuristic.hpp>
 #include <nlohmann/json_fwd.hpp>
->>>>>>> 67b26e35
 
 MIOPEN_DECLARE_ENV_VAR(MIOPEN_DEBUG_CONV_DIRECT_ASM_1X1U_PERF_VALS)
 MIOPEN_DECLARE_ENV_VAR(MIOPEN_DEBUG_CONV_DIRECT_ASM_1X1U_SEARCH_OPTIMIZED)
@@ -444,24 +440,9 @@
 #if MIOPEN_ENABLE_AI_KERNEL_TUNING
     if(IsModelApplicable(ctx, problem))
     {
-<<<<<<< HEAD
-        static const std::string& arch  = ctx.GetStream().GetDeviceName();
-        static const std::string solver = "ConvAsm1x1U";
-        static const std::string encoder_path =
-            GetSystemDbPath() + "/" + arch + "_" + solver + "_encoder.ktn.model";
-        static const std::string decoder_path =
-            GetSystemDbPath() + "/" + arch + "_" + solver + "_decoder.ktn.model";
-        static const auto metadata      = ai::ktn::get_metadata(arch, solver);
-        std::vector<float> features =
-            TransformFeatures(problem, metadata["num_conv_params"].get<int>() + 1);
-        if(ai::ktn::model_set_params(encoder_path, decoder_path, metadata, *this, problem, features))
-        {
-            MIOPEN_LOG_I(ToString());
-=======
         bool valid = false;
         RunParmeterPredictionModel(ctx, problem, valid);
         if(valid)
->>>>>>> 67b26e35
             return;
     }
 #else
