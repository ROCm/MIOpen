--- conflicted
+++ resolved
@@ -389,20 +389,6 @@
     return this->IsPartiallyValid(problem, index + 1);
 }
 
-<<<<<<< HEAD
-=======
-static bool IsModelApplicable(const ExecutionContext& ctx, const ProblemDescription& problem)
-{
-    if(!miopen::IsEnabled(ENV(MIOPEN_DEBUG_CONV_DIRECT_ASM_1X1U_AI_HEUR)))
-        return false;
-    if(ctx.GetStream().GetDeviceName() != "gfx908")
-        return false;
-    if(problem.GetKernelStrideH() != 1)
-        return false;
-    return true;
-}
-
->>>>>>> 295a9b34
 static std::vector<float> TransformFeatures(const ProblemDescription& problem, std::size_t n)
 {
     assert(n == 8); // n = 6 (numerical conv params) * 1 + 1 (nominal conv params) * 2(amount of
