/*******************************************************************************
 *
 * MIT License
 *
 * Copyright (c) 2017 Advanced Micro Devices, Inc.
 *
 * Permission is hereby granted, free of charge, to any person obtaining a copy
 * of this software and associated documentation files (the "Software"), to deal
 * in the Software without restriction, including without limitation the rights
 * to use, copy, modify, merge, publish, distribute, sublicense, and/or sell
 * copies of the Software, and to permit persons to whom the Software is
 * furnished to do so, subject to the following conditions:
 *
 * The above copyright notice and this permission notice shall be included in all
 * copies or substantial portions of the Software.
 *
 * THE SOFTWARE IS PROVIDED "AS IS", WITHOUT WARRANTY OF ANY KIND, EXPRESS OR
 * IMPLIED, INCLUDING BUT NOT LIMITED TO THE WARRANTIES OF MERCHANTABILITY,
 * FITNESS FOR A PARTICULAR PURPOSE AND NONINFRINGEMENT. IN NO EVENT SHALL THE
 * AUTHORS OR COPYRIGHT HOLDERS BE LIABLE FOR ANY CLAIM, DAMAGES OR OTHER
 * LIABILITY, WHETHER IN AN ACTION OF CONTRACT, TORT OR OTHERWISE, ARISING FROM,
 * OUT OF OR IN CONNECTION WITH THE SOFTWARE OR THE USE OR OTHER DEALINGS IN THE
 * SOFTWARE.
 *
 *******************************************************************************/

#include <miopen/solver.hpp>
#include <miopen/handle.hpp>
#include <miopen/env.hpp>
#include <miopen/visit_float.hpp>
#include <miopen/conv/invokers/gen_x_w_y_pad.hpp>
#include <miopen/conv/data_invoke_params.hpp>

MIOPEN_DECLARE_ENV_VAR(MIOPEN_DEBUG_CONV_DIRECT_OCL_FWD11X11)

namespace miopen {
namespace solver {

bool ConvOclDirectFwd11x11::IsApplicable(const ConvolutionContext& params) const
{
    if(miopen::IsDisabled(MIOPEN_DEBUG_CONV_DIRECT_OCL_FWD11X11{}))
        return false;
    if(!params.use_opencl_convolutions)
        return false;
    if(!params.Is2d())
        return false;
    if(!(params.IsFp32() || params.IsFp16() || params.IsBfp16()))
        return false;

    return params.direction.IsForward() && params.group_counts == 1 &&
           params.kernel_dilation_h == 1 && params.kernel_dilation_w == 1 &&
           params.kernel_size_h == 11 && params.kernel_size_w == 11 &&
           params.kernel_stride_h == 4 && params.kernel_stride_w == 4;
}

ConvSolution ConvOclDirectFwd11x11::GetSolution(const ConvolutionContext& params) const
{
    ConvSolution result;
    const bool is_forward = params.direction.IsForward();
    // size_t localMemSize = 64 * 1024;
    auto hw_wave_sz = 64;
    // auto dev_local_mem_sz = localMemSize; // in bytes
    // major parameters
    int LG2_WAVE_SZ = mloLg2(hw_wave_sz);
    int wei_cstride = params.kernel_size_w * params.kernel_size_h;
    int wei_bstride = (is_forward ? params.n_inputs : params.n_outputs) * wei_cstride;

    // number  of batch iterations
    result.n_stacks = 1;
    result.n_stacks = std::min(params.batch_sz, result.n_stacks);
    // defines how to proceed : 1 grouop per batch or with a loop over all batches
    // loop over al batches make sense in 2 cases: a lot of small inputs/outputs or few batches
    // param
    int N_BATCH_LOOPS = 1; // (_n_inputs*_n_outputs <= 8 * 1024) ? 1 : _batch_sz / _n_stacks;
    int n_batch_blks =
        (params.batch_sz + N_BATCH_LOOPS * result.n_stacks - 1) / (N_BATCH_LOOPS * result.n_stacks);

    int N_FILTER_SPLITS0 =
        ((params.kernel_size_w + params.kernel_stride_w - 1) / params.kernel_stride_w);
    int N_FILTER_SPLITS1 =
        ((params.kernel_size_h + params.kernel_stride_h - 1) / params.kernel_stride_h);

    static const int data_multiplier0 =
// win runs Catalyst right now
#ifdef _WIN32
        1
#else
        2
#endif
        ;

    static const int data_multiplier1 = 1;

    result.out_pix_tile0 =
        (is_forward) ? N_FILTER_SPLITS0 : data_multiplier0 * params.kernel_stride_w;
    result.out_pix_tile1 = (is_forward) ? 1 : data_multiplier1 * params.kernel_stride_h;

    int in_pix_tile0 =
        (is_forward) ? 1 : (result.out_pix_tile0 / params.kernel_stride_w - 1) + N_FILTER_SPLITS0;
    int in_pix_tile1 =
        (is_forward) ? 1 : (result.out_pix_tile1 / params.kernel_stride_h - 1) + N_FILTER_SPLITS1;

    result.in_tile1 = 1;
    result.in_tile0 = 1;

    // n of wvaefront in a group
    // param
    int n_waves      = 4;
    int GRP_SZ       = hw_wave_sz * n_waves;
    int lg2_n_waves  = mloLg2(n_waves);
    int N_WAVES_MASK = (1 << lg2_n_waves) - 1;

    // number of input maps per group
    // processing arrangement
    // generate full output width
    // extent1 == MLO_GRP_SZ / MLO_PROCESING_WIDTH
    int PROCESING_WIDTH = ((params.out_width + result.out_pix_tile0 - 1) / result.out_pix_tile0);

    int OUT_EXTENT1 = std::min(params.out_height, (GRP_SZ / PROCESING_WIDTH));

    // define a special size for a specific width as a devisor to avoid dealing with out of range
    // param
    static const int read_unit =
        10; // (((_in_width / 8) * 8) == _in_width) ? 8 : (((_in_width / 4) * 4) ==
            // _in_width) ? 4 : (((_in_width / 2) * 2) == _in_width) ? 2 : 1;

    // this one is valid only till _FLOAT8
    // but it's not an error, the kernel does not use these types at all
    static const std::string READ_TYPE =
        (read_unit == 1) ? "_FLOAT" : "_FLOAT" + std::to_string((read_unit));

    // param
    int n_out_stacks = 1;

    // n_in_stacks input map will be written in the local memory.
    int n_in_stacks = 1;

    n_in_stacks  = std::min(params.n_inputs, n_in_stacks);
    n_out_stacks = std::min(params.n_outputs, n_out_stacks);

    // param
    // 6 get us the min
    // cppcheck-suppress knownConditionTrueFalse
    static const int backwards_min_output = (data_multiplier1 > 1 || data_multiplier0 > 1) ? 1 : 4;
    result.n_out_pix_tiles                = (is_forward)
                                 ? std::min(6, (params.n_outputs + n_out_stacks - 1) / n_out_stacks)
                                 : std::min(params.n_outputs, backwards_min_output);

    // number of maps in a stack or number of input read blocks written into 1 wk-item (lane)
    // param
    result.n_in_data_tiles = 1;

    // total maps per group
    int total_out_maps = result.n_out_pix_tiles * (is_forward ? n_out_stacks : 1);

    // n of mini tiles of the same output map in vertical dir per wk_item
    result.grp_tile0 = GRP_SZ;
    result.grp_tile1 = 1;
    int grp_tile2    = 1;

    // second pass if needed
    int n_extents           = ((params.out_height + OUT_EXTENT1 - 1) / OUT_EXTENT1);
    int n_output_map_blocks = ((params.n_outputs + total_out_maps - 1) / total_out_maps);
    int last_out_extent1 =
        params.out_height - (std::max(1, params.out_height / OUT_EXTENT1) * OUT_EXTENT1);
    last_out_extent1    = (last_out_extent1 < 0) ? 0 : last_out_extent1;
    int n_batches_pass2 = 1;
    bool second_pass    = false;
    if(is_forward && 0 < last_out_extent1 && last_out_extent1 <= OUT_EXTENT1 / 2)
    {
        n_extents       = std::max(1, params.out_height / OUT_EXTENT1);
        n_batches_pass2 = std::max(1, GRP_SZ / (PROCESING_WIDTH * last_out_extent1));
        second_pass     = true;
    }

    // calc bwd grid
    int n_out_pix_tiles1 =
        (params.out_height + result.out_pix_tile1 - 1 + 2 * params.pad_h) / result.out_pix_tile1;
    int n_out_pix_tiles0 =
        (params.out_width + result.out_pix_tile0 - 1 + 2 * params.pad_w) / result.out_pix_tile0;
    int n_out_pix_tiles = n_out_pix_tiles1 * n_out_pix_tiles0;

    // calculate lcl mem size for backward data
    int n_out_tiles_rows_pgrp =
        std::min(n_out_pix_tiles1, (GRP_SZ + n_out_pix_tiles0 - 1) / n_out_pix_tiles0);
    int n_out_tiles_cols_pgrp = std::min(GRP_SZ, n_out_pix_tiles0);
    int in_data1 = ((n_out_tiles_rows_pgrp * result.out_pix_tile1) / params.kernel_stride_h - 1) +
                   N_FILTER_SPLITS1 + 1;
    int in_data0 = ((n_out_tiles_cols_pgrp * result.out_pix_tile0) / params.kernel_stride_w - 1) +
                   N_FILTER_SPLITS0;

    int lcl_wei_sz = wei_cstride * result.n_out_pix_tiles;
#ifndef _WIN32
    int lcl_in_data_sz = in_data1 * in_data0 * result.n_in_data_tiles;
    int lcl_bwd_sz     = std::max(lcl_in_data_sz, lcl_wei_sz);
#else
    // win runs Catalyst right now

    int lcl_bwd_sz = lcl_wei_sz;
#endif

    // it's backward - inputs are outputs and vs versa
    const auto comp_options =
        std::string(" -DMLO_DIR_FORWARD=") + (is_forward ? "1" : "0") +
        std::string(" -DMLO_GRP_SZ=") + std::to_string(GRP_SZ) + std::string(" -DMLO_GRP_SZ0=") +
        std::to_string(result.grp_tile0) + std::string(" -DMLO_GRP_SZ1=") +
        std::to_string(result.grp_tile1) + std::string(" -DMLO_GRP_SZ2=") +
        std::to_string(grp_tile2) + std::string(" -DMLO_FILTER_SIZE0=") +
        std::to_string(params.kernel_size_w) + std::string(" -DMLO_FILTER_SIZE1=") +
        std::to_string(params.kernel_size_h) + std::string(" -DMLO_FILTER_PAD0=") +
        std::to_string(params.pad_w) + std::string(" -DMLO_FILTER_PAD1=") +
        std::to_string(params.pad_h) + std::string(" -DMLO_FILTER_STRIDE0=") +
        std::to_string(params.kernel_stride_w) + std::string(" -DMLO_FILTER_STRIDE1=") +
        std::to_string(params.kernel_stride_h) + std::string(" -DSTRIDE_W=") +
        std::to_string(params.kernel_stride_w) + std::string(" -DSTRIDE_H=") +
        std::to_string(params.kernel_stride_h) + std::string(" -DMLO_N_OUTPUTS=") +
        std::to_string(params.n_outputs) + std::string(" -DMLO_N_INPUTS=") +
        std::to_string(params.n_inputs) + std::string(" -DMLO_BATCH_SZ=") +
        std::to_string(params.batch_sz) + std::string(" -DMLO_N_BATCH_LOOPS=") +
        std::to_string(N_BATCH_LOOPS) + std::string(" -DMLO_OUT_BATCH_STRIDE=") +
        std::to_string(params.out_batch_stride) + std::string(" -DMLO_OUT_CHANNEL_STRIDE=") +
        std::to_string(params.out_channel_stride) + std::string(" -DMLO_OUT_STRIDE=") +
        std::to_string(params.out_stride) + std::string(" -DMLO_IN_BATCH_STRIDE=") +
        std::to_string(params.in_batch_stride) + std::string(" -DMLO_IN_CHANNEL_STRIDE=") +
        std::to_string(params.in_channel_stride) + std::string(" -DMLO_IN_STRIDE=") +
        std::to_string(params.in_stride) + std::string(" -DMLO_WEI_BATCH_STRIDE=") +
        std::to_string(wei_bstride) + std::string(" -DMLO_WEI_CHANNEL_STRIDE=") +
        std::to_string(wei_cstride) + std::string(" -DMLO_IN_WIDTH=") +
        std::to_string(params.in_width) + std::string(" -DMLO_IN_HEIGHT=") +
        std::to_string(params.in_height) + std::string(" -DMLO_OUT_WIDTH=") +
        std::to_string(params.out_width) + std::string(" -DMLO_OUT_HEIGHT=") +
        std::to_string(params.out_height) + std::string(" -DMLO_IN_TILE1=") +
        std::to_string(result.in_tile1) + std::string(" -DMLO_IN_TILE0=") +
        std::to_string(result.in_tile0) + std::string(" -DMLO_N_LCL_BATCHS=") +
        std::to_string(result.n_stacks) // # of diff stacks (part of batch).
        + std::string(" -DMLO_N_LCL_OUT_MAPS=") +
        std::to_string(result.n_out_pix_tiles) // # output pixel tiles per wk-item (ALU)
        + std::string(" -DMLO_N_LCL_IN_MAPS=") +
        std::to_string(result.n_in_data_tiles) // total # of blocks of different inputs in LDS
        + std::string(" -DMLO_IN_PIX_TILE1=") +
        std::to_string(in_pix_tile1) // size of ouptput tile per wk-item (ALU)
        + std::string(" -DMLO_IN_PIX_TILE0=") + std::to_string(in_pix_tile0) //
        + std::string(" -DMLO_OUT_PIX_TILE1=") +
        std::to_string(result.out_pix_tile1) // size of ouptput tile per wk-item (ALU)
        + std::string(" -DMLO_OUT_PIX_TILE0=") + std::to_string(result.out_pix_tile0) //
        + std::string(" -DMLO_OUT_STACKS=") + std::to_string(n_out_stacks) +
        std::string(" -DMLO_IN_STACKS=") + std::to_string(n_in_stacks) +
        std::string(" -DMLO_N_WAVES=") + std::to_string(n_waves) +
        std::string(" -DMLO_N_FILTER_SPLITS0=") + std::to_string(N_FILTER_SPLITS0) +
        std::string(" -DMLO_N_FILTER_SPLITS1=") + std::to_string(N_FILTER_SPLITS1) +
        std::string(" -DMLO_PROCESSING_WIDTH=") + std::to_string(PROCESING_WIDTH) +
        std::string(" -DMLO_OUT_EXTENT1=") + std::to_string(OUT_EXTENT1) +
        std::string(" -DMLO_LAST_OUT_EXTENT1=") + std::to_string(last_out_extent1) +
        std::string(" -DMLO_N_LCL_BATCHS_PASS2=") + std::to_string(n_batches_pass2) +
        std::string(" -DMLO_TILE_REPLICATE0=") + std::to_string(data_multiplier0) +
        std::string(" -DMLO_TILE_REPLICATE1=") + std::to_string(data_multiplier1) +
        std::string(" -DMLO_LCL_BWD_MEM_SZ=") + std::to_string(lcl_bwd_sz) +
        std::string(" -DMLO_N_IN_BWD_HORIZ_READS=") + std::to_string(in_data0) +
        std::string(" -DMLO_N_IN_BWD_VERT_READS=") + std::to_string(in_data1)

        + std::string(" -DMLO_READ_TYPE=") + READ_TYPE + std::string(" -DMLO_READ_UNIT=") +
        std::to_string(read_unit) + std::string(" -DMLO_HW_WAVE_SZ=") + std::to_string(hw_wave_sz) +
        std::string(" -DMLO_LG2_WAVE_SZ=") + std::to_string(LG2_WAVE_SZ) +
        std::string(" -DMLO_N_WAVES_MASK=") + std::to_string(static_cast<long long>(N_WAVES_MASK))

        + std::string(" -DMLO_CONV_BIAS=") + std::to_string(params.bias)

        + std::string(" -cl-denorms-are-zero  ") + params.general_compile_options;

    // 1st pass
    {
        KernelInfo construction_parameters;

        construction_parameters.l_wk.push_back(result.grp_tile0);
        construction_parameters.l_wk.push_back(result.grp_tile1);
        construction_parameters.l_wk.push_back(grp_tile2);
        // input is output

        size_t gbl_wk0 =
            is_forward ? GRP_SZ * n_extents : ((n_out_pix_tiles + GRP_SZ - 1) / GRP_SZ) * GRP_SZ;
        size_t gbl_wk1 = n_output_map_blocks;
        size_t gbl_wk2 = n_batch_blks;

        construction_parameters.g_wk.push_back(gbl_wk0);
        construction_parameters.g_wk.push_back(gbl_wk1);
        construction_parameters.g_wk.push_back(gbl_wk2);

        construction_parameters.kernel_file  = "MIOpenConvFwd_LxL_11.cl";
        construction_parameters.kernel_name  = is_forward ? "MIOpenCvFwd11x11" : "MIOpenCvBwd11x11";
        construction_parameters.comp_options = comp_options;

        result.construction_params.push_back(construction_parameters);
    }
    // 2nd  pass
    if(second_pass)
    {
        KernelInfo construction_parameters;

        construction_parameters.kernel_file  = "MIOpenConvFwd_LxL_11.cl";
        construction_parameters.kernel_name  = "MIOpenCvFwd11x11_2";
        construction_parameters.comp_options = comp_options;

        construction_parameters.l_wk.push_back(result.grp_tile0);
        construction_parameters.l_wk.push_back(result.grp_tile1);
        construction_parameters.l_wk.push_back(grp_tile2);
        // input is output

        size_t gbl_wk0 = GRP_SZ;
        size_t gbl_wk1 = n_output_map_blocks;
        n_batch_blks   = (params.batch_sz + n_batches_pass2 - 1) / n_batches_pass2;
        size_t gbl_wk2 = n_batch_blks;

        construction_parameters.g_wk.push_back(gbl_wk0);
        construction_parameters.g_wk.push_back(gbl_wk1);
        construction_parameters.g_wk.push_back(gbl_wk2);

        result.construction_params.push_back(construction_parameters);
        result.invoker_factory = [](const std::vector<Kernel>& kernels) {
            if(kernels.size() != 2)
                MIOPEN_THROW("Two kernels were expected by solver");

<<<<<<< HEAD
            return [=](Handle& handle, const AnyInvokeParams& primitive_parameters) {
                const auto& invoke_params = primitive_parameters.CastTo<conv::DataInvokeParams>();
                const auto& tensors       = invoke_params.tensors;
=======
            return [=](const Handle& handle, const boost::any& primitive_parameters) {
                auto invoke_params  = boost::any_cast<conv::DataInvokeParams>(primitive_parameters);
                const auto& tensors = invoke_params.tensors;
>>>>>>> 7e8a9d00

                const auto first_pass_kernel  = handle.Run(kernels[0]);
                const auto second_pass_kernel = handle.Run(kernels[1]);

                float padding_val = 0;
                float elapsed     = 0;

                visit_float(tensors.inDesc.GetType(), [&](auto as_float) {
                    first_pass_kernel(tensors.in, tensors.w, tensors.out, as_float(padding_val));
                });

                if(handle.IsProfilingEnabled())
                    elapsed += handle.GetKernelTime();

                visit_float(tensors.inDesc.GetType(), [&](auto as_float) {
                    second_pass_kernel(tensors.in, tensors.w, tensors.out, as_float(padding_val));
                });

                if(handle.IsProfilingEnabled())
                {
                    elapsed += handle.GetKernelTime();
                    handle.ResetKernelTime();
                    handle.AccumKernelTime(elapsed);
                }
            };
        };
    }
    else
    {
        result.invoker_factory = &conv::MakeGenericXWYPadInvoker;
    }
    return result;
}
} // namespace solver
} // namespace miopen<|MERGE_RESOLUTION|>--- conflicted
+++ resolved
@@ -319,15 +319,9 @@
             if(kernels.size() != 2)
                 MIOPEN_THROW("Two kernels were expected by solver");
 
-<<<<<<< HEAD
-            return [=](Handle& handle, const AnyInvokeParams& primitive_parameters) {
+            return [=](const Handle& handle, const AnyInvokeParams& primitive_parameters) {
                 const auto& invoke_params = primitive_parameters.CastTo<conv::DataInvokeParams>();
                 const auto& tensors       = invoke_params.tensors;
-=======
-            return [=](const Handle& handle, const boost::any& primitive_parameters) {
-                auto invoke_params  = boost::any_cast<conv::DataInvokeParams>(primitive_parameters);
-                const auto& tensors = invoke_params.tensors;
->>>>>>> 7e8a9d00
 
                 const auto first_pass_kernel  = handle.Run(kernels[0]);
                 const auto second_pass_kernel = handle.Run(kernels[1]);
