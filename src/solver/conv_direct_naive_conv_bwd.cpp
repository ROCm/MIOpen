--- conflicted
+++ resolved
@@ -144,11 +144,6 @@
 
     int G_stride_idx = GetGroupStrideIndex(problem);
 
-<<<<<<< HEAD
-=======
-    int G_stride_idx = GetGroupStrideIndex(problem);
-
->>>>>>> 603fa649
     if(problem.Is2d())
     {
         result.invoker_factory = [=](const std::vector<Kernel>& kernels) {
@@ -157,12 +152,7 @@
                 decltype(auto) data_ctx = primitive_parameters.CastTo<conv::DataInvokeParams>();
                 const auto& tensors     = data_ctx.tensors;
                 float elapsed           = 0;
-<<<<<<< HEAD
-
-                auto in_strides = MakeStrideArray<5>(
-=======
                 auto in_strides         = MakeStrideArray<5>(
->>>>>>> 603fa649
                     SplitStrideCtoGC(group, tensors.inDesc.GetStrides(), G_stride_idx));
                 // For weights, we split K to (G, K_per_group), which is always index 0
                 auto wei_strides = MakeStrideArray<5>(
