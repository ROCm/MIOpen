/*******************************************************************************
 *
 * MIT License
 *
 * Copyright (c) 2020 Advanced Micro Devices, Inc.
 *
 * Permission is hereby granted, free of charge, to any person obtaining a copy
 * of this software and associated documentation files (the "Software"), to deal
 * in the Software without restriction, including without limitation the rights
 * to use, copy, modify, merge, publish, distribute, sublicense, and/or sell
 * copies of the Software, and to permit persons to whom the Software is
 * furnished to do so, subject to the following conditions:
 *
 * The above copyright notice and this permission notice shall be included in all
 * copies or substantial portions of the Software.
 *
 * THE SOFTWARE IS PROVIDED "AS IS", WITHOUT WARRANTY OF ANY KIND, EXPRESS OR
 * IMPLIED, INCLUDING BUT NOT LIMITED TO THE WARRANTIES OF MERCHANTABILITY,
 * FITNESS FOR A PARTICULAR PURPOSE AND NONINFRINGEMENT. IN NO EVENT SHALL THE
 * AUTHORS OR COPYRIGHT HOLDERS BE LIABLE FOR ANY CLAIM, DAMAGES OR OTHER
 * LIABILITY, WHETHER IN AN ACTION OF CONTRACT, TORT OR OTHERWISE, ARISING FROM,
 * OUT OF OR IN CONNECTION WITH THE SOFTWARE OR THE USE OR OTHER DEALINGS IN THE
 * SOFTWARE.
 *
 *******************************************************************************/

#include <miopen/solver/conv_direct_naive_conv.hpp>
#include <miopen/solver.hpp>
#include <miopen/conv/data_invoke_params.hpp>
#include <miopen/env.hpp>

MIOPEN_DECLARE_ENV_VAR(MIOPEN_DEBUG_CONV_DIRECT_NAIVE_CONV_BWD)

namespace miopen {
namespace solver {

bool ConvDirectNaiveConvBwd::IsApplicable(const ConvolutionContext& ctx,
                                          const ProblemDescription& problem) const
{
    if(!miopen::debug::AlwaysEnableConvDirectNaive &&
       miopen::IsDisabled(MIOPEN_DEBUG_CONV_DIRECT_NAIVE_CONV_BWD{}))
        return false;

    if(!ConvDirectNaiveConvIsApplicableByKernelType(ctx, problem))
        return false;

    if(!problem.IsLayoutDefault() && !problem.IsLayoutNHWC())
        return false;

    if(!(problem.IsFp32() || problem.IsFp16() || problem.IsBfp16() || problem.IsFp8() ||
         problem.IsBfp8()))
        return false;

    if(!problem.direction.IsBackwardData())
        return false;
    if(problem.IsTensorsCasted())
    {
        auto test_cast = [&](const TensorDescriptor& desc) {
            if(desc.GetCastType())
            {
                const auto cast_type = *desc.GetCastType();
                if(cast_type == miopenFloat8 || cast_type == miopenBFloat8)
                    return false;
            }
            // all tested tensors must have cast type set
            return true;
        };
        if(test_cast(problem.GetOut()))
            return false;
        if(test_cast(problem.GetWeights()))
            return false;
    }

    return true;
}

ConvSolution ConvDirectNaiveConvBwd::GetSolution(const ConvolutionContext& ctx,
                                                 const ProblemDescription& problem) const
{
    ConvSolution result;

    int di          = problem.GetOutDepth_();
    int hi          = problem.GetOutHeight_();
    int wi          = problem.GetOutWidth_();
    int n           = problem.GetBatchSize_();
    int k           = problem.GetInChannels_();
    int c           = problem.GetOutChannels_();
    int do_         = problem.GetInDepth_();
    int ho          = problem.GetInHeight_();
    int wo          = problem.GetInWidth_();
    int sz          = problem.GetInDepth_() > 1 ? problem.GetKernelStrideD() : 1;
    int sy          = problem.GetInHeight_() > 1 ? problem.GetKernelStrideH() : 1;
    int sx          = problem.GetInWidth_() > 1 ? problem.GetKernelStrideW() : 1;
    int dz          = problem.GetWeightsDepth_() > 1 ? problem.GetDilationD() : 1;
    int dy          = problem.GetWeightsHeight_() > 1 ? problem.GetDilationH() : 1;
    int dx          = problem.GetWeightsWidth_() > 1 ? problem.GetDilationW() : 1;
    int pz          = problem.GetPadD();
    int py          = problem.GetPadH();
    int px          = problem.GetPadW();
    int fz          = problem.GetWeightsDepth_();
    int fy          = problem.GetWeightsHeight_();
    int fx          = problem.GetWeightsWidth_();
    int group       = problem.GetGroupCount();
    int c_per_group = c / group;
    int k_per_group = k / group;

    size_t block_size = 256;
    size_t grid_size  = 1;
    if(problem.IsLayoutDefault())
    {
        grid_size = static_cast<size_t>(n) * c;
    }
    else if(problem.IsLayoutNHWC())
    {
        if(problem.Is2d())
            grid_size = static_cast<size_t>(group) * n * hi;
        else
            grid_size = static_cast<size_t>(group) * n * di;
    }
    else
        MIOPEN_THROW("Unsupported layout");

    KernelInfo kernel;

    kernel.kernel_file = ConvDirectNaiveConvKernelFile(ctx, problem);
    kernel.kernel_name = ConvDirectNaiveConvKernelName(problem);
    kernel.g_wk.clear();

    kernel.g_wk.push_back(grid_size * block_size);
    kernel.g_wk.push_back(1);
    kernel.g_wk.push_back(1);
    kernel.l_wk.clear();
    kernel.l_wk.push_back(block_size);
    kernel.l_wk.push_back(1);
    kernel.l_wk.push_back(1);

    const auto is_f8 = [&]() {
        if(kernel.kernel_file == "fp8_naive_conv.cpp")
            return true;
        else
            return false;
    }();
    kernel.comp_options = ConvDirectNaiveConvCompileOption(ctx, problem);

    int G_stride_idx = GetGroupStrideIndex(problem);

    int G_stride_idx = GetGroupStrideIndex(problem);

    if(problem.Is2d())
    {
        result.invoker_factory = [=](const std::vector<Kernel>& kernels) {
            const auto kern = kernels[0];
            return [=](const Handle& handle, const AnyInvokeParams& primitive_parameters) {
                decltype(auto) data_ctx = primitive_parameters.CastTo<conv::DataInvokeParams>();
                const auto& tensors     = data_ctx.tensors;
                float elapsed           = 0;
<<<<<<< HEAD

                auto in_strides = MakeStrideArray<5>(
=======
                auto in_strides         = MakeStrideArray<5>(
>>>>>>> be93522f
                    SplitStrideCtoGC(group, tensors.inDesc.GetStrides(), G_stride_idx));
                // For weights, we split K to (G, K_per_group), which is always index 0
                auto wei_strides = MakeStrideArray<5>(
                    SplitWeiStrideKtoGK(k_per_group, tensors.wDesc.GetStrides()));
                auto out_strides = MakeStrideArray<5>(
                    SplitStrideCtoGC(group, tensors.outDesc.GetStrides(), G_stride_idx));
                // TODO(Amber): Someone made the silly decision of swapping in and
                // out pointers in ConvTensors for backward pass, so now I have to
                // pass out in place of in, out_strides in place of in_strides and
                // vice-versa
<<<<<<< HEAD
                handle.Run(kern)(tensors.out,
                                 tensors.w,
                                 tensors.in,
                                 out_strides,
                                 wei_strides,
                                 in_strides,
                                 hi,
                                 wi,
                                 n,
                                 k_per_group,
                                 c_per_group,
                                 ho,
                                 wo,
                                 sy,
                                 sx,
                                 dy,
                                 dx,
                                 py,
                                 px,
                                 fy,
                                 fx,
                                 group);
=======
                if(is_f8)
                {
                    handle.Run(kern)(tensors.out,
                                     tensors.w,
                                     tensors.in,
                                     hi,
                                     wi,
                                     n,
                                     k_per_group,
                                     c_per_group,
                                     ho,
                                     wo,
                                     sy,
                                     sx,
                                     dy,
                                     dx,
                                     py,
                                     px,
                                     fy,
                                     fx,
                                     group,
                                     problem.GetConv().attribute.fp8rounding_mode.Get() ==
                                         miopenF8RoundingModeStochastic,
                                     problem.GetConv().attribute.fp8rounding_mode.GetSeed());
                }
                else
                {
                    handle.Run(kern)(tensors.out,
                                     tensors.w,
                                     tensors.in,
                                     out_strides,
                                     wei_strides,
                                     in_strides,
                                     hi,
                                     wi,
                                     n,
                                     k_per_group,
                                     c_per_group,
                                     ho,
                                     wo,
                                     sy,
                                     sx,
                                     dy,
                                     dx,
                                     py,
                                     px,
                                     fy,
                                     fx,
                                     group);
                }
>>>>>>> be93522f
                if(handle.IsProfilingEnabled())
                    elapsed += handle.GetKernelTime();

                if(handle.IsProfilingEnabled())
                {
                    handle.ResetKernelTime();
                    handle.AccumKernelTime(elapsed);
                }
            };
        };
    }
    else
    {
        result.invoker_factory = [=](const std::vector<Kernel>& kernels) {
            const auto kern = kernels[0];
            return [=](const Handle& handle, const AnyInvokeParams& primitive_parameters) {
                decltype(auto) data_ctx = primitive_parameters.CastTo<conv::DataInvokeParams>();
                const auto& tensors     = data_ctx.tensors;
                float elapsed           = 0;

                auto in_strides = MakeStrideArray<6>(
                    SplitStrideCtoGC(group, tensors.inDesc.GetStrides(), G_stride_idx));
                // For weights, we split K to (G, K_per_group), which is always index 0
                auto wei_strides = MakeStrideArray<6>(
                    SplitWeiStrideKtoGK(k_per_group, tensors.wDesc.GetStrides()));
                auto out_strides = MakeStrideArray<6>(
                    SplitStrideCtoGC(group, tensors.outDesc.GetStrides(), G_stride_idx));

                // printTensorStrides(tensors.inDesc, tensors.wDesc, tensors.outDesc);
                // printStrideArrays(in_strides, wei_strides, out_strides);

                // TODO(Amber): Someone made the silly decision of swapping in and
                // out pointers in ConvTensors for backward pass, so now I have to
                // pass out in place of in, out_strides in place of in_strides and
                // vice-versa
                handle.Run(kern)(tensors.out,
                                 tensors.w,
                                 tensors.in,
                                 out_strides,
                                 wei_strides,
                                 in_strides,
                                 di,
                                 hi,
                                 wi,
                                 n,
                                 k_per_group,
                                 c_per_group,
                                 do_,
                                 ho,
                                 wo,
                                 sz,
                                 sy,
                                 sx,
                                 dz,
                                 dy,
                                 dx,
                                 pz,
                                 py,
                                 px,
                                 fz,
                                 fy,
                                 fx,
                                 group);
                if(handle.IsProfilingEnabled())
                    elapsed += handle.GetKernelTime();

                if(handle.IsProfilingEnabled())
                {
                    handle.ResetKernelTime();
                    handle.AccumKernelTime(elapsed);
                }
            };
        };
    }
    result.construction_params.push_back(kernel);
    return result;
}

} // namespace solver
} // namespace miopen<|MERGE_RESOLUTION|>--- conflicted
+++ resolved
@@ -154,12 +154,7 @@
                 decltype(auto) data_ctx = primitive_parameters.CastTo<conv::DataInvokeParams>();
                 const auto& tensors     = data_ctx.tensors;
                 float elapsed           = 0;
-<<<<<<< HEAD
-
-                auto in_strides = MakeStrideArray<5>(
-=======
                 auto in_strides         = MakeStrideArray<5>(
->>>>>>> be93522f
                     SplitStrideCtoGC(group, tensors.inDesc.GetStrides(), G_stride_idx));
                 // For weights, we split K to (G, K_per_group), which is always index 0
                 auto wei_strides = MakeStrideArray<5>(
@@ -170,30 +165,6 @@
                 // out pointers in ConvTensors for backward pass, so now I have to
                 // pass out in place of in, out_strides in place of in_strides and
                 // vice-versa
-<<<<<<< HEAD
-                handle.Run(kern)(tensors.out,
-                                 tensors.w,
-                                 tensors.in,
-                                 out_strides,
-                                 wei_strides,
-                                 in_strides,
-                                 hi,
-                                 wi,
-                                 n,
-                                 k_per_group,
-                                 c_per_group,
-                                 ho,
-                                 wo,
-                                 sy,
-                                 sx,
-                                 dy,
-                                 dx,
-                                 py,
-                                 px,
-                                 fy,
-                                 fx,
-                                 group);
-=======
                 if(is_f8)
                 {
                     handle.Run(kern)(tensors.out,
@@ -244,7 +215,6 @@
                                      fx,
                                      group);
                 }
->>>>>>> be93522f
                 if(handle.IsProfilingEnabled())
                     elapsed += handle.GetKernelTime();
 
