--- conflicted
+++ resolved
@@ -138,11 +138,7 @@
 
     kernel.comp_options = ConvDirectNaiveConvCompileOption(ctx, problem);
 
-<<<<<<< HEAD
-    int G_stride_idx = GetGroupStrideIndex(problem);
-=======
     int G_stride_idx = conv_internal::GetGroupStrideIndex(problem);
->>>>>>> 1253aed9
 
     if(problem.Is2d())
     {
@@ -152,19 +148,6 @@
                 decltype(auto) data_ctx = primitive_parameters.CastTo<conv::DataInvokeParams>();
                 const auto& tensors     = data_ctx.tensors;
                 float elapsed           = 0;
-<<<<<<< HEAD
-                auto in_strides         = MakeStrideArray<5>(
-                    SplitStrideCtoGC(group, tensors.inDesc.GetStrides(), G_stride_idx));
-                // For weights, we split K to (G, K_per_group), which is always index 0
-                auto wei_strides = MakeStrideArray<5>(
-                    SplitWeiStrideKtoGK(k_per_group, tensors.wDesc.GetStrides()));
-                auto out_strides = MakeStrideArray<5>(
-                    SplitStrideCtoGC(group, tensors.outDesc.GetStrides(), G_stride_idx));
-                // TODO(Amber): Someone made the silly decision of swapping in and
-                // out pointers in ConvTensors for backward pass, so now I have to
-                // pass out in place of in, out_strides in place of in_strides and
-                // vice-versa
-=======
                 auto in_strides = conv_internal::MakeStrideArray<5>(conv_internal::SplitStrideCtoGC(
                     group, tensors.inDesc.GetStrides(), G_stride_idx));
                 // For weights, we split K to (G, K_per_group), which is always index 0
@@ -174,7 +157,6 @@
                     conv_internal::MakeStrideArray<5>(conv_internal::SplitStrideCtoGC(
                         group, tensors.outDesc.GetStrides(), G_stride_idx));
                 /// \ref backward_tensors_reversed_why
->>>>>>> 1253aed9
                 if(is_f8)
                 {
                     handle.Run(kern)(tensors.out,
@@ -248,23 +230,6 @@
                 const auto& tensors     = data_ctx.tensors;
                 float elapsed           = 0;
 
-<<<<<<< HEAD
-                auto in_strides = MakeStrideArray<6>(
-                    SplitStrideCtoGC(group, tensors.inDesc.GetStrides(), G_stride_idx));
-                // For weights, we split K to (G, K_per_group), which is always index 0
-                auto wei_strides = MakeStrideArray<6>(
-                    SplitWeiStrideKtoGK(k_per_group, tensors.wDesc.GetStrides()));
-                auto out_strides = MakeStrideArray<6>(
-                    SplitStrideCtoGC(group, tensors.outDesc.GetStrides(), G_stride_idx));
-
-                // printTensorStrides(tensors.inDesc, tensors.wDesc, tensors.outDesc);
-                // printStrideArrays(in_strides, wei_strides, out_strides);
-
-                // TODO(Amber): Someone made the silly decision of swapping in and
-                // out pointers in ConvTensors for backward pass, so now I have to
-                // pass out in place of in, out_strides in place of in_strides and
-                // vice-versa
-=======
                 auto in_strides = conv_internal::MakeStrideArray<6>(conv_internal::SplitStrideCtoGC(
                     group, tensors.inDesc.GetStrides(), G_stride_idx));
                 // For weights, we split K to (G, K_per_group), which is always index 0
@@ -279,7 +244,6 @@
                 /// out pointers in ConvTensors for backward pass, so now I have to
                 /// pass out in place of in, out_strides in place of in_strides and
                 /// vice-versa --amberhassaan
->>>>>>> 1253aed9
                 handle.Run(kern)(tensors.out,
                                  tensors.w,
                                  tensors.in,
