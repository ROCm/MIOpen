--- conflicted
+++ resolved
@@ -47,7 +47,7 @@
     if(!ConvDirectNaiveConvIsApplicableByKernelType(ctx, problem))
         return false;
 
-    if(!problem.direction.IsBackwardData())
+    if(!problem.IsDirectionBackwardData())
         return false;
     if(!problem.IsLayoutDefault() && !problem.IsLayoutNHWC())
         return false;
@@ -55,12 +55,6 @@
     if(!(problem.IsFp32() || problem.IsFp16() || problem.IsBfp16() || problem.IsFp8() ||
          problem.IsBfp8()))
         return false;
-<<<<<<< HEAD
-
-    if(!problem.IsDirectionBackwardData())
-        return false;
-=======
->>>>>>> ecff11d6
     if(problem.IsTensorsCasted())
     {
         auto test_cast = [&](const TensorDescriptor& desc) {
