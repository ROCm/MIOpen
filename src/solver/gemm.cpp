/*******************************************************************************
 *
 * MIT License
 *
 * Copyright (c) 2020 Advanced Micro Devices, Inc.
 *
 * Permission is hereby granted, free of charge, to any person obtaining a copy
 * of this software and associated documentation files (the "Software"), to deal
 * in the Software without restriction, including without limitation the rights
 * to use, copy, modify, merge, publish, distribute, sublicense, and/or sell
 * copies of the Software, and to permit persons to whom the Software is
 * furnished to do so, subject to the following conditions:
 *
 * The above copyright notice and this permission notice shall be included in all
 * copies or substantial portions of the Software.
 *
 * THE SOFTWARE IS PROVIDED "AS IS", WITHOUT WARRANTY OF ANY KIND, EXPRESS OR
 * IMPLIED, INCLUDING BUT NOT LIMITED TO THE WARRANTIES OF MERCHANTABILITY,
 * FITNESS FOR A PARTICULAR PURPOSE AND NONINFRINGEMENT. IN NO EVENT SHALL THE
 * AUTHORS OR COPYRIGHT HOLDERS BE LIABLE FOR ANY CLAIM, DAMAGES OR OTHER
 * LIABILITY, WHETHER IN AN ACTION OF CONTRACT, TORT OR OTHERWISE, ARISING FROM,
 * OUT OF OR IN CONNECTION WITH THE SOFTWARE OR THE USE OR OTHER DEALINGS IN THE
 * SOFTWARE.
 *
 *******************************************************************************/

#include <miopen/solver.hpp>

#include <miopen/algorithm.hpp>
#include <miopen/env.hpp>
#include <miopen/gemm_v2.hpp>
#include <miopen/handle.hpp>
#include <miopen/kernel.hpp>
#include <miopen/tensor.hpp>
#include <miopen/tensor_ops.hpp>
#include <miopen/util.hpp>
#include <miopen/conv/data_invoke_params.hpp>
#include <miopen/solver/gemm_common.hpp>

#include <boost/any.hpp>
#include <boost/range/adaptors.hpp>

namespace miopen {
namespace solver {
namespace conv {

using ProblemDescription = miopen::conv::ProblemDescription;

bool GemmFwdBase::IsApplicable(const ExecutionContext& ctx, const ProblemDescription& problem) const
{
#if MIOPEN_USE_GEMM
    if(!problem.AllTensorsDimsFitIntoInt())
        return false;

    const auto& xDesc = problem.GetIn();
    const auto& wDesc = problem.GetWeights();
    const auto& yDesc = problem.GetOut();

    // rocBlas needs the output to be 32-bit always
    if(xDesc.GetType() == miopenInt8      //
       && (yDesc.GetType() != miopenFloat //
           && yDesc.GetType() != miopenInt32))
        return false;

    const auto rblas_fp8_supported = miopen::StartsWith(ctx.GetStream().GetDeviceName(), "gfx94");
    if(problem.IsTensorsCasted())
    {
        if(!rblas_fp8_supported)
        {
            MIOPEN_LOG_I2("GEMM not supported with casted tensors on this GPU architecture");
            return false;
        }
        if(xDesc.GetCastType() && wDesc.GetCastType())
        {
            const auto x_cast_type = xDesc.GetCastType();
            const auto w_cast_type = wDesc.GetCastType();
            if(x_cast_type != miopenFloat8 && x_cast_type != miopenBFloat8)
            {
                MIOPEN_LOG_W(
                    "Casting is only supported for the miopenFloat8 and miopenBFloat8 data types");
                return false;
            }
            if(w_cast_type != miopenFloat8 && w_cast_type != miopenBFloat8)
            {
                MIOPEN_LOG_W(
                    "Casting is only supported for the miopenFloat8 and miopenBFloat8 data types");
                return false;
            }
        }
        else
        {
            MIOPEN_LOG_I("Both the input and weights tensors need to be casted");
            return false;
        }
    }
    if(problem.IsFp8() && !rblas_fp8_supported)
    {
        MIOPEN_LOG_I2("GEMM not applicable for F8 on this GPU architecture");
        return false;
    }
    return problem.IsDirectionForward() && problem.IsLayoutDefault() &&
           !(gemm::IsAnyBufferBf16(xDesc, yDesc, wDesc) && !gemm::IsBf16Supported) &&
           !(gemm::IsAnyBufferFp16(xDesc, yDesc, wDesc) && !gemm::IsFp16Supported);
#else
    std::ignore = ctx;
    std::ignore = problem;
    return false;
#endif
};

float GemmFwdBase::GetWti(const ExecutionContext&, const ProblemDescription& problem) const
{
    decltype(auto) conv  = problem.GetConv();
    decltype(auto) wDesc = problem.GetWeights();
    decltype(auto) xDesc = problem.GetIn();
    decltype(auto) yDesc = problem.GetOut();

    int n_transpose_NCHW2CNHW    = 0;
    int n_transpose_CNHW2NCHW    = 0;
    int n_gemm_strided_batched   = 1; // not strided-batched by default
    int n_gemm_runs              = 1;
    int n_transpose_packed_MN2NM = 0;
    int n_CastTensor             = 0;
    int n_Im2ColGPU              = 0;

    std::size_t in_n, in_c;
    std::tie(in_n, in_c)    = tie_pick<0, 1>()(xDesc.GetLengths());
    std::size_t spatial_dim = conv.GetSpatialDimension();
    auto wei_spatial        = boost::adaptors::slice(wDesc.GetLengths(), 2, 2 + spatial_dim);

    // Use transpose path 1x1, stride=2
    if(conv.GetSpatialDimension() == 2 &&
       miopen::all_of(wei_spatial, [](auto v) { return v == 1; }) &&
       miopen::all_of(conv.GetConvPads(), [](auto v) { return v == 0; }) &&
       miopen::all_of(conv.GetConvStrides(), [](auto v) { return v == 2; }))
    {
        n_transpose_NCHW2CNHW = 1;
        if(wDesc.GetType() == miopenInt8)
            n_transpose_packed_MN2NM = 1;
        n_gemm_strided_batched = conv.group_count;
        n_transpose_CNHW2NCHW  = 1;
        if(wDesc.GetType() == miopenInt8 && yDesc.GetType() != miopenInt32)
            n_CastTensor = 1;
    }
    // 1x1_stride=1 with GEMM and zero workspace
    else if(miopen::all_of(wei_spatial, [](auto v) { return v == 1; }) &&
            miopen::all_of(conv.GetConvPads(), [](auto v) { return v == 0; }) &&
            miopen::all_of(conv.GetConvStrides(), [](auto v) { return v == 1; }))
    {

        if(wDesc.GetType() == miopenInt8)
        {
            n_transpose_packed_MN2NM = in_n;
            n_gemm_runs              = in_n;
        }
        else
        {
            n_gemm_strided_batched = conv.group_count;
            n_gemm_runs            = in_n;
        }
        if(wDesc.GetType() == miopenInt8 && yDesc.GetType() != miopenInt32)
            n_CastTensor = 1;
    }
    else // not 1x1
    {
        n_Im2ColGPU = in_n;
        if(wDesc.GetType() == miopenInt8)
            n_transpose_packed_MN2NM = in_n;
        n_gemm_strided_batched = conv.group_count;
        n_gemm_runs            = in_n;
        if(wDesc.GetType() == miopenInt8 && yDesc.GetType() != miopenInt32)
            n_CastTensor = 1;
    }

    auto wti = 1.0;
    wti *= gemm::SlowdownFactor(n_transpose_NCHW2CNHW, 0.7, 0.9);
    wti *= gemm::SlowdownFactor(n_transpose_CNHW2NCHW, 0.7, 0.9);
    wti *= gemm::SlowdownFactor(n_gemm_runs, 0.9, 0.9);
    wti *= gemm::SlowdownFactor(n_gemm_strided_batched, 1.0, 0.95);
    wti *= gemm::SlowdownFactor(n_transpose_packed_MN2NM, 0.7, 0.9);
    wti *= gemm::SlowdownFactor(n_CastTensor, 0.95, 0.9);
    wti *= gemm::SlowdownFactor(n_Im2ColGPU, 0.4, 0.8);
    return wti;
}

size_t GemmFwd1x1_0_2::GetWorkspaceSize(const ExecutionContext& context,
                                        const ProblemDescription& problem) const
{
#if MIOPEN_USE_GEMM
    decltype(auto) handle = context.GetStream();
    decltype(auto) conv   = problem.GetConv();
    decltype(auto) xDesc  = problem.GetIn();
    decltype(auto) yDesc  = problem.GetOut();

    std::size_t in_n, in_c;
    std::tie(in_n, in_c) = miopen::tie_pick<0, 1>{}(xDesc.GetLengths());

    const auto out_spatial =
        boost::adaptors::slice(yDesc.GetLengths(), 2, 2 + conv.GetSpatialDimension());

    const auto x_t_size = in_n * in_c * (xDesc.GetType() == miopenInt8 ? 2 : 1) *
                          std::accumulate(out_spatial.begin(),
                                          out_spatial.end(),
                                          std::size_t(1),
                                          std::multiplies<std::size_t>()) *
                          GetTypeSize(xDesc.GetType());

    const auto y_t_size   = yDesc.GetElementSize() * GetTypeSize(yDesc.GetType());
    const auto gemm_trans = x_t_size + y_t_size;

    if(gemm_trans > gemm::MaxMemAllocSz(handle, problem))
    {
        MIOPEN_LOG_I2("GemmFwd1x1_0_2:" << gemm_trans << " > "
                                        << gemm::MaxMemAllocSz(handle, problem));
        return 0;
    }
    return gemm_trans;
#else
    std::ignore = context;
    std::ignore = problem;
    return 0;
#endif
}

bool GemmFwd1x1_0_2::IsApplicable(const ExecutionContext& context,
                                  const ProblemDescription& problem) const
{
#if MIOPEN_USE_GEMM
    if(!GemmFwdBase::IsApplicable(context, problem))
        return false;

    decltype(auto) conv  = problem.GetConv();
    decltype(auto) wDesc = problem.GetWeights();

    const auto spatial_dim = conv.GetSpatialDimension();
    const auto wei_spatial = boost::adaptors::slice(wDesc.GetLengths(), 2, 2 + spatial_dim);

    return conv.GetSpatialDimension() == 2 &&
           miopen::all_of(wei_spatial, [](auto v) { return v == 1; }) &&
           miopen::all_of(conv.GetConvPads(), [](auto v) { return v == 0; }) &&
           miopen::all_of(conv.GetConvStrides(), [](auto v) { return v == 2; }) &&
           GetWorkspaceSize(context, problem) > 0;
#else
    std::ignore = context;
    std::ignore = problem;
    return false;
#endif
}

ConvSolution GemmFwd1x1_0_2::GetSolution(const ExecutionContext& context,
                                         const ProblemDescription& problem) const
{
#if MIOPEN_USE_GEMM
    decltype(auto) conv  = problem.GetConv();
    decltype(auto) xDesc = problem.GetIn();
    decltype(auto) wDesc = problem.GetWeights();
    decltype(auto) yDesc = problem.GetOut();

    const GemmDescriptor tmp_gemm_desc = [&]() {
        auto tmp          = conv.group_count > 1
                                ? CreateGemmDescriptorGroupConvCNHWFwd(wDesc, xDesc, yDesc, conv.group_count)
                                : CreateGemmDescriptorConvCNHWFwd(wDesc, xDesc, yDesc);
        tmp.deterministic = problem.GetConv().attribute.deterministic;
        if(problem.IsTensorsCasted())
        {
            // IsApplicable ensures that both are casted
            if(xDesc.GetCastType())
                tmp.a_cast_type = *wDesc.GetCastType();
            if(wDesc.GetCastType())
                tmp.b_cast_type = *xDesc.GetCastType();
        }
        tmp.conv_attributes = problem.GetConv().attribute;
        return tmp;
    }();

    const auto workspace_req = GetWorkspaceSize(context, problem);

    const std::size_t spatial_dim = conv.GetSpatialDimension();
    const auto& in_spatial_       = boost::adaptors::slice(xDesc.GetLengths(), 2, 2 + spatial_dim);
    const auto& out_spatial_      = boost::adaptors::slice(yDesc.GetLengths(), 2, 2 + spatial_dim);

    std::size_t in_n, in_c;
    std::tie(in_n, in_c) = tie_pick<0, 1>()(xDesc.GetLengths());

    const std::size_t wei_k = wDesc.GetLengths()[0];

    auto solution         = ConvSolution{miopenStatusSuccess};
    solution.workspace_sz = workspace_req;

    const auto group_count  = conv.group_count;
    const auto lowp_quant   = conv.lowp_quant;
    const auto conv_strides = conv.GetConvStrides();

    solution.invoker_factory = [=](const std::vector<Kernel>&) {
        const auto in_spatial  = std::vector<std::size_t>(in_spatial_.begin(), in_spatial_.end());
        const auto out_spatial = std::vector<std::size_t>(out_spatial_.begin(), out_spatial_.end());

        const std::size_t out_spatial_size = std::accumulate(
            out_spatial.begin(), out_spatial.end(), std::size_t(1), std::multiplies<std::size_t>());

<<<<<<< HEAD
        const bool time_precision = context.GetStream().IsProfilingEnabled() &&
                                    (!IsDisabled(ENV(MIOPEN_CONV_PRECISE_ROCBLAS_TIMING)));

=======
>>>>>>> 7b36cef6
        return [=](const Handle& handle, const AnyInvokeParams& primitive_params) {
            float time_gemm          = 0;
            const auto& conv_params  = primitive_params.CastTo<miopen::conv::DataInvokeParams>();
            const auto& workSpace    = conv_params.workSpace;
            const auto workSpaceSize = conv_params.workSpaceSize;
            const auto x             = conv_params.tensors.in;
            const auto w             = conv_params.tensors.w;
            const auto y             = conv_params.tensors.out;

            if((workSpace == nullptr && workspace_req > 0) || workSpaceSize < workspace_req)
            {
                MIOPEN_THROW("Not enough workspace for GEMM (" + std::to_string(workSpaceSize) +
                             " provided, " + std::to_string(workspace_req) + " required)");
            }

            const std::string name = group_count > 1 ? "groupconv" : "convolution";
            MIOPEN_LOG_FUNCTION(name + ", 1x1 u2xv2");

            // y = CNHW2NCHW(w * NCHW2CNHW(x))
            transpose_NCHW2CNHW(handle,
                                in_n,
                                in_c,
                                in_spatial[0],
                                in_spatial[1],
                                out_spatial[0],
                                out_spatial[1],
                                x,
                                workSpace,
                                0,
                                0,
                                conv_strides[0],
                                conv_strides[1],
                                xDesc.GetType());
            if(handle.IsProfilingEnabled())
                time_gemm = handle.GetKernelTime();

            std::size_t x_t_size = in_n * in_c * out_spatial_size;

            std::size_t wksp_offset = 0;
            if(wDesc.GetType() == miopenInt8)
            {
                wksp_offset = x_t_size;
                transpose_packed_MN2NM(handle,
                                       in_c,
                                       static_cast<int>(in_n * out_spatial_size),
                                       0,
                                       wksp_offset,
                                       workSpace,
                                       workSpace,
                                       xDesc.GetType());

                if(handle.IsProfilingEnabled())
                    time_gemm += handle.GetKernelTime();

                x_t_size *= 2;
            }

            if(wDesc.GetType() == miopenInt8)
            {
                const auto xts = GetTypeSize(xDesc.GetType());
                if(xts > 0)
                {
                    const auto yts_div_xts = GetTypeSize(yDesc.GetType()) / xts;
                    if(yts_div_xts > 0)
                        x_t_size /= yts_div_xts;
                }
            }

            miopenStatus_t gemm_status;
            auto gemm_desc = [&]() {
                auto tmp            = tmp_gemm_desc;
                tmp.gfx90a_alt_impl = conv_params.gfx90aFp16alt;
                return tmp;
            }();

            if(group_count > 1)
            {
                gemm_status = CallGemmStridedBatched(handle,
                                                     gemm_desc,
                                                     w,
                                                     0,
                                                     workSpace,
                                                     0,
                                                     workSpace,
                                                     x_t_size,
                                                     GemmBackend_t::rocblas);
            }
            else
            {
                // tensors.y = CNHW2NCHW(tensors.w * NCHW2CNHW(tensors.x))
                gemm_status = CallGemm(handle,
                                       gemm_desc,
                                       w,
                                       0,
                                       workSpace,
                                       wksp_offset,
                                       workSpace,
                                       x_t_size,
                                       GemmBackend_t::rocblas);
            }

            if(gemm_status != miopenStatusSuccess)
                MIOPEN_THROW("GEMM execution failure");

            if(handle.IsProfilingEnabled())
                time_gemm += handle.GetKernelTime();

            transpose_CNHW2NCHW(handle,
                                in_n,
                                wei_k,
                                out_spatial[0],
                                out_spatial[1],
                                out_spatial[0],
                                out_spatial[1],
                                workSpace,
                                y,
                                x_t_size,
                                0,
                                1,
                                1,
                                yDesc.GetType());
            if(handle.IsProfilingEnabled())
                time_gemm += handle.GetKernelTime();

            if(wDesc.GetType() == miopenInt8 && yDesc.GetType() != miopenInt32)
            {
                TensorDescriptor ygemmDesc(miopenInt32, yDesc.GetLengths(), yDesc.GetStrides());

                CastTensor(handle, &lowp_quant, true, ygemmDesc, y, yDesc, y, 0, 0);
                if(handle.IsProfilingEnabled())
                    time_gemm += handle.GetKernelTime();
            }

            if(handle.IsProfilingEnabled())
            {
                handle.ResetKernelTime();
                handle.AccumKernelTime(time_gemm);
            }
        };
    };

    return solution;
#else
    std::ignore = context;
    std::ignore = problem;
    return ConvSolution{miopenStatus_t::miopenStatusUnsupportedOp};
#endif
}

size_t GemmFwd1x1_0_1_int8::GetWorkspaceSize(const ExecutionContext& context,
                                             const ProblemDescription& problem) const
{
#if MIOPEN_USE_GEMM
    decltype(auto) handle = context.GetStream();
    decltype(auto) conv   = problem.GetConv();
    decltype(auto) wDesc  = problem.GetWeights();
    decltype(auto) yDesc  = problem.GetOut();

    const auto spatial_dim = conv.GetSpatialDimension();
    const auto wei_spatial = boost::adaptors::slice(wDesc.GetLengths(), 2, 2 + spatial_dim);
    const auto out_spatial = boost::adaptors::slice(yDesc.GetLengths(), 2, 2 + spatial_dim);
    const auto wei_c       = wDesc.GetLengths()[1];

    const auto ws_size = wei_c *
                         std::accumulate(wei_spatial.begin(),
                                         wei_spatial.end(),
                                         std::size_t(1),
                                         std::multiplies<std::size_t>()) *
                         std::accumulate(out_spatial.begin(),
                                         out_spatial.end(),
                                         std::size_t(1),
                                         std::multiplies<std::size_t>()) *
                         GetTypeSize(wDesc.GetType()) * conv.group_count;

    if(ws_size > gemm::MaxMemAllocSz(handle, problem))
    {
        MIOPEN_LOG_I2("GemmFwd1x1_0_1_int8:" << ws_size << " > "
                                             << gemm::MaxMemAllocSz(handle, problem));
        return 0;
    }
    return ws_size;
#else
    std::ignore = context;
    std::ignore = problem;
    return 0;
#endif
}

bool GemmFwd1x1_0_1_int8::IsApplicable(const ExecutionContext& context,
                                       const ProblemDescription& problem) const
{
#if MIOPEN_USE_GEMM
    if(!GemmFwdBase::IsApplicable(context, problem))
        return false;

    decltype(auto) conv  = problem.GetConv();
    decltype(auto) wDesc = problem.GetWeights();

    const auto spatial_dim = conv.GetSpatialDimension();
    const auto wei_spatial = boost::adaptors::slice(wDesc.GetLengths(), 2, 2 + spatial_dim);
    if(problem.IsTensorsCasted() || problem.IsFp8() || problem.IsBfp8())
        return false;

    return miopen::all_of(wei_spatial, [](auto v) { return v == 1; }) &&
           miopen::all_of(conv.GetConvPads(), [](auto v) { return v == 0; }) &&
           miopen::all_of(conv.GetConvStrides(), [](auto v) { return v == 1; }) &&
           wDesc.GetType() == miopenInt8 && conv.group_count == 1 &&
           GetWorkspaceSize(context, problem) > 0;
#else
    std::ignore = context;
    std::ignore = problem;
    return false;
#endif
}

ConvSolution GemmFwd1x1_0_1_int8::GetSolution(const ExecutionContext& context,
                                              const ProblemDescription& problem) const
{
#if MIOPEN_USE_GEMM
    decltype(auto) conv  = problem.GetConv();
    decltype(auto) xDesc = problem.GetIn();
    decltype(auto) wDesc = problem.GetWeights();
    decltype(auto) yDesc = problem.GetOut();

    std::size_t in_n, in_c;
    std::tie(in_n, in_c) = tie_pick<0, 1>()(xDesc.GetLengths());

    const std::size_t wei_k       = wDesc.GetLengths()[0];
    const std::size_t spatial_dim = conv.GetSpatialDimension();

    // This ones do not store data directly, so they should be copied to vectors for invokers.
    const auto& in_spatial_  = boost::adaptors::slice(xDesc.GetLengths(), 2, 2 + spatial_dim);
    const auto& out_spatial_ = boost::adaptors::slice(yDesc.GetLengths(), 2, 2 + spatial_dim);

    const auto workspace_req = GetWorkspaceSize(context, problem);

    auto solution         = ConvSolution{miopenStatusSuccess};
    solution.workspace_sz = workspace_req;

    TensorDescriptor ygemmDesc(miopenInt32, yDesc.GetLengths(), yDesc.GetStrides());
    const GemmDescriptor tmp_gemm_desc = [&]() {
        auto tmp          = CreateGemmDescriptorConvFwd(wDesc, xDesc, yDesc);
        tmp.deterministic = problem.GetConv().attribute.deterministic;
        if(problem.IsTensorsCasted())
        {
            // IsApplicable ensures that both are casted
            if(xDesc.GetCastType())
                tmp.a_cast_type = *xDesc.GetCastType();
            if(wDesc.GetCastType())
                tmp.b_cast_type = *wDesc.GetCastType();
        }
        tmp.conv_attributes = problem.GetConv().attribute;
        return tmp;
    }();
    const auto x_type     = xDesc.GetType();
    const auto lowp_quant = conv.lowp_quant;

    solution.invoker_factory = [=](const std::vector<Kernel>&) {
        const auto in_spatial  = std::vector<std::size_t>(in_spatial_.begin(), in_spatial_.end());
        const auto out_spatial = std::vector<std::size_t>(out_spatial_.begin(), out_spatial_.end());

        const std::size_t in_spatial_size = std::accumulate(
            in_spatial.begin(), in_spatial.end(), std::size_t(1), std::multiplies<std::size_t>());

        const std::size_t out_spatial_size = std::accumulate(
            out_spatial.begin(), out_spatial.end(), std::size_t(1), std::multiplies<std::size_t>());

<<<<<<< HEAD
        const bool time_precision = context.GetStream().IsProfilingEnabled() &&
                                    (!IsDisabled(ENV(MIOPEN_CONV_PRECISE_ROCBLAS_TIMING)));

=======
>>>>>>> 7b36cef6
        return [=](const Handle& handle, const AnyInvokeParams& primitive_params) {
            const auto& conv_params  = primitive_params.CastTo<miopen::conv::DataInvokeParams>();
            const auto& workSpace    = conv_params.workSpace;
            const auto workSpaceSize = conv_params.workSpaceSize;
            const auto x             = conv_params.tensors.in;
            const auto w             = conv_params.tensors.w;
            const auto y             = conv_params.tensors.out;

            MIOPEN_LOG_FUNCTION("convolution, 1x1");

            if((workSpace == nullptr && workspace_req > 0) || workSpaceSize < workspace_req)
            {
                MIOPEN_THROW("Not enough workspace for GEMM (" + std::to_string(workSpaceSize) +
                             " provided, " + std::to_string(workspace_req) + " required)");
            }

            // y = w * x
            miopenStatus_t gemm_status = miopenStatusNotInitialized;
            float time                 = 0;
            const auto gemm_desc       = [&]() {
                auto tmp            = tmp_gemm_desc;
                tmp.gfx90a_alt_impl = conv_params.gfx90aFp16alt;
                return tmp;
            }();
            for(std::size_t i = 0; i < in_n; i++)
            {
                std::size_t out_offset = i * wei_k * out_spatial_size;

                std::size_t in_offset = i * in_c * in_spatial_size;

                transpose_packed_MN2NM(
                    handle, in_c, in_spatial_size, in_offset, 0, x, workSpace, x_type);
                if(handle.IsProfilingEnabled())
                    time += handle.GetKernelTime();

                gemm_status = CallGemm(
                    handle, gemm_desc, w, 0, workSpace, 0, y, out_offset, GemmBackend_t::rocblas);

                if(gemm_status != miopenStatusSuccess)
                    MIOPEN_THROW("GEMM execution failure");

                if(handle.IsProfilingEnabled())
                    time += handle.GetKernelTime();
            }

            CastTensor(
                handle, &lowp_quant, true, ygemmDesc, y, conv_params.tensors.outDesc, y, 0, 0);

            if(handle.IsProfilingEnabled())
            {
                time += handle.GetKernelTime();
                handle.ResetKernelTime();
                handle.AccumKernelTime(time);
            }
        };
    };

    return solution;
#else
    std::ignore = context;
    std::ignore = problem;
    return ConvSolution{miopenStatus_t::miopenStatusUnsupportedOp};
#endif
}

size_t GemmFwd1x1_0_1::GetWorkspaceSize(const ExecutionContext&, const ProblemDescription&) const
{
    return 0;
}

bool GemmFwd1x1_0_1::IsApplicable(const ExecutionContext& context,
                                  const ProblemDescription& problem) const
{
#if MIOPEN_USE_GEMM
    if(!GemmFwdBase::IsApplicable(context, problem))
        return false;

    decltype(auto) conv  = problem.GetConv();
    decltype(auto) wDesc = problem.GetWeights();

    const auto spatial_dim = conv.GetSpatialDimension();
    const auto wei_spatial = boost::adaptors::slice(wDesc.GetLengths(), 2, 2 + spatial_dim);

    return miopen::all_of(wei_spatial, [](auto v) { return v == 1; }) &&
           miopen::all_of(conv.GetConvPads(), [](auto v) { return v == 0; }) &&
           miopen::all_of(conv.GetConvStrides(), [](auto v) { return v == 1; }) &&
           wDesc.GetType() != miopenInt8;
#else
    std::ignore = context;
    std::ignore = problem;
    return false;
#endif
}

ConvSolution GemmFwd1x1_0_1::GetSolution(const ExecutionContext& context,
                                         const ProblemDescription& problem) const
{
#if MIOPEN_USE_GEMM
    std::ignore          = context;
    decltype(auto) conv  = problem.GetConv();
    decltype(auto) xDesc = problem.GetIn();
    decltype(auto) wDesc = problem.GetWeights();
    decltype(auto) yDesc = problem.GetOut();

    std::size_t in_n, in_c;
    std::tie(in_n, in_c) = tie_pick<0, 1>()(xDesc.GetLengths());

    const std::size_t wei_k       = wDesc.GetLengths()[0];
    const std::size_t spatial_dim = conv.GetSpatialDimension();

    // This ones do not store data directly, so they should be copied to vectors for invokers.
    const auto& in_spatial_  = boost::adaptors::slice(xDesc.GetLengths(), 2, 2 + spatial_dim);
    const auto& out_spatial_ = boost::adaptors::slice(yDesc.GetLengths(), 2, 2 + spatial_dim);

    auto solution = ConvSolution{miopenStatusSuccess};

    const auto group_count = conv.group_count;

    if(group_count > 1)
    {
        const GemmDescriptor tmp_gemm_desc = [&]() {
            auto tmp          = CreateGemmDescriptorGroupConvFwd(wDesc, xDesc, yDesc, group_count);
            tmp.deterministic = problem.GetConv().attribute.deterministic;
            if(problem.IsTensorsCasted())
            {
                // IsApplicable ensures that both are casted
                if(xDesc.GetCastType())
                    tmp.a_cast_type = *wDesc.GetCastType();
                if(wDesc.GetCastType())
                    tmp.b_cast_type = *xDesc.GetCastType();
            }
            tmp.conv_attributes = problem.GetConv().attribute;
            return tmp;
        }();

        const auto in_spatial  = std::vector<std::size_t>(in_spatial_.begin(), in_spatial_.end());
        const auto out_spatial = std::vector<std::size_t>(out_spatial_.begin(), out_spatial_.end());

        const std::size_t in_spatial_size = std::accumulate(
            in_spatial.begin(), in_spatial.end(), std::size_t(1), std::multiplies<std::size_t>());

        const std::size_t out_spatial_size = std::accumulate(
            out_spatial.begin(), out_spatial.end(), std::size_t(1), std::multiplies<std::size_t>());

        solution.invoker_factory = [=](const std::vector<Kernel>&) {
<<<<<<< HEAD
            const bool time_precision = context.GetStream().IsProfilingEnabled() &&
                                        (!IsDisabled(ENV(MIOPEN_CONV_PRECISE_ROCBLAS_TIMING)));

=======
>>>>>>> 7b36cef6
            MIOPEN_LOG_FUNCTION("groupconv, 1x1");

            return [=](const Handle& handle, const AnyInvokeParams& primitive_params) {
                float time_gemm         = 0;
                const auto& conv_params = primitive_params.CastTo<miopen::conv::DataInvokeParams>();
                const auto x            = conv_params.tensors.in;
                const auto w            = conv_params.tensors.w;
                const auto y            = conv_params.tensors.out;

                // y = w * x
                miopenStatus_t gemm_status = miopenStatusNotInitialized;

                const auto runs = group_count <= 1 ? 1 : in_n;

                const auto gemm_desc = [&]() {
                    auto tmp            = tmp_gemm_desc;
                    tmp.gfx90a_alt_impl = conv_params.gfx90aFp16alt;
                    return tmp;
                }();
                for(std::size_t i = 0; i < runs; i++)
                {
                    std::size_t out_offset = i * wei_k * out_spatial_size;
                    std::size_t in_offset  = i * in_c * in_spatial_size;

                    gemm_status = CallGemmStridedBatched(handle,
                                                         gemm_desc,
                                                         w,
                                                         0,
                                                         x,
                                                         in_offset,
                                                         y,
                                                         out_offset,
                                                         GemmBackend_t::rocblas);

                    if(gemm_status != miopenStatusSuccess)
                        MIOPEN_THROW("GEMM execution failure");

                    if(handle.IsProfilingEnabled())
                        time_gemm += handle.GetKernelTime();
                }

                if(handle.IsProfilingEnabled())
                {
                    handle.ResetKernelTime();
                    handle.AccumKernelTime(time_gemm);
                }
            };
        };
    }
    else
    {
        // tensors.y = tensors.w * tensors.x
        const GemmDescriptor tmp_gemm_desc = [&]() {
            auto tmp          = CreateGemmStridedBatchedDescriptorConv1x1Fwd(wDesc, xDesc, yDesc);
            tmp.deterministic = problem.GetConv().attribute.deterministic;
            if(problem.IsTensorsCasted())
            {
                // IsApplicable ensures that both are casted
                if(xDesc.GetCastType())
                    tmp.a_cast_type = *wDesc.GetCastType();
                if(wDesc.GetCastType())
                    tmp.b_cast_type = *xDesc.GetCastType();
            }
            tmp.conv_attributes = problem.GetConv().attribute;
            return tmp;
        }();

        const auto in_spatial  = std::vector<std::size_t>(in_spatial_.begin(), in_spatial_.end());
        const auto out_spatial = std::vector<std::size_t>(out_spatial_.begin(), out_spatial_.end());

        solution.invoker_factory = [=](const std::vector<Kernel>&) {
            MIOPEN_LOG_FUNCTION("convolution, 1x1");

<<<<<<< HEAD
            const bool time_precision = context.GetStream().IsProfilingEnabled() &&
                                        (!IsDisabled(ENV(MIOPEN_CONV_PRECISE_ROCBLAS_TIMING)));

=======
>>>>>>> 7b36cef6
            return [=](const Handle& handle, const AnyInvokeParams& primitive_params) {
                decltype(auto) conv_params =
                    primitive_params.CastTo<miopen::conv::DataInvokeParams>();
                const auto& tensors = conv_params.tensors;
                const auto& x       = tensors.in;
                const auto& w       = tensors.w;
                const auto& y       = tensors.out;

                MIOPEN_LOG_FUNCTION("convolution, 1x1");

                // tensors.y = tensors.w * tensors.x
                miopenStatus_t gemm_status;
                const auto gemm_desc = [&]() {
                    auto tmp            = tmp_gemm_desc;
                    tmp.gfx90a_alt_impl = conv_params.gfx90aFp16alt;
                    return tmp;
                }();

                gemm_status = CallGemmStridedBatched(
                    handle, gemm_desc, w, 0, x, 0, y, 0, GemmBackend_t::rocblas);

                if(gemm_status != miopenStatusSuccess)
                    MIOPEN_THROW("GEMM execution failure");
            };
        };
    }

    return solution;
#else
    std::ignore = context;
    std::ignore = problem;
    return ConvSolution{miopenStatus_t::miopenStatusUnsupportedOp};
#endif
}

size_t GemmFwdRest::GetWorkspaceSize(const ExecutionContext& context,
                                     const ProblemDescription& problem) const
{
#if MIOPEN_USE_GEMM
    decltype(auto) handle = context.GetStream();
    decltype(auto) conv   = problem.GetConv();
    decltype(auto) wDesc  = problem.GetWeights();
    decltype(auto) yDesc  = problem.GetOut();

    const auto spatial_dim = conv.GetSpatialDimension();
    const auto wei_spatial = boost::adaptors::slice(wDesc.GetLengths(), 2, 2 + spatial_dim);
    const auto out_spatial = boost::adaptors::slice(yDesc.GetLengths(), 2, 2 + spatial_dim);
    const auto wei_c       = wDesc.GetLengths()[1];

    const auto workspace_size = wei_c *
                                std::accumulate(wei_spatial.begin(),
                                                wei_spatial.end(),
                                                std::size_t(1),
                                                std::multiplies<std::size_t>()) *
                                std::accumulate(out_spatial.begin(),
                                                out_spatial.end(),
                                                std::size_t(1),
                                                std::multiplies<std::size_t>()) *
                                GetTypeSize(wDesc.GetType()) * conv.group_count;

    const auto ws_sz = (wDesc.GetType() == miopenInt8 ? 2 * workspace_size : workspace_size);

    if(ws_sz > gemm::MaxMemAllocSz(handle, problem, true))
    {
        MIOPEN_LOG_I2("GemmFwdRest: " << ws_sz << " > "
                                      << gemm::MaxMemAllocSz(handle, problem, true));
        return 0;
    }
    return ws_sz;
#else
    std::ignore = context;
    std::ignore = problem;
    return 0;
#endif
}

bool GemmFwdRest::IsApplicable(const ExecutionContext& context,
                               const ProblemDescription& problem) const
{
#if MIOPEN_USE_GEMM
    if(!GemmFwdBase::IsApplicable(context, problem))
        return false;

    // Todo: This is a rest-of kind of logic. Should be revised later.
    if(GemmFwd1x1_0_1{}.IsApplicable(context, problem))
        return false;
    if(GemmFwd1x1_0_1_int8{}.IsApplicable(context, problem))
        return false;
    if(GemmFwd1x1_0_2{}.IsApplicable(context, problem))
        return false;

    return GetWorkspaceSize(context, problem) > 0;
#else
    std::ignore = context;
    std::ignore = problem;
    return false;
#endif
}

ConvSolution GemmFwdRest::GetSolution(const ExecutionContext& context,
                                      const ProblemDescription& problem) const
{
#if MIOPEN_USE_GEMM
    decltype(auto) conv  = problem.GetConv();
    decltype(auto) xDesc = problem.GetIn();
    decltype(auto) wDesc = problem.GetWeights();
    decltype(auto) yDesc = problem.GetOut();

    std::size_t in_n, in_c;
    std::tie(in_n, in_c) = tie_pick<0, 1>()(xDesc.GetLengths());

    const auto wei_k       = wDesc.GetLengths()[0];
    const auto spatial_dim = conv.GetSpatialDimension();

    const auto workspace_req = GetWorkspaceSize(context, problem);

    auto solution         = ConvSolution{miopenStatusSuccess};
    solution.workspace_sz = workspace_req;

    solution.invoker_factory = [=](const std::vector<Kernel>&) {
        const auto tmp_gemm_desc = [&]() {
            auto tmp          = conv.group_count > 1
                                    ? CreateGemmDescriptorGroupConvFwd(wDesc, xDesc, yDesc, conv.group_count)
                                    : CreateGemmDescriptorConvFwd(wDesc, xDesc, yDesc);
            tmp.deterministic = problem.GetConv().attribute.deterministic;
            if(problem.IsTensorsCasted())
            {
                // IsApplicable ensures that both are casted
                if(xDesc.GetCastType())
                    tmp.a_cast_type = *wDesc.GetCastType();
                if(wDesc.GetCastType())
                    tmp.b_cast_type = *xDesc.GetCastType();
            }
            tmp.conv_attributes = problem.GetConv().attribute;
            return tmp;
        }();

        decltype(auto) in_spatial_ = boost::adaptors::slice(xDesc.GetLengths(), 2, 2 + spatial_dim);
        decltype(auto) out_spatial_ =
            boost::adaptors::slice(yDesc.GetLengths(), 2, 2 + spatial_dim);
        decltype(auto) wei_spatial_ =
            boost::adaptors::slice(wDesc.GetLengths(), 2, 2 + spatial_dim);

        const auto in_spatial  = std::vector<std::size_t>(in_spatial_.begin(), in_spatial_.end());
        const auto out_spatial = std::vector<std::size_t>(out_spatial_.begin(), out_spatial_.end());
        const auto wei_spatial = std::vector<std::size_t>(wei_spatial_.begin(), wei_spatial_.end());

        const auto in_spatial_size = std::accumulate(
            in_spatial.begin(), in_spatial.end(), std::size_t(1), std::multiplies<std::size_t>());

        const auto out_spatial_size = std::accumulate(
            out_spatial.begin(), out_spatial.end(), std::size_t(1), std::multiplies<std::size_t>());

        const auto wei_spatial_size = std::accumulate(
            wei_spatial.begin(), wei_spatial.end(), std::size_t(1), std::multiplies<std::size_t>());

<<<<<<< HEAD
        const bool time_precision = (!IsDisabled(ENV(MIOPEN_CONV_PRECISE_ROCBLAS_TIMING)));

=======
>>>>>>> 7b36cef6
        return [=](const Handle& handle, const AnyInvokeParams& primitive_params) {
            float time_gemm          = 0;
            const auto& conv_params  = primitive_params.CastTo<miopen::conv::DataInvokeParams>();
            const auto& workSpace    = conv_params.workSpace;
            const auto workSpaceSize = conv_params.workSpaceSize;
            const auto x             = conv_params.tensors.in;
            const auto w             = conv_params.tensors.w;
            const auto y             = conv_params.tensors.out;

            const std::string name = conv.group_count > 1 ? "groupconv" : "convolution";
            MIOPEN_LOG_FUNCTION(name + ", non 1x1");

            if((workSpace == nullptr && workspace_req > 0) || workSpaceSize < workspace_req)
            {
                MIOPEN_THROW("Not enough workspace for GemmFwdRest (" +
                             std::to_string(workSpaceSize) + " provided, " +
                             std::to_string(workspace_req) + " required)");
            }

            for(std::size_t i = 0; i < in_n; i++)
            {
                std::size_t out_offset = i * wei_k * out_spatial_size;
                std::size_t in_offset  = i * in_c * in_spatial_size;

                time_gemm += Im2ColGPU(handle,
                                       spatial_dim,
                                       x,
                                       in_offset,
                                       in_c,
                                       in_spatial,
                                       wei_spatial,
                                       out_spatial,
                                       conv.GetConvPads(),
                                       conv.GetConvStrides(),
                                       conv.GetConvDilations(),
                                       workSpace,
                                       xDesc.GetType());

                std::size_t wksp_offset = 0;
                if(wDesc.GetType() == miopenInt8)
                {
                    wksp_offset = in_c * wei_spatial_size * out_spatial_size;

                    transpose_packed_MN2NM(handle,
                                           static_cast<int>(in_c * wei_spatial_size),
                                           out_spatial_size,
                                           0,
                                           wksp_offset,
                                           workSpace,
                                           workSpace,
                                           xDesc.GetType());

                    if(handle.IsProfilingEnabled())
                        time_gemm += handle.GetKernelTime();
                }

                miopenStatus_t gemm_status = miopenStatusNotInitialized;

                // tensors.y = tensors.w * Im2Col(tensors.x)
                const auto gemm_desc = [&]() {
                    auto tmp            = tmp_gemm_desc;
                    tmp.gfx90a_alt_impl = conv_params.gfx90aFp16alt;
                    return tmp;
                }();

                if(conv.group_count > 1)
                {
                    gemm_status = CallGemmStridedBatched(handle,
                                                         gemm_desc,
                                                         w,
                                                         0,
                                                         workSpace,
                                                         0,
                                                         y,
                                                         out_offset,
                                                         GemmBackend_t::rocblas);
                }
                else
                {
                    gemm_status = CallGemm(handle,
                                           gemm_desc,
                                           w,
                                           0,
                                           workSpace,
                                           wksp_offset,
                                           y,
                                           out_offset,
                                           GemmBackend_t::rocblas);
                }

                if(gemm_status != miopenStatusSuccess)
                    MIOPEN_THROW("GEMM execution failure");

                if(handle.IsProfilingEnabled())
                    time_gemm += handle.GetKernelTime();
            }

            if(wDesc.GetType() == miopenInt8 && yDesc.GetType() != miopenInt32)
            {
                TensorDescriptor ygemmDesc(miopenInt32, yDesc.GetLengths(), yDesc.GetStrides());

                CastTensor(handle, &conv.lowp_quant, true, ygemmDesc, y, yDesc, y, 0, 0);

                if(handle.IsProfilingEnabled())
                    time_gemm += handle.GetKernelTime();
            }

            if(handle.IsProfilingEnabled())
            {
                handle.ResetKernelTime();
                handle.AccumKernelTime(time_gemm);
            }
        };
    };

    return solution;
#else
    std::ignore = context;
    std::ignore = problem;
    return ConvSolution{miopenStatus_t::miopenStatusUnsupportedOp};
#endif
}

} // namespace conv
} // namespace solver
} // namespace miopen<|MERGE_RESOLUTION|>--- conflicted
+++ resolved
@@ -298,12 +298,6 @@
         const std::size_t out_spatial_size = std::accumulate(
             out_spatial.begin(), out_spatial.end(), std::size_t(1), std::multiplies<std::size_t>());
 
-<<<<<<< HEAD
-        const bool time_precision = context.GetStream().IsProfilingEnabled() &&
-                                    (!IsDisabled(ENV(MIOPEN_CONV_PRECISE_ROCBLAS_TIMING)));
-
-=======
->>>>>>> 7b36cef6
         return [=](const Handle& handle, const AnyInvokeParams& primitive_params) {
             float time_gemm          = 0;
             const auto& conv_params  = primitive_params.CastTo<miopen::conv::DataInvokeParams>();
@@ -571,12 +565,6 @@
         const std::size_t out_spatial_size = std::accumulate(
             out_spatial.begin(), out_spatial.end(), std::size_t(1), std::multiplies<std::size_t>());
 
-<<<<<<< HEAD
-        const bool time_precision = context.GetStream().IsProfilingEnabled() &&
-                                    (!IsDisabled(ENV(MIOPEN_CONV_PRECISE_ROCBLAS_TIMING)));
-
-=======
->>>>>>> 7b36cef6
         return [=](const Handle& handle, const AnyInvokeParams& primitive_params) {
             const auto& conv_params  = primitive_params.CastTo<miopen::conv::DataInvokeParams>();
             const auto& workSpace    = conv_params.workSpace;
@@ -722,12 +710,6 @@
             out_spatial.begin(), out_spatial.end(), std::size_t(1), std::multiplies<std::size_t>());
 
         solution.invoker_factory = [=](const std::vector<Kernel>&) {
-<<<<<<< HEAD
-            const bool time_precision = context.GetStream().IsProfilingEnabled() &&
-                                        (!IsDisabled(ENV(MIOPEN_CONV_PRECISE_ROCBLAS_TIMING)));
-
-=======
->>>>>>> 7b36cef6
             MIOPEN_LOG_FUNCTION("groupconv, 1x1");
 
             return [=](const Handle& handle, const AnyInvokeParams& primitive_params) {
@@ -801,12 +783,6 @@
         solution.invoker_factory = [=](const std::vector<Kernel>&) {
             MIOPEN_LOG_FUNCTION("convolution, 1x1");
 
-<<<<<<< HEAD
-            const bool time_precision = context.GetStream().IsProfilingEnabled() &&
-                                        (!IsDisabled(ENV(MIOPEN_CONV_PRECISE_ROCBLAS_TIMING)));
-
-=======
->>>>>>> 7b36cef6
             return [=](const Handle& handle, const AnyInvokeParams& primitive_params) {
                 decltype(auto) conv_params =
                     primitive_params.CastTo<miopen::conv::DataInvokeParams>();
@@ -963,11 +939,6 @@
         const auto wei_spatial_size = std::accumulate(
             wei_spatial.begin(), wei_spatial.end(), std::size_t(1), std::multiplies<std::size_t>());
 
-<<<<<<< HEAD
-        const bool time_precision = (!IsDisabled(ENV(MIOPEN_CONV_PRECISE_ROCBLAS_TIMING)));
-
-=======
->>>>>>> 7b36cef6
         return [=](const Handle& handle, const AnyInvokeParams& primitive_params) {
             float time_gemm          = 0;
             const auto& conv_params  = primitive_params.CastTo<miopen::conv::DataInvokeParams>();
