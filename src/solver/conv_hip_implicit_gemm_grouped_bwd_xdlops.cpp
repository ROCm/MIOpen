--- conflicted
+++ resolved
@@ -332,11 +332,7 @@
         return false;
     if(problem.GetInDataType() != miopenFloat && problem.GetInDataType() != miopenHalf)
         return false;
-<<<<<<< HEAD
     if(env::disabled(MIOPEN_DEBUG_GROUP_CONV_IMPLICIT_GEMM_HIP_BWD_XDLOPS_AI_HEUR))
-=======
-    if(miopen::IsDisabled(ENV(MIOPEN_DEBUG_GROUP_CONV_IMPLICIT_GEMM_HIP_BWD_XDLOPS_AI_HEUR)))
->>>>>>> b4beb899
         return false;
     return true;
 }
@@ -477,15 +473,9 @@
     [[maybe_unused]] const ProblemDescription& problem) const
 {
 #if MIOPEN_BACKEND_HIP && MIOPEN_USE_COMPOSABLEKERNEL
-<<<<<<< HEAD
     if(env::enabled(MIOPEN_DEBUG_CONV_IMPLICIT_GEMM_HIP_GROUP_BWD_XDLOPS))
         return false;
     if(env::enabled(MIOPEN_DEBUG_CONVOLUTION_DETERMINISTIC))
-=======
-    if(miopen::IsEnabled(ENV(MIOPEN_DEBUG_CONV_IMPLICIT_GEMM_HIP_GROUP_BWD_XDLOPS)))
-        return false;
-    if(miopen::IsEnabled(ENV(MIOPEN_DEBUG_CONVOLUTION_DETERMINISTIC)))
->>>>>>> b4beb899
         return false;
     if(problem.HasMixedDataTypes())
         return false;
