--- conflicted
+++ resolved
@@ -69,12 +69,9 @@
 MIOPEN_DECLARE_ENV_VAR(MIOPEN_DEBUG_AMD_MP_BD_XDLOPS_WINOGRAD_F6X3)
 
 MIOPEN_DECLARE_ENV_VAR(MIOPEN_DEBUG_AMD_MP_BD_WINOGRAD_WORKSPACE_MAX)
-<<<<<<< HEAD
-=======
 
 MIOPEN_DECLARE_ENV_VAR(MIOPEN_DEBUG_AMD_MP_BD_WINOGRAD_EXPEREMENTAL_FP16_TRANSFORM)
 
->>>>>>> 21305d67
 MIOPEN_DECLARE_ENV_VAR(MIOPEN_CONV_PRECISE_ROCBLAS_TIMING)
 
 // Introduces a number of shader-specific aliases (names) in the current scope at zero cost.
@@ -89,45 +86,6 @@
             solver::ConvMPBidirectWinograd<WinoDataH, WinoFilterH, WinoDataW, WinoFilterW>:: \
                 GetSolverWinoXformHWSize();
 
-<<<<<<< HEAD
-#define DEFINE_SHADER_ALIASES(params)                      \
-    const auto group_cnt = (params).group_counts;          \
-    const auto& N        = (params).batch_sz;              \
-    const auto& K        = (params).n_outputs / group_cnt; \
-    const auto& C        = (params).n_inputs / group_cnt;  \
-    const auto& R        = (params).kernel_size_h;         \
-    const auto& S        = (params).kernel_size_w;         \
-    const auto& H        = (params).in_height;             \
-    const auto& W        = (params).in_width;              \
-    const auto& out_H    = (params).out_height;            \
-    const auto& out_W    = (params).out_width;
-
-#if MIOPEN_BACKEND_HIP
-#define GENERATE_MAIN_OPTIONS(options)                                                             \
-    GenerateClangDefsym((options), "acc_type", 1);                                                 \
-    GenerateClangDefsym((options), "buf_type", (params.IsFp32() ? 1 : (params.IsFp16() ? 2 : 3))); \
-    GenerateClangDefsym((options), "ROCM_METADATA_VERSION", 5);                                    \
-    GenerateClangDefsym((options), "xformx_o_size", WinoDataW);                                    \
-    GenerateClangDefsym((options), "xformy_o_size", WinoDataH);                                    \
-    GenerateClangDefsym((options), "xformx_d_size", wino_xform_w);                                 \
-    GenerateClangDefsym((options), "xformy_d_size", wino_xform_h);                                 \
-    GenerateClangDefsym((options), "xformx_f_size", WinoFilterW);                                  \
-    GenerateClangDefsym((options), "xformy_f_size", WinoFilterH);                                  \
-    GenerateClangDefsym((options), "fdilation_w", params.kernel_stride_w);                         \
-    GenerateClangDefsym((options), "fdilation_h", params.kernel_stride_h);
-
-struct WinoOffsets
-{
-    const size_t in, out, wei;
-    WinoOffsets(size_t in_size, size_t wei_size, size_t out_size)
-        : in(0), out(in_size), wei(in_size + out_size)
-    {
-        (void)wei_size;
-    }
-};
-
-static inline size_t Ceil(const size_t v, const size_t m)
-=======
 #define DEFINE_SHADER_ALIASES(params)                       \
     const auto& group_cnt = (params).group_counts;          \
     const auto& N         = (params).batch_sz;              \
@@ -154,7 +112,6 @@
     GenerateClangDefsym((options), "fdilation_h", params.kernel_stride_h);
 
 struct WinoOffsets
->>>>>>> 21305d67
 {
     const size_t in, out, wei;
     WinoOffsets(size_t in_size, size_t out_size) : in(0), out(in_size), wei(in_size + out_size) {}
@@ -195,23 +152,6 @@
 inline bool IsApplicableGEMM(const ConvolutionContext& params)
 {
 #if(MIOPEN_BACKEND_HIP && MIOPEN_USE_ROCBLAS)
-<<<<<<< HEAD
-    // int offset for Workspace buffers.
-    return !(((GetWinoBuffer<WinoDataH, WinoFilterH, WinoDataW, WinoFilterW>(
-                   params, ConvWinoBuffType::Input))
-                      .buff_info.total_byte_size /
-                  GetTypeSize(params.in_data_type) +
-              (GetWinoBuffer<WinoDataH, WinoFilterH, WinoDataW, WinoFilterW>(
-                   params, ConvWinoBuffType::Output))
-                      .buff_info.total_byte_size /
-                  GetTypeSize(params.in_data_type)) >= (1LL << 31));
-#else
-    (void)params;
-    return false;
-#endif
-}
-
-=======
 
     const miopenDataType_t transform_data_type =
         miopen::IsEnabled(MIOPEN_DEBUG_AMD_MP_BD_WINOGRAD_EXPEREMENTAL_FP16_TRANSFORM{})
@@ -233,7 +173,6 @@
 #endif
 }
 
->>>>>>> 21305d67
 template <int WinoDataH, int WinoFilterH, int WinoDataW, int WinoFilterW>
 inline bool IsApplicableTransform(const ConvolutionContext& params)
 {
@@ -279,14 +218,10 @@
         }
     }
 
-<<<<<<< HEAD
-    assert(params.weights_layout.length() == 0); // _weights_layout is not supported yet
-=======
     if(!params.IsLayoutDefault())
     {
         return false;
     }
->>>>>>> 21305d67
 
     {
         unsigned int const waves_in_group = 512 / wave_size;
@@ -475,13 +410,7 @@
     int reserved       = 0;
     void* reserved_ptr = nullptr;
     int unused         = 0;
-<<<<<<< HEAD
-    // cppcheck-suppress unreadVariable
     const WinoOffsets transform_offset(wino_in.buff_info.total_byte_size,
-                                       wino_wei.buff_info.total_byte_size,
-=======
-    const WinoOffsets transform_offset(wino_in.buff_info.total_byte_size,
->>>>>>> 21305d67
                                        wino_out.buff_info.total_byte_size);
 
     InvokerFactory gemm_conv_factory;
@@ -495,10 +424,7 @@
     }
     else
     {
-<<<<<<< HEAD
-=======
 #if MIOPEN_USE_ROCBLAS
->>>>>>> 21305d67
         // GEMM
         gemm_conv_kernel_name = "WRW_WINO_GEMM: ";
 
@@ -512,17 +438,12 @@
         // clang-format off
         GemmDescriptor wino_gemm_desc{isColMajor,transA,transB,m,n,k,
             lda,ldb,ldc,batch_count,strideA,strideB,
-<<<<<<< HEAD
-            strideC,alpha,beta,params.in_data_type};
-        // clang-format on
-=======
             strideC,alpha,beta,transform_data_type};
 // clang-format on
 #else
         (void)wino_xform_w;
         (void)wino_xform_h;
 #endif
->>>>>>> 21305d67
 
         gemm_conv_factory = [=](const std::vector<Kernel>&) {
 
@@ -534,19 +455,11 @@
                     handle,
                     wino_gemm_desc,
                     workSpace,
-<<<<<<< HEAD
-                    static_cast<int>(transform_offset.wei / GetTypeSize(params.in_data_type)),
-                    workSpace,
-                    static_cast<int>(transform_offset.in / GetTypeSize(params.in_data_type)),
-                    workSpace,
-                    static_cast<int>(transform_offset.out / GetTypeSize(params.in_data_type)),
-=======
                     static_cast<int>(transform_offset.wei / wino_wei.buff_info.element_size),
                     workSpace,
                     static_cast<int>(transform_offset.in / wino_in.buff_info.element_size),
                     workSpace,
                     static_cast<int>(transform_offset.out / wino_out.buff_info.element_size),
->>>>>>> 21305d67
                     nullptr,
                     false,
                     GemmBackend_t::rocblas);
@@ -567,15 +480,9 @@
 
         const std::vector<Kernel> conv_kernels =
             isXdlops ? std::vector<Kernel>{kernels[3]} : std::vector<Kernel>{};
-<<<<<<< HEAD
 
         auto gemm_conv_invoker = gemm_conv_factory(conv_kernels);
 
-=======
-
-        auto gemm_conv_invoker = gemm_conv_factory(conv_kernels);
-
->>>>>>> 21305d67
         return [=](const Handle& handle, const AnyInvokeParams& ctx) {
             const auto& data_ctx = ctx.CastTo<conv::DataInvokeParams>();
             const auto tensors   = data_ctx.tensors;
@@ -726,12 +633,6 @@
     const std::vector<size_t> l_wk{512, 1, 1};
     const size_t g_wk_0 = n_groups * l_wk[0];
     const std::vector<size_t> g_wk{g_wk_0, 1, 1};
-<<<<<<< HEAD
-
-    std::ostringstream options_in;
-    GENERATE_MAIN_OPTIONS(options_in)
-    GenerateClangDefsym(options_in, "xform_mirror", 0);
-=======
     const miopenDataType_t transform_data_type =
         miopen::IsEnabled(MIOPEN_DEBUG_AMD_MP_BD_WINOGRAD_EXPEREMENTAL_FP16_TRANSFORM{})
             ? params.in_data_type
@@ -741,25 +642,18 @@
     GenerateClangDefsym(options_in, "xform_mirror", 0);
     GenerateClangDefsym(options_in, "in_type", (params.IsFp32() ? 1 : 2));
     GenerateClangDefsym(options_in, "out_type", (transform_data_type == miopenFloat ? 1 : 2));
->>>>>>> 21305d67
 
     std::ostringstream options_filter;
     GENERATE_MAIN_OPTIONS(options_filter)
     GenerateClangDefsym(options_filter, "xform_mirror", params.direction.IsBackwardData());
-<<<<<<< HEAD
-=======
     GenerateClangDefsym(options_filter, "in_type", (params.IsFp32() ? 1 : 2));
     GenerateClangDefsym(options_filter, "out_type", (transform_data_type == miopenFloat ? 1 : 2));
->>>>>>> 21305d67
 
     std::ostringstream options_out;
     GENERATE_MAIN_OPTIONS(options_out)
     GenerateClangDefsym(options_out, "xform_mirror", 0);
-<<<<<<< HEAD
-=======
     GenerateClangDefsym(options_out, "in_type", (transform_data_type == miopenFloat ? 1 : 2));
     GenerateClangDefsym(options_out, "out_type", (params.IsFp32() ? 1 : 2));
->>>>>>> 21305d67
 
     KernelInfo InTransform{
         options_in.str(),
@@ -818,16 +712,6 @@
 {
     DEFINE_GETXFORMHWSIZE(ctx)
     int batch_count = wino_xform_h * wino_xform_w * ctx.group_counts;
-<<<<<<< HEAD
-
-    WinogradBufferInfo<WinoDataH, WinoFilterH, WinoDataW, WinoFilterW>
-        wino_in = GetWinoBuffer<WinoDataH, WinoFilterH, WinoDataW, WinoFilterW>(
-            ctx, ConvWinoBuffType::Input),
-        wino_out = GetWinoBuffer<WinoDataH, WinoFilterH, WinoDataW, WinoFilterW>(
-            ctx, ConvWinoBuffType::Output),
-        wino_wei = GetWinoBuffer<WinoDataH, WinoFilterH, WinoDataW, WinoFilterW>(
-            ctx, ConvWinoBuffType::Weight);
-=======
     const miopenDataType_t transform_data_type =
         miopen::IsEnabled(MIOPEN_DEBUG_AMD_MP_BD_WINOGRAD_EXPEREMENTAL_FP16_TRANSFORM{})
             ? ctx.in_data_type
@@ -840,16 +724,11 @@
             ctx, ConvWinoBuffType::Output, transform_data_type),
         wino_wei = GetWinoBuffer<WinoDataH, WinoFilterH, WinoDataW, WinoFilterW>(
             ctx, ConvWinoBuffType::Weight, transform_data_type);
->>>>>>> 21305d67
 
     // GNCHW -> GCNHW
     TensorDescriptor in, wei, out;
     miopenSet4dTensorDescriptor(&in,
-<<<<<<< HEAD
-                                ctx.in_data_type,
-=======
                                 transform_data_type,
->>>>>>> 21305d67
                                 1,
                                 wino_in.buff_info.size.c * batch_count,
                                 1,
@@ -857,22 +736,14 @@
                                     wino_in.buff_info.size.nk);
 
     miopenSet4dTensorDescriptor(&wei,
-<<<<<<< HEAD
-                                ctx.weights_data_type,
-=======
                                 transform_data_type,
->>>>>>> 21305d67
                                 wino_wei.buff_info.size.nk * batch_count,
                                 wino_wei.buff_info.size.c,
                                 wino_wei.buff_info.size.h,
                                 wino_wei.buff_info.size.w);
 
     miopenSet4dTensorDescriptor(&out,
-<<<<<<< HEAD
-                                ctx.out_data_type,
-=======
                                 transform_data_type,
->>>>>>> 21305d67
                                 1,
                                 wino_out.buff_info.size.c * batch_count,
                                 1,
@@ -899,19 +770,6 @@
                                                    const AnyInvokeParams& invoke_ctx)
 {
 #if MIOPEN_BACKEND_HIP
-<<<<<<< HEAD
-    WinogradBufferInfo<WinoDataH, WinoFilterH, WinoDataW, WinoFilterW>
-        wino_in = GetWinoBuffer<WinoDataH, WinoFilterH, WinoDataW, WinoFilterW>(
-            ctx, ConvWinoBuffType::Input),
-        wino_out = GetWinoBuffer<WinoDataH, WinoFilterH, WinoDataW, WinoFilterW>(
-            ctx, ConvWinoBuffType::Output),
-        wino_wei = GetWinoBuffer<WinoDataH, WinoFilterH, WinoDataW, WinoFilterW>(
-            ctx, ConvWinoBuffType::Weight);
-
-    // cppcheck-suppress unreadVariable
-    const WinoOffsets transform_offset(wino_in.buff_info.total_byte_size,
-                                       wino_wei.buff_info.total_byte_size,
-=======
     const miopenDataType_t transform_data_type =
         miopen::IsEnabled(MIOPEN_DEBUG_AMD_MP_BD_WINOGRAD_EXPEREMENTAL_FP16_TRANSFORM{})
             ? ctx.in_data_type
@@ -927,7 +785,6 @@
     // There are no unread variables, but the compiler still shows a warning.
     // cppcheck-suppress unreadVariable
     const WinoOffsets transform_offset(wino_in.buff_info.total_byte_size,
->>>>>>> 21305d67
                                        wino_out.buff_info.total_byte_size);
 
     const auto& data_ctx = invoke_ctx.CastTo<conv::DataInvokeParams>();
