--- conflicted
+++ resolved
@@ -406,11 +406,7 @@
     {
         MIOPEN_THROW(miopenStatusInternalError, "desc.op_map.empty()");
     }
-<<<<<<< HEAD
     if(env::disabled(MIOPEN_DEBUG_CONV_CK_IGEMM_FWD_BIAS_ACTIV))
-=======
-    if(miopen::IsDisabled(MIOPEN_ENV(MIOPEN_DEBUG_CONV_CK_IGEMM_FWD_BIAS_ACTIV)))
->>>>>>> 4f5ed42b
         return false;
     // check the sequence of prims
     if(desc.op_map.size() != 3)
