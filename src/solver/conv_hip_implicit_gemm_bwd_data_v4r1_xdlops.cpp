/*******************************************************************************
 *
 * MIT License
 *
 * Copyright (c) 2020 Advanced Micro Devices, Inc.
 *
 * Permission is hereby granted, free of charge, to any person obtaining a copy
 * of this software and associated documentation files (the "Software"), to deal
 * in the Software without restriction, including without limitation the rights
 * to use, copy, modify, merge, publish, distribute, sublicense, and/or sell
 * copies of the Software, and to permit persons to whom the Software is
 * furnished to do so, subject to the following conditions:
 *
 * The above copyright notice and this permission notice shall be included in all
 * copies or substantial portions of the Software.
 *
 * THE SOFTWARE IS PROVIDED "AS IS", WITHOUT WARRANTY OF ANY KIND, EXPRESS OR
 * IMPLIED, INCLUDING BUT NOT LIMITED TO THE WARRANTIES OF MERCHANTABILITY,
 * FITNESS FOR A PARTICULAR PURPOSE AND NONINFRINGEMENT. IN NO EVENT SHALL THE
 * AUTHORS OR COPYRIGHT HOLDERS BE LIABLE FOR ANY CLAIM, DAMAGES OR OTHER
 * LIABILITY, WHETHER IN AN ACTION OF CONTRACT, TORT OR OTHERWISE, ARISING FROM,
 * OUT OF OR IN CONNECTION WITH THE SOFTWARE OR THE USE OR OTHER DEALINGS IN THE
 * SOFTWARE.
 *
 *******************************************************************************/
#include <miopen/conv/invokers/impl_gemm.hpp>
#include <cstddef>
#include "miopen/solver.hpp"
#include "miopen/handle.hpp"
#include <miopen/generic_search.hpp>
#include "implicitgemm_util.hpp"

namespace miopen {
namespace solver {

std::tuple<int, bool>
PerformanceImplicitGemmBwdDataV4R1Xdlops::CalculateGridSize(const ConvolutionContext& ctx) const
{
    int GridSize = 0;

    try
    {
        int gemm_m = 0;
        int gemm_n = 0;

        std::tie(gemm_m, gemm_n, std::ignore) =
            ConvHipImplicitGemmBwdDataV4R1Xdlops::CalculateGemmSize(ctx, 0);

        if(!(gemm_m % GemmMPerBlock == 0 && gemm_n % GemmNPerBlock == 0))
            MIOPEN_THROW("invalid performance parameter");

        GridSize = (gemm_m / GemmMPerBlock) * (gemm_n / GemmNPerBlock);
    }
    catch(...)
    {
        return std::make_tuple(-1, false);
    }

    return std::make_tuple(GridSize, true);
}

std::tuple<int, int, int, int, bool>
PerformanceImplicitGemmBwdDataV4R1Xdlops::CalculateGemmABlockCopyPerformanceParameters(
    const ConvolutionContext& ctx) const
{
    int ClusterLengths_GemmK  = 0;
    int ClusterLengths_GemmM  = 0;
    int SrcDataPerRead_GemmM  = amd_buffer_load_max_length<float>();
    int DstDataPerWrite_GemmM = amd_lds_write_max_length<float>();

    try
    {
        const auto WaveSize = 64;
        const auto BlockSize =
            GemmNPerBlock * GemmMPerBlock / (GemmMPerWave * GemmNPerWave) * WaveSize;

        // calculate vector length on gemmk dimension
        SrcDataPerRead_GemmM = gcd(SrcDataPerRead_GemmM, GemmMPerBlock);

        const auto y = ConvolutionContextInterpreter::GetFilterHeightY(ctx);
        const auto x = ConvolutionContextInterpreter::GetFilterWidthX(ctx);

        // \todo too conservative
        if(!(y == 1 && x == 1))
            SrcDataPerRead_GemmM = 1;

        // calculate threadwise copy size
        const auto a_data_per_thread_copy = (GemmKPerBlock * GemmMPerBlock) / BlockSize;

        if(!(a_data_per_thread_copy > 0))
            MIOPEN_THROW("invalid performance parameter");

        // GemmABlockCopySrcDataPerRead_GemmK also bounded by size of threadwise copy
        SrcDataPerRead_GemmM = gcd(SrcDataPerRead_GemmM, a_data_per_thread_copy);

        // decide threadwise copy lengths
        const auto a_data_per_thread_copy_gemmm = SrcDataPerRead_GemmM;
        const auto a_data_per_thread_copy_gemmk =
            a_data_per_thread_copy / a_data_per_thread_copy_gemmm;

        // GemmABlockCopyDstDataPerWrite_GemmM also bounded by size of threadwise copy
        DstDataPerWrite_GemmM = gcd(DstDataPerWrite_GemmM, a_data_per_thread_copy_gemmm);

        // calculate blockwise copy thread cluster lengths
        ClusterLengths_GemmK = GemmKPerBlock / a_data_per_thread_copy_gemmk;
        ClusterLengths_GemmM = GemmMPerBlock / a_data_per_thread_copy_gemmm;

        if(!(ClusterLengths_GemmK > 0 && ClusterLengths_GemmM > 0))
            MIOPEN_THROW("invalid performance parameter");
    }
    catch(...)
    {
        return std::make_tuple(-1, -1, -1, -1, false);
    }

    return std::make_tuple(ClusterLengths_GemmK,
                           ClusterLengths_GemmM,
                           SrcDataPerRead_GemmM,
                           DstDataPerWrite_GemmM,
                           true);
}

std::tuple<int, int, int, int, bool>
PerformanceImplicitGemmBwdDataV4R1Xdlops::CalculateGemmBBlockCopyPerformanceParameters(
    const ConvolutionContext& ctx) const
{
    int ClusterLengths_GemmK  = 0;
    int ClusterLengths_GemmN  = 0;
    int SrcDataPerRead_GemmN  = amd_buffer_load_max_length<float>();
    int DstDataPerWrite_GemmN = amd_lds_write_max_length<float>();

    try
    {
        const auto WaveSize = 64;
        const auto BlockSize =
            GemmNPerBlock * GemmMPerBlock / (GemmMPerWave * GemmNPerWave) * WaveSize;

        SrcDataPerRead_GemmN = gcd(SrcDataPerRead_GemmN, GemmNPerBlock);

        // calculate vector length on gemmn dimension
        const auto y = ConvolutionContextInterpreter::GetFilterHeightY(ctx);
        const auto x = ConvolutionContextInterpreter::GetFilterWidthX(ctx);

        // \todo too conversative
        if(y == 1 && x == 1)
        {
            const auto ho        = ConvolutionContextInterpreter::GetOutputHeightHo(ctx);
            const auto wo        = ConvolutionContextInterpreter::GetOutputWidthWo(ctx);
            SrcDataPerRead_GemmN = gcd(SrcDataPerRead_GemmN, ho * wo);
        }
        else
        {
            SrcDataPerRead_GemmN = 1;
        }

        // calculate threadwise copy size
        int b_data_per_thread_copy = (GemmKPerBlock * GemmNPerBlock) / BlockSize;

        if(!(b_data_per_thread_copy > 0))
            MIOPEN_THROW("invalid performance parameter");

        // GemmBBlockCopySrcDataPerRead_GemmN also bounded by size of threadwise copy
        SrcDataPerRead_GemmN = gcd(SrcDataPerRead_GemmN, b_data_per_thread_copy);

        const auto b_data_per_thread_copy_gemmn = SrcDataPerRead_GemmN;
        const auto b_data_per_thread_copy_gemmk =
            b_data_per_thread_copy / b_data_per_thread_copy_gemmn;

        // GemmBBlockCopyDstDataPerWrite_GemmN also bounded by size of threadwise copy
        DstDataPerWrite_GemmN = gcd(DstDataPerWrite_GemmN, b_data_per_thread_copy_gemmn);

        // calculate blockwise copy thread cluster lengths
        ClusterLengths_GemmK = GemmKPerBlock / b_data_per_thread_copy_gemmk;
        ClusterLengths_GemmN = GemmNPerBlock / b_data_per_thread_copy_gemmn;

        if(!(ClusterLengths_GemmK > 0 && ClusterLengths_GemmN > 0))
            MIOPEN_THROW("invalid performance parameter");
    }
    catch(...)
    {
        MIOPEN_LOG_I("catch");
        return std::make_tuple(-1, -1, -1, -1, false);
    }

    return std::make_tuple(ClusterLengths_GemmK,
                           ClusterLengths_GemmN,
                           SrcDataPerRead_GemmN,
                           DstDataPerWrite_GemmN,
                           true);
}

std::tuple<std::size_t, bool> PerformanceImplicitGemmBwdDataV4R1Xdlops::CalculateLdsNumberOfByte(
    const ConvolutionContext& ctx) const
{
    std::size_t lds_size = 0;

    try
    {
        bool valid = false;

        int GemmABlockCopyClusterLengths_GemmM  = 0;
        int GemmABlockCopyDescDataPerWriteGemmM = 0;
        int GemmKPack                           = GemmKPACKSize;
        std::tie(std::ignore,
                 GemmABlockCopyClusterLengths_GemmM,
                 std::ignore,
                 GemmABlockCopyDescDataPerWriteGemmM,
                 valid) = CalculateGemmABlockCopyPerformanceParameters(ctx);

        if(!valid)
            MIOPEN_THROW("invalid performance parameter");

        int GemmBBlockCopyClusterLengths_GemmN  = 0;
        int GemmBBlockCopyDescDataPerWriteGemmN = 0;
        std::tie(std::ignore,
                 GemmBBlockCopyClusterLengths_GemmN,
                 std::ignore,
                 GemmBBlockCopyDescDataPerWriteGemmN,
                 valid) = CalculateGemmBBlockCopyPerformanceParameters(ctx);

        if(!valid)
            MIOPEN_THROW("invalid performance parameter");

        const auto ThreadGemmDataPerRead_GemmM = GemmMPerBlock / GemmABlockCopyClusterLengths_GemmM;
        const auto ThreadGemmDataPerRead_GemmN = GemmNPerBlock / GemmBBlockCopyClusterLengths_GemmN;

        const auto max_lds_align = lcm(GemmABlockCopyDescDataPerWriteGemmM,
                                       GemmBBlockCopyDescDataPerWriteGemmN,
                                       ThreadGemmDataPerRead_GemmM,
                                       ThreadGemmDataPerRead_GemmN);

        const auto a_block_space =
            GemmKPerBlock * integer_least_multiple(GemmMPerBlock, max_lds_align);
        const auto b_block_space =
            GemmKPerBlock * integer_least_multiple(GemmNPerBlock, max_lds_align);

        lds_size = 2 * (a_block_space + b_block_space) * GetTypeSize(ctx.in_data_type) * GemmKPack;
    }
    catch(...)
    {
        return std::make_tuple(0, false);
    }

    return std::make_tuple(lds_size, true);
}

bool PerformanceImplicitGemmBwdDataV4R1Xdlops::IsValid(const ConvolutionContext& ctx) const
{
    int GemmM = 0, GemmN = 0, GemmK = 0;

    const auto& GemmKBlocks = 1;

    // GemmKPACKSize = 1 for fp32
    if(ctx.IsFp32() && GemmKPACKSize != 1)
        return false;

    // GemmKPACKSize = 4 for fp16
    if(ctx.IsFp16() && GemmKPACKSize != 4)
        return false;

    // GemmKPACKSize = 2, 4 for bfp16 bwd non-group
    if(ctx.IsBfp16() && ctx.group_counts == 1 && GemmKPACKSize != 2 && GemmKPACKSize != 4)
        return false;

    // GemmKPACKSize = 2 for bfp16 bwd group
    if(ctx.IsBfp16() && ctx.group_counts > 1 && GemmKPACKSize != 2)
        return false;

    // check blockwise GEMM size
    for(int gemm_id = 0; gemm_id < ConvHipImplicitGemmBwdDataV4R1Xdlops::CalculateNumberOfGemm(ctx);
        ++gemm_id)
    {

        std::tie(GemmM, GemmN, GemmK) =
            ConvHipImplicitGemmBwdDataV4R1Xdlops::CalculateGemmSize(ctx, gemm_id);

        if(ctx.group_counts > 1)
        {
            GemmM = GemmM / ctx.group_counts;
            GemmK = GemmK / ctx.group_counts;
        }

        if(!(GemmM % GemmMPerBlock == 0 && GemmN % GemmNPerBlock == 0 &&
             GemmK % (GemmKPerBlock * GemmKBlocks) == 0))
            return false; // wrong! cannot divice N evenly among thread

        // check if (gemmk / kpack) % kPerBlock is 0
        if(ctx.IsFp16() || ctx.IsBfp16())
        {
            if(!((GemmK / GemmKPACKSize) % (GemmKPerBlock * GemmKBlocks) == 0))
                return false;
        }
    }
    // heuristic to reduce search space
    {
        // use largest XdlopsGemm
        if(GemmMPerBlock >= 64 && GemmMPerWave != 64)
            return false;
        if(GemmNPerBlock >= 64 && GemmNPerWave != 64)
            return false;
        if((GemmMPerBlock == 32 || GemmMPerBlock == 16) && GemmMPerWave != GemmMPerBlock)
            return false;
        if((GemmNPerBlock == 32 || GemmNPerBlock == 16) && GemmNPerWave != GemmNPerBlock)
            return false;
    }

    if(!(GemmM % GemmMPerBlock == 0 && GemmN % GemmNPerBlock == 0 && GemmK % GemmKPerBlock == 0))
        return false; // wrong! cannot divice N evenly among thread

    if(!IsValidXdlopsGemm(GemmMPerBlock, GemmNPerBlock, GemmKPerBlock, GemmMPerWave, GemmNPerWave))
        return false;

    bool valid = false;

    // check blockwise copy of A matrix
    std::tie(std::ignore, std::ignore, std::ignore, std::ignore, valid) =
        CalculateGemmABlockCopyPerformanceParameters(ctx);

    if(!valid)
        return false;

    // check blockwise copy of B matrix
    std::tie(std::ignore, std::ignore, std::ignore, std::ignore, valid) =
        CalculateGemmBBlockCopyPerformanceParameters(ctx);

    if(!valid)
        return false;

    std::size_t lds_size = 0;
    std::tie(lds_size, valid) = CalculateLdsNumberOfByte(ctx);

    return (valid and lds_size <= 64 * 1024);
}

PerformanceImplicitGemmBwdDataV4R1Xdlops::PerformanceImplicitGemmBwdDataV4R1Xdlops(bool spare)
{
    GemmNPerBlock = spare ? 16 : 64;
    GemmMPerBlock = spare ? 4 : 64;
    GemmKPerBlock = spare ? 4 : 8;

    GemmKPACKSize = 1;

    GemmMPerWave = spare ? 4 : 64;
    GemmNPerWave = spare ? 16 : 64;

    use_spare_set = spare;
}

PerformanceImplicitGemmBwdDataV4R1Xdlops::PerformanceImplicitGemmBwdDataV4R1Xdlops(
    int GemmNPerBlock_,
    int GemmMPerBlock_,
    int GemmKPerBlock_,
    int GemmKPACKSize_,
    int GemmMPerWave_,
    int GemmNPerWave_,
    bool use_spare_set_)
    : GemmNPerBlock(GemmNPerBlock_),
      GemmMPerBlock(GemmMPerBlock_),
      GemmKPerBlock(GemmKPerBlock_),
      GemmKPACKSize(GemmKPACKSize_),
      GemmMPerWave(GemmMPerWave_),
      GemmNPerWave(GemmNPerWave_),
      use_spare_set(use_spare_set_)
{
}

bool PerformanceImplicitGemmBwdDataV4R1Xdlops::
operator==(const PerformanceImplicitGemmBwdDataV4R1Xdlops& other) const
{
    // clang-format off
    return GemmNPerBlock == other.GemmNPerBlock
        && GemmMPerBlock == other.GemmMPerBlock
        && GemmKPerBlock == other.GemmKPerBlock
        && GemmKPACKSize == other.GemmKPACKSize
        && GemmMPerWave == other.GemmMPerWave
        && GemmNPerWave == other.GemmNPerWave
        && use_spare_set == other.use_spare_set;
    // clang-format on
}

bool PerformanceImplicitGemmBwdDataV4R1Xdlops::IsValidValue() const
{
    // clang-format off
    return IsTwoPower<16,128>(GemmNPerBlock)
        && IsTwoPower<4,128>(GemmMPerBlock)
        && IsTwoPower<4,32>(GemmKPerBlock)
        && IsTwoPower<1,4>(GemmKPACKSize)
        && IsTwoPower<4,64>(GemmMPerWave)
        && IsTwoPower<16,64>(GemmNPerWave); // clang-format on
}

bool PerformanceImplicitGemmBwdDataV4R1Xdlops::SetNextValue()
{
    do
    {
        if(!use_spare_set)
        {
            if(!NextTwoPower<64, 128>(GemmNPerBlock))
                break;
            if(!NextTwoPower<64, 128>(GemmMPerBlock))
                break;
            if(!NextTwoPower<8, 32>(GemmKPerBlock))
                break;
            if(!NextTwoPower<1, 4>(GemmKPACKSize))
                break;
        }
        else
        {
            if(!NextTwoPower<16, 128>(GemmNPerBlock))
                break;
            if(!NextTwoPower<4, 128>(GemmMPerBlock))
                break;
            if(!NextTwoPower<4, 32>(GemmKPerBlock))
                break;
            if(!NextTwoPower<1, 4>(GemmKPACKSize))
                break;
            if(!NextTwoPower<4, 64>(GemmMPerWave))
                break;
            if(!NextTwoPower<16, 64>(GemmNPerWave))
                break;
        }
        return false;
    } while(false);

    return true;
}

void PerformanceImplicitGemmBwdDataV4R1Xdlops::EuristicInit(const ConvolutionContext& ctx)
{
    PerformanceImplicitGemmBwdDataV4R1Xdlops tmp;
    if(ctx.IsFp32())
    {
        tmp = {128, 128, 8, 1, 64, 64, use_spare_set};
        if(!tmp.IsValid(ctx))
            tmp = {64, 32, 4, 1, 32, 64, use_spare_set};
        if(!tmp.IsValid(ctx))
            tmp = {32, 64, 4, 1, 64, 32, use_spare_set};
        if(!tmp.IsValid(ctx))
            tmp = {32, 32, 4, 1, 32, 32, use_spare_set};
        if(!tmp.IsValid(ctx))
            tmp = {64, 16, 4, 1, 16, 64, use_spare_set};
        if(!tmp.IsValid(ctx))
            tmp = {16, 64, 4, 1, 64, 16, use_spare_set};
        if(!tmp.IsValid(ctx))
            tmp = {16, 16, 4, 1, 16, 16, use_spare_set};
        if(!tmp.IsValid(ctx))
            tmp = {64, 4, 16, 1, 4, 64, use_spare_set};
        if(!tmp.IsValid(ctx))
            tmp = {64, 8, 8, 1, 8, 64, use_spare_set};
    }
    else if(ctx.IsBfp16())
    {
        tmp = {128, 128, 8, 2, 64, 64, use_spare_set};
        if(!tmp.IsValid(ctx))
            tmp = {64, 32, 4, 2, 32, 64, use_spare_set};
        if(!tmp.IsValid(ctx))
            tmp = {32, 64, 4, 2, 64, 32, use_spare_set};
        if(!tmp.IsValid(ctx))
            tmp = {32, 32, 4, 2, 32, 32, use_spare_set};
        if(!tmp.IsValid(ctx))
            tmp = {64, 16, 4, 2, 16, 64, use_spare_set};
        if(!tmp.IsValid(ctx))
            tmp = {16, 64, 4, 2, 64, 16, use_spare_set};
        if(!tmp.IsValid(ctx))
            tmp = {16, 16, 4, 2, 16, 16, use_spare_set};
        if(!tmp.IsValid(ctx))
            tmp = {64, 4, 16, 2, 4, 64, use_spare_set};
        if(!tmp.IsValid(ctx))
            tmp = {64, 8, 8, 2, 8, 64, use_spare_set};
    }
    else if(ctx.IsFp16())
    {
        tmp = {128, 128, 8, 4, 64, 64, use_spare_set};
        if(!tmp.IsValid(ctx))
            tmp = {64, 32, 4, 4, 32, 64, use_spare_set};
        if(!tmp.IsValid(ctx))
            tmp = {32, 64, 4, 4, 64, 32, use_spare_set};
        if(!tmp.IsValid(ctx))
            tmp = {32, 32, 4, 4, 32, 32, use_spare_set};
        if(!tmp.IsValid(ctx))
            tmp = {64, 16, 4, 4, 16, 64, use_spare_set};
        if(!tmp.IsValid(ctx))
            tmp = {16, 64, 4, 4, 64, 16, use_spare_set};
        if(!tmp.IsValid(ctx))
            tmp = {16, 16, 4, 4, 16, 16, use_spare_set};
        if(!tmp.IsValid(ctx))
            tmp = {64, 4, 16, 4, 4, 64, use_spare_set};
        if(!tmp.IsValid(ctx))
            tmp = {64, 8, 8, 4, 8, 64, use_spare_set};
    }
    else
    {
        MIOPEN_LOG_E("Only fp32, fp16, and bfp16 are supported");
        assert(false);
    }
    if(!tmp.IsValid(ctx))
    {
        MIOPEN_LOG_E("All attempts failed");
        assert(false);
    }
    *this = tmp;
    MIOPEN_LOG_I(ToString());
}

std::string PerformanceImplicitGemmBwdDataV4R1Xdlops::ToString() const
{
    std::ostringstream ss;
    Serialize(ss);
    return ss.str();
}

int ConvHipImplicitGemmBwdDataV4R1Xdlops::CalculateNumberOfGemm(const ConvolutionContext& ctx)
{
    const auto conv_stride_h = ConvolutionContextInterpreter::GetAdjustedConvolutionStrideH(ctx);
    const auto conv_stride_w = ConvolutionContextInterpreter::GetAdjustedConvolutionStrideW(ctx);
    const auto conv_dilation_h =
        ConvolutionContextInterpreter::GetAdjustedConvolutionDilationH(ctx);
    const auto conv_dilation_w =
        ConvolutionContextInterpreter::GetAdjustedConvolutionDilationW(ctx);

    const auto gcd_stride_dilation_h = gcd(conv_stride_h, conv_dilation_h);
    const auto gcd_stride_dilation_w = gcd(conv_stride_w, conv_dilation_w);

    const auto ytilda = conv_stride_h / gcd_stride_dilation_h;
    const auto xtilda = conv_stride_w / gcd_stride_dilation_w;

    return ytilda * xtilda;
}

std::tuple<int, int, int>
ConvHipImplicitGemmBwdDataV4R1Xdlops::CalculateGemmSize(const ConvolutionContext& ctx, int gemm_id)
{
    const auto n             = ConvolutionContextInterpreter::GetBatchN(ctx);
    const auto k             = ConvolutionContextInterpreter::GetOutputChannelK(ctx);
    const auto c             = ConvolutionContextInterpreter::GetInputChannelC(ctx);
    const auto hi            = ConvolutionContextInterpreter::GetInputHeightHi(ctx);
    const auto wi            = ConvolutionContextInterpreter::GetInputWidthWi(ctx);
    const auto ho            = ConvolutionContextInterpreter::GetOutputHeightHo(ctx);
    const auto wo            = ConvolutionContextInterpreter::GetOutputWidthWo(ctx);
    const auto y             = ConvolutionContextInterpreter::GetFilterHeightY(ctx);
    const auto x             = ConvolutionContextInterpreter::GetFilterWidthX(ctx);
    const auto conv_stride_h = ConvolutionContextInterpreter::GetAdjustedConvolutionStrideH(ctx);
    const auto conv_stride_w = ConvolutionContextInterpreter::GetAdjustedConvolutionStrideW(ctx);
    const auto conv_dilation_h =
        ConvolutionContextInterpreter::GetAdjustedConvolutionDilationH(ctx);
    const auto conv_dilation_w =
        ConvolutionContextInterpreter::GetAdjustedConvolutionDilationW(ctx);
    const auto in_left_pad_h = ConvolutionContextInterpreter::GetInputLeftPadH(ctx);
    const auto in_left_pad_w = ConvolutionContextInterpreter::GetInputLeftPadW(ctx);

    const auto gcd_stride_dilation_h = gcd(conv_stride_h, conv_dilation_h);
    const auto gcd_stride_dilation_w = gcd(conv_stride_w, conv_dilation_w);

    const auto ytilda = conv_stride_h / gcd_stride_dilation_h;
    const auto xtilda = conv_stride_w / gcd_stride_dilation_w;

    const auto ydot = integer_divide_ceil(y, ytilda);
    const auto xdot = integer_divide_ceil(x, xtilda);

    const auto htilda = ho + integer_divide_ceil(conv_dilation_h * (y - 1), conv_stride_h);
    const auto wtilda = wo + integer_divide_ceil(conv_dilation_w * (x - 1), conv_stride_w);

    // intermediate result could be negative, use int instead of size_t
    const auto htilda_left =
        std::max(0, in_left_pad_h - conv_dilation_h * (ytilda - 1)) / conv_stride_h;
    const auto wtilda_left =
        std::max(0, in_left_pad_w - conv_dilation_w * (xtilda - 1)) / conv_stride_w;

    const auto htilda_right =
        std::min(htilda, integer_divide_ceil(in_left_pad_h + hi - 1, conv_stride_h) + 1);
    const auto wtilda_right =
        std::min(wtilda, integer_divide_ceil(in_left_pad_w + wi - 1, conv_stride_w) + 1);

    const auto htilda_slice = htilda_right - htilda_left;
    const auto wtilda_slice = wtilda_right - wtilda_left;

    // gemm_k size is different for each GEMM
    const auto i_ytilda = gemm_id / xtilda;
    const auto i_xtilda = gemm_id % xtilda;

    const auto ydot_slice = (i_ytilda + 1) * ydot <= y ? ydot : y % ydot;
    const auto xdot_slice = (i_xtilda + 1) * xdot <= x ? xdot : x % xdot;

    const auto gemm_m = c;
    const auto gemm_n = n * htilda_slice * wtilda_slice;
    const auto gemm_k = k * ydot_slice * xdot_slice;

    return std::make_tuple(gemm_m, gemm_n, gemm_k);
}

bool ConvHipImplicitGemmBwdDataV4R1Xdlops::IsApplicable(const ConvolutionContext& ctx) const
{
    if(!ctx.direction.IsBackwardData())
        return false;
    if(!ctx.use_hip_kernels)
        return false;
    if(!ctx.Is2d())
        return false;
<<<<<<< HEAD
    if(!ctx.IsFp32())
        return false;
    if(ctx.group_counts != 1)
=======

    if(!(ctx.IsFp32() || ctx.IsFp16() || ctx.IsBfp16()))
>>>>>>> 823aee45
        return false;
    if(!IsApplicableXdlops(ctx))
        return false;

    bool is_applicable = true;
    int gemm_m         = 0;
    int gemm_n         = 0;
    std::tie(gemm_m, gemm_n, std::ignore) = CalculateGemmSize(ctx, 0);
    is_applicable = is_applicable && gemm_m % 32 == 0 && gemm_n % 32 == 0;
    for(int gemm_id = 0; gemm_id < CalculateNumberOfGemm(ctx); ++gemm_id)
    {
        int gemm_k = 0;
        std::tie(std::ignore, std::ignore, gemm_k) = CalculateGemmSize(ctx, gemm_id);
        is_applicable = is_applicable && gemm_k % 4 == 0;
    }
    return is_applicable;
}

PerformanceImplicitGemmBwdDataV4R1Xdlops
ConvHipImplicitGemmBwdDataV4R1Xdlops::GetPerformanceConfig(const ConvolutionContext& ctx) const
{
    return GetPerformanceConfigBase<PerformanceImplicitGemmBwdDataV4R1Xdlops>(ctx);
}

bool ConvHipImplicitGemmBwdDataV4R1Xdlops::IsValidPerformanceConfig(
    const ConvolutionContext& ctx, const PerformanceImplicitGemmBwdDataV4R1Xdlops& c) const
{
    MIOPEN_LOG_I("");
    return c.IsValidValue() && c.IsValid(ctx);
}
PerformanceImplicitGemmBwdDataV4R1Xdlops
ConvHipImplicitGemmBwdDataV4R1Xdlops::Search(const ConvolutionContext& ctx) const
{
    return GenericSearchBwd(*this, ctx);
}

int ConvHipImplicitGemmBwdDataV4R1Xdlops::RunAndMeasureSolution(const miopen::Handle& profile_h,
                                                                ConstData_t bot_buf,
                                                                Data_t top_buf,
                                                                ConstData_t wei_buf,
                                                                ConstData_t bias_buf,
                                                                const ConvolutionContext&,
                                                                const ConvSolution& solution,
                                                                float& elapsed_time) const
{
    assert(bias_buf == nullptr);
    (void)bias_buf;

#ifdef NDEBUG
    try
#endif
    {

        elapsed_time = float(0);

        for(auto& k_info : solution.construction_params)
        {

            auto kernel = profile_h.AddKernel("",
                                              "",
                                              k_info.kernel_file,
                                              k_info.kernel_name,
                                              k_info.l_wk,
                                              k_info.g_wk,
                                              k_info.comp_options);

            kernel(bot_buf, wei_buf, top_buf);

            elapsed_time += profile_h.GetKernelTime();
        }
    }

#ifdef NDEBUG
    catch(miopen::Exception& ex)
    {
        MIOPEN_LOG_WE(ex.what());
        return -1;
    }
#endif
    return 0;
}

ConvSolution ConvHipImplicitGemmBwdDataV4R1Xdlops::GetSolution(
    const ConvolutionContext& ctx,
    const PerformanceImplicitGemmBwdDataV4R1Xdlops& config,
    bool) const
{
    ConvSolution result;

    assert(config.IsValid(ctx));

    // a series of kernels
    for(std::size_t gemm_id = 0; gemm_id < CalculateNumberOfGemm(ctx); ++gemm_id)
    {
        KernelInfo construction_parameters;

        int gemm_m = 0;
        int gemm_n = 0;
        int gemm_k = 0;

        std::tie(gemm_m, gemm_n, gemm_k) = CalculateGemmSize(ctx, gemm_id);

        // don't compile or launch an empty gridwise GEMM
        if(gemm_k > 0)
        {
            int grid_size = 0;

            const std::size_t GemmMPerBlock = config.GemmMPerBlock;
            const std::size_t GemmNPerBlock = config.GemmNPerBlock;
            const std::size_t GemmKPerBlock = config.GemmKPerBlock;
            const std::size_t GemmMPerWave  = config.GemmMPerWave;
            const std::size_t GemmNPerWave  = config.GemmNPerWave;

            const std::size_t block_size =
                GemmNPerBlock * GemmMPerBlock / (GemmMPerWave * GemmNPerWave) * wave_size;

            std::tie(grid_size, std::ignore) = config.CalculateGridSize(ctx);

            construction_parameters.l_wk.push_back(block_size);
            construction_parameters.l_wk.push_back(1);
            construction_parameters.l_wk.push_back(1);

            construction_parameters.g_wk.push_back(block_size * grid_size);
            construction_parameters.g_wk.push_back(1);
            construction_parameters.g_wk.push_back(1);

            if(ctx.group_counts > 1)
            {
                construction_parameters.kernel_file = "gridwise_convolution_backward_data_implicit_"
                                                      "gemm_v4r1_xdlops_gnchw_gkcyx_gnkhw.cpp";

                construction_parameters.kernel_name = "gridwise_convolution_backward_data_implicit_"
                                                      "gemm_v4r1_xdlops_gnchw_gkcyx_gnkhw";
            }
            else
            {
                construction_parameters.kernel_file = "gridwise_convolution_backward_data_implicit_"
                                                      "gemm_v4r1_xdlops_nchw_kcyx_nkhw.cpp";

                construction_parameters.kernel_name =
                    "gridwise_convolution_backward_data_implicit_gemm_v4r1_xdlops_nchw_kcyx_nkhw";
            }

            // TODO: add fp16 calculation by GetWorkspaceSize(ctx);
            result.workspce_sz = 0;

            int GemmABlockCopySrcDataPerRead_GemmM  = 1;
            int GemmABlockCopyDstDataPerWrite_GemmM = 1;
            int GemmBBlockCopySrcDataPerRead_GemmN  = 1;
            int GemmBBlockCopyDstDataPerWrite_GemmN = 1;
            int GemmABlockCopyClusterLengths_GemmK  = 0;
            int GemmABlockCopyClusterLengths_GemmM  = 0;
            int GemmBBlockCopyClusterLengths_GemmK  = 0;
            int GemmBBlockCopyClusterLengths_GemmN  = 0;

            std::tie(GemmABlockCopyClusterLengths_GemmK,
                     GemmABlockCopyClusterLengths_GemmM,
                     GemmABlockCopySrcDataPerRead_GemmM,
                     GemmABlockCopyDstDataPerWrite_GemmM,
                     std::ignore) = config.CalculateGemmABlockCopyPerformanceParameters(ctx);

            std::tie(GemmBBlockCopyClusterLengths_GemmK,
                     GemmBBlockCopyClusterLengths_GemmN,
                     GemmBBlockCopySrcDataPerRead_GemmN,
                     GemmBBlockCopyDstDataPerWrite_GemmN,
                     std::ignore) = config.CalculateGemmBBlockCopyPerformanceParameters(ctx);

            GemmABlockCopyDstDataPerWrite_GemmM =
                ctx.IsFp32() ? GemmABlockCopyDstDataPerWrite_GemmM : 1;
            GemmBBlockCopyDstDataPerWrite_GemmN =
                ctx.IsFp32() ? GemmBBlockCopyDstDataPerWrite_GemmN : 1;

            const auto GemmABlockCopyDstDataPerWrite_GemmKPACK =
                !ctx.IsFp32() ? config.GemmKPACKSize : 1;
            const auto GemmBBlockCopyDstDataPerWrite_GemmKPACK =
                !ctx.IsFp32() ? config.GemmKPACKSize : 1;

            // clang-format off
            construction_parameters.comp_options =
                std::string(" -std=c++14 ") +
                std::string(" -DCK_PARAM_PROBLEM_N=") + std::to_string(ConvolutionContextInterpreter::GetBatchN(ctx)) +
                std::string(" -DCK_PARAM_PROBLEM_K=") + std::to_string(ConvolutionContextInterpreter::GetOutputChannelK(ctx)) +
                std::string(" -DCK_PARAM_PROBLEM_C=") + std::to_string(ConvolutionContextInterpreter::GetInputChannelC(ctx)) +
                std::string(" -DCK_PARAM_PROBLEM_HI=") + std::to_string(ConvolutionContextInterpreter::GetInputHeightHi(ctx)) +
                std::string(" -DCK_PARAM_PROBLEM_WI=") + std::to_string(ConvolutionContextInterpreter::GetInputWidthWi(ctx)) +
                std::string(" -DCK_PARAM_PROBLEM_HO=") + std::to_string(ConvolutionContextInterpreter::GetOutputHeightHo(ctx)) +
                std::string(" -DCK_PARAM_PROBLEM_WO=") + std::to_string(ConvolutionContextInterpreter::GetOutputWidthWo(ctx)) +
                std::string(" -DCK_PARAM_PROBLEM_Y=") + std::to_string(ConvolutionContextInterpreter::GetFilterHeightY(ctx)) +
                std::string(" -DCK_PARAM_PROBLEM_X=") + std::to_string(ConvolutionContextInterpreter::GetFilterWidthX(ctx)) +
                std::string(" -DCK_PARAM_PROBLEM_CONV_STRIDE_H=") + std::to_string(ConvolutionContextInterpreter::GetAdjustedConvolutionStrideH(ctx)) +
                std::string(" -DCK_PARAM_PROBLEM_CONV_STRIDE_W=") + std::to_string(ConvolutionContextInterpreter::GetAdjustedConvolutionStrideW(ctx)) +
                std::string(" -DCK_PARAM_PROBLEM_CONV_DILATION_H=") + std::to_string(ConvolutionContextInterpreter::GetAdjustedConvolutionDilationH(ctx)) +
                std::string(" -DCK_PARAM_PROBLEM_CONV_DILATION_W=") + std::to_string(ConvolutionContextInterpreter::GetAdjustedConvolutionDilationW(ctx)) +
                std::string(" -DCK_PARAM_PROBLEM_IN_LEFT_PAD_H=") + std::to_string(ConvolutionContextInterpreter::GetInputLeftPadH(ctx)) +
                std::string(" -DCK_PARAM_PROBLEM_IN_LEFT_PAD_W=") + std::to_string(ConvolutionContextInterpreter::GetInputLeftPadW(ctx)) +
                std::string(" -DCK_PARAM_PROBLEM_IN_RIGHT_PAD_H=") + std::to_string(ConvolutionContextInterpreter::GetAdjustedInputRightPadH(ctx)) +
                std::string(" -DCK_PARAM_PROBLEM_IN_RIGHT_PAD_W=") + std::to_string(ConvolutionContextInterpreter::GetAdjustedInputRightPadW(ctx)) +
                std::string(" -DCK_PARAM_PROBLEM_CONV_GROUP_COUNTS=") + std::to_string(ctx.group_counts) +
                std::string(" -DCK_PARAM_TUNABLE_BLOCK_SIZE=") + std::to_string(block_size) +
                std::string(" -DCK_PARAM_TUNABLE_GEMM_M_PER_BLOCK=") + std::to_string(GemmMPerBlock) +
                std::string(" -DCK_PARAM_TUNABLE_GEMM_N_PER_BLOCK=") + std::to_string(GemmNPerBlock) +
                std::string(" -DCK_PARAM_TUNABLE_GEMM_K_PER_BLOCK=") + std::to_string(GemmKPerBlock) +
                std::string(" -DCK_PARAM_GEMM_M_PER_WAVE=") + std::to_string(GemmMPerWave) +
                std::string(" -DCK_PARAM_GEMM_N_PER_WAVE=") + std::to_string(GemmNPerWave) +
                std::string(" -DCK_PARAM_TUNABLE_GEMM_A_BLOCK_COPY_CLUSTER_LENGTHS_GEMM_K=") + std::to_string(GemmABlockCopyClusterLengths_GemmK) +
                std::string(" -DCK_PARAM_TUNABLE_GEMM_A_BLOCK_COPY_CLUSTER_LENGTHS_GEMM_M=") + std::to_string(GemmABlockCopyClusterLengths_GemmM) +
                std::string(" -DCK_PARAM_TUNABLE_GEMM_A_BLOCK_COPY_SRC_DATA_PER_READ_GEMM_M=") + std::to_string(GemmABlockCopySrcDataPerRead_GemmM) +
                std::string(" -DCK_PARAM_TUNABLE_GEMM_B_BLOCK_COPY_CLUSTER_LENGTHS_GEMM_K=") + std::to_string(GemmBBlockCopyClusterLengths_GemmK) +
                std::string(" -DCK_PARAM_TUNABLE_GEMM_B_BLOCK_COPY_CLUSTER_LENGTHS_GEMM_N=") + std::to_string(GemmBBlockCopyClusterLengths_GemmN) +
                std::string(" -DCK_PARAM_TUNABLE_GEMM_B_BLOCK_COPY_SRC_DATA_PER_READ_GEMM_N=") + std::to_string(GemmBBlockCopySrcDataPerRead_GemmN) +
                std::string(" -DCK_PARAM_DEPENDENT_GRID_SIZE=") + std::to_string(grid_size) +
                std::string(" -DCK_USE_AMD_BUFFER_ATOMIC_ADD=") + (support_amd_buffer_atomic_add(ctx) ? '1' : '0') +
                std::string(" -DCK_USE_AMD_XDLOPS=") + std::to_string(IsXdlopsSupport(ctx) ? 1 : 0) +
                std::string(" -DCK_USE_AMD_XDLOPS_INLINE_ASM=") + std::to_string(miopen::IsEnabled(MIOPEN_DEBUG_IMPLICIT_GEMM_XDLOPS_INLINE_ASM{}) ? 1 : 0) +
                std::string(" -DCK_USE_AMD_XDLOPS_EMULATE=") + (miopen::IsEnabled(MIOPEN_DEBUG_CONV_IMPLICIT_GEMM_XDLOPS_EMULATE{}) ? '1' : '0') +
                std::string(" -DCK_PARAM_GEMM_ID=") + std::to_string(gemm_id) +
                ctx.general_compile_options;

            if(ctx.IsFp32())
            {
                construction_parameters.comp_options +=
                    std::string(" -DCK_PARAM_TUNABLE_GEMM_A_BLOCK_COPY_DST_DATA_PER_WRITE_GEMM_M=") + std::to_string(GemmABlockCopyDstDataPerWrite_GemmM) +
                    std::string(" -DCK_PARAM_TUNABLE_GEMM_B_BLOCK_COPY_DST_DATA_PER_WRITE_GEMM_N=") + std::to_string(GemmBBlockCopyDstDataPerWrite_GemmN);
            }
            else
            {
                construction_parameters.comp_options +=
                    std::string(" -DCK_PARAM_KPACK_LENGTH=") + std::to_string(config.GemmKPACKSize) +
                    std::string(" -DCK_PARAM_TUNABLE_GEMM_A_BLOCK_COPY_DST_DATA_PER_WRITE_GEMM_KPACK=") + std::to_string(GemmABlockCopyDstDataPerWrite_GemmKPACK) +
                    std::string(" -DCK_PARAM_TUNABLE_GEMM_B_BLOCK_COPY_DST_DATA_PER_WRITE_GEMM_KPACK=") + std::to_string(GemmBBlockCopyDstDataPerWrite_GemmKPACK);
            }
        
            result.construction_params.push_back(construction_parameters);

        }
    }
    result.invoker_factory = conv::MakeImplGemmDataInvokerFactory(ctx);
    return result;
}

} // namespace solver
} // namespace miopen<|MERGE_RESOLUTION|>--- conflicted
+++ resolved
@@ -289,7 +289,7 @@
         {
             if(!((GemmK / GemmKPACKSize) % (GemmKPerBlock * GemmKBlocks) == 0))
                 return false;
-        }
+    }
     }
     // heuristic to reduce search space
     {
@@ -431,27 +431,27 @@
     if(ctx.IsFp32())
     {
         tmp = {128, 128, 8, 1, 64, 64, use_spare_set};
-        if(!tmp.IsValid(ctx))
+    if(!tmp.IsValid(ctx))
             tmp = {64, 32, 4, 1, 32, 64, use_spare_set};
-        if(!tmp.IsValid(ctx))
+    if(!tmp.IsValid(ctx))
             tmp = {32, 64, 4, 1, 64, 32, use_spare_set};
-        if(!tmp.IsValid(ctx))
+    if(!tmp.IsValid(ctx))
             tmp = {32, 32, 4, 1, 32, 32, use_spare_set};
-        if(!tmp.IsValid(ctx))
+    if(!tmp.IsValid(ctx))
             tmp = {64, 16, 4, 1, 16, 64, use_spare_set};
-        if(!tmp.IsValid(ctx))
+    if(!tmp.IsValid(ctx))
             tmp = {16, 64, 4, 1, 64, 16, use_spare_set};
-        if(!tmp.IsValid(ctx))
+    if(!tmp.IsValid(ctx))
             tmp = {16, 16, 4, 1, 16, 16, use_spare_set};
-        if(!tmp.IsValid(ctx))
+    if(!tmp.IsValid(ctx))
             tmp = {64, 4, 16, 1, 4, 64, use_spare_set};
-        if(!tmp.IsValid(ctx))
+    if(!tmp.IsValid(ctx))
             tmp = {64, 8, 8, 1, 8, 64, use_spare_set};
     }
     else if(ctx.IsBfp16())
     {
         tmp = {128, 128, 8, 2, 64, 64, use_spare_set};
-        if(!tmp.IsValid(ctx))
+    if(!tmp.IsValid(ctx))
             tmp = {64, 32, 4, 2, 32, 64, use_spare_set};
         if(!tmp.IsValid(ctx))
             tmp = {32, 64, 4, 2, 64, 32, use_spare_set};
@@ -596,14 +596,7 @@
         return false;
     if(!ctx.Is2d())
         return false;
-<<<<<<< HEAD
-    if(!ctx.IsFp32())
-        return false;
-    if(ctx.group_counts != 1)
-=======
-
     if(!(ctx.IsFp32() || ctx.IsFp16() || ctx.IsBfp16()))
->>>>>>> 823aee45
         return false;
     if(!IsApplicableXdlops(ctx))
         return false;
@@ -743,8 +736,8 @@
                 construction_parameters.kernel_file = "gridwise_convolution_backward_data_implicit_"
                                                       "gemm_v4r1_xdlops_nchw_kcyx_nkhw.cpp";
 
-                construction_parameters.kernel_name =
-                    "gridwise_convolution_backward_data_implicit_gemm_v4r1_xdlops_nchw_kcyx_nkhw";
+            construction_parameters.kernel_name =
+                "gridwise_convolution_backward_data_implicit_gemm_v4r1_xdlops_nchw_kcyx_nkhw";
             }
 
             // TODO: add fp16 calculation by GetWorkspaceSize(ctx);
@@ -810,10 +803,10 @@
                 std::string(" -DCK_PARAM_GEMM_N_PER_WAVE=") + std::to_string(GemmNPerWave) +
                 std::string(" -DCK_PARAM_TUNABLE_GEMM_A_BLOCK_COPY_CLUSTER_LENGTHS_GEMM_K=") + std::to_string(GemmABlockCopyClusterLengths_GemmK) +
                 std::string(" -DCK_PARAM_TUNABLE_GEMM_A_BLOCK_COPY_CLUSTER_LENGTHS_GEMM_M=") + std::to_string(GemmABlockCopyClusterLengths_GemmM) +
-                std::string(" -DCK_PARAM_TUNABLE_GEMM_A_BLOCK_COPY_SRC_DATA_PER_READ_GEMM_M=") + std::to_string(GemmABlockCopySrcDataPerRead_GemmM) +
+                std::string(" -DCK_PARAM_TUNABLE_GEMM_A_BLOCK_COPY_SRC_DATA_PER_READ_GEMM_M=") + std::to_string(GemmABlockCopySrcDataPerRead_GemmM     ) +
                 std::string(" -DCK_PARAM_TUNABLE_GEMM_B_BLOCK_COPY_CLUSTER_LENGTHS_GEMM_K=") + std::to_string(GemmBBlockCopyClusterLengths_GemmK) +
                 std::string(" -DCK_PARAM_TUNABLE_GEMM_B_BLOCK_COPY_CLUSTER_LENGTHS_GEMM_N=") + std::to_string(GemmBBlockCopyClusterLengths_GemmN) +
-                std::string(" -DCK_PARAM_TUNABLE_GEMM_B_BLOCK_COPY_SRC_DATA_PER_READ_GEMM_N=") + std::to_string(GemmBBlockCopySrcDataPerRead_GemmN) +
+                std::string(" -DCK_PARAM_TUNABLE_GEMM_B_BLOCK_COPY_SRC_DATA_PER_READ_GEMM_N=") + std::to_string(GemmBBlockCopySrcDataPerRead_GemmN     ) +
                 std::string(" -DCK_PARAM_DEPENDENT_GRID_SIZE=") + std::to_string(grid_size) +
                 std::string(" -DCK_USE_AMD_BUFFER_ATOMIC_ADD=") + (support_amd_buffer_atomic_add(ctx) ? '1' : '0') +
                 std::string(" -DCK_USE_AMD_XDLOPS=") + std::to_string(IsXdlopsSupport(ctx) ? 1 : 0) +
