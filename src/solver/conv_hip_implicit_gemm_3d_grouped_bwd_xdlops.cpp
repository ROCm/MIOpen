/*******************************************************************************
 *
 * MIT License
 *
 * Copyright (c) 2023 Advanced Micro Devices, Inc.
 *
 * Permission is hereby granted, free of charge, to any person obtaining a copy
 * of this software and associated documentation files (the "Software"), to deal
 * in the Software without restriction, including without limitation the rights
 * to use, copy, modify, merge, publish, distribute, sublicense, and/or sell
 * copies of the Software, and to permit persons to whom the Software is
 * furnished to do so, subject to the following conditions:
 *
 * The above copyright notice and this permission notice shall be included in all
 * copies or substantial portions of the Software.
 *
 * THE SOFTWARE IS PROVIDED "AS IS", WITHOUT WARRANTY OF ANY KIND, EXPRESS OR
 * IMPLIED, INCLUDING BUT NOT LIMITED TO THE WARRANTIES OF MERCHANTABILITY,
 * FITNESS FOR A PARTICULAR PURPOSE AND NONINFRINGEMENT. IN NO EVENT SHALL THE
 * AUTHORS OR COPYRIGHT HOLDERS BE LIABLE FOR ANY CLAIM, DAMAGES OR OTHER
 * LIABILITY, WHETHER IN AN ACTION OF CONTRACT, TORT OR OTHERWISE, ARISING FROM,
 * OUT OF OR IN CONNECTION WITH THE SOFTWARE OR THE USE OR OTHER DEALINGS IN THE
 * SOFTWARE.
 *
 *******************************************************************************/

#include <vector>
#include <cstdint>

#include <miopen/solver.hpp>
#include <miopen/generic_search.hpp>
#include <miopen/conv/data_invoke_params.hpp>
#include <miopen/solver/problem_description_interpreter.hpp>
#if MIOPEN_BACKEND_HIP && MIOPEN_USE_COMPOSABLEKERNEL
#include <miopen/solver/ck_utility_common.hpp>
#include <ck/library/tensor_operation_instance/gpu/grouped_convolution_backward_data.hpp>
#endif
#include <miopen/solver/implicitgemm_ck_util.hpp>
MIOPEN_DECLARE_ENV_VAR(MIOPEN_DEBUG_3D_CONV_IMPLICIT_GEMM_HIP_BWD_XDLOPS)

namespace miopen {
namespace solver {

#if MIOPEN_BACKEND_HIP && MIOPEN_USE_COMPOSABLEKERNEL
template <typename DataType>
using DeviceOpGBwd = ck::tensor_operation::device::DeviceGroupedConvBwdDataMultipleD<
    3,
    ck::tensor_layout::convolution::NDHWGK,
    ck::tensor_layout::convolution::GKZYXC,
    ck::Tuple<>,
    ck::tensor_layout::convolution::NDHWGC,
    DataType,
    DataType,
    ck::Tuple<>,
    DataType,
    ck::tensor_operation::element_wise::PassThrough,
    ck::tensor_operation::element_wise::PassThrough,
    ck::tensor_operation::element_wise::PassThrough>;

template <typename DataType>
using DeviceOpGBwdPtrs =
    ck::tensor_operation::device::instance::DeviceOperationInstanceFactory<DeviceOpGBwd<DataType>>;

namespace {

struct CKArgs
{
    CKArgs(const ProblemDescription& problem)
    {
        G  = ProblemInterpreter::GetGroupCountG(problem);
        N  = ProblemInterpreter::GetBatchN(problem);
        K1 = ProblemInterpreter::GetOutputChannelK(problem);
        C1 = ProblemInterpreter::GetInputChannelC(problem);
        C  = C1 / G; // Number of input Channel per group
        K  = K1 / G; // Number of output Channel per group
        Hi = ProblemInterpreter::GetInputHeightHi(problem);
        Wi = ProblemInterpreter::GetInputWidthWi(problem);
        Ho = ProblemInterpreter::GetOutputHeightHo(problem);
        Wo = ProblemInterpreter::GetOutputWidthWo(problem);
        Y  = ProblemInterpreter::GetFilterHeightY(problem);
        X  = ProblemInterpreter::GetFilterWidthX(problem);
        Di = ProblemInterpreter::GetInputDepthDi(problem);
        Do = ProblemInterpreter::GetOutputDepthDo(problem);
        Z  = ProblemInterpreter::GetFilterDepthZ(problem);

        input  = {G, N, C, Di, Hi, Wi};
        output = {G, N, K, Do, Ho, Wo};
        weight = {G, K, C, Z, Y, X};

        // miopen strides to CK strides
        auto miopen_in_strides  = problem.GetIn().GetStrides();
        auto miopen_out_strides = problem.GetOut().GetStrides();
        auto miopen_wei_strides = problem.GetWeights().GetStrides();
        miopen_in_strides.insert(miopen_in_strides.begin(), C);
        miopen_out_strides.insert(miopen_out_strides.begin(), K);
        miopen_wei_strides.insert(miopen_wei_strides.begin(), K * miopen_wei_strides[0]);
        std::copy(miopen_in_strides.begin(), miopen_in_strides.end(), in_strides.begin());
        std::copy(miopen_out_strides.begin(), miopen_out_strides.end(), out_strides.begin());
        std::copy(miopen_wei_strides.begin(), miopen_wei_strides.end(), wei_strides.begin());

        strides  = {ProblemInterpreter::GetAdjustedConvolutionStrideD(problem),
                   ProblemInterpreter::GetAdjustedConvolutionStrideH(problem),
                   ProblemInterpreter::GetAdjustedConvolutionStrideW(problem)};
        dilation = {ProblemInterpreter::GetAdjustedConvolutionDilationD(problem),
                    ProblemInterpreter::GetAdjustedConvolutionDilationH(problem),
                    ProblemInterpreter::GetAdjustedConvolutionDilationW(problem)};
        lPadding = {ProblemInterpreter::GetInputLeftPadD(problem),
                    ProblemInterpreter::GetInputLeftPadH(problem),
                    ProblemInterpreter::GetInputLeftPadW(problem)};
        rPadding = {ProblemInterpreter::GetAdjustedInputRightPadD(problem),
                    ProblemInterpreter::GetAdjustedInputRightPadH(problem),
                    ProblemInterpreter::GetAdjustedInputRightPadW(problem)};
    }

    CKArgs(const CKArgs&) = default;
    CKArgs(CKArgs&&)      = default;
    CKArgs& operator=(const CKArgs&) = default;

    template <typename ConvPtr>
    auto MakeArgPtr(const ConvPtr& conv_ptr, ConstData_t in, ConstData_t w, Data_t out) const
    {
        return conv_ptr->MakeArgumentPointer(in,
                                             w,
                                             {},
                                             out,
                                             output,
                                             out_strides,
                                             weight,
                                             wei_strides,
                                             {},
                                             {},
                                             input,
                                             in_strides,
                                             strides,
                                             dilation,
                                             lPadding,
                                             rPadding,
                                             {},
                                             {},
                                             {});
    }

    template <typename ConvPtr>
    auto MakeArgPtr(const ConvPtr& conv_ptr, const ConvDataTensors& tensors) const
    {
        return MakeArgPtr(conv_ptr, tensors.in, tensors.w, tensors.out);
    }

    template <typename ConvPtr>
    bool IsSupportedBy(const ConvPtr& conv_ptr) const
    {
        auto arg_ptr = MakeArgPtr(conv_ptr, nullptr, nullptr, nullptr);
        return conv_ptr->IsSupportedArgument(arg_ptr.get());
    }

    int G;
    int N;
    int K;
    int C;
    int C1;
    int K1;
    int Hi;
    int Wi;
    int Di;
    int Ho;
    int Wo;
    int Do;
    int Y;
    int X;
    int Z;
    std::array<ck::index_t, 6> input;
    std::array<ck::index_t, 6> in_strides;
    std::array<ck::index_t, 6> output;
    std::array<ck::index_t, 6> out_strides;
    std::array<ck::index_t, 6> weight;
    std::array<ck::index_t, 6> wei_strides;
    std::array<ck::index_t, 3> strides;
    std::array<ck::index_t, 3> dilation;
    std::array<ck::index_t, 3> lPadding;
    std::array<ck::index_t, 3> rPadding;
};
} // namespace

template <typename DataType>
void PerformanceConfigHipImplicitGemm3DGroupBwdXdlops::Init(const ProblemDescription& problem)
{
    valid_kernels = FillValidKernelsIDs<DeviceOpGBwdPtrs<DataType>, CKArgs>(problem);
    index         = 0;
    kernel_id     = valid_kernels[index];
}

template <typename DataType>
bool PerformanceConfigHipImplicitGemm3DGroupBwdXdlops::CheckIsSupportCKArgs(
    const ProblemDescription& problem) const
{
    return IsCKArgsSupported<DeviceOpGBwdPtrs<DataType>, CKArgs>(problem, kernel_id);
}

template <typename DataType>
bool ConvHipImplicitGemm3DGroupBwdXdlops::CheckCKApplicability(
    const ProblemDescription& problem) const
{
    return IsCKApplicable<DeviceOpGBwdPtrs<DataType>, CKArgs>(problem);
}
#endif

void PerformanceConfigHipImplicitGemm3DGroupBwdXdlops::HeuristicInit(
    [[maybe_unused]] const ProblemDescription& problem)
{
    index     = 0;
    kernel_id = "";

#if MIOPEN_BACKEND_HIP && MIOPEN_USE_COMPOSABLEKERNEL
    switch(problem.GetInDataType())
    {
    case miopenHalf: Init<ck::half_t>(problem); break;
    case miopenFloat: Init<float>(problem); break;
    case miopenInt8: Init<int8_t>(problem); break;
    case miopenInt32:
    case miopenBFloat16:
    case miopenFloat8:
    case miopenBFloat8:
    case miopenDouble: break;
    }
#endif
}

bool PerformanceConfigHipImplicitGemm3DGroupBwdXdlops::SetNextValue(
    const ProblemDescription& problem)
{
    if(valid_kernels.empty())
    {
        HeuristicInit(problem);
        assert(!valid_kernels.empty());
        return true;
    }
    if((index + 1) < valid_kernels.size())
    {
        ++index;
        kernel_id = valid_kernels[index];
        return true;
    }
    else
        return false;
}

bool PerformanceConfigHipImplicitGemm3DGroupBwdXdlops::IsValidValue() const
{
    return index < valid_kernels.size();
}

bool PerformanceConfigHipImplicitGemm3DGroupBwdXdlops::IsValid(
    [[maybe_unused]] const ProblemDescription& problem) const
{
#if MIOPEN_BACKEND_HIP && MIOPEN_USE_COMPOSABLEKERNEL
    switch(problem.GetInDataType())
    {
    case miopenHalf: return CheckIsSupportCKArgs<ck::half_t>(problem);
    case miopenFloat: return CheckIsSupportCKArgs<float>(problem);
    case miopenInt8: return CheckIsSupportCKArgs<int8_t>(problem);
    case miopenInt32:
    case miopenBFloat16:
    case miopenFloat8:
    case miopenBFloat8:
    case miopenDouble: break;
    }
#endif
    return false;
}

bool PerformanceConfigHipImplicitGemm3DGroupBwdXdlops::operator==(
    const PerformanceConfigHipImplicitGemm3DGroupBwdXdlops& other) const
{
    return kernel_id == other.kernel_id;
}

PerformanceConfigHipImplicitGemm3DGroupBwdXdlops
ConvHipImplicitGemm3DGroupBwdXdlops::GetDefaultPerformanceConfig(
    const ExecutionContext&, const ProblemDescription& problem) const
{
    PerformanceConfigHipImplicitGemm3DGroupBwdXdlops pp;
    pp.HeuristicInit(problem);
    return pp;
}

bool ConvHipImplicitGemm3DGroupBwdXdlops::IsValidPerformanceConfig(
    const ExecutionContext&,
    const ProblemDescription& problem,
    const PerformanceConfigHipImplicitGemm3DGroupBwdXdlops& config) const
{
    return config.IsValid(problem);
}

PerformanceConfigHipImplicitGemm3DGroupBwdXdlops
ConvHipImplicitGemm3DGroupBwdXdlops::Search(const ExecutionContext& ctx,
                                            const ProblemDescription& problem,
                                            const AnyInvokeParams& invoke_ctx) const
{
    return GenericSearch(*this, ctx, problem, invoke_ctx);
}

bool ConvHipImplicitGemm3DGroupBwdXdlops::IsApplicable(
    [[maybe_unused]] const ExecutionContext& ctx,
    [[maybe_unused]] const ProblemDescription& problem) const
{
#if MIOPEN_BACKEND_HIP && MIOPEN_USE_COMPOSABLEKERNEL
    if(miopen::IsDisabled(MIOPEN_DEBUG_3D_CONV_IMPLICIT_GEMM_HIP_BWD_XDLOPS{}))
        return false;
    if(miopen::IsEnabled(MIOPEN_DEBUG_CONVOLUTION_DETERMINISTIC{}))
        return false;
    if(problem.HasMixedDataTypes())
        return false;
    if(problem.IsTensorsCasted())
        return false;
    if(!problem.direction.IsBackwardData())
        return false;
    if(!problem.Is3d())
        return false;
    if(!(problem.IsLayoutNHWC() || problem.IsLayoutDefault()))
        return false;
    if(!ck_utility::is_ck_whitelist(ctx.GetStream().GetDeviceName()))
        return false;
    switch(problem.GetInDataType())
    {
    case miopenHalf: return CheckCKApplicability<ck::half_t>(problem);
    case miopenFloat: return CheckCKApplicability<float>(problem);
    case miopenInt8: return CheckCKApplicability<int8_t>(problem);
    case miopenInt32:
    case miopenBFloat16:
    case miopenFloat8:
    case miopenBFloat8:
    case miopenDouble: break;
    }
#endif
    return false;
}

ConvSolution ConvHipImplicitGemm3DGroupBwdXdlops::GetSolution(
    [[maybe_unused]] const ExecutionContext& ctx,
    [[maybe_unused]] const ProblemDescription& problem,
    [[maybe_unused]] const PerformanceConfigHipImplicitGemm3DGroupBwdXdlops& config) const
{
#if MIOPEN_BACKEND_HIP && MIOPEN_USE_COMPOSABLEKERNEL
<<<<<<< HEAD
    return MakeSolutionGroupConvImplicitGemmXdlops(
        problem,
        [&](auto data_type_val) {
            using T = decltype(data_type_val);
            /// \todo This call should be InitInvokerFactoryBwdNCHW but due to the
            /// silliness of "in tensor is out and out is in" in backward pass,
            /// InitInvokerFactoryFwdNCHW works correct while Bwd call causes wrong
            /// output -- amberhassaan
            return InitInvokerFactoryFwdNCHW<3,
                                             DeviceOpGBwdPtrs<T>,
                                             CKArgs,
                                             conv::DataInvokeParams>(
                ctx, problem, config.kernel_id);
        },
        [&](auto data_type_val) {
            using T = decltype(data_type_val);
            return InitInvokerFactoryNHWC<DeviceOpGBwdPtrs<T>, CKArgs, conv::DataInvokeParams>(
                ctx, problem, config.kernel_id);
        });

#else
=======
    switch(problem.GetInDataType())
    {
    case miopenInt8:
        return MakeInvokerFactory<DeviceOpGBwdPtrs<int8_t>, CKArgs, conv::DataInvokeParams>(
            problem, config.kernel_id);
    case miopenHalf:
        return MakeInvokerFactory<DeviceOpGBwdPtrs<ck::half_t>, CKArgs, conv::DataInvokeParams>(
            problem, config.kernel_id);
    case miopenFloat:
        return MakeInvokerFactory<DeviceOpGBwdPtrs<float>, CKArgs, conv::DataInvokeParams>(
            problem, config.kernel_id);
    case miopenInt32:
    case miopenBFloat16:
    case miopenDouble:
    case miopenFloat8:
    case miopenBFloat8:
    default:
        MIOPEN_THROW(miopenStatusInternalError,
                     "ConvHipImplicitGemmBwdXdlops operation not implemented for this data type");
    }
#endif
>>>>>>> 03ae3efd
    return {};
#endif
}

} // namespace solver
} // namespace miopen<|MERGE_RESOLUTION|>--- conflicted
+++ resolved
@@ -341,7 +341,6 @@
     [[maybe_unused]] const PerformanceConfigHipImplicitGemm3DGroupBwdXdlops& config) const
 {
 #if MIOPEN_BACKEND_HIP && MIOPEN_USE_COMPOSABLEKERNEL
-<<<<<<< HEAD
     return MakeSolutionGroupConvImplicitGemmXdlops(
         problem,
         [&](auto data_type_val) {
@@ -363,29 +362,6 @@
         });
 
 #else
-=======
-    switch(problem.GetInDataType())
-    {
-    case miopenInt8:
-        return MakeInvokerFactory<DeviceOpGBwdPtrs<int8_t>, CKArgs, conv::DataInvokeParams>(
-            problem, config.kernel_id);
-    case miopenHalf:
-        return MakeInvokerFactory<DeviceOpGBwdPtrs<ck::half_t>, CKArgs, conv::DataInvokeParams>(
-            problem, config.kernel_id);
-    case miopenFloat:
-        return MakeInvokerFactory<DeviceOpGBwdPtrs<float>, CKArgs, conv::DataInvokeParams>(
-            problem, config.kernel_id);
-    case miopenInt32:
-    case miopenBFloat16:
-    case miopenDouble:
-    case miopenFloat8:
-    case miopenBFloat8:
-    default:
-        MIOPEN_THROW(miopenStatusInternalError,
-                     "ConvHipImplicitGemmBwdXdlops operation not implemented for this data type");
-    }
-#endif
->>>>>>> 03ae3efd
     return {};
 #endif
 }
