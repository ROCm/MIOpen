--- conflicted
+++ resolved
@@ -86,21 +86,10 @@
         Do = ProblemInterpreter::GetOutputDepthDo(problem);
         Z  = ProblemInterpreter::GetFilterDepthZ(problem);
 
-<<<<<<< HEAD
-        // On a backward pass, out is in and in is out and this is silly
-        // std::swap(K1, C1);
-        // std::swap(K, C);
-        // std::swap(Di, Do);
-        // std::swap(Hi, Ho);
-        // std::swap(Wi, Wo);
-
-=======
->>>>>>> 3a33fe7a
         input  = {G, N, C, Di, Hi, Wi};
         output = {G, N, K, Do, Ho, Wo};
         weight = {G, K, C, Z, Y, X};
 
-<<<<<<< HEAD
         // CK strides are in GNCDHW order
         if(problem.IsLayoutNHWC())
         {
@@ -129,20 +118,10 @@
             out_strides = {K, Do * Ho * Wo * G * K, 1, Ho * Wo * G * K, Wo * G * K, G * K};
             wei_strides = {K * Z * Y * X * C, Z * Y * X * C, 1, Y * X * C, X * C, C};
         }
-=======
-        // miopen strides to CK strides
         // On a backward pass, problem.GetIn() means y(or out),
         // and problem.GetOut means x(or in)
-        auto miopen_in_strides  = problem.GetOut().GetStrides();
-        auto miopen_out_strides = problem.GetIn().GetStrides();
-        auto miopen_wei_strides = problem.GetWeights().GetStrides();
-        miopen_in_strides.insert(miopen_in_strides.begin(), C);
-        miopen_out_strides.insert(miopen_out_strides.begin(), K);
-        miopen_wei_strides.insert(miopen_wei_strides.begin(), K * miopen_wei_strides[0]);
-        std::copy(miopen_in_strides.begin(), miopen_in_strides.end(), in_strides.begin());
-        std::copy(miopen_out_strides.begin(), miopen_out_strides.end(), out_strides.begin());
-        std::copy(miopen_wei_strides.begin(), miopen_wei_strides.end(), wei_strides.begin());
->>>>>>> 3a33fe7a
+        /// \todo remove the swapping of in and out tensors/descriptors
+        std::swap(in_strides, out_strides);
 
         strides  = {ProblemInterpreter::GetAdjustedConvolutionStrideD(problem),
                    ProblemInterpreter::GetAdjustedConvolutionStrideH(problem),
@@ -165,17 +144,9 @@
     template <typename ConvPtr>
     auto MakeArgPtr(const ConvPtr& conv_ptr, Data_t in, ConstData_t w, ConstData_t out) const
     {
-<<<<<<< HEAD
         std::cout << "out ptr = " << out << std::endl;
         std::cout << "w ptr = " << w << std::endl;
         std::cout << "in ptr = " << in << std::endl;
-=======
-
-#if 0 // Leaving for debugging needs
-        std::cout << "y ptr = " << in << std::endl;
-        std::cout << "w ptr = " << w << std::endl;
-        std::cout << "x ptr = " << out << std::endl;
->>>>>>> 3a33fe7a
 
         auto print_vec = [](const char* name, const auto& vec) {
             std::cout << name << " = [ ";
@@ -193,13 +164,8 @@
         PRINT_VEC(in_strides);
         PRINT_VEC(weight);
         PRINT_VEC(wei_strides);
-<<<<<<< HEAD
 
         return conv_ptr->MakeArgumentPointer(out,
-=======
-#endif
-        return conv_ptr->MakeArgumentPointer(in,
->>>>>>> 3a33fe7a
                                              w,
                                              {},
                                              in,
