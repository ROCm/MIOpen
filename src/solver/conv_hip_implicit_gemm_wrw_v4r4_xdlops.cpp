--- conflicted
+++ resolved
@@ -996,20 +996,19 @@
 
 bool ConvHipImplicitGemmWrwV4R4Xdlops::IsApplicable(const ConvolutionContext& ctx) const
 {
-<<<<<<< HEAD
     if(miopen::IsDisabled(MIOPEN_DEBUG_CONV_IMPLICIT_GEMM_HIP_WRW_V4R4_XDLOPS{}))
-=======
+        return false;
+
     if(ctx.skip_solutions_that_take_long_time_to_build_and_have_narrow_coverage)
->>>>>>> 2763a156
         return false;
 
     if(!ctx.use_hip_kernels)
         return false;
 
+    if(!IsComposableKernelSupportedHardware(ctx))
+        return false;
+
     if(!IsXdlopsSupport(ctx))
-        return false;
-
-    if(!IsComposableKernelSupportedHardware(ctx))
         return false;
 
     if(!IsXdlopsSupport(ctx))
