--- conflicted
+++ resolved
@@ -848,19 +848,14 @@
 }
 
 // Used by GenericSearch, not used by HeuristicInit
-bool ConvHipImplicitGemmWrwV4R4Xdlops::IsValidPerformanceConfigCTS(
+bool ConvHipImplicitGemmWrwV4R4Xdlops::IsValidPerformanceConfig(
     const ConvolutionContext& ctx, const PerformanceImplicitGemmWrwV4R4Xdlops& c) const
 {
     return c.IsReallyValid(ctx);
 }
 
 PerformanceImplicitGemmWrwV4R4Xdlops
-<<<<<<< HEAD
-ConvHipImplicitGemmWrwV4R4Xdlops::GetDefaultPerformanceConfigCTS(
-    const ConvolutionContext& ctx) const
-=======
 ConvHipImplicitGemmWrwV4R4Xdlops::GetDefaultPerformanceConfig(const ConvolutionContext& ctx) const
->>>>>>> d00883a5
 {
     PerformanceImplicitGemmWrwV4R4Xdlops config;
     config.HeuristicInit(ctx);
@@ -868,11 +863,7 @@
     return config;
 }
 
-<<<<<<< HEAD
-ConvSolution ConvHipImplicitGemmWrwV4R4Xdlops::GetSolutionCTS(
-=======
 ConvSolution ConvHipImplicitGemmWrwV4R4Xdlops::GetSolution(
->>>>>>> d00883a5
     const ConvolutionContext& ctx, const PerformanceImplicitGemmWrwV4R4Xdlops& config) const
 {
     ConvSolution result;
@@ -1100,8 +1091,8 @@
 }
 
 PerformanceImplicitGemmWrwV4R4Xdlops
-ConvHipImplicitGemmWrwV4R4Xdlops::SearchCTS(const ConvolutionContext& ctx,
-                                            const AnyInvokeParams& invoke_ctx) const
+ConvHipImplicitGemmWrwV4R4Xdlops::Search(const ConvolutionContext& ctx,
+                                         const AnyInvokeParams& invoke_ctx) const
 {
     // fp16/bfp16 uses fp32 workspace to leverage fp32 atomic add
     return GenericSearch(*this, ctx, invoke_ctx);
