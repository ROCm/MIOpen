/*******************************************************************************
 *
 * MIT License
 *
 * Copyright (c) 2021 Advanced Micro Devices, Inc.
 *
 * Permission is hereby granted, free of charge, to any person obtaining a copy
 * of this software and associated documentation files (the "Software"), to deal
 * in the Software without restriction, including without limitation the rights
 * to use, copy, modify, merge, publish, distribute, sublicense, and/or sell
 * copies of the Software, and to permit persons to whom the Software is
 * furnished to do so, subject to the following conditions:
 *
 * The above copyright notice and this permission notice shall be included in all
 * copies or substantial portions of the Software.
 *
 * THE SOFTWARE IS PROVIDED "AS IS", WITHOUT WARRANTY OF ANY KIND, EXPRESS OR
 * IMPLIED, INCLUDING BUT NOT LIMITED TO THE WARRANTIES OF MERCHANTABILITY,
 * FITNESS FOR A PARTICULAR PURPOSE AND NONINFRINGEMENT. IN NO EVENT SHALL THE
 * AUTHORS OR COPYRIGHT HOLDERS BE LIABLE FOR ANY CLAIM, DAMAGES OR OTHER
 * LIABILITY, WHETHER IN AN ACTION OF CONTRACT, TORT OR OTHERWISE, ARISING FROM,
 * OUT OF OR IN CONNECTION WITH THE SOFTWARE OR THE USE OR OTHER DEALINGS IN THE
 * SOFTWARE.
 *
 *******************************************************************************/

#include <miopen/conv/invokers/mlir_impl_gemm.hpp>
#include <miopen/conv/wrw_invoke_params.hpp>
#include <miopen/config.h>
#include <miopen/env.hpp>
#include <miopen/generic_search.hpp>
#include <miopen/mlir_build.hpp>
#include <miopen/solver.hpp>
#include <miopen/solver/implicitgemm_util.hpp>
#include <miopen/solver/mlir_common.hpp>

MIOPEN_DECLARE_ENV_VAR(MIOPEN_DEBUG_CONV_MLIR_IGEMM_WRW_XDLOPS)

namespace miopen {
namespace solver {

bool ConvMlirIgemmWrWXdlops::IsApplicable(const ConvolutionContext& ctx) const
{
#if MIOPEN_USE_MLIR
    if(miopen::IsDisabled(MIOPEN_DEBUG_CONV_MLIR_IGEMM_WRW_XDLOPS{}))
        return false;
    if(miopen::IsEnabled(MIOPEN_DEBUG_CONVOLUTION_DETERMINISTIC{}))
        return false;
    if(!IsXdlopsSupport(ctx))
        return false;
    if(!ctx.direction.IsBackwardWrW())
        return false;
    if(!IsComposableKernelSupportedHardware(ctx))
        return false;

    return MiirIsConfigApplicable(mlir::ConstructBuildOptions(ctx, true));
#else
    std::ignore = ctx;
    return false;
#endif
}

PerformanceConvMlirIgemmXdlops
ConvMlirIgemmWrWXdlops::GetPerformanceConfig(const ConvolutionContext& ctx) const
{
    std::ignore = ctx;
    return PerformanceConvMlirIgemmXdlops::MlirHeuristicInitRequest();
}

bool ConvMlirIgemmWrWXdlops::IsValidPerformanceConfig(
    const ConvolutionContext& ctx, const PerformanceConvMlirIgemmXdlops& config) const
{
    MIOPEN_LOG_I("");
    return config.IsValid(ctx);
}

PerformanceConvMlirIgemmXdlops
ConvMlirIgemmWrWXdlops::Search(const ConvolutionContext& ctx,
                               const AnyInvokeParams& invoke_ctx) const
{
    return GenericSearch(*this, ctx, invoke_ctx);
}

ConvSolution ConvMlirIgemmWrWXdlops::GetSolution(const ConvolutionContext& ctx,
                                                 const PerformanceConvMlirIgemmXdlops& config,
                                                 bool) const
{
#if MIOPEN_USE_MLIR
    ConvSolution result;
    int kernel_count = MiirGetKernelCount(mlir::ConstructBuildOptions(ctx, true));

    for(int kernel_id = 0; kernel_id < kernel_count; ++kernel_id)
    {
        KernelInfo construction_parameters;

        construction_parameters.kernel_name = mlir::GetKernelName(ctx, true, kernel_id);
        construction_parameters.kernel_file = construction_parameters.kernel_name + ".mlir";
        construction_parameters.comp_options =
            mlir::ConstructBuildOptions(ctx, config, true, kernel_id);

        size_t local_size  = 0;
        size_t global_size = 0;
        MiirGenLaunchParams(construction_parameters.comp_options, local_size, global_size);
        construction_parameters.l_wk.push_back(local_size);
        construction_parameters.l_wk.push_back(1);
        construction_parameters.l_wk.push_back(1);
        construction_parameters.g_wk.push_back(global_size);
        construction_parameters.g_wk.push_back(1);
        construction_parameters.g_wk.push_back(1);

        result.construction_params.push_back(construction_parameters);
    }

<<<<<<< HEAD
    result.workspace_sz    = GetWorkspaceSize(ctx);
    result.invoker_factory = conv::MakeMlirWrWInvokerFactory(ctx);
=======
    size_t workspace_req   = GetWorkspaceSize(ctx);
    result.invoker_factory = conv::MakeMlirWrWInvokerFactory(ctx, workspace_req);
    result.workspace_sz    = workspace_req;
>>>>>>> 11872ac0
    return result;
#else
    std::ignore = ctx;
    std::ignore = config;
    return {};
#endif
}

std::size_t ConvMlirIgemmWrWXdlops::GetWorkspaceSize(const ConvolutionContext& params) const
{
#if MIOPEN_USE_MLIR
    std::string comp_options = mlir::ConstructBuildOptions(params, /*is_xdlops=*/true);
    return MiirGetWorkspaceSize(comp_options);
#else
    std::ignore = params;
    return 0;
#endif
}

} // namespace solver
} // namespace miopen<|MERGE_RESOLUTION|>--- conflicted
+++ resolved
@@ -111,14 +111,9 @@
         result.construction_params.push_back(construction_parameters);
     }
 
-<<<<<<< HEAD
-    result.workspace_sz    = GetWorkspaceSize(ctx);
-    result.invoker_factory = conv::MakeMlirWrWInvokerFactory(ctx);
-=======
     size_t workspace_req   = GetWorkspaceSize(ctx);
     result.invoker_factory = conv::MakeMlirWrWInvokerFactory(ctx, workspace_req);
     result.workspace_sz    = workspace_req;
->>>>>>> 11872ac0
     return result;
 #else
     std::ignore = ctx;
