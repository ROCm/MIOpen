--- conflicted
+++ resolved
@@ -140,25 +140,21 @@
 }
 
 PerformanceConvMlirIgemm
-<<<<<<< HEAD
-ConvMlirIgemmFwd::GetDefaultPerformanceConfigCTS(const ConvolutionContext& ctx) const
-=======
 ConvMlirIgemmFwd::GetDefaultPerformanceConfig(const ConvolutionContext& ctx) const
->>>>>>> d00883a5
 {
     std::ignore = ctx;
     return PerformanceConvMlirIgemm::MlirHeuristicInitRequest();
 }
 
-bool ConvMlirIgemmFwd::IsValidPerformanceConfigCTS(const ConvolutionContext& ctx,
-                                                   const PerformanceConvMlirIgemm& config) const
+bool ConvMlirIgemmFwd::IsValidPerformanceConfig(const ConvolutionContext& ctx,
+                                                const PerformanceConvMlirIgemm& config) const
 {
     MIOPEN_LOG_I("");
     return config.IsValid(ctx);
 }
 
-PerformanceConvMlirIgemm ConvMlirIgemmFwd::SearchCTS(const ConvolutionContext& context,
-                                                     const AnyInvokeParams& invoke_ctx) const
+PerformanceConvMlirIgemm ConvMlirIgemmFwd::Search(const ConvolutionContext& context,
+                                                  const AnyInvokeParams& invoke_ctx) const
 {
     return GenericSearch(*this, context, invoke_ctx);
 }
@@ -191,13 +187,8 @@
 #endif
 }
 
-<<<<<<< HEAD
-ConvSolution ConvMlirIgemmFwd::GetSolutionCTS(const ConvolutionContext& ctx,
-                                              const PerformanceConvMlirIgemm& config) const
-=======
 ConvSolution ConvMlirIgemmFwd::GetSolution(const ConvolutionContext& ctx,
                                            const PerformanceConvMlirIgemm& config) const
->>>>>>> d00883a5
 {
 #if MIOPEN_USE_MLIR
     ConvSolution result;
