/*******************************************************************************
 *
 * MIT License
 *
 * Copyright (c) 2021 Advanced Micro Devices, Inc.
 *
 * Permission is hereby granted, free of charge, to any person obtaining a copy
 * of this software and associated documentation files (the "Software"), to deal
 * in the Software without restriction, including without limitation the rights
 * to use, copy, modify, merge, publish, distribute, sublicense, and/or sell
 * copies of the Software, and to permit persons to whom the Software is
 * furnished to do so, subject to the following conditions:
 *
 * The above copyright notice and this permission notice shall be included in all
 * copies or substantial portions of the Software.
 *
 * THE SOFTWARE IS PROVIDED "AS IS", WITHOUT WARRANTY OF ANY KIND, EXPRESS OR
 * IMPLIED, INCLUDING BUT NOT LIMITED TO THE WARRANTIES OF MERCHANTABILITY,
 * FITNESS FOR A PARTICULAR PURPOSE AND NONINFRINGEMENT. IN NO EVENT SHALL THE
 * AUTHORS OR COPYRIGHT HOLDERS BE LIABLE FOR ANY CLAIM, DAMAGES OR OTHER
 * LIABILITY, WHETHER IN AN ACTION OF CONTRACT, TORT OR OTHERWISE, ARISING FROM,
 * OUT OF OR IN CONNECTION WITH THE SOFTWARE OR THE USE OR OTHER DEALINGS IN THE
 * SOFTWARE.
 *
 *******************************************************************************/
#include <miopen/mlir_build.hpp>
#include <miopen/conv/invokers/mlir_impl_gemm.hpp>
#include <miopen/config.h>
#include <miopen/env.hpp>
#include <miopen/generic_search.hpp>
#include <miopen/solver.hpp>
#include <miopen/solver/implicitgemm_util.hpp>
#include <miopen/solver/mlir_common.hpp>

MIOPEN_DECLARE_ENV_VAR(MIOPEN_DEBUG_CONV_MLIR_IGEMM_FWD)

namespace miopen {
namespace solver {

void PerformanceConvMlirIgemm::SetMlirHeuristicInitRequest()
{
    // These values are equivalent to when tuning config is heuristically initialized.
    // We leave all config fields to be -2/false and use_spare_set untouched.
    BlockSize      = -2;
    GemmMPerBlock  = -2;
    GemmNPerBlock  = -2;
    GemmKPerBlock  = -2;
    GemmMPerThread = -2;
    GemmNPerThread = -2;
}

PerformanceConvMlirIgemm::PerformanceConvMlirIgemm(int BlockSize_,
                                                   int GemmMPerBlock_,
                                                   int GemmNPerBlock_,
                                                   int GemmKPerBlock_,
                                                   int GemmMPerThread_,
                                                   int GemmNPerThread_,
                                                   bool use_spare_set_)
    : BlockSize(BlockSize_),
      GemmMPerBlock(GemmMPerBlock_),
      GemmNPerBlock(GemmNPerBlock_),
      GemmKPerBlock(GemmKPerBlock_),
      GemmMPerThread(GemmMPerThread_),
      GemmNPerThread(GemmNPerThread_),
      use_spare_set(use_spare_set_)
{
}

PerformanceConvMlirIgemm::PerformanceConvMlirIgemm(bool spare)
    : PerformanceConvMlirIgemm::PerformanceConvMlirIgemm(64, 32, 32, 4, 2, 2, spare)
{
    if(spare)
        SetMlirHeuristicInitRequest();
}

bool PerformanceConvMlirIgemm::operator==(const PerformanceConvMlirIgemm& other) const
{
    // clang-format off
    return BlockSize == other.BlockSize
        && GemmMPerBlock == other.GemmMPerBlock
        && GemmNPerBlock == other.GemmNPerBlock
        && GemmKPerBlock == other.GemmKPerBlock
        && GemmMPerThread == other.GemmMPerThread
        && GemmNPerThread == other.GemmNPerThread;
    // clang-format on
}

bool PerformanceConvMlirIgemm::IsValid(const ConvolutionContext& ctx,
                                       const ProblemDescription& problem) const
{
#if MIOPEN_USE_MLIR
    if(*this == MlirHeuristicInitRequest())
        return true;

<<<<<<< HEAD
    int kernel_count = MiirGetKernelCount(mlir::ConstructBuildOptions(ctx, problem, false));
=======
    int kernel_count = MiirGetKernelCount(mlir::ConstructBuildOptions(ctx, *this, false));
>>>>>>> 39d34db1
    bool isValid     = false;
    for(int kernel_id = 0; kernel_id < kernel_count; ++kernel_id)
    {
        isValid = MiirIsConfigApplicable(
            mlir::ConstructBuildOptions(ctx, problem, *this, false, kernel_id));
        if(!isValid)
            return false;
    }
    return isValid;
#else
    std::ignore = ctx;
    std::ignore = problem;
    return false;
#endif
}

bool PerformanceConvMlirIgemm::SetNextValue(const ConvolutionContext& /*ctx*/)
{
    if(use_spare_set)
        return false;

    do
    {
        if(!NextTwoPower<64, 256>(BlockSize))
            break;
        if(!NextTwoPower<32, 128>(GemmMPerBlock))
            break;
        if(!NextTwoPower<32, 128>(GemmNPerBlock))
            break;
        if(!NextTwoPower<4, 16>(GemmKPerBlock))
            break;
        if(!NextTwoPower<2, 4>(GemmMPerThread))
            break;
        if(!NextTwoPower<2, 4>(GemmNPerThread))
            break;

        return false;
    } while(false);

    return true;
}

PerformanceConvMlirIgemm
ConvMlirIgemmFwd::GetDefaultPerformanceConfig(const ConvolutionContext& ctx) const
{
    std::ignore = ctx;
    return PerformanceConvMlirIgemm::MlirHeuristicInitRequest();
}

bool ConvMlirIgemmFwd::IsValidPerformanceConfig(const ConvolutionContext& ctx,
                                                const ProblemDescription& problem,
                                                const PerformanceConvMlirIgemm& config) const
{
    MIOPEN_LOG_I("");
    return config.IsValid(ctx, problem);
}

PerformanceConvMlirIgemm ConvMlirIgemmFwd::Search(const ConvolutionContext& ctx,
                                                  const ProblemDescription& problem,
                                                  const AnyInvokeParams& invoke_ctx) const
{
    return GenericSearch(*this, ctx, problem, invoke_ctx);
}

bool ConvMlirIgemmFwd::IsApplicable(const ConvolutionContext& ctx,
                                    const ProblemDescription& problem) const
{
#if MIOPEN_USE_MLIR
    if(miopen::IsDisabled(MIOPEN_DEBUG_CONV_MLIR_IGEMM_FWD{}))
        return false;
    if(problem.conv_problem.GetConv().attribute.deterministic)
        return false;
    if(!problem.direction.IsForward())
        return false;
    if(!IsComposableKernelSupportedHardware(ctx))
        return false;
    // Note: ConvMlirIgemmFwd can run on a machine with xdlops support, however, it is
    // guaranteed to be slower than its xdlops alternative, therefore disabling it to
    // save compilation overhead
    if(IsXdlopsSupport(ctx))
        return false;
    // Refer to https://github.com/ROCmSoftwarePlatform/llvm-project-private/issues/389
    const auto device_name = ctx.GetStream().GetDeviceName();
    if(StartsWith(device_name, "gfx900"))
        return false;

    return MiirIsConfigApplicable(mlir::ConstructBuildOptions(ctx, problem, false));
#else
    std::ignore = ctx;
    std::ignore = problem;
    return false;
#endif
}

ConvSolution ConvMlirIgemmFwd::GetSolution(const ConvolutionContext& ctx,
                                           const ProblemDescription& problem,
                                           const PerformanceConvMlirIgemm& config) const
{
#if MIOPEN_USE_MLIR
    ConvSolution result;
    KernelInfo construction_parameters;

    construction_parameters.kernel_name  = mlir::GetKernelName(problem, false);
    construction_parameters.kernel_file  = construction_parameters.kernel_name + ".mlir";
    construction_parameters.comp_options = mlir::ConstructBuildOptions(ctx, problem, config, false);

    size_t local_size  = 0;
    size_t global_size = 0;
    MiirGenLaunchParams(construction_parameters.comp_options, local_size, global_size);

    construction_parameters.l_wk.push_back(local_size);
    construction_parameters.l_wk.push_back(1);
    construction_parameters.l_wk.push_back(1);

    construction_parameters.g_wk.push_back(global_size);
    construction_parameters.g_wk.push_back(1);
    construction_parameters.g_wk.push_back(1);

    result.invoker_factory = conv::MakeMlirFwdInvokerFactory(problem);
    result.construction_params.push_back(construction_parameters);
    return result;
#else
    std::ignore = ctx;
    std::ignore = problem;
    std::ignore = config;
    return {};
#endif
}

} // namespace solver
} // namespace miopen<|MERGE_RESOLUTION|>--- conflicted
+++ resolved
@@ -92,11 +92,7 @@
     if(*this == MlirHeuristicInitRequest())
         return true;
 
-<<<<<<< HEAD
-    int kernel_count = MiirGetKernelCount(mlir::ConstructBuildOptions(ctx, problem, false));
-=======
-    int kernel_count = MiirGetKernelCount(mlir::ConstructBuildOptions(ctx, *this, false));
->>>>>>> 39d34db1
+    int kernel_count = MiirGetKernelCount(mlir::ConstructBuildOptions(ctx, problem, *this, false));
     bool isValid     = false;
     for(int kernel_id = 0; kernel_id < kernel_count; ++kernel_id)
     {
