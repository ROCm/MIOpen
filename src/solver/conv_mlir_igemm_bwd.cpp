--- conflicted
+++ resolved
@@ -66,36 +66,27 @@
 }
 
 PerformanceConvMlirIgemm
-<<<<<<< HEAD
-ConvMlirIgemmBwd::GetDefaultPerformanceConfigCTS(const ConvolutionContext& ctx) const
-=======
 ConvMlirIgemmBwd::GetDefaultPerformanceConfig(const ConvolutionContext& ctx) const
->>>>>>> d00883a5
 {
     std::ignore = ctx;
     return PerformanceConvMlirIgemm::MlirHeuristicInitRequest();
 }
 
-bool ConvMlirIgemmBwd::IsValidPerformanceConfigCTS(const ConvolutionContext& ctx,
-                                                   const PerformanceConvMlirIgemm& config) const
+bool ConvMlirIgemmBwd::IsValidPerformanceConfig(const ConvolutionContext& ctx,
+                                                const PerformanceConvMlirIgemm& config) const
 {
     MIOPEN_LOG_I("");
     return config.IsValid(ctx);
 }
 
-PerformanceConvMlirIgemm ConvMlirIgemmBwd::SearchCTS(const ConvolutionContext& ctx,
-                                                     const AnyInvokeParams& invoke_ctx) const
+PerformanceConvMlirIgemm ConvMlirIgemmBwd::Search(const ConvolutionContext& ctx,
+                                                  const AnyInvokeParams& invoke_ctx) const
 {
     return GenericSearch(*this, ctx, invoke_ctx);
 }
 
-<<<<<<< HEAD
-ConvSolution ConvMlirIgemmBwd::GetSolutionCTS(const ConvolutionContext& ctx,
-                                              const PerformanceConvMlirIgemm& config) const
-=======
 ConvSolution ConvMlirIgemmBwd::GetSolution(const ConvolutionContext& ctx,
                                            const PerformanceConvMlirIgemm& config) const
->>>>>>> d00883a5
 {
 #if MIOPEN_USE_MLIR
     ConvSolution result;
