/*******************************************************************************
 *
 * MIT License
 *
 * Copyright (c) 2021 Advanced Micro Devices, Inc.
 *
 * Permission is hereby granted, free of charge, to any person obtaining a copy
 * of this software and associated documentation files (the "Software"), to deal
 * in the Software without restriction, including without limitation the rights
 * to use, copy, modify, merge, publish, distribute, sublicense, and/or sell
 * copies of the Software, and to permit persons to whom the Software is
 * furnished to do so, subject to the following conditions:
 *
 * The above copyright notice and this permission notice shall be included in all
 * copies or substantial portions of the Software.
 *
 * THE SOFTWARE IS PROVIDED "AS IS", WITHOUT WARRANTY OF ANY KIND, EXPRESS OR
 * IMPLIED, INCLUDING BUT NOT LIMITED TO THE WARRANTIES OF MERCHANTABILITY,
 * FITNESS FOR A PARTICULAR PURPOSE AND NONINFRINGEMENT. IN NO EVENT SHALL THE
 * AUTHORS OR COPYRIGHT HOLDERS BE LIABLE FOR ANY CLAIM, DAMAGES OR OTHER
 * LIABILITY, WHETHER IN AN ACTION OF CONTRACT, TORT OR OTHERWISE, ARISING FROM,
 * OUT OF OR IN CONNECTION WITH THE SOFTWARE OR THE USE OR OTHER DEALINGS IN THE
 * SOFTWARE.
 *
 *******************************************************************************/
#include <miopen/mlir_build.hpp>
#include <miopen/conv/invokers/mlir_impl_gemm.hpp>
#include <miopen/config.h>
#include <miopen/env.hpp>
#include <miopen/generic_search.hpp>
#include <miopen/solver.hpp>
#include <miopen/solver/implicitgemm_util.hpp>
#include <miopen/solver/mlir_common.hpp>

MIOPEN_DECLARE_ENV_VAR(MIOPEN_DEBUG_CONV_MLIR_IGEMM_BWD)

namespace miopen {
namespace solver {

bool ConvMlirIgemmBwd::IsApplicable(const ConvolutionContext& ctx,
                                    const ProblemDescription& problem) const
{
#if MIOPEN_USE_MLIR
    if(miopen::IsDisabled(MIOPEN_DEBUG_CONV_MLIR_IGEMM_BWD{}))
        return false;
    if(problem.conv_problem.GetConv().attribute.deterministic)
        return false;
    if(!problem.direction.IsBackwardData())
        return false;
    if(!IsComposableKernelSupportedHardware(ctx))
        return false;
    // Note: ConvMlirIgemmBwd can run on a machine with xdlops support, however, it is
    // guaranteed to be slower than its xdlops alternative, therefore disabling it to
    // save compilation overhead
    if(IsXdlopsSupport(ctx))
        return false;
    // Refer to https://github.com/ROCmSoftwarePlatform/llvm-project-private/issues/389
    const auto device_name = ctx.GetStream().GetDeviceName();
    if(StartsWith(device_name, "gfx900"))
        return false;

    return MiirIsConfigApplicable(mlir::ConstructBuildOptions(ctx, problem, false));
#else
    std::ignore = ctx;
    std::ignore = problem;
    return false;
#endif
}

PerformanceConvMlirIgemm
ConvMlirIgemmBwd::GetDefaultPerformanceConfig(const ConvolutionContext& ctx) const
{
    std::ignore = ctx;
    return PerformanceConvMlirIgemm::MlirHeuristicInitRequest();
}

bool ConvMlirIgemmBwd::IsValidPerformanceConfig(const ConvolutionContext& ctx,
                                                const ProblemDescription& problem,
                                                const PerformanceConvMlirIgemm& config) const
{
    MIOPEN_LOG_I("");
    return config.IsValid(ctx, problem);
}

PerformanceConvMlirIgemm ConvMlirIgemmBwd::Search(const ConvolutionContext& ctx,
                                                  const ProblemDescription& problem,
                                                  const AnyInvokeParams& invoke_ctx) const
{
    return GenericSearch(*this, ctx, problem, invoke_ctx);
}

ConvSolution ConvMlirIgemmBwd::GetSolution(const ConvolutionContext& ctx,
                                           const ProblemDescription& problem,
                                           const PerformanceConvMlirIgemm& config) const
{
#if MIOPEN_USE_MLIR
    ConvSolution result;
<<<<<<< HEAD
    int kernel_count = MiirGetKernelCount(mlir::ConstructBuildOptions(ctx, problem, false));
=======
    int kernel_count = MiirGetKernelCount(mlir::ConstructBuildOptions(ctx, config, false));
>>>>>>> 39d34db1

    for(int kernel_id = 0; kernel_id < kernel_count; ++kernel_id)
    {
        KernelInfo construction_parameters;

        construction_parameters.kernel_name = mlir::GetKernelName(problem, false, kernel_id);
        construction_parameters.kernel_file = construction_parameters.kernel_name + ".mlir";
        construction_parameters.comp_options =
            mlir::ConstructBuildOptions(ctx, problem, config, false, kernel_id);

        size_t local_size  = 0;
        size_t global_size = 0;
        MiirGenLaunchParams(construction_parameters.comp_options, local_size, global_size);
        construction_parameters.l_wk.push_back(local_size);
        construction_parameters.l_wk.push_back(1);
        construction_parameters.l_wk.push_back(1);
        construction_parameters.g_wk.push_back(global_size);
        construction_parameters.g_wk.push_back(1);
        construction_parameters.g_wk.push_back(1);

        result.construction_params.push_back(construction_parameters);
    }

    result.invoker_factory = conv::MakeMlirBwdInvokerFactory(problem);
    return result;
#else
    std::ignore = ctx;
    std::ignore = problem;
    std::ignore = config;
    return {};
#endif
}

} // namespace solver
} // namespace miopen<|MERGE_RESOLUTION|>--- conflicted
+++ resolved
@@ -95,11 +95,7 @@
 {
 #if MIOPEN_USE_MLIR
     ConvSolution result;
-<<<<<<< HEAD
-    int kernel_count = MiirGetKernelCount(mlir::ConstructBuildOptions(ctx, problem, false));
-=======
-    int kernel_count = MiirGetKernelCount(mlir::ConstructBuildOptions(ctx, config, false));
->>>>>>> 39d34db1
+    int kernel_count = MiirGetKernelCount(mlir::ConstructBuildOptions(ctx, problem, config, false));
 
     for(int kernel_id = 0; kernel_id < kernel_count; ++kernel_id)
     {
