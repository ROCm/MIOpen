/*******************************************************************************
 *
 * MIT License
 *
 * Copyright (c) 2021 Advanced Micro Devices, Inc.
 *
 * Permission is hereby granted, free of charge, to any person obtaining a copy
 * of this software and associated documentation files (the "Software"), to deal
 * in the Software without restriction, including without limitation the rights
 * to use, copy, modify, merge, publish, distribute, sublicense, and/or sell
 * copies of the Software, and to permit persons to whom the Software is
 * furnished to do so, subject to the following conditions:
 *
 * The above copyright notice and this permission notice shall be included in all
 * copies or substantial portions of the Software.
 *
 * THE SOFTWARE IS PROVIDED "AS IS", WITHOUT WARRANTY OF ANY KIND, EXPRESS OR
 * IMPLIED, INCLUDING BUT NOT LIMITED TO THE WARRANTIES OF MERCHANTABILITY,
 * FITNESS FOR A PARTICULAR PURPOSE AND NONINFRINGEMENT. IN NO EVENT SHALL THE
 * AUTHORS OR COPYRIGHT HOLDERS BE LIABLE FOR ANY CLAIM, DAMAGES OR OTHER
 * LIABILITY, WHETHER IN AN ACTION OF CONTRACT, TORT OR OTHERWISE, ARISING FROM,
 * OUT OF OR IN CONNECTION WITH THE SOFTWARE OR THE USE OR OTHER DEALINGS IN THE
 * SOFTWARE.
 *
 *******************************************************************************/
#include <miopen/mlir_build.hpp>
#include <miopen/conv/invokers/mlir_impl_gemm.hpp>
#include <miopen/config.h>
#include <miopen/env.hpp>
#include <miopen/generic_search.hpp>
#include <miopen/solver.hpp>
#include <miopen/solver/implicitgemm_util.hpp>
#include <miopen/solver/mlir_common.hpp>

MIOPEN_DECLARE_ENV_VAR(MIOPEN_DEBUG_CONV_MLIR_IGEMM_BWD)

namespace miopen {
namespace solver {

bool ConvMlirIgemmBwd::IsApplicable(const ConvolutionContext& ctx) const
{
#if MIOPEN_USE_MLIR
    if(miopen::IsDisabled(MIOPEN_DEBUG_CONV_MLIR_IGEMM_BWD{}))
        return false;
<<<<<<< HEAD
    if(miopen::IsEnabled(MIOPEN_DEBUG_CONVOLUTION_DETERMINISTIC{}))
=======
    if(ctx.conv_problem.GetConv().attribute.deterministic)
>>>>>>> 6c94c7b2
        return false;
    if(!ctx.direction.IsBackwardData())
        return false;
    if(!IsComposableKernelSupportedHardware(ctx))
        return false;
    // Note: ConvMlirIgemmBwd can run on a machine with xdlops support, however, it is
    // guaranteed to be slower than its xdlops alternative, therefore disabling it to
    // save compilation overhead
    if(IsXdlopsSupport(ctx))
        return false;
    // Refer to https://github.com/ROCmSoftwarePlatform/llvm-project-private/issues/389
    const auto device_name = ctx.GetStream().GetDeviceName();
    if(StartsWith(device_name, "gfx900"))
        return false;

    return MiirIsConfigApplicable(mlir::ConstructBuildOptions(ctx, false));
#else
    std::ignore = ctx;
    return false;
#endif
}

PerformanceConvMlirIgemm
ConvMlirIgemmBwd::GetDefaultPerformanceConfig(const ConvolutionContext& ctx) const
{
    std::ignore = ctx;
    return PerformanceConvMlirIgemm::MlirHeuristicInitRequest();
}

bool ConvMlirIgemmBwd::IsValidPerformanceConfig(const ConvolutionContext& ctx,
                                                const PerformanceConvMlirIgemm& config) const
{
    MIOPEN_LOG_I("");
    return config.IsValid(ctx);
}

PerformanceConvMlirIgemm ConvMlirIgemmBwd::Search(const ConvolutionContext& ctx,
                                                  const AnyInvokeParams& invoke_ctx) const
{
    return GenericSearch(*this, ctx, invoke_ctx);
}

ConvSolution ConvMlirIgemmBwd::GetSolution(const ConvolutionContext& ctx,
                                           const PerformanceConvMlirIgemm& config) const
{
#if MIOPEN_USE_MLIR
    ConvSolution result;
    int kernel_count = MiirGetKernelCount(mlir::ConstructBuildOptions(ctx, false));

    for(int kernel_id = 0; kernel_id < kernel_count; ++kernel_id)
    {
        KernelInfo construction_parameters;

        construction_parameters.kernel_name = mlir::GetKernelName(ctx, false, kernel_id);
        construction_parameters.kernel_file = construction_parameters.kernel_name + ".mlir";
        construction_parameters.comp_options =
            mlir::ConstructBuildOptions(ctx, config, false, kernel_id);

        size_t local_size  = 0;
        size_t global_size = 0;
        MiirGenLaunchParams(construction_parameters.comp_options, local_size, global_size);
        construction_parameters.l_wk.push_back(local_size);
        construction_parameters.l_wk.push_back(1);
        construction_parameters.l_wk.push_back(1);
        construction_parameters.g_wk.push_back(global_size);
        construction_parameters.g_wk.push_back(1);
        construction_parameters.g_wk.push_back(1);

        result.construction_params.push_back(construction_parameters);
    }

    result.invoker_factory = conv::MakeMlirBwdInvokerFactory(ctx);
    return result;
#else
    std::ignore = ctx;
    std::ignore = config;
    return {};
#endif
}

} // namespace solver
} // namespace miopen<|MERGE_RESOLUTION|>--- conflicted
+++ resolved
@@ -42,11 +42,7 @@
 #if MIOPEN_USE_MLIR
     if(miopen::IsDisabled(MIOPEN_DEBUG_CONV_MLIR_IGEMM_BWD{}))
         return false;
-<<<<<<< HEAD
-    if(miopen::IsEnabled(MIOPEN_DEBUG_CONVOLUTION_DETERMINISTIC{}))
-=======
     if(ctx.conv_problem.GetConv().attribute.deterministic)
->>>>>>> 6c94c7b2
         return false;
     if(!ctx.direction.IsBackwardData())
         return false;
