--- conflicted
+++ resolved
@@ -612,16 +612,12 @@
 }
 
 PerformanceImplicitGemmV4R4Fwd
-<<<<<<< HEAD
-ConvHipImplicitGemmV4R4Fwd::GetDefaultPerformanceConfigCTS(const ConvolutionContext& ctx) const
-=======
 ConvHipImplicitGemmV4R4Fwd::GetDefaultPerformanceConfig(const ConvolutionContext& ctx) const
->>>>>>> d00883a5
 {
     return GetPerformanceConfigBase<PerformanceImplicitGemmV4R4Fwd>(ctx);
 }
 
-bool ConvHipImplicitGemmV4R4Fwd::IsValidPerformanceConfigCTS(
+bool ConvHipImplicitGemmV4R4Fwd::IsValidPerformanceConfig(
     const ConvolutionContext& ctx, const PerformanceImplicitGemmV4R4Fwd& config) const
 {
     MIOPEN_LOG_I("");
@@ -629,20 +625,15 @@
 }
 
 PerformanceImplicitGemmV4R4Fwd
-ConvHipImplicitGemmV4R4Fwd::SearchCTS(const ConvolutionContext& context,
-                                      const AnyInvokeParams& invoke_ctx) const
+ConvHipImplicitGemmV4R4Fwd::Search(const ConvolutionContext& context,
+                                   const AnyInvokeParams& invoke_ctx) const
 {
     return GenericSearch(*this, context, invoke_ctx);
 }
 
 ConvSolution
-<<<<<<< HEAD
-ConvHipImplicitGemmV4R4Fwd::GetSolutionCTS(const ConvolutionContext& ctx,
-                                           const PerformanceImplicitGemmV4R4Fwd& config) const
-=======
 ConvHipImplicitGemmV4R4Fwd::GetSolution(const ConvolutionContext& ctx,
                                         const PerformanceImplicitGemmV4R4Fwd& config) const
->>>>>>> d00883a5
 {
 
     ConvSolution result;
