/*******************************************************************************
 *
 * MIT License
 *
 * Copyright (c) 2021 Advanced Micro Devices, Inc.
 *
 * Permission is hereby granted, free of charge, to any person obtaining a copy
 * of this software and associated documentation files (the "Software"), to deal
 * in the Software without restriction, including without limitation the rights
 * to use, copy, modify, merge, publish, distribute, sublicense, and/or sell
 * copies of the Software, and to permit persons to whom the Software is
 * furnished to do so, subject to the following conditions:
 *
 * The above copyright notice and this permission notice shall be included in all
 * copies or substantial portions of the Software.
 *
 * THE SOFTWARE IS PROVIDED "AS IS", WITHOUT WARRANTY OF ANY KIND, EXPRESS OR
 * IMPLIED, INCLUDING BUT NOT LIMITED TO THE WARRANTIES OF MERCHANTABILITY,
 * FITNESS FOR A PARTICULAR PURPOSE AND NONINFRINGEMENT. IN NO EVENT SHALL THE
 * AUTHORS OR COPYRIGHT HOLDERS BE LIABLE FOR ANY CLAIM, DAMAGES OR OTHER
 * LIABILITY, WHETHER IN AN ACTION OF CONTRACT, TORT OR OTHERWISE, ARISING FROM,
 * OUT OF OR IN CONNECTION WITH THE SOFTWARE OR THE USE OR OTHER DEALINGS IN THE
 * SOFTWARE.
 *
 *******************************************************************************/

#include <miopen/solver.hpp>

#include <miopen/algorithm.hpp>
#include <miopen/env.hpp>
#include <miopen/gemm_v2.hpp>
#include <miopen/handle.hpp>
#include <miopen/kernel.hpp>
#include <miopen/solver/gemm_common.hpp>
#include <miopen/tensor.hpp>
#include <miopen/tensor_ops.hpp>
#include <miopen/util.hpp>
#include <miopen/conv/data_invoke_params.hpp>

#include <boost/any.hpp>
#include <boost/range/adaptors.hpp>

MIOPEN_DECLARE_ENV_VAR(MIOPEN_CONV_PRECISE_ROCBLAS_TIMING)

#define WORKAROUND_MIOPENGEMM_ISSUE_59 1

// copy from convolution.cpp
// Workaround for issue 1430.
// Vega20 fails to access GPU memory larger than the return value of GetMaxMemoryAllocSize() of
// Vega10
#define MAX_MEM_ALLOC_SZ (std::min(handle.GetMaxMemoryAllocSize(), size_t(7287183769)))

namespace miopen {
namespace solver {

#if MIOPEN_USE_GEMM
#ifdef CPPCHECK
// Keep the value unknown in cppcheck since this can differ between opencl and hip
static bool IsBf16Supported;
static bool IsFp16Supported;
#else
static constexpr const bool IsBf16Supported = (MIOPEN_USE_ROCBLAS || MIOPEN_USE_MIOPENTENSILE);
static constexpr const bool IsFp16Supported = (MIOPEN_USE_ROCBLAS || MIOPEN_USE_MIOPENTENSILE);
#endif

static inline bool IsAnyBufferBF16(const TensorDescriptor& xDesc,
                                   const TensorDescriptor& yDesc,
                                   const TensorDescriptor& wDesc)
{
    return xDesc.GetType() == miopenBFloat16 || yDesc.GetType() == miopenBFloat16 ||
           wDesc.GetType() == miopenBFloat16;
}

static inline bool IsAnyBufferFp16(const TensorDescriptor& xDesc,
                                   const TensorDescriptor& yDesc,
                                   const TensorDescriptor& wDesc)
{
    return xDesc.GetType() == miopenHalf || yDesc.GetType() == miopenHalf ||
           wDesc.GetType() == miopenHalf;
}
#endif

static double
SlowdownFactor(int n_oper, const double oper_factor, const double multiple_oper_factor)
{
    if(n_oper > 0)
    {
        auto rv = oper_factor;
        if(n_oper > 1)
            rv *= multiple_oper_factor;
        return rv;
    }
    else
        return 1.0;
}

bool GemmBwdBase::IsApplicable(const ExecutionContext& ctx,
                               const conv::ProblemDescription& problem) const
{
#if MIOPEN_USE_GEMM
    if(conv::solver::gemm::IsWorkaroundIssue1315(ctx))
        return false;
    const auto& dyDesc = problem.GetIn();
    const auto& wDesc  = problem.GetWeights();
    const auto& dxDesc = problem.GetOut();
    return problem.GetDirection() == conv::Direction::BackwardData && problem.IsLayoutDefault() &&
           !(IsAnyBufferBF16(dxDesc, dyDesc, wDesc) && !IsBf16Supported) &&
           !(IsAnyBufferFp16(dxDesc, dyDesc, wDesc) && !IsFp16Supported);
#else
    std::ignore = ctx;
    std::ignore = problem;
    return false;
#endif
}

float GemmBwdBase::GetWti(const ExecutionContext&, const conv::ProblemDescription& problem) const
{
    const auto& conv   = problem.GetConv();
    const auto& wDesc  = problem.GetWeights();
    const auto& dxDesc = problem.GetOut();

    int n_SetTensor            = 0;
    int n_transpose_NCHW2CNHW  = 0;
    int n_transpose_CNHW2NCHW  = 0;
    int n_gemm_strided_batched = 1; // not strided-batched by default
    int n_gemm_runs            = 1;
    int n_Col2ImGPU            = 0;

    std::size_t in_n, in_c;
    std::tie(in_n, in_c)    = tie_pick<0, 1>()(dxDesc.GetLengths());
    std::size_t spatial_dim = conv.GetSpatialDimension();
    auto wei_spatial        = boost::adaptors::slice(wDesc.GetLengths(), 2, 2 + spatial_dim);

    // 1x1 does not require col2im
    if(conv.GetSpatialDimension() == 2 &&
       miopen::all_of(wei_spatial, [](auto v) { return v == 1; }) &&
       miopen::all_of(conv.GetConvPads(), [](auto v) { return v == 0; }) &&
       miopen::all_of(conv.GetConvStrides(), [](auto v) { return v == 2; }))
    {
        n_SetTensor            = 1;
        n_transpose_NCHW2CNHW  = 1;
        n_gemm_strided_batched = conv.group_count;
        n_transpose_CNHW2NCHW  = 1;
    }
    // 1x1_stride=1 convolutions use GEMM and zero workspace
    else if(miopen::all_of(wei_spatial, [](auto v) { return v == 1; }) &&
            miopen::all_of(conv.GetConvPads(), [](auto v) { return v == 0; }) &&
            miopen::all_of(conv.GetConvStrides(), [](auto v) { return v == 1; }))
    {
        n_gemm_strided_batched = in_n;
    }
    // if not 1x1
    else
    {
        n_gemm_strided_batched = conv.group_count;
        n_gemm_runs            = in_n;
        n_Col2ImGPU            = in_n;
    }

    auto wti = 1.0;
    wti *= SlowdownFactor(n_SetTensor, 0.95, 0.99);
    wti *= SlowdownFactor(n_transpose_NCHW2CNHW, 0.7, 0.9);
    wti *= SlowdownFactor(n_transpose_CNHW2NCHW, 0.7, 0.9);
    wti *= SlowdownFactor(n_gemm_runs, 0.9, 0.9);
    wti *= SlowdownFactor(n_gemm_strided_batched, 1.0, 0.95);
    wti *= SlowdownFactor(n_Col2ImGPU, 0.4, 0.8);
    return wti;
}

size_t GemmBwd1x1_stride2::GetWorkspaceSize(const ExecutionContext& context,
                                            const conv::ProblemDescription& problem) const
{
#if MIOPEN_USE_GEMM
    auto& handle       = context.GetStream();
    const auto& conv   = problem.GetConv();
    const auto& dyDesc = problem.GetIn();
    const auto& dxDesc = problem.GetOut();

    const auto in_n = dxDesc.GetLengths()[0];
    const auto in_c = dxDesc.GetLengths()[1];

    const auto out_spatial =
        boost::adaptors::slice(dyDesc.GetLengths(), 2, 2 + conv.GetSpatialDimension());

    const auto dx_t_size = in_n * in_c *
                           std::accumulate(out_spatial.begin(),
                                           out_spatial.end(),
                                           std::size_t(1),
                                           std::multiplies<std::size_t>()) *
                           GetTypeSize(dxDesc.GetType());

    const auto dy_t_size  = dyDesc.GetElementSize() * GetTypeSize(dyDesc.GetType());
    const auto gemm_trans = dx_t_size + dy_t_size;

    if(gemm_trans > MAX_MEM_ALLOC_SZ)
    {
        MIOPEN_LOG_I2(gemm_trans << " > " << MAX_MEM_ALLOC_SZ);
        return 0;
    }
    return gemm_trans;
#else
    std::ignore = context;
    std::ignore = problem;

    return 0;
#endif
}

bool GemmBwd1x1_stride2::IsApplicable(const ExecutionContext& context,
                                      const conv::ProblemDescription& problem) const
{
#if MIOPEN_USE_GEMM
    if(!GemmBwdBase::IsApplicable(context, problem))
        return false;

    const auto& conv  = problem.GetConv();
    const auto& wDesc = problem.GetWeights();

    const auto spatial_dim = conv.GetSpatialDimension();
    const auto wei_spatial = boost::adaptors::slice(wDesc.GetLengths(), 2, 2 + spatial_dim);

    return conv.GetSpatialDimension() == 2 &&
           miopen::all_of(wei_spatial, [](auto v) { return v == 1; }) &&
           miopen::all_of(conv.GetConvPads(), [](auto v) { return v == 0; }) &&
           miopen::all_of(conv.GetConvStrides(), [](auto v) { return v == 2; }) &&
           GetWorkspaceSize(context, problem) > 0;
#else
    std::ignore = context;
    std::ignore = problem;
    return false;
#endif
}

ConvSolution GemmBwd1x1_stride2::GetSolution(const ExecutionContext& context,
                                             const conv::ProblemDescription& problem) const
{
#if MIOPEN_USE_GEMM
    const auto& dyDesc = problem.GetIn();
    const auto& wDesc  = problem.GetWeights();
    const auto& dxDesc = problem.GetOut();
    const auto& conv   = problem.GetConv();

    const auto group_count = conv.group_count;

    GemmDescriptor gemm_desc = [&]() {
        auto tmp =
            group_count > 1
                ? CreateGemmDescriptorGroupConvCNHWBwdData(wDesc, dyDesc, dxDesc, group_count)
                : CreateGemmDescriptorConvCNHWBwdData(wDesc, dyDesc, dxDesc);
        tmp.deterministic = problem.GetConv().attribute.deterministic;
        return tmp;
    }();
    std::size_t in_n, in_c;
    std::tie(in_n, in_c) = tie_pick<0, 1>()(dxDesc.GetLengths());

    const auto wei_k        = wDesc.GetLengths()[0];
    const auto spatial_dim  = conv.GetSpatialDimension();
    const auto in_spatial_  = boost::adaptors::slice(dxDesc.GetLengths(), 2, 2 + spatial_dim);
    const auto out_spatial_ = boost::adaptors::slice(dyDesc.GetLengths(), 2, 2 + spatial_dim);
    const auto in_spatial   = std::vector<std::size_t>(in_spatial_.begin(), in_spatial_.end());
    const auto out_spatial  = std::vector<std::size_t>(out_spatial_.begin(), out_spatial_.end());
    const auto strides      = conv.GetConvStrides();

    const auto workspace_req = GetWorkspaceSize(context, problem);

    auto solution         = ConvSolution{miopenStatusSuccess};
    solution.workspace_sz = workspace_req;

    solution.invoker_factory = [=](const std::vector<Kernel>&) {
        const bool time_precision = (!IsDisabled(MIOPEN_CONV_PRECISE_ROCBLAS_TIMING{}));

        return [=](const Handle& handle, const AnyInvokeParams& primitive_params) {
            const auto& conv_params    = primitive_params.CastTo<conv::DataInvokeParams>();
            const auto& workspace      = conv_params.workSpace;
            const auto& workspace_size = conv_params.workSpaceSize;
            const auto& dy             = conv_params.tensors.in;
            const auto& dyDesc_        = conv_params.tensors.inDesc;
            const auto& w              = conv_params.tensors.w;
            const auto& dx             = conv_params.tensors.out;
            const auto& dxDesc_        = conv_params.tensors.outDesc;

            if(group_count > 1)
            {
                MIOPEN_LOG_FUNCTION("groupconv, 1x1 u2xv2");
            }
            else
            {
                MIOPEN_LOG_FUNCTION("convolution, 1x1 u2xv2");
            }

            if((workspace_req > 0 && workspace == nullptr) || workspace_size < workspace_req)
                MIOPEN_THROW("Not enough workspace for GemmBwd1x1_stride2. (" +
                             std::to_string(workspace_size) + " < " +
                             std::to_string(workspace_req) + ")");

            // Initialization required for upsampling in bwd direction
            float zero = 0.f;
            SetTensor(handle, dxDesc_, dx, &zero);

            float time_gemm = 0;
            if(handle.IsProfilingEnabled())
                time_gemm = handle.GetKernelTime();

            // dx = CNHW2NCHW(transpose(w) * NCHW2CNHW(dy))
            transpose_NCHW2CNHW(handle,
                                in_n,
                                wei_k,
                                out_spatial[0],
                                out_spatial[1],
                                out_spatial[0],
                                out_spatial[1],
                                dy,
                                workspace,
                                0,
                                0,
                                1,
                                1,
                                dyDesc_.GetType());

            if(handle.IsProfilingEnabled())
                time_gemm += handle.GetKernelTime();

            miopenStatus_t gemm_status;

            if(conv_params.type == InvokeType::Run)
            {
                if(group_count > 1)
                    gemm_status = CallGemmStridedBatched(handle,
                                                         gemm_desc,
                                                         w,
                                                         0,
                                                         workspace,
                                                         0,
                                                         workspace,
                                                         dyDesc_.GetElementSize(),
                                                         nullptr,
                                                         GemmBackend_t::miopentensile,
                                                         conv_params.gfx90aFp16alt);
                else
                    // tensors.dx = CNHW2NCHW(transpose(tensors.w) * NCHW2CNHW(tensors.dy))
                    gemm_status = CallGemm(handle,
                                           gemm_desc,
                                           w,
                                           0,
                                           workspace,
                                           0,
                                           workspace,
                                           dyDesc_.GetElementSize(),
                                           nullptr,
                                           GemmBackend_t::miopentensile,
                                           conv_params.gfx90aFp16alt);
            }
            else
            {
                gemm_status =
                    CallGemmTimeMeasure(handle,
                                        gemm_desc,
                                        w,
                                        0,
                                        workspace,
                                        0,
                                        workspace,
                                        dyDesc_.GetElementSize(),
                                        nullptr,
                                        time_precision,
                                        group_count > 1 ? callGemmStridedBatched : callGemm,
                                        GemmBackend_t::miopentensile,
                                        conv_params.gfx90aFp16alt);
            }

            if(gemm_status != miopenStatusSuccess)
                MIOPEN_THROW("GemmBwd1x1_stride2 execution failure.");

            if(handle.IsProfilingEnabled())
                time_gemm += handle.GetKernelTime();

            transpose_CNHW2NCHW(handle,
                                in_n,
                                in_c,
                                out_spatial[0],
                                out_spatial[1],
                                in_spatial[0],
                                in_spatial[1],
                                workspace,
                                dx,
                                dyDesc_.GetElementSize(),
                                0,
                                strides[0],
                                strides[1],
                                dyDesc_.GetType());

            if(handle.IsProfilingEnabled())
            {
                time_gemm += handle.GetKernelTime();
                handle.ResetKernelTime();
                handle.AccumKernelTime(time_gemm);
            }
        };
    };

    return solution;
#else
    std::ignore = context;
    std::ignore = problem;
    return {};
#endif
}

size_t GemmBwd1x1_stride1::GetWorkspaceSize(const ExecutionContext&,
                                            const conv::ProblemDescription&) const
{
    return 0;
}

bool GemmBwd1x1_stride1::IsApplicableBeforeWorkaround(const ExecutionContext& context,
                                                      const conv::ProblemDescription& problem) const
{
#if MIOPEN_USE_GEMM
    if(!GemmBwdBase::IsApplicable(context, problem))
        return false;

    const auto& conv  = problem.GetConv();
    const auto& wDesc = problem.GetWeights();

    const auto spatial_dim = conv.GetSpatialDimension();
    const auto wei_spatial = boost::adaptors::slice(wDesc.GetLengths(), 2, 2 + spatial_dim);

    return miopen::all_of(wei_spatial, [](auto v) { return v == 1; }) &&
           miopen::all_of(conv.GetConvPads(), [](auto v) { return v == 0; }) &&
           miopen::all_of(conv.GetConvStrides(), [](auto v) { return v == 1; });
#else
    std::ignore = context;
    std::ignore = problem;
    return false;
#endif
}

bool GemmBwd1x1_stride1::IsApplicable(const ExecutionContext& context,
                                      const conv::ProblemDescription& problem) const
{
#if MIOPEN_USE_GEMM && (!MIOPEN_USE_MIOPENGEMM || !WORKAROUND_MIOPENGEMM_ISSUE_59)
    return IsApplicableBeforeWorkaround(context, problem);
#else
    std::ignore = context;
    std::ignore = problem;
    return false;
#endif
}

ConvSolution GemmBwd1x1_stride1::GetSolution(const ExecutionContext&,
                                             const conv::ProblemDescription& problem) const
{
#if MIOPEN_USE_GEMM
    const auto group_count = problem.GetConv().group_count;
    const auto spatial_dim = problem.GetConv().GetSpatialDimension();

    auto solution         = ConvSolution{miopenStatusSuccess};
    solution.workspace_sz = 0;

<<<<<<< HEAD
=======
    // dx = transpose(w) * dy
    const auto gemm_desc = [&]() {
        auto tmp = group_count > 1
                       ? CreateGemmDescriptorGroupConvBwdData(wDesc, dyDesc, dxDesc, group_count)
                       : CreateGemmStridedBatchedDescriptorConv1x1BwdData(wDesc, dyDesc, dxDesc);
        tmp.deterministic = problem.GetConv().attribute.deterministic;
        return tmp;
    }();
    const auto in_c = dxDesc.GetLengths()[1];

    const auto wei_k = wDesc.GetLengths()[0];

    const auto spatial_dim = conv.GetSpatialDimension();
    const auto in_spatial  = boost::adaptors::slice(dxDesc.GetLengths(), 2, 2 + spatial_dim);
    const auto out_spatial = boost::adaptors::slice(dyDesc.GetLengths(), 2, 2 + spatial_dim);

    std::size_t out_spatial_size = std::accumulate(
        out_spatial.begin(), out_spatial.end(), std::size_t(1), std::multiplies<std::size_t>());

    std::size_t in_spatial_size = std::accumulate(
        in_spatial.begin(), in_spatial.end(), std::size_t(1), std::multiplies<std::size_t>());
>>>>>>> 235ab776
    solution.invoker_factory = [=](const std::vector<Kernel>&) {
        const bool time_precision = (!IsDisabled(MIOPEN_CONV_PRECISE_ROCBLAS_TIMING{}));

        return [=](const Handle& handle, const AnyInvokeParams& primitive_params) {
            const auto& conv_params = primitive_params.CastTo<conv::DataInvokeParams>();
            const auto& dy          = conv_params.tensors.in;
            const auto& w           = conv_params.tensors.w;
            const auto& dx          = conv_params.tensors.out;
            const auto& dyDesc      = conv_params.tensors.inDesc;
            const auto& wDesc       = conv_params.tensors.wDesc;
            const auto& dxDesc      = conv_params.tensors.outDesc;

            const auto in_n = dxDesc.GetLengths()[0];

            // dx = transpose(w) * dy
            const auto gemm_desc = [&]() {
                auto tmp =
                    group_count > 1
                        ? CreateGemmDescriptorGroupConvBwdData(wDesc, dyDesc, dxDesc, group_count)
                        : CreateGemmStridedBatchedDescriptorConv1x1BwdData(wDesc, dyDesc, dxDesc);
                tmp.deterministic = problem.GetConv().attribute.deterministic;
                return tmp;
            }();

            const auto in_c  = dxDesc.GetLengths()[1];
            const auto wei_k = wDesc.GetLengths()[0];

            const auto in_spatial = boost::adaptors::slice(dxDesc.GetLengths(), 2, 2 + spatial_dim);
            const auto out_spatial =
                boost::adaptors::slice(dyDesc.GetLengths(), 2, 2 + spatial_dim);

            std::size_t out_spatial_size = std::accumulate(out_spatial.begin(),
                                                           out_spatial.end(),
                                                           std::size_t(1),
                                                           std::multiplies<std::size_t>());

            std::size_t in_spatial_size = std::accumulate(in_spatial.begin(),
                                                          in_spatial.end(),
                                                          std::size_t(1),
                                                          std::multiplies<std::size_t>());

            if(group_count > 1)
            {
                MIOPEN_LOG_FUNCTION("groupconv, 1x1");
            }
            else
            {
                MIOPEN_LOG_FUNCTION("convolution, 1x1");
            }

            miopenStatus_t gemm_status = miopenStatusUnknownError;

            if(conv_params.type == InvokeType::Run)
            {
                if(group_count > 1)
                {
                    float time_0 = 0;
                    for(std::size_t i = 0; i < in_n; i++)
                    {
                        std::size_t out_offset = i * wei_k * out_spatial_size;

                        std::size_t in_offset = i * in_c * in_spatial_size;

                        gemm_status = CallGemmStridedBatched(handle,
                                                             gemm_desc,
                                                             w,
                                                             0,
                                                             dy,
                                                             out_offset,
                                                             dx,
                                                             in_offset,
                                                             nullptr,
                                                             GemmBackend_t::miopentensile,
                                                             conv_params.gfx90aFp16alt);

                        if(handle.IsProfilingEnabled())
                        {
                            if(i == in_n - 1)
                                handle.AccumKernelTime(time_0);
                            time_0 += handle.GetKernelTime();
                        }
                    }
                }
                else
                {
                    gemm_status = CallGemmStridedBatched(handle,
                                                         gemm_desc,
                                                         w,
                                                         0,
                                                         dy,
                                                         0,
                                                         dx,
                                                         0,
                                                         nullptr,
                                                         GemmBackend_t::miopentensile,
                                                         conv_params.gfx90aFp16alt);
                }
            }
            else
            {
                gemm_status = CallGemmTimeMeasure(handle,
                                                  gemm_desc,
                                                  w,
                                                  0,
                                                  dy,
                                                  0,
                                                  dx,
                                                  0,
                                                  nullptr,
                                                  time_precision,
                                                  callGemmStridedBatched,
                                                  GemmBackend_t::miopentensile,
                                                  conv_params.gfx90aFp16alt);
            }

            if(gemm_status != miopenStatusSuccess)
                MIOPEN_THROW("GemmBwd1x1_stride1 execution failure.");

            if(handle.IsProfilingEnabled())
            {
                float time_gemm = handle.GetKernelTime();
                if(group_count > 1)
                    time_gemm *= in_n;
                handle.ResetKernelTime();
                handle.AccumKernelTime(time_gemm);
            }
        };
    };

    return solution;
#else
    std::ignore = problem;
    return {};
#endif
}

size_t GemmBwdRest::GetWorkspaceSize(const ExecutionContext& context,
                                     const conv::ProblemDescription& problem) const
{
#if MIOPEN_USE_GEMM
    auto& handle       = context.GetStream();
    const auto& conv   = problem.GetConv();
    const auto& dyDesc = problem.GetIn();
    const auto& wDesc  = problem.GetWeights();

    const auto spatial_dim = conv.GetSpatialDimension();

    const auto wei_spatial = boost::adaptors::slice(wDesc.GetLengths(), 2, 2 + spatial_dim);
    const auto out_spatial = boost::adaptors::slice(dyDesc.GetLengths(), 2, 2 + spatial_dim);

    const auto wei_c = wDesc.GetLengths()[1];

    const auto gemm_size = wei_c *
                           std::accumulate(wei_spatial.begin(),
                                           wei_spatial.end(),
                                           std::size_t(1),
                                           std::multiplies<std::size_t>()) *
                           std::accumulate(out_spatial.begin(),
                                           out_spatial.end(),
                                           std::size_t(1),
                                           std::multiplies<std::size_t>()) *
                           GetTypeSize(dyDesc.GetType()) * conv.group_count;

    if(gemm_size > MAX_MEM_ALLOC_SZ)
    {
        MIOPEN_LOG_I2(gemm_size << " > " << MAX_MEM_ALLOC_SZ);
        return 0;
    }
    return gemm_size;
#else
    std::ignore = context;
    std::ignore = problem;

    return 0;
#endif
}

bool GemmBwdRest::IsApplicable(const ExecutionContext& context,
                               const conv::ProblemDescription& problem) const
{
#if MIOPEN_USE_GEMM
    if(!GemmBwdBase::IsApplicable(context, problem))
        return false;

    return !GemmBwd1x1_stride2{}.IsApplicable(context, problem) &&
           !GemmBwd1x1_stride1{}.IsApplicableBeforeWorkaround(context, problem) &&
           GetWorkspaceSize(context, problem) > 0;
#else
    std::ignore = context;
    std::ignore = problem;
    return false;
#endif
}

ConvSolution GemmBwdRest::GetSolution(const ExecutionContext& context,
                                      const conv::ProblemDescription& problem) const
{
#if MIOPEN_USE_GEMM
    const auto& dyDesc = problem.GetIn();
    const auto& wDesc  = problem.GetWeights();
    const auto& dxDesc = problem.GetOut();
    const auto& conv   = problem.GetConv();

    const auto group_count = conv.group_count;

    const auto spatial_dim  = conv.GetSpatialDimension();
    const auto in_spatial_  = boost::adaptors::slice(dxDesc.GetLengths(), 2, 2 + spatial_dim);
    const auto wei_spatial_ = boost::adaptors::slice(wDesc.GetLengths(), 2, 2 + spatial_dim);
    const auto out_spatial_ = boost::adaptors::slice(dyDesc.GetLengths(), 2, 2 + spatial_dim);
    const auto in_spatial   = std::vector<std::size_t>(in_spatial_.begin(), in_spatial_.end());
    const auto wei_spatial  = std::vector<std::size_t>(wei_spatial_.begin(), wei_spatial_.end());
    const auto out_spatial  = std::vector<std::size_t>(out_spatial_.begin(), out_spatial_.end());

    // dx = transpose(w) * dy
    const auto gemm_desc = [&]() {
        auto tmp = group_count > 1
                       ? CreateGemmDescriptorGroupConvBwdData(wDesc, dyDesc, dxDesc, group_count)
                       : CreateGemmDescriptorConvBwdData(wDesc, dyDesc, dxDesc);
        tmp.deterministic = problem.GetConv().attribute.deterministic;
        return tmp;
    }();
    const auto spatial_dims = conv.GetSpatialDimension();
    const auto pads         = conv.GetConvPads();
    const auto strides      = conv.GetConvStrides();
    const auto dilations    = conv.GetConvDilations();

    const auto in_n  = dxDesc.GetLengths()[0];
    const auto in_c  = dxDesc.GetLengths()[1];
    const auto wei_k = wDesc.GetLengths()[0];

    const auto out_spatial_size = std::accumulate(
        out_spatial.begin(), out_spatial.end(), std::size_t(1), std::multiplies<std::size_t>());

    const auto in_spatial_size = std::accumulate(
        in_spatial.begin(), in_spatial.end(), std::size_t(1), std::multiplies<std::size_t>());

    const auto workspace_req = GetWorkspaceSize(context, problem);

    auto solution         = ConvSolution{miopenStatusSuccess};
    solution.workspace_sz = workspace_req;

    solution.invoker_factory = [=](const std::vector<Kernel>&) {
        const bool time_precision = (!IsDisabled(MIOPEN_CONV_PRECISE_ROCBLAS_TIMING{}));

        return [=](const Handle& handle, const AnyInvokeParams& primitive_params) {
            const auto& conv_params    = primitive_params.CastTo<conv::DataInvokeParams>();
            const auto& workspace      = conv_params.workSpace;
            const auto& workspace_size = conv_params.workSpaceSize;
            const auto& dy             = conv_params.tensors.in;
            const auto& dyDesc_        = conv_params.tensors.inDesc;
            const auto& w              = conv_params.tensors.w;
            const auto& dx             = conv_params.tensors.out;

            if(group_count > 1)
            {
                MIOPEN_LOG_FUNCTION("groupconv, non 1x1");
            }
            else
            {
                MIOPEN_LOG_FUNCTION("convolution, non 1x1");
            }

            if((workspace_req > 0 && workspace == nullptr) || workspace_size < workspace_req)
                MIOPEN_THROW("Not enough workspace for GemmBwdRest. (" +
                             std::to_string(workspace_size) + " < " +
                             std::to_string(workspace_req) + ")");

            if(conv_params.type == InvokeType::Run)
            {
                float time_gemm = 0;

                for(std::size_t i = 0; i < in_n; i++)
                {
                    std::size_t out_offset = i * wei_k * out_spatial_size;
                    std::size_t in_offset  = i * in_c * in_spatial_size;

                    miopenStatus_t gemm_status;

                    // tensors.dx = transpose(tensors.w) * tensors.dy
                    if(group_count > 1)
                        gemm_status = CallGemmStridedBatched(handle,
                                                             gemm_desc,
                                                             w,
                                                             0,
                                                             dy,
                                                             out_offset,
                                                             workspace,
                                                             0,
                                                             nullptr,
                                                             GemmBackend_t::miopentensile,
                                                             conv_params.gfx90aFp16alt);
                    else
                        gemm_status = CallGemm(handle,
                                               gemm_desc,
                                               w,
                                               0,
                                               dy,
                                               out_offset,
                                               workspace,
                                               0,
                                               nullptr,
                                               GemmBackend_t::miopengemm,
                                               conv_params.gfx90aFp16alt);

                    if(gemm_status != miopenStatusSuccess)
                        MIOPEN_THROW("GemmBwdRest execution failure.");

                    if(handle.IsProfilingEnabled())
                        time_gemm += handle.GetKernelTime();

                    time_gemm += Col2ImGPU(handle,
                                           spatial_dims,
                                           workspace,
                                           out_spatial,
                                           wei_spatial,
                                           pads,
                                           strides,
                                           dilations,
                                           in_c,
                                           in_spatial,
                                           dx,
                                           in_offset,
                                           dyDesc_.GetType());
                }

                if(handle.IsProfilingEnabled())
                {
                    handle.ResetKernelTime();
                    handle.AccumKernelTime(time_gemm);
                }
            }
            else
            {
                int in_offset = 0;

                miopenStatus_t gemm_status = CallGemmTimeMeasure(
                    handle,
                    gemm_desc,
                    w,
                    0,
                    dy,
                    0,
                    workspace,
                    0,
                    nullptr,
                    time_precision,
                    group_count > 1 ? callGemmStridedBatched : callGemm,
                    group_count > 1 ? GemmBackend_t::miopentensile : GemmBackend_t::miopengemm,
                    conv_params.gfx90aFp16alt);

                if(gemm_status != miopenStatusSuccess)
                    MIOPEN_THROW("GemmBwdRest execution failure.");

                float time_gemm = 0;

                if(handle.IsProfilingEnabled())
                    time_gemm = in_n * handle.GetKernelTime();

                const auto time_col2im = Col2ImGPU(handle,
                                                   spatial_dims,
                                                   workspace,
                                                   out_spatial,
                                                   wei_spatial,
                                                   pads,
                                                   strides,
                                                   dilations,
                                                   in_c,
                                                   in_spatial,
                                                   dx,
                                                   in_offset,
                                                   dyDesc_.GetType());

                if(handle.IsProfilingEnabled())
                {
                    time_gemm += in_n * time_col2im;
                    handle.ResetKernelTime();
                    handle.AccumKernelTime(time_gemm);
                }
            }
        };
    };

    return solution;
#else
    std::ignore = context;
    std::ignore = problem;
    return {};
#endif
}

} // namespace solver
} // namespace miopen<|MERGE_RESOLUTION|>--- conflicted
+++ resolved
@@ -457,30 +457,6 @@
     auto solution         = ConvSolution{miopenStatusSuccess};
     solution.workspace_sz = 0;
 
-<<<<<<< HEAD
-=======
-    // dx = transpose(w) * dy
-    const auto gemm_desc = [&]() {
-        auto tmp = group_count > 1
-                       ? CreateGemmDescriptorGroupConvBwdData(wDesc, dyDesc, dxDesc, group_count)
-                       : CreateGemmStridedBatchedDescriptorConv1x1BwdData(wDesc, dyDesc, dxDesc);
-        tmp.deterministic = problem.GetConv().attribute.deterministic;
-        return tmp;
-    }();
-    const auto in_c = dxDesc.GetLengths()[1];
-
-    const auto wei_k = wDesc.GetLengths()[0];
-
-    const auto spatial_dim = conv.GetSpatialDimension();
-    const auto in_spatial  = boost::adaptors::slice(dxDesc.GetLengths(), 2, 2 + spatial_dim);
-    const auto out_spatial = boost::adaptors::slice(dyDesc.GetLengths(), 2, 2 + spatial_dim);
-
-    std::size_t out_spatial_size = std::accumulate(
-        out_spatial.begin(), out_spatial.end(), std::size_t(1), std::multiplies<std::size_t>());
-
-    std::size_t in_spatial_size = std::accumulate(
-        in_spatial.begin(), in_spatial.end(), std::size_t(1), std::multiplies<std::size_t>());
->>>>>>> 235ab776
     solution.invoker_factory = [=](const std::vector<Kernel>&) {
         const bool time_precision = (!IsDisabled(MIOPEN_CONV_PRECISE_ROCBLAS_TIMING{}));
 
