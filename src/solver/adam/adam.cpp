/*******************************************************************************
 *
 * MIT License
 *
 * Copyright (c) 2024 Advanced Micro Devices, Inc.
 *
 * Permission is hereby granted, free of charge, to any person obtaining a copy
 * of this software and associated documentation files (the "Software"), to deal
 * in the Software without restriction, including without limitation the rights
 * to use, copy, modify, merge, publish, distribute, sublicense, and/or sell
 * copies of the Software, and to permit persons to whom the Software is
 * furnished to do so, subject to the following conditions:
 *
 * The above copyright notice and this permission notice shall be included in all
 * copies or substantial portions of the Software.
 *
 * THE SOFTWARE IS PROVIDED "AS IS", WITHOUT WARRANTY OF ANY KIND, EXPRESS OR
 * IMPLIED, INCLUDING BUT NOT LIMITED TO THE WARRANTIES OF MERCHANTABILITY,
 * FITNESS FOR A PARTICULAR PURPOSE AND NONINFRINGEMENT. IN NO EVENT SHALL THE
 * AUTHORS OR COPYRIGHT HOLDERS BE LIABLE FOR ANY CLAIM, DAMAGES OR OTHER
 * LIABILITY, WHETHER IN AN ACTION OF CONTRACT, TORT OR OTHERWISE, ARISING FROM,
 * OUT OF OR IN CONNECTION WITH THE SOFTWARE OR THE USE OR OTHER DEALINGS IN THE
 * SOFTWARE.
 *
 *******************************************************************************/

#include <miopen/adam/solvers.hpp>

#include <miopen/adam.hpp>
#include <miopen/adam/invoke_params.hpp>
#include <miopen/datatype.hpp>
#include <miopen/kernel_build_params.hpp>
#include <miopen/target_properties.hpp>

namespace miopen {

namespace solver {

namespace adam {

bool Adam::IsApplicable([[maybe_unused]] const ExecutionContext& context,
                        const miopen::adam::ProblemDescription& problem) const
{
    if(!problem.IsAllContiguous())
<<<<<<< HEAD
        return false;
    if(problem.IsAdamW())
=======
>>>>>>> 19988a77
        return false;
    return true;
}

ConvSolution Adam::GetSolution(const ExecutionContext& context,
                               const miopen::adam::ProblemDescription& problem) const
{
    auto result = ConvSolution{miopenStatusSuccess};

    {
        auto param_dtype = miopen::GetDataType(problem.GetParamDesc().GetType());
        auto ptype_size  = miopen::get_data_size(problem.GetParamDesc().GetType());
        auto grad_dtype  = (problem.IsAmp() || problem.ExistStepTensor())
                               ? miopen::GetDataType(problem.GetGradDesc().GetType())
                               : "float";

        const auto build_params =
            KernelBuildParameters{
                {"PTYPE", param_dtype},
                {"GTYPE", grad_dtype},
                {"CTYPE", ptype_size > 4 ? "double" : "float"},
            }
            << GetDataTypeKBP(problem.GetParamDesc().GetType());

        constexpr size_t local_size = 256;
        auto& handle                = context.GetStream();
        auto numCu                  = handle.GetMaxComputeUnits();
        auto grid_size              = numCu * 4 * local_size;

        auto kernel = KernelInfo{};

        kernel.l_wk.push_back(local_size);
        kernel.g_wk.push_back(grid_size);

        kernel.comp_options = build_params.GenerateFor(kbp::HIP{});

        kernel.kernel_file = "MIOpenAdam.cpp";
        if(problem.ExistStepTensor())
        {
            kernel.kernel_name = "AmpAdamContiguousWithStep";
        }
        else
        {
            kernel.kernel_name = problem.IsAmp() ? "AmpAdamContiguous" : "AdamContiguous";
        }

        result.construction_params.push_back(kernel);

        if(problem.ExistStepTensor())
        {
            auto kernel_update_step        = kernel;
            kernel_update_step.kernel_name = "AdamUpdateStep";

            result.construction_params.push_back(kernel_update_step);
        }
    }

    if(problem.ExistStepTensor())
    {
        result.invoker_factory = [](const std::vector<Kernel>& kernels) {
            return [=](const Handle& handle_, const AnyInvokeParams& raw_params) {
                decltype(auto) kernel_adam = handle_.Run(kernels[0]);
                decltype(auto) kernel_step = handle_.Run(kernels[1]);
                decltype(auto) params      = raw_params.CastTo<miopen::adam::AdamInvokeParams>();
                decltype(auto) numel       = params.paramDesc->GetElementSize();
                auto elapsed               = 0.f;

                kernel_adam(params.paramIn,
                            params.paramOut,
                            params.paramOutFloat16,
                            params.gradIn,
                            params.expAvgIn,
                            params.expAvgOut,
                            params.expAvgSqIn,
                            params.expAvgSqOut,
                            params.maxExpAvgSqIn,
                            params.maxExpAvgSqOut,
                            params.gradScale,
                            params.foundInf,
                            params.stepIn,
                            params.lr,
                            params.beta1,
                            params.beta2,
                            params.weight_decay,
                            params.eps,
                            params.amsgrad,
                            params.maximize,
                            params.adamw,
                            numel);

                if(handle_.IsProfilingEnabled())
                    elapsed = handle_.GetKernelTime();

                kernel_step(params.foundInf, params.stepIn, params.stepOut);

                if(handle_.IsProfilingEnabled())
                {
                    elapsed += handle_.GetKernelTime();
                    handle_.ResetKernelTime();
                    handle_.AccumKernelTime(elapsed);
                }
            };
        };
    }
    else
    {
        if(problem.IsAmp())
        {
            result.invoker_factory = [](const std::vector<Kernel>& kernels) {
                return [=](const Handle& handle_, const AnyInvokeParams& raw_params) {
                    decltype(auto) kernel = handle_.Run(kernels.front());
                    decltype(auto) params = raw_params.CastTo<miopen::adam::AdamInvokeParams>();
                    decltype(auto) numel  = params.paramDesc->GetElementSize();

                    kernel(params.paramIn,
                           params.paramOut,
                           params.paramOutFloat16,
                           params.gradIn,
                           params.expAvgIn,
                           params.expAvgOut,
                           params.expAvgSqIn,
                           params.expAvgSqOut,
                           params.maxExpAvgSqIn,
                           params.maxExpAvgSqOut,
                           params.gradScale,
                           params.foundInf,
                           params.step,
                           params.lr,
                           params.beta1,
                           params.beta2,
                           params.weight_decay,
                           params.eps,
                           params.amsgrad,
                           params.maximize,
                           params.adamw,
                           numel);
                };
            };
        }
        else
        {
            result.invoker_factory = [](const std::vector<Kernel>& kernels) {
                return [=](const Handle& handle_, const AnyInvokeParams& raw_params) {
                    decltype(auto) kernel = handle_.Run(kernels.front());
                    decltype(auto) params = raw_params.CastTo<miopen::adam::AdamInvokeParams>();
                    decltype(auto) numel  = params.paramDesc->GetElementSize();

                    kernel(params.paramIn,
                           params.paramOut,
                           params.gradIn,
                           params.expAvgIn,
                           params.expAvgOut,
                           params.expAvgSqIn,
                           params.expAvgSqOut,
                           params.maxExpAvgSqIn,
                           params.maxExpAvgSqOut,
                           params.lr,
                           params.beta1,
                           params.beta2,
                           params.weight_decay,
                           params.eps,
                           params.step,
                           params.amsgrad,
                           params.maximize,
                           params.adamw,
                           numel);
                };
            };
        }
    }

    return result;
}

} // Namespace adam

} // namespace solver

} // namespace miopen<|MERGE_RESOLUTION|>--- conflicted
+++ resolved
@@ -42,11 +42,6 @@
                         const miopen::adam::ProblemDescription& problem) const
 {
     if(!problem.IsAllContiguous())
-<<<<<<< HEAD
-        return false;
-    if(problem.IsAdamW())
-=======
->>>>>>> 19988a77
         return false;
     return true;
 }
