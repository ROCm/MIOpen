/*******************************************************************************
 *
 * MIT License
 *
 * Copyright (c) 2017 Advanced Micro Devices, Inc.
 *
 * Permission is hereby granted, free of charge, to any person obtaining a copy
 * of this software and associated documentation files (the "Software"), to deal
 * in the Software without restriction, including without limitation the rights
 * to use, copy, modify, merge, publish, distribute, sublicense, and/or sell
 * copies of the Software, and to permit persons to whom the Software is
 * furnished to do so, subject to the following conditions:
 *
 * The above copyright notice and this permission notice shall be included in all
 * copies or substantial portions of the Software.
 *
 * THE SOFTWARE IS PROVIDED "AS IS", WITHOUT WARRANTY OF ANY KIND, EXPRESS OR
 * IMPLIED, INCLUDING BUT NOT LIMITED TO THE WARRANTIES OF MERCHANTABILITY,
 * FITNESS FOR A PARTICULAR PURPOSE AND NONINFRINGEMENT. IN NO EVENT SHALL THE
 * AUTHORS OR COPYRIGHT HOLDERS BE LIABLE FOR ANY CLAIM, DAMAGES OR OTHER
 * LIABILITY, WHETHER IN AN ACTION OF CONTRACT, TORT OR OTHERWISE, ARISING FROM,
 * OUT OF OR IN CONNECTION WITH THE SOFTWARE OR THE USE OR OTHER DEALINGS IN THE
 * SOFTWARE.
 *
 *******************************************************************************/

#include <sstream>
#include <limits>
#include <cassert>

#include <miopen/conv/compiled_in_parameters.hpp>
#include <miopen/conv/wrw_invoke_params.hpp>
#include <miopen/gcn_asm_utils.hpp>
#include <miopen/env.hpp>
#include <miopen/logger.hpp>
#include <miopen/handle.hpp>
#include <miopen/solver.hpp>
#include <miopen/generic_search.hpp>

#define WORKAROUND_ISSUE_532 1 // ConvAsmBwdWrW3x3 has precision issues with some PerformanceConfigs
#define MIOPEN_GCN_ASM_DIRECT_3X3WRW_SEARCH_LWC_FIXED 0

MIOPEN_DECLARE_ENV_VAR(MIOPEN_DEBUG_CONV_DIRECT_ASM_WRW3X3_PERF_VALS)
MIOPEN_DECLARE_ENV_VAR(MIOPEN_DEBUG_CONV_DIRECT_ASM_WRW3X3_SEARCH_OPTIMIZED)
MIOPEN_DECLARE_ENV_VAR(MIOPEN_DEBUG_CONV_DIRECT_ASM_WRW3X3)

namespace miopen {
namespace solver {

inline static bool Inc_1_2_4_8(int& v)
{
    assert(v == 1 || v == 2 || v == 4 || v == 8);
    if(v == 8)
    {
        v = 1;
        return true;
    }
    v = v * 2;
    return false;
}

inline static bool Is_1_2_4_8(const int& v) { return v == 1 || v == 2 || v == 4 || v == 8; }

bool PerformanceConfigAsmDirect3x3WrW::SetNextValue()
{
    // Increment with wrap-around:
    do
    {
#if MIOPEN_GCN_ASM_DIRECT_3X3WRW_SEARCH_LWC_FIXED == 0
        if(miopen::IsDisabled(MIOPEN_DEBUG_CONV_DIRECT_ASM_WRW3X3_SEARCH_OPTIMIZED{}))
        {
            // (0 <= limit_wave_cnt && limit_wave_cnt <= 9)
            if(++limit_wave_cnt <= 9)
                break;
        }
#endif
        limit_wave_cnt = 0;
        // (0 <= reverse_inout && reverse_inout <= 1)
        if(++reverse_inout <= 1)
            break;
        reverse_inout = 0;
        // (8 == chunk_size || 16 == chunk_size)
        if((chunk_size += 8) <= 16)
            break;
        chunk_size = 8;
        // (1 == k_per_wave || 2 == k_per_wave || 4 == k_per_wave || 8 == k_per_wave)
        if(!Inc_1_2_4_8(k_per_wave))
            break;
        // (1 <= pipe_lines_depth && pipe_lines_depth <= 16)
        if(++pipe_lines_depth <= 16)
            break;
        pipe_lines_depth = 1;
        // (1 <= n_per_group && n_per_group <= 8);
        if(++n_per_group <= 8)
            break;
        n_per_group = 1;
        // All the fields (components) of performance confic have wrapped around.
        return false;
    } while(false);
    return true;
}

PerformanceConfigAsmDirect3x3WrW::PerformanceConfigAsmDirect3x3WrW(
    int lwc, int rio, int csz, int kpw, int pld, int npg)
    : limit_wave_cnt(lwc),
      reverse_inout(rio),
      chunk_size(csz),
      k_per_wave(kpw),
      pipe_lines_depth(pld),
      n_per_group(npg)
{
}

inline bool PerformanceConfigAsmDirect3x3WrW::
operator==(const PerformanceConfigAsmDirect3x3WrW& other) const
{
    // clang-format off
    return limit_wave_cnt == other.limit_wave_cnt
        && reverse_inout == other.reverse_inout
        && chunk_size == other.chunk_size
        && k_per_wave == other.k_per_wave
        && pipe_lines_depth == other.pipe_lines_depth
        && n_per_group == other.n_per_group; // clang-format on
}

bool PerformanceConfigAsmDirect3x3WrW::IsValidValue() const
{
    // clang-format off
    return (0 <= limit_wave_cnt && limit_wave_cnt <= 9)
        && (0 <= reverse_inout && reverse_inout <= 1)
        && (8 == chunk_size || 16 == chunk_size)
        && Is_1_2_4_8(k_per_wave)
        && (1 <= pipe_lines_depth && pipe_lines_depth <= 16)
        && (1 <= n_per_group && n_per_group <= 8); // clang-format on
}

static bool IsReverseInOutAllowed(const ConvolutionContext& config)
{
    return config.kernel_stride_w == 1 && config.kernel_stride_h == 1;
}

inline int elements_in_dword(const ConvolutionContext& config) { return config.IsFp16() ? 2 : 1; }

bool PerformanceConfigAsmDirect3x3WrW::IsValid(const ConvolutionContext& config) const
{
    if(!IsValidValue())
        return false;
    assert(chunk_size != 0);
    if(reverse_inout == 0)
    {
        if((config.n_outputs % (GetCPerWave() * config.group_counts) != 0) ||
           (config.n_inputs % (GetKPerWave() * config.group_counts) != 0))
            return false;
    }
    else
    {
        if((config.n_outputs % (GetKPerWave() * config.group_counts) != 0) ||
           (config.n_inputs % (GetCPerWave() * config.group_counts) != 0))
            return false;
    }
    if((config.n_outputs % (64 / chunk_size) != 0) && (config.n_inputs % (64 / chunk_size) != 0))
        return false;
    if((reverse_inout != 0 ? config.n_inputs : config.n_outputs) % GetCPerWave() != 0)
        return false;
    if(!(chunk_size * k_per_wave <= 64))
        return false;
    if((reverse_inout != 0 ? config.n_outputs : config.n_inputs) % k_per_wave != 0)
        return false;
    if(!(n_per_group <= config.batch_sz))
        return false;
    if(!(1 <= pipe_lines_depth && pipe_lines_depth <= std::min(config.out_height, 16)))
        return false;
    if((reverse_inout != 0) && !IsReverseInOutAllowed(config))
        return false;
    {
        const int accums_cnt = (config.kernel_size_w * config.kernel_size_h * GetCPerWave() *
                                k_per_wave * chunk_size) /
                               64;
        assert(chunk_size);
        const int out_w_vec =
            (config.out_width + elements_in_dword(config) - 1) / elements_in_dword(config);
        int gprs_per_line_in = (out_w_vec + chunk_size - 1) / chunk_size;
        if(chunk_size != 16)
        {
            assert(chunk_size - config.pad_w);
            gprs_per_line_in =
                (out_w_vec + chunk_size - config.pad_w - 1) / (chunk_size - config.pad_w);
        }
        assert(config.kernel_stride_w);
        gprs_per_line_in += gprs_per_line_in % config.kernel_stride_w;
        const int gprs_per_line_out =
            (gprs_per_line_in > 1) ? gprs_per_line_in / config.kernel_stride_w : 1;

        const int lines_in           = pipe_lines_depth + config.kernel_size_h - 1;
        const int vgprs_for_lines_in = lines_in * elements_in_dword(config) * gprs_per_line_in;
        assert(config.kernel_stride_h);
        const int lines_out =
            (pipe_lines_depth + config.kernel_stride_h - 1) / config.kernel_stride_h;
        const int vgprs_for_lines_out = lines_out * elements_in_dword(config) * gprs_per_line_out;
        const int vgprs_for_division =
            (vgprs_for_lines_in >= 4 ? 0 : 4) + (vgprs_for_lines_out >= 3 ? 0 : 3);

        const int k_group_size = config.n_inputs /
                                 (reverse_inout != 0 ? GetCPerWave() : GetKPerWave()) /
                                 config.group_counts;
        const bool k_group_size_is_power_of_two = ((k_group_size & (k_group_size - 1)) == 0);
        const int vgprs = accums_cnt + vgprs_for_lines_in + vgprs_for_lines_out +
                          (k_group_size_is_power_of_two ? 0 : vgprs_for_division) + 6 +
                          (elements_in_dword(config) - 1);
        if(!(vgprs <= 256))
            return false;
        if(n_per_group > 4)
            if(!(vgprs <= 128))
                return false;
        if(limit_wave_cnt != 0 && limit_wave_cnt * 4 < n_per_group)
            return false;
        const auto lds_size = (n_per_group - 1) * 64 /*wavesize*/ * sizeof(float) * accums_cnt;
        if(!(lds_size <= 65536))
            return false;

        const int unroll_factor = pipe_lines_depth * (pipe_lines_depth + 2);
        const int steps         = std::max(0, config.out_height - 1 - pipe_lines_depth);
        assert(unroll_factor);
        const int loops        = pipe_lines_depth + unroll_factor + steps % unroll_factor + 1;
        const int m_instr      = 3 + (gprs_per_line_in + 3) / 4;
        const std::string name = config.GetStream().GetDeviceName();
        /// \todo parsing "gfx[0-9]+" and finding major/minor/stepping from handle. using this
        /// information here and in all similar places across other Solvers.
        const bool dot2_inst_avail = (name == "gfx906" || name == "gfx908");
        const bool dot2_emulate    = (!dot2_inst_avail) && (elements_in_dword(config) == 2);
        const int v_instr          = (k_per_wave * config.kernel_size_h * gprs_per_line_out *
                             config.kernel_size_w * 4 * (dot2_emulate ? 2 : 1)) /
                            3 * elements_in_dword(config);
        const int exch_instr = elements_in_dword(config) == 2 ? 3 * m_instr : 0;
        const int total =
            loops * (m_instr + v_instr + exch_instr) * elements_in_dword(config); // instructions
        if(total >= 32000) // Estimation, a bit smaller than 32K.
            return false;
    }
    return true;
}

void PerformanceConfigAsmDirect3x3WrW::EuristicInit(const ConvolutionContext& config)
{
    limit_wave_cnt = 0;

    chunk_size = (config.out_width < 48) ? 8 : 16;
    if((config.n_outputs % (64 / chunk_size) != 0) && (config.n_inputs % (64 / chunk_size) != 0))
        chunk_size = 16; // Fixup for correctness

    reverse_inout = 0;
    if(IsReverseInOutAllowed(config) && ((config.n_outputs % 4 != 0) || (config.out_width < 8)))
        reverse_inout = 1;

    const auto c_k = config.n_outputs * config.n_inputs / config.group_counts; // C*K
    if(c_k < 256)
        k_per_wave = 1;
    else if(c_k < 16384)
        k_per_wave = 2;
    else // C*K >= 16k
        k_per_wave = ((chunk_size == 8) ? 2 : 4);
    while((reverse_inout != 0 ? config.n_outputs : config.n_inputs) % k_per_wave != 0)
        k_per_wave /= 2; // Fixup for correctness

    if(c_k <= 512)
        n_per_group = 8;
    else if(c_k <= 4096)
        n_per_group = 4;
    else if(c_k <= 8192)
        n_per_group = 2;
    else
        n_per_group = 1;
    if(n_per_group > config.batch_sz)
        n_per_group = config.batch_sz; // n_per_group should never be > batch size.
    if(config.out_width >= 256 &&
       n_per_group > 4) // when width >= 256, n_per_group should not be > 4.
        n_per_group = 4;

    pipe_lines_depth = (config.out_height <= 1) ? 1 : 2;
    if((config.out_height < 8) && (config.out_width < 64))
    {
        pipe_lines_depth = config.out_height; // Special case.
    }

    if(!IsValid(config))
    {
        MIOPEN_LOG_I("!IsValid(): " << ToString() << ". Conservative re-init...");
        limit_wave_cnt   = 0;
        reverse_inout    = 0;
        chunk_size       = 16; // CPerWave() = 4;
        k_per_wave       = 1;
        pipe_lines_depth = 2;
        n_per_group      = 1;
        if(config.n_outputs % (4 * config.group_counts) != 0)
        {
            /// (1) If reverse is Off, then both (C % c_per_wave) and (K % k_per_wave) must be 0.
            /// Toggling reverse swaps C and K in the condition above.
            /// (2) From the other hand, IsApplicable() ensures that either C or K is evenly
            /// divisable by 4.
            /// (3) We just set k_per_wave=1, c_per_wave=4. Therefore, (1) always can be satisfied
            /// here. If (C % c_per_wave) is not zero, just push reverse button so K and C will
            /// swap.
            ///
            /// \note C (input channels) resides in n_outputs, K (output channels) - in n_inputs,
            /// because that's how reverse convolutions are handled in MIOpen.
            reverse_inout = 1;
        }
        if(!IsValid(config))
        {
            MIOPEN_LOG_I("!IsValid(): " << ToString() << ". Conservative re-init 2...");
            pipe_lines_depth = 1;
        }
        assert(IsValid(config));
    }
    MIOPEN_LOG_I(ToString());
}

std::string PerformanceConfigAsmDirect3x3WrW::ToString() const
{
    std::ostringstream ss;
    Serialize(ss);
    return ss.str();
}

PerformanceConfigAsmDirect3x3WrW
ConvAsmBwdWrW3x3::GetPerformanceConfig(const ConvolutionContext& params) const
{
    PerformanceConfigAsmDirect3x3WrW pp;
    pp.EuristicInit(params);
    MIOPEN_LOG_I(pp.ToString());
    return pp;
}

bool ConvAsmBwdWrW3x3::IsValidPerformanceConfig(const ConvolutionContext& problem,
                                                const PerformanceConfigAsmDirect3x3WrW& c) const
{
    return c.IsValidValue() && c.IsValid(problem);
}

bool ConvAsmBwdWrW3x3::IsApplicable(const ConvolutionContext& params) const
{
    if(miopen::IsDisabled(MIOPEN_DEBUG_CONV_DIRECT_ASM_WRW3X3{}))
        return false;
    if(!params.use_asm_kernels)
        return false;
    if(!params.Is2d())
        return false;
    if(!params.direction.IsBackwardWrW())
        return false;
    if(params.IsAsymmetricPadH() || params.IsAsymmetricPadW())
        return false;
    if(!params.rmv.IsV2orV3())
        return false;
    const std::string name = params.GetStream().GetDeviceName();
    if(!(StartsWith(name, "gfx8") || StartsWith(name, "gfx9")))
        return false;
<<<<<<< HEAD
    assert(params.weights_layout.length() == 0); // _weights_layout is not supported yet
=======
    if(!params.IsLayoutDefault())
    {
        return false;
    }
>>>>>>> 21305d67
#if WORKAROUND_ISSUE_532
    if(StartsWith(name, "gfx9") && (params.kernel_stride_w > 1 || params.kernel_stride_h > 1))
        return false;
#endif

    // clang-format off
    bool ok = params.pad_w == 1           // -q  pad_w
        && params.pad_h == 1              // -p  pad_h
        && params.kernel_stride_w <= 2      // -v  stride_w
        && params.kernel_stride_h <= 2      // -u  stride_h
        && params.kernel_size_w == 3      // -x  S wei_w
        && params.kernel_size_h == 3      // -y  R wei_h
        && params.kernel_dilation_w == 1
        && params.kernel_dilation_h == 1
        && params.bias == 0
        && (params.IsFp32() || params.IsFp16())
        && params.in_layout == "NCHW";
    if(!ok)
        return false; // Early exit to speed up the check.

    if(params.IsFp16()
          && (StartsWith(name, "gfx8") // Not supported.
             || params.batch_sz % 2 != 0)) /// \todo Initial version.
       return false;

    // Check limits:
    const auto h_w     = static_cast<long>(params.out_height) * params.out_width;
    const auto r_s     = static_cast<long>(params.kernel_size_h) * params.kernel_size_w;
    const auto c_h_w   = static_cast<long>(params.n_outputs) * h_w;   // C*H*W
    const auto k_h_w   = static_cast<long>(params.n_inputs) * h_w;    // K*H*W
    const auto c_r_s   = static_cast<long>(params.n_outputs) * r_s;   // C*R*S
    const auto k_r_s   = static_cast<long>(params.n_inputs) * r_s;    // K*R*S
    const auto n_c_h_w = static_cast<long>(params.batch_sz) * c_h_w;  // N*C*H*W
    const auto n_k_h_w = static_cast<long>(params.batch_sz) * k_h_w;  // N*K*H*W
    const auto c_k_r_s = static_cast<long>(params.n_outputs) * k_r_s; // C*K*R*S
    ok = params.out_width > 0
         && params.out_width <= 512
         && (IsReverseInOutAllowed(params)
                ? ((params.n_outputs % (4 * params.group_counts) == 0) || (params.n_inputs % (4 * params.group_counts) == 0))
                : (params.n_outputs % (4 * params.group_counts) == 0))
         && params.out_height < std::pow(2, 16) // -H   H img_h
         && params.batch_sz < std::pow(2, 16)   // -n   N batch_size
         && params.n_outputs < std::pow(2, 16)  // -c   C input_channels
         && params.n_inputs < std::pow(2, 16)   // -k   K output_channels
         && c_h_w < std::pow(2, 22)
         && k_h_w < std::pow(2, 22)
         && c_r_s < std::pow(2, 22)
         && k_r_s < std::pow(2, 22)
         && n_c_h_w < std::pow(2, 29)
         && n_k_h_w < std::pow(2, 29)
         && c_k_r_s < std::pow(2, 29); // clang-format on
    return ok;
}

ConvSolution ConvAsmBwdWrW3x3::GetSolution(const ConvolutionContext& params,
                                           const PerformanceConfigAsmDirect3x3WrW& config,
                                           const bool disableConfigOverrideFromEnv) const
{
    ConvSolution result;
    std::ostringstream options;
    GenerateClangDefsym(options, "elements_in_dword", (params.IsFp16()) ? 2 : 1);
    GenerateClangDefsym(options, "batch_size", params.batch_sz); // N
    GenerateClangDefsym(options, "img_h", params.out_height);    // H
    GenerateClangDefsym(options, "img_w", params.out_width);     // W
    // Note that params.n_outputs and params.n_inputs are swapped for backward convolutions.
    GenerateClangDefsym(options, "input_channels", params.n_outputs); // C
    GenerateClangDefsym(options, "output_channels", params.n_inputs); // K
    GenerateClangDefsym(options, "wei_h", params.kernel_size_h);      // R
    GenerateClangDefsym(options, "wei_w", params.kernel_size_w);      // S
    GenerateClangDefsym(options, "pad_h", params.pad_h);
    GenerateClangDefsym(options, "pad_w", params.pad_w);
    GenerateClangDefsym(options, "stride_h", params.kernel_stride_h);
    GenerateClangDefsym(options, "stride_w", params.kernel_stride_w);
    GenerateClangDefsym(options, "weights_layout", 0);
    GenerateClangDefsym(options, "reverse_weights", 0);
    GenerateClangDefsym(options, "ROCM_METADATA_VERSION", params.rmv.UseV3() ? 5 : 4);
    // Perf tune:
    const PerformanceConfigAsmDirect3x3WrW* pcfg = &config;
    PerformanceConfigAsmDirect3x3WrW fromEnv;
    if(!disableConfigOverrideFromEnv)
    {
        std::string s;
        const auto p_asciz = miopen::GetStringEnv(MIOPEN_DEBUG_CONV_DIRECT_ASM_WRW3X3_PERF_VALS{});
        if(p_asciz != nullptr)
        {
            s = std::string(p_asciz);
            if(!s.empty()) // else nothing to parse.
            {
                if(!fromEnv.Deserialize(s) || !fromEnv.IsValid(params))
                {
                    MIOPEN_LOG_E("MIOPEN_DEBUG_CONV_DIRECT_ASM_WRW3X3_PERF_VALS: "
                                 "Bad format or invalid for the problem config: "
                                 << s);
                }
                else
                {
                    MIOPEN_LOG_I("Overridden from env: " << fromEnv.ToString());
                    pcfg = &fromEnv;
                }
            }
        }
    }
    GenerateClangDefsym(options, "limit_wave_cnt", pcfg->GetLimitWaveCnt());
    GenerateClangDefsym(options, "chunk_size", pcfg->GetChunkSize());
    GenerateClangDefsym(options, "c_per_wave", pcfg->GetCPerWave());
    GenerateClangDefsym(options, "k_per_wave", pcfg->GetKPerWave());
    GenerateClangDefsym(options, "n_per_group", pcfg->GetNPerGroup());
    GenerateClangDefsym(options, "pipe_lines_depth", pcfg->GetPipeLinesDepth());
    GenerateClangDefsym(options, "reverse_inout", pcfg->GetReverseInout());
    // Debugging:
    GenerateClangDefsym(options, "enable_debug_output", 0);
    GenerateClangDefsym(options, "group_counts", params.group_counts);

    const int k_group_size =
        params.n_inputs / (pcfg->reverse_inout != 0 ? pcfg->GetCPerWave() : pcfg->GetKPerWave()) /
        params.group_counts;
    const bool k_group_size_is_power_of_two = ((k_group_size & (k_group_size - 1)) == 0);
    GenerateClangDefsym(options, "k_group_size_is_power_of_two", k_group_size_is_power_of_two);

    KernelInfo kernel;

    kernel.comp_options = options.str();

    kernel.l_wk.clear(); // workgroupsize
    kernel.l_wk.push_back(64 * pcfg->GetNPerGroup());
    kernel.l_wk.push_back(1);
    kernel.l_wk.push_back(1);

    kernel.g_wk.clear(); // gridsize
    kernel.g_wk.push_back(64 * pcfg->GetNPerGroup());

    if(pcfg->GetReverseInout() == 0)
    {
        kernel.g_wk.push_back(params.n_outputs / pcfg->GetCPerWave() / params.group_counts);
        kernel.g_wk.push_back(params.n_inputs / pcfg->GetKPerWave());
    }
    else
    {
        kernel.g_wk.push_back(params.n_outputs / pcfg->GetKPerWave() / params.group_counts);
        kernel.g_wk.push_back(params.n_inputs / pcfg->GetCPerWave());
    }

    kernel.kernel_file = "conv3x3wrw.s";
    kernel.kernel_name = "miopenGcnAsmConv3x3WrW";

    result.construction_params.push_back(kernel);
    result.workspce_sz = 0;

    int N, C, H, W, K, n_groups;
    GetCompiledInParameters(params, &N, &C, &H, &W, &K, &n_groups);

    result.invoker_factory = [N, C, H, W, K, n_groups](const std::vector<Kernel>& kernels) {
        return [=](const Handle& handle, const AnyInvokeParams& primitive_params) {
            const auto k              = handle.Run(kernels[0]);
            const auto& invoke_params = primitive_params.CastTo<conv::WrWInvokeParams>();
            int unused                = 0;
            int* return_addr          = nullptr;
            const auto& x             = invoke_params.tensors.x;
            const auto& dy            = invoke_params.tensors.dy;
            const auto& dw            = invoke_params.tensors.dw;
            k(N, C, H, W, K, n_groups, unused, unused, x, dw, dy, return_addr);
        };
    };

    return result;
}

PerformanceConfigAsmDirect3x3WrW ConvAsmBwdWrW3x3::Search(const ConvolutionContext& context,
                                                          const AnyInvokeParams& invoke_ctx) const
{
    return GenericSearch(*this, context, invoke_ctx);
}

} // namespace solver
} // namespace miopen<|MERGE_RESOLUTION|>--- conflicted
+++ resolved
@@ -354,14 +354,10 @@
     const std::string name = params.GetStream().GetDeviceName();
     if(!(StartsWith(name, "gfx8") || StartsWith(name, "gfx9")))
         return false;
-<<<<<<< HEAD
-    assert(params.weights_layout.length() == 0); // _weights_layout is not supported yet
-=======
     if(!params.IsLayoutDefault())
     {
         return false;
     }
->>>>>>> 21305d67
 #if WORKAROUND_ISSUE_532
     if(StartsWith(name, "gfx9") && (params.kernel_stride_w > 1 || params.kernel_stride_h > 1))
         return false;
