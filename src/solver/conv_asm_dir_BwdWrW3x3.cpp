--- conflicted
+++ resolved
@@ -497,8 +497,7 @@
     GetCompiledInParameters(params, &N, &C, &H, &W, &K, &n_groups);
 
     result.invoker_factory = [N, C, H, W, K, n_groups](const std::vector<Kernel>& kernels) {
-<<<<<<< HEAD
-        return [=](Handle& handle, const AnyInvokeParams& primitive_params) {
+        return [=](const Handle& handle, const AnyInvokeParams& primitive_params) {
             const auto k              = handle.Run(kernels[0]);
             const auto& invoke_params = primitive_params.CastTo<conv::WrWInvokeParams>();
             int unused                = 0;
@@ -506,16 +505,6 @@
             const auto& x             = invoke_params.tensors.x;
             const auto& dy            = invoke_params.tensors.dy;
             const auto& dw            = invoke_params.tensors.dw;
-=======
-        return [=](const Handle& handle, const boost::any& primitive_params) {
-            const auto k             = handle.Run(kernels[0]);
-            const auto invoke_params = boost::any_cast<conv::WrWInvokeParams>(primitive_params);
-            int unused               = 0;
-            int* return_addr         = nullptr;
-            const auto& x            = invoke_params.tensors.x;
-            const auto& dy           = invoke_params.tensors.dy;
-            const auto& dw           = invoke_params.tensors.dw;
->>>>>>> 7e8a9d00
             k(N, C, H, W, K, n_groups, unused, unused, x, dw, dy, return_addr);
         };
     };
@@ -523,20 +512,8 @@
     return result;
 }
 
-<<<<<<< HEAD
 PerformanceConfigAsmDirect3x3WrW ConvAsmBwdWrW3x3::Search(const ConvolutionContext& context,
                                                           const AnyInvokeParams& invoke_ctx) const
-=======
-template <typename B, typename T>
-int ConvAsmBwdWrW3x3::RunAndMeasureSolution(const miopen::Handle& profile_h,
-                                            B bot_ocl_buf,
-                                            T top_ocl_buf,
-                                            Data_t wei_ocl_buf,
-                                            ConstData_t bias_ocl_buf,
-                                            const ConvolutionContext& params,
-                                            const ConvSolution& solution,
-                                            float& elapsed_time) const
->>>>>>> 7e8a9d00
 {
     return GenericSearch(*this, context, invoke_ctx);
 }
