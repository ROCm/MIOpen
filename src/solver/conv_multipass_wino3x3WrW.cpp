/*******************************************************************************
 *
 * MIT License
 *
 * Copyright (c) 2020 Advanced Micro Devices, Inc.
 *
 * Permission is hereby granted, free of charge, to any person obtaining a copy
 * of this software and associated documentation files (the "Software"), to deal
 * in the Software without restriction, including without limitation the rights
 * to use, copy, modify, merge, publish, distribute, sublicense, and/or sell
 * copies of the Software, and to permit persons to whom the Software is
 * furnished to do so, subject to the following conditions:
 *
 * The above copyright notice and this permission notice shall be included in all
 * copies or substantial portions of the Software.
 *
 * THE SOFTWARE IS PROVIDED "AS IS", WITHOUT WARRANTY OF ANY KIND, EXPRESS OR
 * IMPLIED, INCLUDING BUT NOT LIMITED TO THE WARRANTIES OF MERCHANTABILITY,
 * FITNESS FOR A PARTICULAR PURPOSE AND NONINFRINGEMENT. IN NO EVENT SHALL THE
 * AUTHORS OR COPYRIGHT HOLDERS BE LIABLE FOR ANY CLAIM, DAMAGES OR OTHER
 * LIABILITY, WHETHER IN AN ACTION OF CONTRACT, TORT OR OTHERWISE, ARISING FROM,
 * OUT OF OR IN CONNECTION WITH THE SOFTWARE OR THE USE OR OTHER DEALINGS IN THE
 * SOFTWARE.
 *
 *******************************************************************************/

#include <miopen/conv/compiled_in_parameters.hpp>
#include <miopen/conv/wrw_invoke_params.hpp>
#include <miopen/gcn_asm_utils.hpp>
#include <miopen/gemm_v2.hpp>
#include <miopen/stringutils.hpp>
#include <miopen/env.hpp>
#include <miopen/logger.hpp>
#include <miopen/handle.hpp>
#include <miopen/tensor.hpp>
#include <miopen/solver.hpp>
#if(MIOPEN_BACKEND_HIP && (MIOPEN_USE_ROCBLAS || MIOPEN_USE_MIOPENTENSILE))
#define WORKAROUND_SWDEV_203031 1 // See also issues #2075, #2067
#define WORKAROUND_SWDEV_234193 1
#endif

namespace miopen {
namespace solver {
MIOPEN_DECLARE_ENV_VAR(MIOPEN_DEBUG_AMD_WINOGRAD_MPASS_F3X2)
MIOPEN_DECLARE_ENV_VAR(MIOPEN_DEBUG_AMD_WINOGRAD_MPASS_F3X3)
MIOPEN_DECLARE_ENV_VAR(MIOPEN_DEBUG_AMD_WINOGRAD_MPASS_F3X4)
MIOPEN_DECLARE_ENV_VAR(MIOPEN_DEBUG_AMD_WINOGRAD_MPASS_F3X5)
MIOPEN_DECLARE_ENV_VAR(MIOPEN_DEBUG_AMD_WINOGRAD_MPASS_F3X6)
MIOPEN_DECLARE_ENV_VAR(MIOPEN_DEBUG_AMD_WINOGRAD_MPASS_F7X2)
MIOPEN_DECLARE_ENV_VAR(MIOPEN_DEBUG_AMD_WINOGRAD_MPASS_F7X3)
MIOPEN_DECLARE_ENV_VAR(MIOPEN_DEBUG_AMD_WINOGRAD_MPASS_F5X3)
MIOPEN_DECLARE_ENV_VAR(MIOPEN_DEBUG_AMD_WINOGRAD_MPASS_F5X4)
MIOPEN_DECLARE_ENV_VAR(MIOPEN_DEBUG_AMD_WINOGRAD_MPASS_WORKSPACE_MAX)

// Introduces a number of shader-specific aliases (names) in the current scope at zero cost.
// These names represent shader parameters, e.g. shader C is batch_size etc and useful for
// programming.
#define DEFINE_GETXFORMHWSIZE(params)                                                             \
    const auto                                                                                    \
        wino_xform_h =                                                                            \
            solver::ConvWinograd3x3MultipassWrW<WinoDataH, WinoFilterH, WinoDataW, WinoFilterW>:: \
                GetSolverWinoXformHWSize(params, 0),                                              \
        wino_xform_w =                                                                            \
            solver::ConvWinograd3x3MultipassWrW<WinoDataH, WinoFilterH, WinoDataW, WinoFilterW>:: \
                GetSolverWinoXformHWSize(params, 1);

#define DEFINE_SHADER_ALIASES(params)           \
    const auto& C     = (params).batch_sz;      \
    const auto& N     = (params).n_outputs;     \
    const auto& K     = (params).n_inputs;      \
    const auto& out_H = (params).kernel_size_h; \
    const auto& out_W = (params).kernel_size_w; \
    const auto& R     = (params).in_height;     \
    const auto& S     = (params).in_width;      \
    const auto& H     = (params).out_height;    \
    const auto& W     = (params).out_width;     \
    DEFINE_GETXFORMHWSIZE(params)

template <int WinoDataH, int WinoFilterH, int WinoDataW, int WinoFilterW>
struct InTransform
{
    static bool IsApplicable(const ConvolutionContext& params)
    {
        DEFINE_SHADER_ALIASES(params)

        const WinogradBufferInfo<WinoDataH, WinoFilterH, WinoDataW, WinoFilterW> wino_info(
            N,
            K,
            C,
            out_H,
            out_W,
            R,
            S,
            GetSwappedNCLayout(MemLayout_t::HWCN),
            GetTypeSize(params.in_data_type),
            ConvWinoBuffType::Input,
            wino_xform_h,
            wino_xform_w);

        const size_t u16limit = 1 << 16;
        const size_t tiles_per_wave =
            wave_size / (wino_xform_h > wino_xform_w ? wino_xform_h : wino_xform_w);
        // clang-format off
        const size_t chw_step       = tiles_per_wave
            * params.GetStream().GetMaxComputeUnits()
            * ConvWinograd3x3MultipassWrW<WinoDataH, WinoFilterH, WinoDataW, WinoFilterW>::GetGroupCountMult();
        const std::string name = params.GetStream().GetDeviceName();
        if(name.find("gfx8") != std::string::npos)
        {
            return false;
        }

        return (params.IsFp32() || params.IsFp16() || params.IsBfp16())
                && params.Is2d()
                && H < u16limit
                && W < u16limit
                && wino_info.buff_info.size.c < (1<<30)
                && N < u16limit
                && chw_step < u16limit
                && params.pad_h <= 3
                && params.pad_w <= 3;
        // clang-format on
    }
    static KernelInfo GetKernel(const ConvolutionContext& params)
    {
        DEFINE_GETXFORMHWSIZE(params)

        const std::vector<size_t> l_wk{wave_size, 1, 1};
        const size_t g_wk_0 =
            params.GetStream().GetMaxComputeUnits() *
            ConvWinograd3x3MultipassWrW<WinoDataH, WinoFilterH, WinoDataW, WinoFilterW>::
                GetGroupCountMult() *
            l_wk[0];

        const std::vector<size_t> g_wk{g_wk_0, 1, 1};
        std::ostringstream options;
        GenerateClangDefsym(options, "acc_type", 1);
        GenerateClangDefsym(options, "buf_type", (params.IsFp32() ? 1 : (params.IsFp16() ? 2 : 3)));
        GenerateClangDefsym(options, "ROCM_METADATA_VERSION", params.rmv.UseV3() ? 5 : 4);
        GenerateClangDefsym(options, "xformx_o_size", WinoDataW);
        GenerateClangDefsym(options, "xformy_o_size", WinoDataH);
        GenerateClangDefsym(options, "xformx_d_size", wino_xform_w);
        GenerateClangDefsym(options, "xformy_d_size", wino_xform_h);
        GenerateClangDefsym(options, "xformx_f_size", WinoFilterW);
        GenerateClangDefsym(options, "xformy_f_size", WinoFilterH);
        GenerateClangDefsym(options, "fdilation_w", params.kernel_stride_w);
        GenerateClangDefsym(options, "fdilation_h", params.kernel_stride_h);

        GenerateClangDefsym(options, "MIOPEN_USE_RNE_BFLOAT16", MIOPEN_USE_RNE_BFLOAT16);

        return KernelInfo{
            options.str(),
            l_wk,
            g_wk,
            ConvWinograd3x3MultipassWrW<WinoDataH, WinoFilterH, WinoDataW, WinoFilterW>::
                GetSolverFileNames(0),
            ConvWinograd3x3MultipassWrW<WinoDataH, WinoFilterH, WinoDataW, WinoFilterW>::
                GetSolverKernelNames(0),
        };
    }
    static size_t GetBufferSize(const ConvolutionContext& params)
    {
        DEFINE_SHADER_ALIASES(params)
        const WinogradBufferInfo<WinoDataH, WinoFilterH, WinoDataW, WinoFilterW> in_transform_info(
            N,
            K,
            C,
            out_H,
            out_W,
            R,
            S,
            MemLayout_t::HWNC,
            GetTypeSize(params.in_data_type),
            ConvWinoBuffType::Input,
            wino_xform_h,
            wino_xform_w);
        (void)H;
        (void)W;
        return in_transform_info.buff_info.total_byte_size;
    }
};

template <int WinoDataH, int WinoFilterH, int WinoDataW, int WinoFilterW>
struct FilterTransform
{
    static bool IsApplicable(const ConvolutionContext& params)
    {
        DEFINE_SHADER_ALIASES(params)

        const WinogradBufferInfo<WinoDataH, WinoFilterH, WinoDataW, WinoFilterW> wino_info(
            N,
            K,
            C,
            out_H,
            out_W,
            R,
            S,
            GetSwappedNCLayout(MemLayout_t::HWCN),
            GetTypeSize(params.in_data_type),
            ConvWinoBuffType::Input,
            wino_xform_h,
            wino_xform_w);

        const size_t u16limit = 1 << 16;
        const size_t tiles_per_wave =
            wave_size / wino_xform_h > wino_xform_w ? wino_xform_h : wino_xform_w;
        // clang-format off
        const size_t chw_step       = tiles_per_wave
            * params.GetStream().GetMaxComputeUnits()
            * ConvWinograd3x3MultipassWrW<WinoDataH, WinoFilterH, WinoDataW, WinoFilterW>::GetGroupCountMult();
        const std::string name = params.GetStream().GetDeviceName();
        if(name.find("gfx8") != std::string::npos)
        {
            return false;
        }
        return (params.IsFp32() || params.IsFp16() || params.IsBfp16())
                && params.Is2d()
                && H < u16limit
                && W < u16limit
                && wino_info.buff_info.size.c < (1<<30)
                && K < u16limit
                && chw_step < u16limit
                && params.pad_h <= 3
                && params.pad_w <= 3;
        // clang-format on
    }
    static KernelInfo GetKernel(const ConvolutionContext& params)
    {
        DEFINE_GETXFORMHWSIZE(params)

        const std::vector<size_t> l_wk{wave_size, 1, 1};
        const size_t g_wk_0 =
            params.GetStream().GetMaxComputeUnits() *
            ConvWinograd3x3MultipassWrW<WinoDataH, WinoFilterH, WinoDataW, WinoFilterW>::
                GetGroupCountMult() *
            l_wk[0];

        const std::vector<size_t> g_wk{g_wk_0, 1, 1};

        std::ostringstream options;
        GenerateClangDefsym(options, "acc_type", 1);
        GenerateClangDefsym(options, "buf_type", (params.IsFp32() ? 1 : (params.IsFp16() ? 2 : 3)));
        GenerateClangDefsym(options, "ROCM_METADATA_VERSION", params.rmv.UseV3() ? 5 : 4);
        GenerateClangDefsym(options, "MIOPEN_USE_RNE_BFLOAT16", MIOPEN_USE_RNE_BFLOAT16);
        GenerateClangDefsym(options, "xformx_o_size", WinoDataW);
        GenerateClangDefsym(options, "xformy_o_size", WinoDataH);
        GenerateClangDefsym(options, "xformx_d_size", wino_xform_w);
        GenerateClangDefsym(options, "xformy_d_size", wino_xform_h);
        GenerateClangDefsym(options, "xformx_f_size", WinoFilterW);
        GenerateClangDefsym(options, "xformy_f_size", WinoFilterH);
        GenerateClangDefsym(options, "fdilation_w", params.kernel_stride_w);
        GenerateClangDefsym(options, "fdilation_h", params.kernel_stride_h);
        return KernelInfo{
            options.str(),
            l_wk,
            g_wk,
            ConvWinograd3x3MultipassWrW<WinoDataH, WinoFilterH, WinoDataW, WinoFilterW>::
                GetSolverFileNames(1),
            ConvWinograd3x3MultipassWrW<WinoDataH, WinoFilterH, WinoDataW, WinoFilterW>::
                GetSolverKernelNames(1),
        };
    }
    static size_t GetBufferSize(const ConvolutionContext& params)
    {
        DEFINE_SHADER_ALIASES(params)

        const WinogradBufferInfo<WinoDataH, WinoFilterH, WinoDataW, WinoFilterW>
            filter_transform_info(N,
                                  K,
                                  C,
                                  out_H,
                                  out_W,
                                  R,
                                  S,
                                  MemLayout_t::HWNC,
                                  GetTypeSize(params.in_data_type),
                                  ConvWinoBuffType::Weight,
                                  wino_xform_h,
                                  wino_xform_w);
        (void)H;
        (void)W;
        return filter_transform_info.buff_info.total_byte_size;
    }
};

template <int WinoDataH, int WinoFilterH, int WinoDataW, int WinoFilterW>
struct OutTransform
{
    static bool IsApplicable(const ConvolutionContext& params)
    {
        return (params.IsFp32() || params.IsFp16() || params.IsBfp16()) && params.Is2d();
    }
    static KernelInfo GetKernel(const ConvolutionContext& params)
    {
        DEFINE_SHADER_ALIASES(params)

        auto dwords_per_ld = 1;
        const std::vector<size_t> l_wk{wave_size, 1, 1};
        auto ceil_val       = dwords_per_ld * l_wk[0];
        const size_t g_wk_0 = ((N * K + ceil_val - 1) / ceil_val) * l_wk[0];

        const std::vector<size_t> g_wk{g_wk_0, 1, 1};

        (void)H;
        (void)W;
        (void)C;
        (void)out_H;
        (void)out_W;
        (void)R;
        (void)S;

        std::ostringstream options;
        GenerateClangDefsym(options, "acc_type", 1);
        GenerateClangDefsym(options, "buf_type", (params.IsFp32() ? 1 : (params.IsFp16() ? 2 : 3)));
        GenerateClangDefsym(options, "ROCM_METADATA_VERSION", params.rmv.UseV3() ? 5 : 4);
        GenerateClangDefsym(options, "MIOPEN_USE_RNE_BFLOAT16", MIOPEN_USE_RNE_BFLOAT16);
        GenerateClangDefsym(options, "xformx_o_size", WinoDataW);
        GenerateClangDefsym(options, "xformy_o_size", WinoDataH);
        GenerateClangDefsym(options, "xformx_d_size", wino_xform_w);
        GenerateClangDefsym(options, "xformy_d_size", wino_xform_h);
        GenerateClangDefsym(options, "xformx_f_size", WinoFilterW);
        GenerateClangDefsym(options, "xformy_f_size", WinoFilterH);
        GenerateClangDefsym(options, "fdilation_w", params.kernel_stride_w);
        GenerateClangDefsym(options, "fdilation_h", params.kernel_stride_h);

        return KernelInfo{
            options.str(),
            l_wk,
            g_wk,
            ConvWinograd3x3MultipassWrW<WinoDataH, WinoFilterH, WinoDataW, WinoFilterW>::
                GetSolverFileNames(2),
            ConvWinograd3x3MultipassWrW<WinoDataH, WinoFilterH, WinoDataW, WinoFilterW>::
                GetSolverKernelNames(2),
        };
    }
    static size_t GetBufferSize(const ConvolutionContext& params)
    {
        DEFINE_SHADER_ALIASES(params)

        const WinogradBufferInfo<WinoDataH, WinoFilterH, WinoDataW, WinoFilterW> OutTransform_info(
            N,
            K,
            C,
            out_H,
            out_W,
            R,
            S,
            GetSwappedNCLayout(MemLayout_t::HWNC),
            GetTypeSize(params.in_data_type),
            ConvWinoBuffType::Output,
            wino_xform_h,
            wino_xform_w);
        (void)H;
        (void)W;
        return OutTransform_info.buff_info.total_byte_size;
    }
};

template <int WinoDataH, int WinoFilterH, int WinoDataW, int WinoFilterW>
bool ConvWinograd3x3MultipassWrW<WinoDataH, WinoFilterH, WinoDataW, WinoFilterW>::IsApplicable(
    const ConvolutionContext& params) const
{
// HIP backend required for sending ptr (buffer + offset)
// ROCBLAS for GEMM step

#if(MIOPEN_BACKEND_HIP && (MIOPEN_USE_ROCBLAS || MIOPEN_USE_MIOPENTENSILE))
#if(!MIOPEN_USE_ROCBLAS)
    if(!(params.IsFp16() || params.IsBfp16()))
    {
#endif
        static const int wino_data_tile   = std::max(WinoDataH, WinoDataW);
        static const int wino_filter_tile = std::max(WinoFilterH, WinoFilterW);

        if(wino_data_tile == 3 && wino_filter_tile == 2)
            if(miopen::IsDisabled(MIOPEN_DEBUG_AMD_WINOGRAD_MPASS_F3X2{}) ||
               params.kernel_stride_h == 1)
                return false;
        if(wino_data_tile == 3 && wino_filter_tile == 3)
            if(miopen::IsDisabled(MIOPEN_DEBUG_AMD_WINOGRAD_MPASS_F3X3{}) ||
               params.kernel_stride_h == 1)
                return false;

        const std::string name = params.GetStream().GetDeviceName();
#if WORKAROUND_SWDEV_234193
        if(params.IsFp16() && (StartsWith(name, "gfx908") || StartsWith(name, "gfx906")))
        {
            if(wino_data_tile == 3 && wino_filter_tile == 4)
                if(!miopen::IsEnabled(MIOPEN_DEBUG_AMD_WINOGRAD_MPASS_F3X4{}))
                    return false;
            if(wino_data_tile == 3 && wino_filter_tile == 5)
                if(!miopen::IsEnabled(MIOPEN_DEBUG_AMD_WINOGRAD_MPASS_F3X5{}))
                    return false;
            if(wino_data_tile == 3 && wino_filter_tile == 6)
                if(!miopen::IsEnabled(MIOPEN_DEBUG_AMD_WINOGRAD_MPASS_F3X6{}))
                    return false;
        }
        else
#endif
        {
            if(wino_data_tile == 3 && wino_filter_tile == 4)
                if(miopen::IsDisabled(MIOPEN_DEBUG_AMD_WINOGRAD_MPASS_F3X4{}))
                    return false;
            if(wino_data_tile == 3 && wino_filter_tile == 5)
                if(miopen::IsDisabled(MIOPEN_DEBUG_AMD_WINOGRAD_MPASS_F3X5{}))
                    return false;
            if(wino_data_tile == 3 && wino_filter_tile == 6)
                if(miopen::IsDisabled(MIOPEN_DEBUG_AMD_WINOGRAD_MPASS_F3X6{}))
                    return false;
        }

        if(wino_data_tile == 7 && wino_filter_tile == 2)
            if(miopen::IsDisabled(MIOPEN_DEBUG_AMD_WINOGRAD_MPASS_F7X2{}))
                return false;
        if(wino_data_tile == 7 && wino_filter_tile == 3)
            if(miopen::IsDisabled(MIOPEN_DEBUG_AMD_WINOGRAD_MPASS_F7X3{}))
                return false;
        if(wino_data_tile == 5 && wino_filter_tile == 3)
            if(miopen::IsDisabled(MIOPEN_DEBUG_AMD_WINOGRAD_MPASS_F5X3{}))
                return false;
        if(wino_data_tile == 5 && wino_filter_tile == 4)
            if(miopen::IsDisabled(MIOPEN_DEBUG_AMD_WINOGRAD_MPASS_F5X4{}))
                return false;
        if(!params.use_asm_kernels)
            return false;
        if(!params.rmv.IsV2orV3())
            return false;
        if(!params.Is2d())
            return false;
        if(!params.direction.IsBackwardWrW())
            return false;
        if(!(params.IsFp32() || params.IsFp16() || params.IsBfp16()))
            return false;

        if(!(InTransform<WinoDataH, WinoFilterH, WinoDataW, WinoFilterW>::IsApplicable(params) &&
             OutTransform<WinoDataH, WinoFilterH, WinoDataW, WinoFilterW>::IsApplicable(params) &&
             FilterTransform<WinoDataH, WinoFilterH, WinoDataW, WinoFilterW>::IsApplicable(params)))
            return false;

        if(!(StartsWith(name, "gfx8") || StartsWith(name, "gfx9")))
            return false;

        {
            std::size_t limit = miopen::Value(MIOPEN_DEBUG_AMD_WINOGRAD_MPASS_WORKSPACE_MAX{});
#if WORKAROUND_SWDEV_203031
            if(limit == 0)
            {
                if(name == "gfx900" ||
                   (name == "gfx906" && params.GetStream().GetMaxComputeUnits() <= 60))
                    limit = 2000000000ULL; // ~1.862 GiB
                else
                    limit = std::numeric_limits<std::size_t>::max();
            }
#else
        if(limit == 0)
            limit = std::numeric_limits<std::size_t>::max();
#endif
            if(limit != std::numeric_limits<std::size_t>::max())
            {
                const auto required = GetWorkspaceSize(params);
                MIOPEN_LOG_I2("Workspace required: " << required << ", limit: " << limit);
                if(required > limit)
                    return false;
            }
        }

        // int offset for Workspace buffers.
        if((InTransform<WinoDataH, WinoFilterH, WinoDataW, WinoFilterW>::GetBufferSize(params) /
                GetTypeSize(params.in_data_type) +
            OutTransform<WinoDataH, WinoFilterH, WinoDataW, WinoFilterW>::GetBufferSize(params) /
                GetTypeSize(params.in_data_type)) >= (1LL << 31))
        {
            return false;
        }

        assert(params.weights_layout.length() == 0); // _weights_layout is not supported yet

        // clang-format off
    {
        const long input_line_size = 4 * params.in_width;
        const long input_feature_map_size = input_line_size * params.in_height;
        const long input_stack_size = input_feature_map_size * params.n_inputs;
        if (! (input_stack_size < (1U << 24)))
            return false;
    }
    bool ok = (
           (params.kernel_size_w == WinoDataW && params.kernel_size_h == WinoDataH)
        && (params.kernel_stride_w == 1
            ||
            (params.kernel_stride_w == 2 && params.kernel_size_h == 3 && params.kernel_size_w == 3)
            )
        && params.kernel_stride_h == params.kernel_stride_w
        && params.kernel_dilation_w == 1
        && params.kernel_dilation_h == 1
        && params.batch_sz < std::pow(2, 24)
        && params.n_inputs < std::pow(2, 24)
        && params.n_outputs < std::pow(2, 24)
        && params.in_height < std::pow(2, 24)
        && params.in_width < std::pow(2, 24)
        && params.bias == 0
        && params.in_layout == "NCHW"
        && params.group_counts == 1);
        // clang-format on
        return ok;
#if(!MIOPEN_USE_ROCBLAS)
    }
    return false;
#endif
#else
    (void)params;
    return false;
#endif
}

template <int WinoDataH, int WinoFilterH, int WinoDataW, int WinoFilterW>
size_t
ConvWinograd3x3MultipassWrW<WinoDataH, WinoFilterH, WinoDataW, WinoFilterW>::GetWorkspaceSize(
    const ConvolutionContext& params) const
{
    return InTransform<WinoDataH, WinoFilterH, WinoDataW, WinoFilterW>::GetBufferSize(params) +
           OutTransform<WinoDataH, WinoFilterH, WinoDataW, WinoFilterW>::GetBufferSize(params) +
           FilterTransform<WinoDataH, WinoFilterH, WinoDataW, WinoFilterW>::GetBufferSize(params);
}

template <int WinoDataH, int WinoFilterH, int WinoDataW, int WinoFilterW>
ConvSolution
ConvWinograd3x3MultipassWrW<WinoDataH, WinoFilterH, WinoDataW, WinoFilterW>::GetSolution(
    const ConvolutionContext& params) const
{
    ConvSolution result;
    result.workspce_sz = GetWorkspaceSize(params);

    result.construction_params.push_back(
        InTransform<WinoDataH, WinoFilterH, WinoDataW, WinoFilterW>::GetKernel(params));
    result.construction_params.push_back(
        FilterTransform<WinoDataH, WinoFilterH, WinoDataW, WinoFilterW>::GetKernel(params));
    result.construction_params.push_back(
        OutTransform<WinoDataH, WinoFilterH, WinoDataW, WinoFilterW>::GetKernel(params));

    result.invoker_factory = PrepareInvokerFactory(params, result.workspce_sz);

    return result;
}

template <int WinoDataH, int WinoFilterH, int WinoDataW, int WinoFilterW>
InvokerFactory
ConvWinograd3x3MultipassWrW<WinoDataH, WinoFilterH, WinoDataW, WinoFilterW>::PrepareInvokerFactory(
    const ConvolutionContext& params, std::size_t ws_sz) const
{
#if(MIOPEN_BACKEND_HIP && (MIOPEN_USE_ROCBLAS || MIOPEN_USE_MIOPENTENSILE))
#if(!MIOPEN_USE_ROCBLAS)
    if(!(params.IsFp16() || params.IsBfp16()))
    {
#endif
        int flags         = 0;
        int reserved      = 0;
        int* reserved_ptr = nullptr;
        int unused        = 0;
        int N, C, H, W, K, n_groups, out_H, out_W, R, S;

        GetCompiledInParameters(
            params, &C, &K, &R, &S, &N, &n_groups, &H, &W, &out_H, &out_W, &unused, &unused);
        // clang-format off
    BuffInfo
        in_buff_info(
            GetSwappedNCLayout(GetMemLayout_t(params.in_layout)),
            N, C, H, W,
            GetTypeSize(params.in_data_type)),
        out_buff_info(
            GetSwappedNCLayout(GetMemLayout_t(params.out_layout)),
            N, K, out_H, out_W,
            GetTypeSize(params.out_data_type)),
        weights_buff_info(
            // weights_layout unsupported ... GetSwappedNCLayout(GetMemLayout_t(params.weights_layout))
            GetSwappedNCLayout(MemLayout_t::NCHW),
            K, C, R, S,
            GetTypeSize(params.weights_data_type));

    int wino_xform_h = GetSolverWinoXformHWSize(params,0),
        wino_xform_w = GetSolverWinoXformHWSize(params,1);
    WinogradBufferInfo <WinoDataH, WinoFilterH, WinoDataW, WinoFilterW>
        // cppcheck-suppress unreadVariable
        wino_in(N,K,C,out_H,out_W,R,S,
            MemLayout_t::HWNC,
            GetTypeSize(params.in_data_type),
            ConvWinoBuffType::Input,
            wino_xform_h,
            wino_xform_w),
        // cppcheck-suppress unreadVariable
        wino_out(N,K,C,out_H,out_W,R,S,
            MemLayout_t::HWNC,
            GetTypeSize(params.out_data_type),
            ConvWinoBuffType::Output,
            wino_xform_h,
            wino_xform_w),
        // cppcheck-suppress unreadVariable
        wino_wei(N,K,C,out_H,out_W,R,S,
            MemLayout_t::HWNC,
            GetTypeSize(params.weights_data_type),
            ConvWinoBuffType::Weight,
            wino_xform_h,
            wino_xform_w);
        // clang-format on

        const size_t wino_in_offset = 0, wino_out_offset = wino_in.buff_info.total_byte_size,
                     wino_wei_offset = wino_out_offset + wino_out.buff_info.total_byte_size;

        const auto in_data_type = params.in_data_type;
        const auto pad_H        = params.pad_h;
        const auto pad_W        = params.pad_w;

<<<<<<< HEAD
        return [=](const std::vector<Kernel>& kernels) {
            return [=](const Handle& handle, const boost::any& primitive_params) {
                const auto invoke_params = boost::any_cast<conv::WrWInvokeParams>(primitive_params);
                const auto& tensors      = invoke_params.tensors;
                float total_time         = 0;
=======
    return [=](const std::vector<Kernel>& kernels) {
        return [=](const Handle& handle, const AnyInvokeParams& primitive_params) {
            decltype(auto) invoke_params = primitive_params.CastTo<conv::WrWInvokeParams>();
            const auto& tensors          = invoke_params.tensors;
            float total_time             = 0;
>>>>>>> c88ad7c7

                if(invoke_params.workSpaceSize < ws_sz)
                    MIOPEN_THROW("Not enough workspace for ConvWinograd3x3MultipassWrW");

                for(const auto& kernel : kernels)
                {
                    decltype(auto) cur_kernel = handle.Run(kernel);
                    const BuffInfo* d_buf     = nullptr;
                    const BuffInfo* o_buf     = nullptr;
                    Data_t buff_out_adr       = nullptr;
                    auto f_buf                = &weights_buff_info;
                    auto const_buff_in_adr    = tensors.x;
                    auto buff_in_adr          = invoke_params.workSpace;
                    bool const_input          = false;
                    float cur_time            = 0;
                    int flat_GroupCountMult   = 1;

                    size_t buff_in_addr_offset = 0, buff_out_addr_offset = 0;

                    if(cur_kernel.GetName() == GetSolverKernelNames(0)) // Input Transform
                    {
                        d_buf               = &in_buff_info;
                        o_buf               = &(wino_in.buff_info);
                        const_buff_in_adr   = tensors.x;
                        buff_out_adr        = invoke_params.workSpace;
                        buff_in_addr_offset = wino_in_offset;
                        const_input         = true;
                        flat_GroupCountMult = GetGroupCountMult();
                    }
                    else if(cur_kernel.GetName() == GetSolverKernelNames(1)) // Filter Transform
                    {
                        d_buf                = &weights_buff_info;
                        o_buf                = &(wino_wei.buff_info);
                        const_buff_in_adr    = tensors.dy;
                        buff_out_adr         = invoke_params.workSpace;
                        buff_out_addr_offset = wino_wei_offset;
                        const_input          = true;
                        flat_GroupCountMult  = GetGroupCountMult();
                    }
                    else // Output and GEMM
                    {
                        int m = N, n = K, k = wino_in.buff_info.size.c;
                        int lda = k, ldb = k, ldc = n;
                        int batch_count       = wino_xform_h * wino_xform_w;
                        long long int strideA = m * k * 1LL, strideB = k * n * 1LL,
                                      strideC = m * n * 1LL;
                        float alpha = 1., beta = 0.0;
                        // clang-format off
                    GemmDescriptor wino_gemm_desc{false,false,true,m,n,k,
                        lda,ldb,ldc,batch_count,strideA,strideB,
                                        strideC,alpha,beta,in_data_type};

                    CallGemmStridedBatched(handle,
                                        wino_gemm_desc,
                                        invoke_params.workSpace,
                                        static_cast<int>(wino_in_offset / GetTypeSize(in_data_type)),
                                        invoke_params.workSpace,
                                        static_cast<int>(wino_wei_offset / GetTypeSize(in_data_type)),
                                        invoke_params.workSpace,
                                        static_cast<int>(wino_out_offset / GetTypeSize(in_data_type)),
                                        nullptr,
                                false,
                                GemmBackend_t::miopentensile);
                        // clang-format on

                        if(handle.IsProfilingEnabled())
                        {
                            cur_time = handle.GetKernelTime();
                            total_time += cur_time;
                            MIOPEN_LOG_I2("WRW_WINO_GEMM: " << cur_time);
                        }

                        d_buf               = &(wino_out.buff_info);
                        o_buf               = &(out_buff_info);
                        buff_in_adr         = invoke_params.workSpace;
                        buff_in_addr_offset = wino_out_offset;
                        buff_out_adr        = tensors.dw;
                    }

                    const auto input_ptr = static_cast<const void*>(
                        static_cast<const char*>(const_input ? const_buff_in_adr : buff_in_adr) +
                        buff_in_addr_offset);
                    const auto output_ptr =
                        static_cast<void*>(static_cast<char*>(buff_out_adr) + buff_out_addr_offset);

                    cur_kernel(N,
                               C,
                               H,
                               W,
                               K,
                               n_groups * flat_GroupCountMult,
                               flags,
                               reserved,
                               input_ptr,
                               reserved_ptr,
                               output_ptr,
                               reserved_ptr,
                               R,
                               S,
                               pad_H,
                               pad_W,
                               out_H,
                               out_W,
                               reserved_ptr,
                               reserved,
                               d_buf->byte_stride.nk,
                               d_buf->byte_stride.c,
                               d_buf->byte_stride.h,
                               d_buf->byte_stride.w,
                               f_buf->byte_stride.nk,
                               f_buf->byte_stride.c,
                               f_buf->byte_stride.h,
                               f_buf->byte_stride.w,
                               o_buf->byte_stride.nk,
                               o_buf->byte_stride.c,
                               o_buf->byte_stride.h,
                               o_buf->byte_stride.w);

                    if(handle.IsProfilingEnabled())
                    {
                        cur_time = handle.GetKernelTime();
                        total_time += cur_time;
                        MIOPEN_LOG_I2(cur_kernel.GetName() << ": " << cur_time);
                    }
                }

                if(handle.IsProfilingEnabled())
                {
                    handle.ResetKernelTime();
                    handle.AccumKernelTime(total_time);
                }
            };
        };
#if(!MIOPEN_USE_ROCBLAS)
    }
    MIOPEN_THROW(miopenStatusBadParm, "MixedWrW3x3Winograd Unsupported ");
#endif
#else
    (void)params;
    (void)ws_sz;
    MIOPEN_THROW(miopenStatusBadParm, "MixedWrW3x3Winograd Unsupported ");
#endif
}

template struct ConvWinograd3x3MultipassWrW<3, 2>;
template struct ConvWinograd3x3MultipassWrW<3, 3>;
template struct ConvWinograd3x3MultipassWrW<3, 4>;
template struct ConvWinograd3x3MultipassWrW<3, 5>;
template struct ConvWinograd3x3MultipassWrW<3, 6>;
template struct ConvWinograd3x3MultipassWrW<7, 2>;
template struct ConvWinograd3x3MultipassWrW<7, 3>;
template struct ConvWinograd3x3MultipassWrW<1, 1, 7, 2>;
template struct ConvWinograd3x3MultipassWrW<1, 1, 7, 3>;
template struct ConvWinograd3x3MultipassWrW<7, 2, 1, 1>;
template struct ConvWinograd3x3MultipassWrW<7, 3, 1, 1>;
template struct ConvWinograd3x3MultipassWrW<5, 3>;
template struct ConvWinograd3x3MultipassWrW<5, 4>;

} // namespace solver
} // namespace miopen<|MERGE_RESOLUTION|>--- conflicted
+++ resolved
@@ -608,19 +608,11 @@
         const auto pad_H        = params.pad_h;
         const auto pad_W        = params.pad_w;
 
-<<<<<<< HEAD
         return [=](const std::vector<Kernel>& kernels) {
-            return [=](const Handle& handle, const boost::any& primitive_params) {
-                const auto invoke_params = boost::any_cast<conv::WrWInvokeParams>(primitive_params);
-                const auto& tensors      = invoke_params.tensors;
-                float total_time         = 0;
-=======
-    return [=](const std::vector<Kernel>& kernels) {
-        return [=](const Handle& handle, const AnyInvokeParams& primitive_params) {
-            decltype(auto) invoke_params = primitive_params.CastTo<conv::WrWInvokeParams>();
-            const auto& tensors          = invoke_params.tensors;
-            float total_time             = 0;
->>>>>>> c88ad7c7
+            return [=](const Handle& handle, const AnyInvokeParams& primitive_params) {
+                decltype(auto) invoke_params = primitive_params.CastTo<conv::WrWInvokeParams>();
+                const auto& tensors          = invoke_params.tensors;
+                float total_time             = 0;
 
                 if(invoke_params.workSpaceSize < ws_sz)
                     MIOPEN_THROW("Not enough workspace for ConvWinograd3x3MultipassWrW");
