--- conflicted
+++ resolved
@@ -496,15 +496,9 @@
 
     // clang-format off
     {
-<<<<<<< HEAD
-        const long input_line_size = 4L * problem.GetInWidth_();
-        const long input_feature_map_size = input_line_size * problem.GetInHeight_();
-        const long input_stack_size = input_feature_map_size * problem.GetInChannels_();
-=======
-        const int64_t input_line_size = static_cast<int64_t>(4) * problem.GetInWidth();
-        const int64_t input_feature_map_size = input_line_size * problem.GetInHeight();
-        const int64_t input_stack_size = input_feature_map_size * problem.GetInChannels();
->>>>>>> 85254d39
+        const int64_t input_line_size = static_cast<int64_t>(4) * problem.GetInWidth_();
+        const int64_t input_feature_map_size = input_line_size * problem.GetInHeight_();
+        const int64_t input_stack_size = input_feature_map_size * problem.GetInChannels_();
         if (! (input_stack_size < (1U << 24)))
             return false;
     }
