--- conflicted
+++ resolved
@@ -599,15 +599,9 @@
 
     return [=](const std::vector<Kernel>& kernels) {
         return [=](const Handle& handle, const AnyInvokeParams& primitive_params) {
-<<<<<<< HEAD
-            const auto invoke_params = primitive_params.CastTo<conv::WrWInvokeParams>();
-            const auto& tensors      = invoke_params.tensors;
-            float total_time         = 0;
-=======
             decltype(auto) invoke_params = primitive_params.CastTo<conv::WrWInvokeParams>();
             const auto& tensors          = invoke_params.tensors;
             float total_time             = 0;
->>>>>>> c88ad7c7
 
             if(invoke_params.workSpaceSize < ws_sz)
                 MIOPEN_THROW("Not enough workspace for ConvWinograd3x3MultipassWrW");
