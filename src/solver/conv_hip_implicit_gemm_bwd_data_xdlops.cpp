/*******************************************************************************
 *
 * MIT License
 *
 * Copyright (c) 2022 Advanced Micro Devices, Inc.
 *
 * Permission is hereby granted, free of charge, to any person obtaining a copy
 * of this software and associated documentation files (the "Software"), to deal
 * in the Software without restriction, including without limitation the rights
 * to use, copy, modify, merge, publish, distribute, sublicense, and/or sell
 * copies of the Software, and to permit persons to whom the Software is
 * furnished to do so, subject to the following conditions:
 *
 * The above copyright notice and this permission notice shall be included in all
 * copies or substantial portions of the Software.
 *
 * THE SOFTWARE IS PROVIDED "AS IS", WITHOUT WARRANTY OF ANY KIND, EXPRESS OR
 * IMPLIED, INCLUDING BUT NOT LIMITED TO THE WARRANTIES OF MERCHANTABILITY,
 * FITNESS FOR A PARTICULAR PURPOSE AND NONINFRINGEMENT. IN NO EVENT SHALL THE
 * AUTHORS OR COPYRIGHT HOLDERS BE LIABLE FOR ANY CLAIM, DAMAGES OR OTHER
 * LIABILITY, WHETHER IN AN ACTION OF CONTRACT, TORT OR OTHERWISE, ARISING FROM,
 * OUT OF OR IN CONNECTION WITH THE SOFTWARE OR THE USE OR OTHER DEALINGS IN THE
 * SOFTWARE.
 *
 *******************************************************************************/

#include <vector>
#include <cstdint>

#include <miopen/solver.hpp>
#include <miopen/generic_search.hpp>
#include <miopen/conv/data_invoke_params.hpp>
#include <miopen/solver/problem_description_interpreter.hpp>
#if MIOPEN_BACKEND_HIP && MIOPEN_USE_COMPOSABLEKERNEL
#include <ck/library/tensor_operation_instance/gpu/convolution_backward_data.hpp>
#endif
#include <miopen/solver/implicitgemm_util.hpp>
MIOPEN_DECLARE_ENV_VAR(MIOPEN_DEBUG_CONV_IMPLICIT_GEMM_HIP_BWD_XDLOPS)

namespace miopen {
namespace solver {

#if MIOPEN_BACKEND_HIP && MIOPEN_USE_COMPOSABLEKERNEL
template <typename DataType>
using DeviceOpBwd = ck::tensor_operation::device::DeviceConvBwdData<
    2,
    ck::tensor_layout::convolution::NHWC,
    ck::tensor_layout::convolution::KYXC,
    ck::tensor_layout::convolution::NHWK,
    DataType,
    DataType,
    DataType,
    ck::tensor_operation::element_wise::PassThrough,
    ck::tensor_operation::element_wise::PassThrough,
    ck::tensor_operation::element_wise::PassThrough>;

template <typename DataType>
using DeviceOpBwdPtrs =
    ck::tensor_operation::device::instance::DeviceOperationInstanceFactory<DeviceOpBwd<DataType>>;

struct CKArgsBwd
{
    CKArgsBwd(const ProblemDescription& problem)
    {
        N        = ProblemInterpreter::GetBatchN(problem);
        K        = ProblemInterpreter::GetOutputChannelK(problem);
        C        = ProblemInterpreter::GetInputChannelC(problem);
        input    = {ProblemInterpreter::GetInputHeightHi(problem),
                 ProblemInterpreter::GetInputWidthWi(problem)};
        output   = {ProblemInterpreter::GetOutputHeightHo(problem),
                  ProblemInterpreter::GetOutputWidthWo(problem)};
        filter   = {ProblemInterpreter::GetFilterHeightY(problem),
                  ProblemInterpreter::GetFilterWidthX(problem)};
        strides  = {ProblemInterpreter::GetAdjustedConvolutionStrideH(problem),
                   ProblemInterpreter::GetAdjustedConvolutionStrideW(problem)};
        dilation = {ProblemInterpreter::GetAdjustedConvolutionDilationH(problem),
                    ProblemInterpreter::GetAdjustedConvolutionDilationW(problem)};
        lPadding = {ProblemInterpreter::GetInputLeftPadH(problem),
                    ProblemInterpreter::GetInputLeftPadW(problem)};
        rPadding = {ProblemInterpreter::GetAdjustedInputRightPadH(problem),
                    ProblemInterpreter::GetAdjustedInputRightPadW(problem)};
    }
    int N;
    int K;
    int C;
    std::vector<int> input;
    std::vector<int> output;
    std::vector<int> filter;
    std::vector<int> strides;
    std::vector<int> dilation;
    std::vector<int> lPadding;
    std::vector<int> rPadding;
};

template <typename DataType>
void PerformanceConfigHipImplicitGemmBwdXdlops::Init(const ProblemDescription& problem)
{
    const auto args      = CKArgsBwd{problem};
    const auto conv_ptrs = DeviceOpBwdPtrs<DataType>::GetInstances();
    assert(!conv_ptrs.empty());
    for(int i = 0; i < conv_ptrs.size(); i++)
    {
        auto argument_ptr = conv_ptrs[i]->MakeArgumentPointer(nullptr,
                                                              nullptr,
                                                              nullptr,
                                                              args.N,
                                                              args.K,
                                                              args.C,
                                                              args.input,
                                                              args.filter,
                                                              args.output,
                                                              args.strides,
                                                              args.dilation,
                                                              args.lPadding,
                                                              args.rPadding,
                                                              {},
                                                              {},
                                                              {});
        if(conv_ptrs[i]->IsSupportedArgument(argument_ptr.get()))
        {
            valid_kernels.push_back(conv_ptrs[i]->GetTypeString());
        }
    }
    assert(!valid_kernels.empty());
    this->index     = 0;
    this->kernel_id = valid_kernels[0];
}

template <typename DataType>
bool PerformanceConfigHipImplicitGemmBwdXdlops::CheckIsSupportCKArgs(
    const ProblemDescription& problem) const
{
    const auto args      = CKArgsBwd{problem};
    const auto conv_ptrs = DeviceOpBwdPtrs<DataType>::GetInstances();
    int i                = 0;
    for(; i < conv_ptrs.size(); i++)
    {
        if(conv_ptrs[i]->GetTypeString() == this->kernel_id)
        {
            break;
        }
    }
    if(i == valid_kernels.size())
    {
        return false;
    }
    auto argument_ptr = conv_ptrs[i]->MakeArgumentPointer(nullptr,
                                                          nullptr,
                                                          nullptr,
                                                          args.N,
                                                          args.K,
                                                          args.C,
                                                          args.input,
                                                          args.filter,
                                                          args.output,
                                                          args.strides,
                                                          args.dilation,
                                                          args.lPadding,
                                                          args.rPadding,
                                                          {},
                                                          {},
                                                          {});
    return conv_ptrs[i]->IsSupportedArgument(argument_ptr.get());
}

template <typename DataType>
bool ConvHipImplicitGemmBwdXdlops::CheckCKApplicability(const ProblemDescription& problem) const
{
    const auto conv_ptrs = DeviceOpBwdPtrs<DataType>::GetInstances();
    assert(!conv_ptrs.empty());
    const auto args = CKArgsBwd{problem};
    if(!std::all_of(args.strides.begin(), args.strides.end(), [&](auto x) { return x == 1; }))
        return false;
    for(int i = 0; i < conv_ptrs.size(); i++)
    {
        auto argument_ptr = conv_ptrs[i]->MakeArgumentPointer(nullptr,
                                                              nullptr,
                                                              nullptr,
                                                              args.N,
                                                              args.K,
                                                              args.C,
                                                              args.input,
                                                              args.filter,
                                                              args.output,
                                                              args.strides,
                                                              args.dilation,
                                                              args.lPadding,
                                                              args.rPadding,
                                                              {},
                                                              {},
                                                              {});
        if(conv_ptrs[i]->IsSupportedArgument(argument_ptr.get()))
            return true;
    }
    return false;
}

namespace {

template <typename DataType>
void RunCKSolution(const Handle& handle,
                   const AnyInvokeParams& primitive_parameters,
                   const ProblemDescription& problem,
                   const PerformanceConfigHipImplicitGemmBwdXdlops& config)
{
    const auto args      = CKArgsBwd{problem};
    const auto conv_ptrs = DeviceOpBwdPtrs<DataType>::GetInstances();
    int i                = 0;
    for(; i < conv_ptrs.size(); i++)
    {
        if(conv_ptrs[i]->GetTypeString() == config.kernel_id)
        {
            break;
        }
    }
    assert(i != conv_ptrs.size());
    auto& conv_ptr      = conv_ptrs.at(i);
    auto& data_ctx      = primitive_parameters.CastTo<conv::DataInvokeParams>();
    const auto& tensors = data_ctx.tensors;
    auto argument_ptr   = conv_ptr->MakeArgumentPointer(
        static_cast<void*>(tensors.out),
        const_cast<void*>( // NOLINT (cppcoreguidelines-pro-type-const-cast)
            static_cast<const void*>(tensors.w)),
        const_cast<void*>( // NOLINT (cppcoreguidelines-pro-type-const-cast)
            static_cast<const void*>(tensors.in)),
        args.N,
        args.K,
        args.C,
        args.input,
        args.filter,
        args.output,
        args.strides,
        args.dilation,
        args.lPadding,
        args.rPadding,
        {},
        {},
        {});
    auto invoker_ptr            = conv_ptr->MakeInvokerPointer();
    const auto enable_profiling = handle.IsProfilingEnabled();

    float elapsed_time =
        invoker_ptr->Run(argument_ptr.get(), {handle.GetStream(), enable_profiling});
    if(enable_profiling)
    {
        handle.ResetKernelTime();
        handle.AccumKernelTime(elapsed_time);
    }
}

} // namespace
#endif

void PerformanceConfigHipImplicitGemmBwdXdlops::HeuristicInit(const ProblemDescription& problem)
{
#if !MIOPEN_BACKEND_HIP || !MIOPEN_USE_COMPOSABLEKERNEL
    std::ignore = problem;
#else
    switch(problem.GetInDataType())
    {
    case miopenHalf: Init<ck::half_t>(problem); break;
    case miopenFloat: Init<float>(problem); break;
    case miopenInt8:
    case miopenInt32:
    case miopenInt8x4:
    case miopenBFloat16:
    case miopenDouble: break;
    }
#endif
}

bool PerformanceConfigHipImplicitGemmBwdXdlops::SetNextValue(const ProblemDescription& problem)
{
    if(valid_kernels.empty())
    {
        this->HeuristicInit(problem);
        assert(!valid_kernels.empty());
        return true;
    }
    if((index + 1) < valid_kernels.size())
    {
        ++index;
        this->kernel_id = this->valid_kernels[index];
        return true;
    }
    else
        return false;
}

bool PerformanceConfigHipImplicitGemmBwdXdlops::IsValidValue() const
{
    return index < valid_kernels.size();
}

bool PerformanceConfigHipImplicitGemmBwdXdlops::IsValid(const ProblemDescription& problem) const
{
#if !MIOPEN_BACKEND_HIP || !MIOPEN_USE_COMPOSABLEKERNEL
    std::ignore = problem;
    return false;
#else
    switch(problem.GetInDataType())
    {
    case miopenHalf: return CheckIsSupportCKArgs<ck::half_t>(problem);
    case miopenFloat: return CheckIsSupportCKArgs<float>(problem);
    case miopenInt8:
    case miopenInt32:
    case miopenInt8x4:
    case miopenBFloat16:
    case miopenDouble: break;
    }
    return false;
#endif
}

bool PerformanceConfigHipImplicitGemmBwdXdlops::operator==(
    const PerformanceConfigHipImplicitGemmBwdXdlops& other) const
{
    return this->kernel_id == other.kernel_id;
}

PerformanceConfigHipImplicitGemmBwdXdlops
ConvHipImplicitGemmBwdXdlops::GetDefaultPerformanceConfig(const ConvolutionContext&,
                                                          const ProblemDescription& problem) const
{
    PerformanceConfigHipImplicitGemmBwdXdlops pp;
    pp.HeuristicInit(problem);
    return pp;
}

bool ConvHipImplicitGemmBwdXdlops::IsValidPerformanceConfig(
    const ConvolutionContext&,
    const ProblemDescription& problem,
    const PerformanceConfigHipImplicitGemmBwdXdlops& config) const
{
    return config.IsValid(problem);
}

PerformanceConfigHipImplicitGemmBwdXdlops
ConvHipImplicitGemmBwdXdlops::Search(const ConvolutionContext& ctx,
                                     const ProblemDescription& problem,
                                     const AnyInvokeParams& invoke_ctx) const
{
    return GenericSearch(*this, ctx, problem, invoke_ctx);
}

bool ConvHipImplicitGemmBwdXdlops::IsApplicable(const ConvolutionContext& ctx,
                                                const ProblemDescription& problem) const
{
#if !MIOPEN_BACKEND_HIP || !MIOPEN_USE_COMPOSABLEKERNEL
    std::ignore = ctx;
    std::ignore = problem;
    return false;
#else
    if(miopen::IsDisabled(MIOPEN_DEBUG_CONV_IMPLICIT_GEMM_HIP_BWD_XDLOPS{}))
        return false;
    if(problem.GetConv().attribute.deterministic)
        return false;
    if(problem.GetInDataType() != problem.GetWeightsDataType() ||
       problem.GetWeightsDataType() != problem.GetOutDataType() ||
       problem.GetInDataType() != problem.GetOutDataType())
        return false;
    if(!problem.direction.IsBackwardData())
        return false;
    if(!problem.Is2d())
        return false;
    if(!problem.IsLayoutNHWC())
        return false;
    if(!IsXdlopsSupport(ctx))
        return false;
    if(!IsComposableKernelSupportedHardware(ctx))
        return false;
    const std::string& arch = ctx.GetStream().GetDeviceName();
    if(arch == "gfx90a" && problem.IsGfx90aFp16altRequired())
        return false;
    if(!IsIndexRangeLargeEnough(problem))
        return false;
<<<<<<< HEAD
    switch(problem.GetInDataType())
=======
    if(problem.GetGroupCount() > 1)
        return false;
    switch(problem.conv_problem.GetInDataType())
>>>>>>> 8815e960
    {
    case miopenHalf: return CheckCKApplicability<ck::half_t>(problem);
    case miopenFloat: return CheckCKApplicability<float>(problem);
    case miopenInt8:
    case miopenInt32:
    case miopenInt8x4:
    case miopenBFloat16:
    case miopenDouble: break;
    }
    return false;
#endif
}

ConvSolution ConvHipImplicitGemmBwdXdlops::GetSolution(
    const ConvolutionContext& ctx,
    const ProblemDescription& problem,
    const PerformanceConfigHipImplicitGemmBwdXdlops& config) const
{
    std::ignore = ctx;
#if !MIOPEN_BACKEND_HIP || !MIOPEN_USE_COMPOSABLEKERNEL
    std::ignore = problem;
    std::ignore = config;
    return {};
#else
    ConvSolution result;
    result.invoker_factory = [=](const std::vector<Kernel>& kernels) {
        std::ignore = kernels;
        return [=](const Handle& handle, const AnyInvokeParams& primitive_parameters) {
            switch(problem.GetInDataType())
            {
            case miopenHalf:
                RunCKSolution<ck::half_t>(handle, primitive_parameters, problem, config);
                break;
            case miopenFloat:
                RunCKSolution<float>(handle, primitive_parameters, problem, config);
                break;
            case miopenInt8:
            case miopenInt32:
            case miopenInt8x4:
            case miopenBFloat16:
            case miopenDouble: break;
            }
        };
    };
    return result;
#endif
}

} // namespace solver
} // namespace miopen<|MERGE_RESOLUTION|>--- conflicted
+++ resolved
@@ -374,13 +374,9 @@
         return false;
     if(!IsIndexRangeLargeEnough(problem))
         return false;
-<<<<<<< HEAD
+    if(problem.GetGroupCount() > 1)
+        return false;
     switch(problem.GetInDataType())
-=======
-    if(problem.GetGroupCount() > 1)
-        return false;
-    switch(problem.conv_problem.GetInDataType())
->>>>>>> 8815e960
     {
     case miopenHalf: return CheckCKApplicability<ck::half_t>(problem);
     case miopenFloat: return CheckCKApplicability<float>(problem);
