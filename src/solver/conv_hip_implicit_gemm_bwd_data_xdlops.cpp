/*******************************************************************************
 *
 * MIT License
 *
 * Copyright (c) 2022 Advanced Micro Devices, Inc.
 *
 * Permission is hereby granted, free of charge, to any person obtaining a copy
 * of this software and associated documentation files (the "Software"), to deal
 * in the Software without restriction, including without limitation the rights
 * to use, copy, modify, merge, publish, distribute, sublicense, and/or sell
 * copies of the Software, and to permit persons to whom the Software is
 * furnished to do so, subject to the following conditions:
 *
 * The above copyright notice and this permission notice shall be included in all
 * copies or substantial portions of the Software.
 *
 * THE SOFTWARE IS PROVIDED "AS IS", WITHOUT WARRANTY OF ANY KIND, EXPRESS OR
 * IMPLIED, INCLUDING BUT NOT LIMITED TO THE WARRANTIES OF MERCHANTABILITY,
 * FITNESS FOR A PARTICULAR PURPOSE AND NONINFRINGEMENT. IN NO EVENT SHALL THE
 * AUTHORS OR COPYRIGHT HOLDERS BE LIABLE FOR ANY CLAIM, DAMAGES OR OTHER
 * LIABILITY, WHETHER IN AN ACTION OF CONTRACT, TORT OR OTHERWISE, ARISING FROM,
 * OUT OF OR IN CONNECTION WITH THE SOFTWARE OR THE USE OR OTHER DEALINGS IN THE
 * SOFTWARE.
 *
 *******************************************************************************/

#include <vector>
#include <cstdint>

#include <miopen/solver.hpp>
#include <miopen/generic_search.hpp>
#include <miopen/conv/data_invoke_params.hpp>
#include <miopen/solver/problem_description_interpreter.hpp>
#if MIOPEN_BACKEND_HIP && MIOPEN_USE_COMPOSABLEKERNEL
#include <ck/library/tensor_operation_instance/gpu/convolution_backward_data.hpp>
#endif
#include <miopen/solver/implicitgemm_util.hpp>
#include <miopen/solver/implicitgemm_ck_util.hpp>
MIOPEN_DECLARE_ENV_VAR(MIOPEN_DEBUG_CONV_IMPLICIT_GEMM_HIP_BWD_XDLOPS)

namespace miopen {
namespace solver {
namespace conv {

#if MIOPEN_BACKEND_HIP && MIOPEN_USE_COMPOSABLEKERNEL
template <typename DataType>
using DeviceOpBwd = ck::tensor_operation::device::DeviceConvBwdData<
    2,
    ck::tensor_layout::convolution::NHWC,
    ck::tensor_layout::convolution::KYXC,
    ck::tensor_layout::convolution::NHWK,
    DataType,
    DataType,
    DataType,
    ck::tensor_operation::element_wise::PassThrough,
    ck::tensor_operation::element_wise::PassThrough,
    ck::tensor_operation::element_wise::PassThrough>;

template <typename DataType>
using DeviceOpBwdPtrs =
    ck::tensor_operation::device::instance::DeviceOperationInstanceFactory<DeviceOpBwd<DataType>>;

namespace {
<<<<<<< HEAD

struct CKArgsBwd
=======
struct CKArgs
>>>>>>> d176b8ff
{
    CKArgs(const ProblemDescription& problem)
    {
        N        = ProblemInterpreter::GetBatchN(problem);
        K        = ProblemInterpreter::GetOutputChannelK(problem);
        C        = ProblemInterpreter::GetInputChannelC(problem);
        input    = {ProblemInterpreter::GetInputHeightHi(problem),
                 ProblemInterpreter::GetInputWidthWi(problem)};
        output   = {ProblemInterpreter::GetOutputHeightHo(problem),
                  ProblemInterpreter::GetOutputWidthWo(problem)};
        filter   = {ProblemInterpreter::GetFilterHeightY(problem),
                  ProblemInterpreter::GetFilterWidthX(problem)};
        strides  = {ProblemInterpreter::GetAdjustedConvolutionStrideH(problem),
                   ProblemInterpreter::GetAdjustedConvolutionStrideW(problem)};
        dilation = {ProblemInterpreter::GetAdjustedConvolutionDilationH(problem),
                    ProblemInterpreter::GetAdjustedConvolutionDilationW(problem)};
        lPadding = {ProblemInterpreter::GetInputLeftPadH(problem),
                    ProblemInterpreter::GetInputLeftPadW(problem)};
        rPadding = {ProblemInterpreter::GetAdjustedInputRightPadH(problem),
                    ProblemInterpreter::GetAdjustedInputRightPadW(problem)};
    }

    CKArgs(const CKArgs&) = default;
    CKArgs(CKArgs&&)      = default;
    CKArgs& operator=(const CKArgs&) = default;
    ~CKArgs()                        = default;

    template <typename ConvPtr>
    auto MakeArgPtr(const ConvPtr& conv_ptr, Data_t out, ConstData_t w, ConstData_t in) const
    {
        return conv_ptr->MakeArgumentPointer(out,
                                             w,
                                             in,
                                             N,
                                             K,
                                             C,
                                             input,
                                             filter,
                                             output,
                                             strides,
                                             dilation,
                                             lPadding,
                                             rPadding,
                                             {},
                                             {},
                                             {});
    }

    template <typename ConvPtr>
    auto MakeArgPtr(const ConvPtr& conv_ptr, const ConvDataTensors& tensors) const
    {
        return MakeArgPtr(conv_ptr, tensors.out, tensors.w, tensors.in);
    }

    template <typename ConvPtr>
    bool IsSupportedBy(const ConvPtr& conv_ptr) const
    {
        auto arg_ptr = MakeArgPtr(conv_ptr, nullptr, nullptr, nullptr);
        return conv_ptr->IsSupportedArgument(arg_ptr.get());
    }

    int N;
    int K;
    int C;
    std::vector<int> input;
    std::vector<int> output;
    std::vector<int> filter;
    std::vector<int> strides;
    std::vector<int> dilation;
    std::vector<int> lPadding;
    std::vector<int> rPadding;
};
} // namespace

} // namespace

template <typename DataType>
void PerformanceConfigHipImplicitGemmBwdXdlops::Init(const ProblemDescription& problem)
{
    valid_kernels = FillValidKernelsIDs<DeviceOpBwdPtrs<DataType>, CKArgs>(problem);
    index         = 0;
    kernel_id     = valid_kernels[index];
}

template <typename DataType>
bool PerformanceConfigHipImplicitGemmBwdXdlops::CheckIsSupportCKArgs(
    const ProblemDescription& problem) const
{
    return IsCKArgsSupported<DeviceOpBwdPtrs<DataType>, CKArgs>(problem, kernel_id);
}

template <typename DataType>
bool ConvHipImplicitGemmBwdXdlops::CheckCKApplicability(const ProblemDescription& problem) const
{
    return IsCKApplicable<DeviceOpBwdPtrs<DataType>, CKArgs>(problem);
}
<<<<<<< HEAD

namespace {

template <typename DataType>
void RunCKSolution(const Handle& handle,
                   const AnyInvokeParams& primitive_parameters,
                   const ProblemDescription& problem,
                   const PerformanceConfigHipImplicitGemmBwdXdlops& config)
{
    const auto args      = CKArgsBwd{problem};
    const auto conv_ptrs = DeviceOpBwdPtrs<DataType>::GetInstances();
    int i                = 0;
    for(; i < conv_ptrs.size(); i++)
    {
        if(conv_ptrs[i]->GetTypeString() == config.kernel_id)
        {
            break;
        }
    }
    assert(i != conv_ptrs.size());
    auto& conv_ptr      = conv_ptrs.at(i);
    auto& data_ctx      = primitive_parameters.CastTo<miopen::conv::DataInvokeParams>();
    const auto& tensors = data_ctx.tensors;
    auto argument_ptr   = conv_ptr->MakeArgumentPointer(
        static_cast<void*>(tensors.out),
        const_cast<void*>( // NOLINT (cppcoreguidelines-pro-type-const-cast)
            static_cast<const void*>(tensors.w)),
        const_cast<void*>( // NOLINT (cppcoreguidelines-pro-type-const-cast)
            static_cast<const void*>(tensors.in)),
        args.N,
        args.K,
        args.C,
        args.input,
        args.filter,
        args.output,
        args.strides,
        args.dilation,
        args.lPadding,
        args.rPadding,
        {},
        {},
        {});
    auto invoker_ptr            = conv_ptr->MakeInvokerPointer();
    const auto enable_profiling = handle.IsProfilingEnabled();

    float elapsed_time =
        invoker_ptr->Run(argument_ptr.get(), {handle.GetStream(), enable_profiling});
    if(enable_profiling)
    {
        handle.ResetKernelTime();
        handle.AccumKernelTime(elapsed_time);
    }
}

} // namespace
=======
>>>>>>> d176b8ff
#endif

void PerformanceConfigHipImplicitGemmBwdXdlops::HeuristicInit(
    [[maybe_unused]] const ProblemDescription& problem)
{
    index     = 0;
    kernel_id = "";

#if MIOPEN_BACKEND_HIP && MIOPEN_USE_COMPOSABLEKERNEL
    switch(problem.GetInDataType())
    {
    case miopenHalf: Init<ck::half_t>(problem); break;
    case miopenFloat: Init<float>(problem); break;
    case miopenInt8:
    case miopenInt32:
    case miopenInt8x4:
    case miopenBFloat16:
    case miopenDouble: break;
    }
#endif
}

bool PerformanceConfigHipImplicitGemmBwdXdlops::SetNextValue(const ProblemDescription& problem)
{
    if(valid_kernels.empty())
    {
        HeuristicInit(problem);
        assert(!valid_kernels.empty());
        return true;
    }
    if((index + 1) < valid_kernels.size())
    {
        ++index;
        kernel_id = valid_kernels[index];
        return true;
    }
    else
        return false;
}

bool PerformanceConfigHipImplicitGemmBwdXdlops::IsValidValue() const
{
    return index < valid_kernels.size();
}

bool PerformanceConfigHipImplicitGemmBwdXdlops::IsValid(
    [[maybe_unused]] const ProblemDescription& problem) const
{
#if MIOPEN_BACKEND_HIP && MIOPEN_USE_COMPOSABLEKERNEL
    switch(problem.GetInDataType())
    {
    case miopenHalf: return CheckIsSupportCKArgs<ck::half_t>(problem);
    case miopenFloat: return CheckIsSupportCKArgs<float>(problem);
    case miopenInt8:
    case miopenInt32:
    case miopenInt8x4:
    case miopenBFloat16:
    case miopenDouble: break;
    }
#endif
    return false;
}

bool PerformanceConfigHipImplicitGemmBwdXdlops::operator==(
    const PerformanceConfigHipImplicitGemmBwdXdlops& other) const
{
    return kernel_id == other.kernel_id;
}

PerformanceConfigHipImplicitGemmBwdXdlops
ConvHipImplicitGemmBwdXdlops::GetDefaultPerformanceConfig(const ConvolutionContext&,
                                                          const ProblemDescription& problem) const
{
    PerformanceConfigHipImplicitGemmBwdXdlops pp;
    pp.HeuristicInit(problem);
    return pp;
}

bool ConvHipImplicitGemmBwdXdlops::IsValidPerformanceConfig(
    const ConvolutionContext&,
    const ProblemDescription& problem,
    const PerformanceConfigHipImplicitGemmBwdXdlops& config) const
{
    return config.IsValid(problem);
}

PerformanceConfigHipImplicitGemmBwdXdlops
ConvHipImplicitGemmBwdXdlops::Search(const ConvolutionContext& ctx,
                                     const ProblemDescription& problem,
                                     const AnyInvokeParams& invoke_ctx) const
{
    return GenericSearch(*this, ctx, problem, invoke_ctx);
}

bool ConvHipImplicitGemmBwdXdlops::IsApplicable(
    [[maybe_unused]] const ConvolutionContext& ctx,
    [[maybe_unused]] const ProblemDescription& problem) const
{
#if MIOPEN_BACKEND_HIP && MIOPEN_USE_COMPOSABLEKERNEL
    if(miopen::IsDisabled(MIOPEN_DEBUG_CONV_IMPLICIT_GEMM_HIP_BWD_XDLOPS{}))
        return false;
    if(problem.GetConv().attribute.deterministic)
        return false;
    if(problem.GetInDataType() != problem.GetWeightsDataType() ||
       problem.GetWeightsDataType() != problem.GetOutDataType() ||
       problem.GetInDataType() != problem.GetOutDataType())
        return false;
    if(!problem.IsDirectionBackwardData())
        return false;
    if(!problem.Is2d())
        return false;
    if(!problem.IsLayoutNHWC())
        return false;
    if(!IsXdlopsSupport(ctx))
        return false;
    if(!IsComposableKernelSupportedHardware(ctx))
        return false;
    const std::string& arch = ctx.GetStream().GetDeviceName();
    if(arch == "gfx90a" && problem.IsGfx90aFp16altRequired())
        return false;
    if(!IsIndexRangeLargeEnough(problem))
        return false;
    if(problem.GetGroupCount() > 1)
        return false;
    switch(problem.GetInDataType())
    {
    case miopenHalf: return CheckCKApplicability<ck::half_t>(problem);
    case miopenFloat: return CheckCKApplicability<float>(problem);
    case miopenInt8:
    case miopenInt32:
    case miopenInt8x4:
    case miopenBFloat16:
    case miopenDouble: break;
    }
#endif
    return false;
}

ConvSolution ConvHipImplicitGemmBwdXdlops::GetSolution(
    [[maybe_unused]] const ConvolutionContext& ctx,
    [[maybe_unused]] const ProblemDescription& problem,
    [[maybe_unused]] const PerformanceConfigHipImplicitGemmBwdXdlops& config) const
{
#if MIOPEN_BACKEND_HIP && MIOPEN_USE_COMPOSABLEKERNEL
    switch(problem.GetInDataType())
    {
    case miopenHalf:
        return InitInvokerFactory<DeviceOpBwdPtrs<ck::half_t>, CKArgs, conv::DataInvokeParams>(
            problem, config.kernel_id);
    case miopenFloat:
        return InitInvokerFactory<DeviceOpBwdPtrs<float>, CKArgs, conv::DataInvokeParams>(
            problem, config.kernel_id);
    case miopenInt8:
    case miopenInt32:
    case miopenInt8x4:
    case miopenBFloat16:
    case miopenDouble:
    default:
        MIOPEN_THROW(miopenStatusInternalError,
                     "ConvHipImplicitGemmFwdXdlops operation not implemented for this data type");
    }
#endif
    return {};
}

} // namespace conv
} // namespace solver
} // namespace miopen<|MERGE_RESOLUTION|>--- conflicted
+++ resolved
@@ -61,12 +61,7 @@
     ck::tensor_operation::device::instance::DeviceOperationInstanceFactory<DeviceOpBwd<DataType>>;
 
 namespace {
-<<<<<<< HEAD
-
-struct CKArgsBwd
-=======
 struct CKArgs
->>>>>>> d176b8ff
 {
     CKArgs(const ProblemDescription& problem)
     {
@@ -141,8 +136,6 @@
 };
 } // namespace
 
-} // namespace
-
 template <typename DataType>
 void PerformanceConfigHipImplicitGemmBwdXdlops::Init(const ProblemDescription& problem)
 {
@@ -163,64 +156,6 @@
 {
     return IsCKApplicable<DeviceOpBwdPtrs<DataType>, CKArgs>(problem);
 }
-<<<<<<< HEAD
-
-namespace {
-
-template <typename DataType>
-void RunCKSolution(const Handle& handle,
-                   const AnyInvokeParams& primitive_parameters,
-                   const ProblemDescription& problem,
-                   const PerformanceConfigHipImplicitGemmBwdXdlops& config)
-{
-    const auto args      = CKArgsBwd{problem};
-    const auto conv_ptrs = DeviceOpBwdPtrs<DataType>::GetInstances();
-    int i                = 0;
-    for(; i < conv_ptrs.size(); i++)
-    {
-        if(conv_ptrs[i]->GetTypeString() == config.kernel_id)
-        {
-            break;
-        }
-    }
-    assert(i != conv_ptrs.size());
-    auto& conv_ptr      = conv_ptrs.at(i);
-    auto& data_ctx      = primitive_parameters.CastTo<miopen::conv::DataInvokeParams>();
-    const auto& tensors = data_ctx.tensors;
-    auto argument_ptr   = conv_ptr->MakeArgumentPointer(
-        static_cast<void*>(tensors.out),
-        const_cast<void*>( // NOLINT (cppcoreguidelines-pro-type-const-cast)
-            static_cast<const void*>(tensors.w)),
-        const_cast<void*>( // NOLINT (cppcoreguidelines-pro-type-const-cast)
-            static_cast<const void*>(tensors.in)),
-        args.N,
-        args.K,
-        args.C,
-        args.input,
-        args.filter,
-        args.output,
-        args.strides,
-        args.dilation,
-        args.lPadding,
-        args.rPadding,
-        {},
-        {},
-        {});
-    auto invoker_ptr            = conv_ptr->MakeInvokerPointer();
-    const auto enable_profiling = handle.IsProfilingEnabled();
-
-    float elapsed_time =
-        invoker_ptr->Run(argument_ptr.get(), {handle.GetStream(), enable_profiling});
-    if(enable_profiling)
-    {
-        handle.ResetKernelTime();
-        handle.AccumKernelTime(elapsed_time);
-    }
-}
-
-} // namespace
-=======
->>>>>>> d176b8ff
 #endif
 
 void PerformanceConfigHipImplicitGemmBwdXdlops::HeuristicInit(
