/*******************************************************************************
 *
 * MIT License
 *
 * Copyright (c) 2022 Advanced Micro Devices, Inc.
 *
 * Permission is hereby granted, free of charge, to any person obtaining a copy
 * of this software and associated documentation files (the "Software"), to deal
 * in the Software without restriction, including without limitation the rights
 * to use, copy, modify, merge, publish, distribute, sublicense, and/or sell
 * copies of the Software, and to permit persons to whom the Software is
 * furnished to do so, subject to the following conditions:
 *
 * The above copyright notice and this permission notice shall be included in all
 * copies or substantial portions of the Software.
 *
 * THE SOFTWARE IS PROVIDED "AS IS", WITHOUT WARRANTY OF ANY KIND, EXPRESS OR
 * IMPLIED, INCLUDING BUT NOT LIMITED TO THE WARRANTIES OF MERCHANTABILITY,
 * FITNESS FOR A PARTICULAR PURPOSE AND NONINFRINGEMENT. IN NO EVENT SHALL THE
 * AUTHORS OR COPYRIGHT HOLDERS BE LIABLE FOR ANY CLAIM, DAMAGES OR OTHER
 * LIABILITY, WHETHER IN AN ACTION OF CONTRACT, TORT OR OTHERWISE, ARISING FROM,
 * OUT OF OR IN CONNECTION WITH THE SOFTWARE OR THE USE OR OTHER DEALINGS IN THE
 * SOFTWARE.
 *
 *******************************************************************************/

#include <vector>
#include <cstdint>

#include <miopen/solver.hpp>
#include <miopen/generic_search.hpp>
#include <miopen/conv/data_invoke_params.hpp>
#include <miopen/solver/problem_description_interpreter.hpp>
#if MIOPEN_BACKEND_HIP && MIOPEN_USE_COMPOSABLEKERNEL
#include <ck/library/tensor_operation_instance/gpu/convolution_backward_data.hpp>
#endif
#include <miopen/solver/implicitgemm_util.hpp>
#include <miopen/solver/implicitgemm_ck_util.hpp>
MIOPEN_DECLARE_ENV_VAR(MIOPEN_DEBUG_CONV_IMPLICIT_GEMM_HIP_BWD_XDLOPS)

namespace miopen {
namespace solver {
namespace conv {

using ProblemDescription = miopen::conv::ProblemDescription;

#if MIOPEN_BACKEND_HIP && MIOPEN_USE_COMPOSABLEKERNEL
template <typename DataType>
using DeviceOpBwd = ck::tensor_operation::device::DeviceConvBwdData<
    2,
    ck::tensor_layout::convolution::NHWC,
    ck::tensor_layout::convolution::KYXC,
    ck::tensor_layout::convolution::NHWK,
    DataType,
    DataType,
    DataType,
    ck::tensor_operation::element_wise::PassThrough,
    ck::tensor_operation::element_wise::PassThrough,
    ck::tensor_operation::element_wise::PassThrough>;

template <typename DataType>
using DeviceOpBwdPtrs =
    ck::tensor_operation::device::instance::DeviceOperationInstanceFactory<DeviceOpBwd<DataType>>;

namespace {
struct CKArgs
{
    CKArgs(const ProblemDescription& problem)
    {
        N        = ProblemInterpreter::GetBatchN(problem);
        K        = ProblemInterpreter::GetOutputChannelK(problem);
        C        = ProblemInterpreter::GetInputChannelC(problem);
        input    = {ProblemInterpreter::GetInputHeightHi(problem),
                 ProblemInterpreter::GetInputWidthWi(problem)};
        output   = {ProblemInterpreter::GetOutputHeightHo(problem),
                  ProblemInterpreter::GetOutputWidthWo(problem)};
        filter   = {ProblemInterpreter::GetFilterHeightY(problem),
                  ProblemInterpreter::GetFilterWidthX(problem)};
        strides  = {ProblemInterpreter::GetAdjustedConvolutionStrideH(problem),
                   ProblemInterpreter::GetAdjustedConvolutionStrideW(problem)};
        dilation = {ProblemInterpreter::GetAdjustedConvolutionDilationH(problem),
                    ProblemInterpreter::GetAdjustedConvolutionDilationW(problem)};
        lPadding = {ProblemInterpreter::GetInputLeftPadH(problem),
                    ProblemInterpreter::GetInputLeftPadW(problem)};
        rPadding = {ProblemInterpreter::GetAdjustedInputRightPadH(problem),
                    ProblemInterpreter::GetAdjustedInputRightPadW(problem)};
    }

    CKArgs(const CKArgs&) = default;
    CKArgs(CKArgs&&)      = default;
    CKArgs& operator=(const CKArgs&) = default;
    ~CKArgs()                        = default;

    template <typename ConvPtr>
    auto MakeArgPtr(const ConvPtr& conv_ptr, Data_t out, ConstData_t w, ConstData_t in) const
    {
        return conv_ptr->MakeArgumentPointer(out,
                                             w,
                                             in,
                                             N,
                                             K,
                                             C,
                                             input,
                                             filter,
                                             output,
                                             strides,
                                             dilation,
                                             lPadding,
                                             rPadding,
                                             {},
                                             {},
                                             {});
    }

    template <typename ConvPtr>
    auto MakeArgPtr(const ConvPtr& conv_ptr, const ConvDataTensors& tensors) const
    {
        return MakeArgPtr(conv_ptr, tensors.out, tensors.w, tensors.in);
    }

    template <typename ConvPtr>
    bool IsSupportedBy(const ConvPtr& conv_ptr) const
    {
        auto arg_ptr = MakeArgPtr(conv_ptr, nullptr, nullptr, nullptr);
        return conv_ptr->IsSupportedArgument(arg_ptr.get());
    }

    int N;
    int K;
    int C;
    std::vector<int> input;
    std::vector<int> output;
    std::vector<int> filter;
    std::vector<int> strides;
    std::vector<int> dilation;
    std::vector<int> lPadding;
    std::vector<int> rPadding;
};
} // namespace

template <typename DataType>
void PerformanceConfigHipImplicitGemmBwdXdlops::Init(const ProblemDescription& problem)
{
    valid_kernels = FillValidKernelsIDs<DeviceOpBwdPtrs<DataType>, CKArgs>(problem);
    index         = 0;
    kernel_id     = valid_kernels[index];
}

template <typename DataType>
bool PerformanceConfigHipImplicitGemmBwdXdlops::CheckIsSupportCKArgs(
    const ProblemDescription& problem) const
{
    return IsCKArgsSupported<DeviceOpBwdPtrs<DataType>, CKArgs>(problem, kernel_id);
}

template <typename DataType>
bool ConvHipImplicitGemmBwdXdlops::CheckCKApplicability(const ProblemDescription& problem) const
{
    return IsCKApplicable<DeviceOpBwdPtrs<DataType>, CKArgs>(problem);
}
#endif

void PerformanceConfigHipImplicitGemmBwdXdlops::HeuristicInit(
    [[maybe_unused]] const ProblemDescription& problem)
{
    index     = 0;
    kernel_id = "";

#if MIOPEN_BACKEND_HIP && MIOPEN_USE_COMPOSABLEKERNEL
    switch(problem.GetInDataType())
    {
    case miopenHalf: Init<ck::half_t>(problem); break;
    case miopenFloat: Init<float>(problem); break;
    case miopenFloat8:
    case miopenBFloat8:
    case miopenInt8:
    case miopenInt32:
    case miopenBFloat16:
    case miopenDouble: break;
    }
#endif
}

bool PerformanceConfigHipImplicitGemmBwdXdlops::SetNextValue(const ProblemDescription& problem)
{
    if(valid_kernels.empty())
    {
        HeuristicInit(problem);
        assert(!valid_kernels.empty());
        return true;
    }
    if((index + 1) < valid_kernels.size())
    {
        ++index;
        kernel_id = valid_kernels[index];
        return true;
    }
    else
        return false;
}

bool PerformanceConfigHipImplicitGemmBwdXdlops::IsValidValue() const
{
    return index < valid_kernels.size();
}

bool PerformanceConfigHipImplicitGemmBwdXdlops::IsValid(
    [[maybe_unused]] const ProblemDescription& problem) const
{
#if MIOPEN_BACKEND_HIP && MIOPEN_USE_COMPOSABLEKERNEL
    switch(problem.GetInDataType())
    {
    case miopenHalf: return CheckIsSupportCKArgs<ck::half_t>(problem);
    case miopenFloat: return CheckIsSupportCKArgs<float>(problem);
    case miopenFloat8:
    case miopenBFloat8:
    case miopenInt8:
    case miopenInt32:
    case miopenBFloat16:
    case miopenDouble: break;
    }
#endif
    return false;
}

bool PerformanceConfigHipImplicitGemmBwdXdlops::operator==(
    const PerformanceConfigHipImplicitGemmBwdXdlops& other) const
{
    return kernel_id == other.kernel_id;
}

PerformanceConfigHipImplicitGemmBwdXdlops
ConvHipImplicitGemmBwdXdlops::GetDefaultPerformanceConfig(const ExecutionContext&,
                                                          const ProblemDescription& problem) const
{
    PerformanceConfigHipImplicitGemmBwdXdlops pp;
    pp.HeuristicInit(problem);
    return pp;
}

bool ConvHipImplicitGemmBwdXdlops::IsValidPerformanceConfig(
    const ExecutionContext&,
    const ProblemDescription& problem,
    const PerformanceConfigHipImplicitGemmBwdXdlops& config) const
{
    return config.IsValid(problem);
}

PerformanceConfigHipImplicitGemmBwdXdlops
ConvHipImplicitGemmBwdXdlops::Search(const ExecutionContext& ctx,
                                     const ProblemDescription& problem,
                                     const AnyInvokeParams& invoke_ctx) const
{
    return GenericSearch(*this, ctx, problem, invoke_ctx);
}

bool ConvHipImplicitGemmBwdXdlops::IsApplicable(
    [[maybe_unused]] const ExecutionContext& ctx,
    [[maybe_unused]] const ProblemDescription& problem) const
{
#if MIOPEN_BACKEND_HIP && MIOPEN_USE_COMPOSABLEKERNEL
    if(miopen::IsDisabled(MIOPEN_DEBUG_CONV_IMPLICIT_GEMM_HIP_BWD_XDLOPS{}))
        return false;
    if(problem.GetConv().attribute.deterministic)
        return false;
    if(problem.GetInDataType() != problem.GetWeightsDataType() ||
       problem.GetWeightsDataType() != problem.GetOutDataType() ||
       problem.GetInDataType() != problem.GetOutDataType())
        return false;

    if(problem.IsTensorsCasted())
        return false;
    if(!problem.IsDirectionBackwardData())
        return false;
    if(!problem.Is2d())
        return false;
    if(!problem.IsLayoutNHWC())
        return false;
    if(!IsXdlopsSupport(ctx))
        return false;
    if(!IsComposableKernelSupportedHardware(ctx))
        return false;
    const std::string& arch = ctx.GetStream().GetDeviceName();
    if(arch == "gfx90a" && problem.IsGfx90aFp16altRequired())
        return false;
    if(!IsIndexRangeLargeEnough(problem))
        return false;
    if(problem.GetGroupCount() > 1)
        return false;
    switch(problem.GetInDataType())
    {
    case miopenHalf: return CheckCKApplicability<ck::half_t>(problem);
    case miopenFloat: return CheckCKApplicability<float>(problem);
    case miopenFloat8:
    case miopenBFloat8:
    case miopenInt8:
    case miopenInt32:
    case miopenBFloat16:
    case miopenDouble: break;
    }
#endif
    return false;
}

ConvSolution ConvHipImplicitGemmBwdXdlops::GetSolution(
    [[maybe_unused]] const ExecutionContext& ctx,
    [[maybe_unused]] const ProblemDescription& problem,
    [[maybe_unused]] const PerformanceConfigHipImplicitGemmBwdXdlops& config) const
{
#if MIOPEN_BACKEND_HIP && MIOPEN_USE_COMPOSABLEKERNEL
    switch(problem.GetInDataType())
    {
    case miopenHalf:
<<<<<<< HEAD
        return InitInvokerFactory<DeviceOpBwdPtrs<ck::half_t>,
                                  CKArgs,
                                  miopen::conv::DataInvokeParams>(problem, config.kernel_id);
    case miopenFloat:
        return InitInvokerFactory<DeviceOpBwdPtrs<float>, CKArgs, miopen::conv::DataInvokeParams>(
=======
        return MakeInvokerFactory<DeviceOpBwdPtrs<ck::half_t>, CKArgs, conv::DataInvokeParams>(
            problem, config.kernel_id);
    case miopenFloat:
        return MakeInvokerFactory<DeviceOpBwdPtrs<float>, CKArgs, conv::DataInvokeParams>(
>>>>>>> b5c9cd5b
            problem, config.kernel_id);
    case miopenInt8:
    case miopenInt32:
    case miopenBFloat16:
    case miopenDouble:
    case miopenFloat8:
    case miopenBFloat8:
    default:
        MIOPEN_THROW(miopenStatusInternalError,
                     "ConvHipImplicitGemmFwdXdlops operation not implemented for this data type");
    }
#endif
    return {};
}

} // namespace conv
} // namespace solver
} // namespace miopen<|MERGE_RESOLUTION|>--- conflicted
+++ resolved
@@ -311,18 +311,10 @@
     switch(problem.GetInDataType())
     {
     case miopenHalf:
-<<<<<<< HEAD
-        return InitInvokerFactory<DeviceOpBwdPtrs<ck::half_t>,
-                                  CKArgs,
-                                  miopen::conv::DataInvokeParams>(problem, config.kernel_id);
-    case miopenFloat:
-        return InitInvokerFactory<DeviceOpBwdPtrs<float>, CKArgs, miopen::conv::DataInvokeParams>(
-=======
-        return MakeInvokerFactory<DeviceOpBwdPtrs<ck::half_t>, CKArgs, conv::DataInvokeParams>(
+        return MakeInvokerFactory<DeviceOpBwdPtrs<ck::half_t>, CKArgs, miopen::conv::DataInvokeParams>(
             problem, config.kernel_id);
     case miopenFloat:
-        return MakeInvokerFactory<DeviceOpBwdPtrs<float>, CKArgs, conv::DataInvokeParams>(
->>>>>>> b5c9cd5b
+        return MakeInvokerFactory<DeviceOpBwdPtrs<float>, CKArgs, miopen::conv::DataInvokeParams>(
             problem, config.kernel_id);
     case miopenInt8:
     case miopenInt32:
