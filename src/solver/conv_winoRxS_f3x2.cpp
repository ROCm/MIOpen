--- conflicted
+++ resolved
@@ -327,14 +327,6 @@
     const auto name = params.GetStream().GetDeviceName();
     if(!(StartsWith(name, "gfx9") || StartsWith(name, "gfx10")))
         return false;
-<<<<<<< HEAD
-#if WORKAROUND_ISSUE_1146
-    if(name == "gfx90a")
-        return false;
-#endif
-=======
->>>>>>> 2024ff6a
-
     if(params.IsFp16() &&
        !(StartsWith(name, "gfx906") || StartsWith(name, "gfx908") || StartsWith(name, "gfx90a") ||
          StartsWith(name, "gfx1011") || StartsWith(name, "gfx1012") || StartsWith(name, "gfx103")))
