/*******************************************************************************
 *
 * MIT License
 *
 * Copyright (c) 2021 Advanced Micro Devices, Inc.
 *
 * Permission is hereby granted, free of charge, to any person obtaining a copy
 * of this software and associated documentation files (the "Software"), to deal
 * in the Software without restriction, including without limitation the rights
 * to use, copy, modify, merge, publish, distribute, sublicense, and/or sell
 * copies of the Software, and to permit persons to whom the Software is
 * furnished to do so, subject to the following conditions:
 *
 * The above copyright notice and this permission notice shall be included in all
 * copies or substantial portions of the Software.
 *
 * THE SOFTWARE IS PROVIDED "AS IS", WITHOUT WARRANTY OF ANY KIND, EXPRESS OR
 * IMPLIED, INCLUDING BUT NOT LIMITED TO THE WARRANTIES OF MERCHANTABILITY,
 * FITNESS FOR A PARTICULAR PURPOSE AND NONINFRINGEMENT. IN NO EVENT SHALL THE
 * AUTHORS OR COPYRIGHT HOLDERS BE LIABLE FOR ANY CLAIM, DAMAGES OR OTHER
 * LIABILITY, WHETHER IN AN ACTION OF CONTRACT, TORT OR OTHERWISE, ARISING FROM,
 * OUT OF OR IN CONNECTION WITH THE SOFTWARE OR THE USE OR OTHER DEALINGS IN THE
 * SOFTWARE.
 *
 *******************************************************************************/

#include <miopen/solver.hpp>

#include <miopen/env.hpp>
#include <miopen/kernel.hpp>
#include <miopen/kernel_build_params.hpp>
#include <miopen/stringutils.hpp>
#include <miopen/conv/compiled_in_parameters.hpp>
#include <miopen/conv/data_invoke_params.hpp>
#include <miopen/conv/wrw_invoke_params.hpp>
#include <miopen/generic_search.hpp>
#include <miopen/sequences.hpp>

#include <boost/any.hpp>

MIOPEN_DECLARE_ENV_VAR(MIOPEN_DEBUG_AMD_WINOGRAD_RXS_F3X2)
MIOPEN_DECLARE_ENV_VAR(MIOPEN_DEBUG_AMD_WINOGRAD_RXS_F3X2_PERF_VALS)

#define WINODATA 3
#define WINOFILTER 2
#define MAX_CU_LIMIT 512

static inline size_t Ceil(const size_t v, const size_t m)
{
    assert(m > 0);
    return (v + m - 1) / m;
}

static inline size_t RoundUpToMultiple(size_t val, size_t factor)
{
    return Ceil(val, factor) * factor;
}

/// \todo Consider re-using code from RxS_f2x3.
static inline int GetBestNGroupParam(const int R,
                                     const int S,
                                     const int R_stride,
                                     const int S_stride,
                                     const int C,
                                     const int K,
                                     const int OH,
                                     const int OW,
                                     const int pad_H,
                                     const int pad_W,
                                     const int N,
                                     const int idilation_w,
                                     const int idilation_h,
                                     const int n_groups,
                                     const int G)
{
    int o_tile     = WINODATA;
    int f_tile     = WINOFILTER;
    int r_factor   = f_tile * 2;
    int s_factor   = r_factor;
    int c_factor   = 2;
    int k_factor   = 32;
    int nwh_factor = 32;
    int w_factor   = o_tile * idilation_w * S_stride;
    int h_factor   = o_tile * idilation_h * R_stride;

    if(S_stride == 1 && idilation_w == 1 && S <= f_tile)
        s_factor = f_tile;
    if((R_stride == 1 && idilation_h == 1) || (R % (f_tile * 2)) == 1)
        r_factor = f_tile;
    if(S_stride == 2 || R_stride == 2 || idilation_w == 2 || idilation_h == 2)
        c_factor = 1;

    size_t g_s = RoundUpToMultiple(S, s_factor);
    size_t g_r = RoundUpToMultiple(R, r_factor);
    size_t g_c = RoundUpToMultiple(C, c_factor);
    size_t g_k = RoundUpToMultiple(K, k_factor);
    size_t g_w = OW;
    size_t g_h = OH;

    if((pad_W % 2 == 0) && (idilation_w > 1 || S_stride > 1))
        g_w += 1;
    if((pad_H % 2 == 1) && (idilation_h > 1 || R_stride > 1))
        g_h += 1;

    g_w            = RoundUpToMultiple(g_w, w_factor);
    g_h            = RoundUpToMultiple(g_h, h_factor);
    size_t g_n_w_h = RoundUpToMultiple(g_w * g_h * N, nwh_factor * w_factor * h_factor);

    int best_n_groups_cnt = 1;
    double min_param      = 0;
    for(auto i = 1; i < n_groups; ++i)
    {
        size_t g_n_w_h_k =
            RoundUpToMultiple(g_n_w_h * g_k, nwh_factor * w_factor * h_factor * k_factor * i);
        size_t granulated_mac_count = g_n_w_h_k * g_c * g_s * g_r;
        size_t n_groups_per_cu      = Ceil(i * G, n_groups);
        double perf_metric = static_cast<double>(n_groups_per_cu) * granulated_mac_count / i;
        if(static_cast<double>(granulated_mac_count) / i > 1.0e+7)
            perf_metric *= (1 + i * 0.003);
        else
            perf_metric *= (1 + i * 0.04);
        if(i == 1)
            min_param = perf_metric;
        if(min_param > perf_metric)
        {
            best_n_groups_cnt = i;
            min_param         = perf_metric;
        }
    }
    return best_n_groups_cnt;
}

namespace miopen {
namespace solver {

namespace {
// clang-format off
auto PerfFieldRules()
{
    return seq::MakeRuleSet(
        std::make_tuple(seq::Span<int, 1, MAX_CU_LIMIT>{}, &PerformanceConfigConvBinWinogradRxSf3x2::n_groups)
    );
}
// clang-format on

/// \todo Consider re-using code from RxS_f2x3.
inline bool IsShaderContraintsMet(const int R,
                                  const int S,
                                  const int C,
                                  const int K,
                                  const int H,
                                  const int W,
                                  const int OH,
                                  const int OW,
                                  const int N,
                                  const ConvolutionContext& params)
{
    // Padding for bwd data shall not be negative.
    /// \todo Either remove WrW related code or re-use function from RxS
    if(params.direction.IsBackwardData())
    {
        if(!(0 <= params.GetBackwardPadW() && params.GetBackwardPadW() < std::pow(2, 16)))
            return false;
        if(!(0 <= params.GetBackwardPadH() && params.GetBackwardPadH() < std::pow(2, 16)))
            return false;
    }

    const auto grid_workgroup_count_x = params.GetStream().GetMaxHardwareComputeUnits();

    // clang-format off
    // Check implementation limits.
    return N < std::pow(2, 16)
        && C < std::pow(2, 16)
        && K < std::pow(2, 16)
        && H < std::pow(2, 16)
        && W < std::pow(2, 16)
        && OH < std::pow(2, 16)
        && OW < std::pow(2, 16)
        && params.pad_w < std::pow(2, 16)
        && params.pad_h < std::pow(2, 16)
        && S < std::pow(2, 16)
        && R < std::pow(2, 16)
        && grid_workgroup_count_x < std::pow(2, 16)
        && (C * H * W) <= std::pow(2, 28)
        && (OH * OW) <= std::pow(2, 23)
        && (K * OH * OW) <= std::pow(2, 28)
        && (K * R * S) <= std::pow(2, 28)
        && (C * R * S) <= std::pow(2, 28);
    // clang-format on
}

} // namespace

PerformanceConfigConvBinWinogradRxSf3x2::PerformanceConfigConvBinWinogradRxSf3x2(int n_groups_)
    : n_groups(n_groups_)
{
}

void PerformanceConfigConvBinWinogradRxSf3x2::HeuristicInit(const ConvolutionContext& config)
{
    const auto n_inputs_per_group  = config.n_inputs / config.group_counts,
               n_outputs_per_group = config.n_outputs / config.group_counts;
    if(config.group_counts == 1)
    {
        n_groups = config.GetStream().GetMaxHardwareComputeUnits();
        return;
    }

    if(config.direction.IsBackwardWrW())
    {
        n_groups = GetBestNGroupParam(config.in_height,
                                      config.in_width,
                                      config.kernel_dilation_h,
                                      config.kernel_dilation_w,
                                      config.batch_sz,    // N
                                      n_inputs_per_group, // K
                                      config.kernel_size_h,
                                      config.kernel_size_w,
                                      config.pad_w,
                                      config.pad_h,
                                      n_outputs_per_group, // C
                                      config.kernel_stride_h,
                                      config.kernel_stride_w,
                                      config.GetStream().GetMaxHardwareComputeUnits(),
                                      config.group_counts);
    }
    else
    {
        n_groups = GetBestNGroupParam(config.kernel_size_h, // RxS
                                      config.kernel_size_w,
                                      config.kernel_stride_h,
                                      config.kernel_stride_w,
                                      n_inputs_per_group,  // C
                                      n_outputs_per_group, // K
                                      config.out_height,   // OHxOW
                                      config.out_width,
                                      config.pad_w,
                                      config.pad_h,
                                      config.batch_sz, // N
                                      config.kernel_dilation_h,
                                      config.kernel_dilation_w,
                                      config.GetStream().GetMaxHardwareComputeUnits(),
                                      config.group_counts);
    }
}

bool PerformanceConfigConvBinWinogradRxSf3x2::SetNextValue(const ConvolutionContext& /*config*/)
{
    return !PerfFieldRules().Next(*this);
}

bool PerformanceConfigConvBinWinogradRxSf3x2::IsValidValue() const
{
    return PerfFieldRules().IsIn(*this);
}

bool PerformanceConfigConvBinWinogradRxSf3x2::IsValid(const ConvolutionContext& config) const
{
    if(config.GetStream().GetMaxHardwareComputeUnits() < n_groups)
        return false;

    if(!IsValidValue())
        return false;
    return true;
}

bool PerformanceConfigConvBinWinogradRxSf3x2::operator==(
    const PerformanceConfigConvBinWinogradRxSf3x2& other) const
{
    return n_groups == other.n_groups;
}

std::string PerformanceConfigConvBinWinogradRxSf3x2::ToString() const
{
    std::ostringstream ss;
    Serialize(ss);
    return ss.str();
}

PerformanceConfigConvBinWinogradRxSf3x2
<<<<<<< HEAD
ConvBinWinogradRxSf3x2::GetDefaultPerformanceConfigCTS(const ConvolutionContext& params) const
=======
ConvBinWinogradRxSf3x2::GetDefaultPerformanceConfig(const ConvolutionContext& params) const
>>>>>>> d00883a5
{
    PerformanceConfigConvBinWinogradRxSf3x2 pp;
    pp.HeuristicInit(params);
    MIOPEN_LOG_I(pp.ToString());
    return pp;
}

bool ConvBinWinogradRxSf3x2::IsValidPerformanceConfigCTS(
    const ConvolutionContext& problem, const PerformanceConfigConvBinWinogradRxSf3x2& c) const
{
    return c.IsValidValue() && c.IsValid(problem);
}

PerformanceConfigConvBinWinogradRxSf3x2
ConvBinWinogradRxSf3x2::SearchCTS(const ConvolutionContext& context,
                                  const AnyInvokeParams& invoke_ctx) const
{
    return GenericSearch(*this, context, invoke_ctx);
}

bool ConvBinWinogradRxSf3x2::IsApplicable(const ConvolutionContext& params) const
{
    if(!params.Is2d())
        return false;
    if(!(params.IsFp32() || params.IsFp16()))
        return false;
    if(miopen::IsDisabled(MIOPEN_DEBUG_AMD_WINOGRAD_RXS_F3X2{}))
        return false;
    if(!params.use_asm_kernels)
        return false;
    if(!params.rmv.IsV3())
        return false;
    if(!params.IsLayoutDefault())
        return false;

    const auto target = params.GetStream().GetTargetProperties();
    if(target.Xnack() && *target.Xnack())
        return false;

    const auto max_cu = params.GetStream().GetMaxHardwareComputeUnits();
    if(max_cu > MAX_CU_LIMIT)
        return false;

    const auto name = params.GetStream().GetDeviceName();
    if(!(StartsWith(name, "gfx9") || StartsWith(name, "gfx10")))
        return false;

    if(params.IsFp16() &&
       !(StartsWith(name, "gfx906") || StartsWith(name, "gfx908") || StartsWith(name, "gfx90a") ||
         StartsWith(name, "gfx1011") || StartsWith(name, "gfx1012") || StartsWith(name, "gfx103")))
        return false;

    if(name == "gfx90a" && params.conv_problem.IsGfx90aFp16altRequired())
        return false;

    // clang-format off
    if (! (params.kernel_stride_w == 1
        && params.kernel_stride_w == params.kernel_stride_h
        && params.kernel_dilation_w == 1
        && params.kernel_dilation_h == 1
        && params.bias == 0))
        return false;
    // clang-format on

    const auto n_inputs_per_group  = params.n_inputs / params.group_counts,
               n_outputs_per_group = params.n_outputs / params.group_counts;

    if(params.direction.IsBackwardWrW())
    {
        return IsShaderContraintsMet(params.in_height,
                                     params.in_width,
                                     params.batch_sz,    // N
                                     n_inputs_per_group, // K
                                     params.out_height,
                                     params.out_width,
                                     params.kernel_size_h,
                                     params.kernel_size_w,
                                     n_outputs_per_group, // C
                                     params);
    }
    else
    {
        return IsShaderContraintsMet(params.kernel_size_h, // RxS
                                     params.kernel_size_w,
                                     n_inputs_per_group,  // C
                                     n_outputs_per_group, // K
                                     params.in_height,    // HxW
                                     params.in_width,
                                     params.out_height, // OHxOW
                                     params.out_width,
                                     params.batch_sz, // N
                                     params);
    }
}

/// \todo Consider re-using code from RxS_f2x3.
ConvSolution
<<<<<<< HEAD
ConvBinWinogradRxSf3x2::GetSolutionCTS(const ConvolutionContext& params,
                                       const PerformanceConfigConvBinWinogradRxSf3x2& config) const
{
    const PerformanceConfigConvBinWinogradRxSf3x2* pcfg = &config;

    // Try to load config from environment variable
=======
ConvBinWinogradRxSf3x2::GetSolution(const ConvolutionContext& params,
                                    const PerformanceConfigConvBinWinogradRxSf3x2& config) const
{
    const PerformanceConfigConvBinWinogradRxSf3x2* pcfg = &config;

>>>>>>> d00883a5
    PerformanceConfigConvBinWinogradRxSf3x2 fromEnv;
    {
        std::string s;
        const auto p_asciz = miopen::GetStringEnv(MIOPEN_DEBUG_AMD_WINOGRAD_RXS_F3X2_PERF_VALS{});
        if(p_asciz != nullptr)
        {
            s = std::string(p_asciz);
            if(!s.empty()) // else nothing to parse.
            {
                if(!fromEnv.Deserialize(s) || !fromEnv.IsValid(params))
                {
                    MIOPEN_LOG_E("MIOPEN_DEBUG_AMD_WINOGRAD_RXS_F3X2_PERF_VALS: "
                                 "Bad format or invalid for the problem config: "
                                 << s);
                }
                else
                {
                    MIOPEN_LOG_I("Overridden from env: " << fromEnv.ToString());
                    pcfg = &fromEnv;
                }
            }
        }
    }

    ConvSolution result;
    KernelInfo kernel;

    const auto n_groups = pcfg->GetNGroups();
    const auto name     = params.GetStream().GetDeviceName();
    const auto is_gfx9  = StartsWith(name, "gfx9");
    size_t wg_size      = is_gfx9 ? 512 : 256;

    kernel.g_wk.push_back(wg_size * n_groups * params.group_counts);
    kernel.g_wk.push_back(1);
    kernel.g_wk.push_back(1);

    kernel.l_wk.push_back(wg_size);
    kernel.l_wk.push_back(1);
    kernel.l_wk.push_back(1);

    KernelBuildParameters options{
        {"ROCM_METADATA_VERSION", 5},
    };
    kernel.comp_options = options.GenerateFor(kbp::GcnAsm{});

    std::string kernel_name    = "miopenSp3AsmConv_v21_1_3";
    std::string kernel_file    = "Conv_Winograd_v21_1_3";
    std::string kernel_postfix = params.IsFp32() ? "_f3x2_fp32" : "_f3x2_fp16_dot2_edc";

    if(is_gfx9)
    {
        kernel_name += "_gfx9";
    }
    else // if(StartsWith(name, "gfx10"))
    {
        kernel_name += "_gfx10";
        kernel.comp_options += std::string(" -mcumode -mwavefrontsize64");
    }

    if(params.kernel_stride_w == 1)
    {
        kernel_postfix += "_stride1";
    }

    kernel_postfix += "_group";
    kernel.kernel_name = kernel_name + kernel_postfix;
    kernel.kernel_file = kernel_file + kernel_postfix + ".s";

    result.construction_params.push_back(kernel);

    if(!params.direction.IsBackwardWrW())
    {
        const bool is_forward     = params.direction.IsForward();
        constexpr int F_REVERSE_R = 1 << 0;
        constexpr int F_REVERSE_S = 1 << 1;
        constexpr int F_FLIP_K_C  = 1 << 2;
        // These are not used yet. Nevertheless let's keep as a shader documentation.
        // constexpr int F_FLIP_DATA_N_C = 1 << 3; // Unsupported in f3x2.
        // constexpr int F_FLIP_OUT_N_K = 1 << 4; // Unsupported in f3x2.
        // constexpr int L_F_ADDR_INDIRECT  = 1 << 6;
        // constexpr int L_F_BIAS  = 1 << 7;
        // constexpr int L_F_LEAKY_RELU  = 1 << 8;
        constexpr int L_F_NKC_STRIDES   = 1 << 9;
        constexpr int L_F_GROUP_STRIDES = 1 << 10;
        // constexpr int L_F_FORCE_FILTER_TRAVERSE_MODE  = 1 << 11;
        // constexpr int L_F_FILTER_TRAVERSE_DUAL  = 1 << 12;
        // constexpr int L_F_TENSOR_OFFSETS  = 1 << 13;
        // constexpr int L_F_USE_EXTENDED_FLAGS_64  = 1 << 15;
        int reserved             = 0;
        uint64_t reserved_offset = 0;
        int* reserved_ptr        = nullptr;
        int ignore;

        int N, C, H, W, K, out_H, out_W, R, S, pad_H, pad_W;
        GetCompiledInParameters(
            params, &N, &C, &H, &W, &K, &ignore, &out_H, &out_W, &R, &S, &pad_H, &pad_W);
        const auto group_cnt = params.group_counts;
        C                    = C / group_cnt;
        K                    = K / group_cnt;
        int flags            = is_forward ? 0 : F_REVERSE_R + F_REVERSE_S + F_FLIP_K_C;
        flags |= L_F_NKC_STRIDES + L_F_GROUP_STRIDES;

        // cppcheck-suppress unreadVariable
        BuffInfo d_buf(GetGroupConvLayout(GetMemLayout_t(params.in_layout), true),
                       N,
                       C,
                       H,
                       W,
                       group_cnt,
                       GetTypeSize(params.in_data_type)),
            // cppcheck-suppress unreadVariable
            o_buf(GetGroupConvLayout(GetMemLayout_t(params.out_layout), true),
                  N,
                  K,
                  out_H,
                  out_W,
                  group_cnt,
                  GetTypeSize(params.out_data_type)),
            // cppcheck-suppress unreadVariable
            f_buf(GetGroupConvLayout(is_forward ? (MemLayout_t::NCHW)
                                                : GetSwappedNCLayout(MemLayout_t::NCHW),
                                     false),
                  K,
                  C,
                  R,
                  S,
                  group_cnt,
                  GetTypeSize(params.weights_data_type));

        result.invoker_factory = [=](std::vector<Kernel> kernels) {
            return [=](const Handle& handle, const AnyInvokeParams& primitive_params) {
                const auto k         = handle.Run(kernels[0]);
                const auto& data_ctx = primitive_params.CastTo<conv::DataInvokeParams>();
                const auto& tensors  = data_ctx.tensors;

                // clang-format off
                MIOPEN_LOG_I2(" N=" << N << " G=" << group_cnt << " C=" << C << " H=" << H << " W=" << W << " K=" << K
                    << " n_groups=" << n_groups << " flags=" << flags << " R=" << R << " S=" << S
                    << " pad_H=" << pad_H << " pad_W=" << pad_W << " out_H=" << out_H << " out_W=" << out_W
                    << " d_buf.byte_stride.nk=" << d_buf.byte_stride.nk << " d_buf.byte_stride.c=" << d_buf.byte_stride.c
                    << " d_buf.byte_stride.h=" << d_buf.byte_stride.h << " d_buf.byte_stride.w=" << d_buf.byte_stride.w
                    << " f_buf.byte_stride.nk=" << f_buf.byte_stride.nk << " f_buf.byte_stride.c=" << f_buf.byte_stride.c
                    << " f_buf.byte_stride.h=" << f_buf.byte_stride.h << " f_buf.byte_stride.w=" << f_buf.byte_stride.w
                    << " o_buf.byte_stride.nk=" << o_buf.byte_stride.nk << " o_buf.byte_stride.c=" << o_buf.byte_stride.c
                    << " o_buf.byte_stride.h="  << o_buf.byte_stride.h <<  " o_buf.byte_stride.w=" << o_buf.byte_stride.w
                    << " d_buf.byte_stride.g=" << d_buf.byte_stride.g  << " o_buf.byte_stride.g="  << o_buf.byte_stride.g
                    << " f_buf.byte_stride.g=" << f_buf.byte_stride.g); // clang-format on

                k(N,
                  C,
                  H,
                  W,
                  K,
                  n_groups,
                  flags,
                  reserved,
                  tensors.in,
                  tensors.w,
                  tensors.out,
                  reserved_ptr, // Unused return_addr.
                  R,
                  S,
                  pad_H, // Like Fwd wino.
                  pad_W,
                  out_H,
                  out_W,
                  reserved_ptr,    // Unused bias_addr.
                  reserved,        // Unused relu_alpha.
                  reserved,        // Unused reserved2.
                  reserved_offset, // Unused d_offset.
                  reserved_offset, // Unused f_offset.
                  reserved_offset, // Unused o_offset.
                  reserved_offset, // Unused b_offset.
                  d_buf.byte_stride.nk,
                  d_buf.byte_stride.c,
                  d_buf.byte_stride.h,
                  d_buf.byte_stride.w,
                  f_buf.byte_stride.nk,
                  f_buf.byte_stride.c,
                  f_buf.byte_stride.h,
                  f_buf.byte_stride.w,
                  o_buf.byte_stride.nk,
                  o_buf.byte_stride.c,
                  o_buf.byte_stride.h,
                  o_buf.byte_stride.w,
                  group_cnt,
                  d_buf.byte_stride.g,
                  f_buf.byte_stride.g,
                  o_buf.byte_stride.g);
            };
        };
    }
    else
    {
        int unused = 0;
        int N, C, H, W, K, out_H, out_W, R, S;
        GetCompiledInParameters(
            params, &C, &K, &R, &S, &N, &unused, &H, &W, &out_H, &out_W, &unused, &unused);
        const auto group_cnt             = params.group_counts;
        static const int F_NKC_STRIDES   = 1 << 9;
        static const int F_GROUP_STRIDES = 1 << 10;
        int flags                        = F_NKC_STRIDES + F_GROUP_STRIDES;
        N                                = N / group_cnt;
        K                                = K / group_cnt;
        int pad_H                        = params.conv_problem.GetConv().GetConvPads()[0];
        int pad_W                        = params.conv_problem.GetConv().GetConvPads()[1];

        BuffInfo d_buf(
            GetGroupConvLayout(GetSwappedNCLayout(GetMemLayout_t(params.in_layout)), true),
            N,
            C,
            H,
            W,
            group_cnt,
            GetTypeSize(params.in_data_type)),
            o_buf(GetGroupConvLayout(GetSwappedNCLayout(GetMemLayout_t(params.out_layout)), false),
                  N,
                  K,
                  out_H,
                  out_W,
                  group_cnt,
                  GetTypeSize(params.out_data_type)),
            f_buf(GetGroupConvLayout(GetSwappedNCLayout(MemLayout_t::NCHW), true),
                  K,
                  C,
                  R,
                  S,
                  group_cnt,
                  GetTypeSize(params.weights_data_type));

        decltype(auto) batch_sz = params.batch_sz;
        decltype(auto) n_inputs = params.n_inputs;

        result.invoker_factory = [=](std::vector<Kernel> kernels) {
            return [=](const Handle& handle, const AnyInvokeParams& primitive_params) {
                decltype(auto) invoke_params = primitive_params.CastTo<conv::WrWInvokeParams>();
                const auto& tensors          = invoke_params.tensors;

                // clang-format off
                MIOPEN_LOG_I2(" N=" << N << " G=" << group_cnt << " C=" << C << " H=" << H << " W=" << W << " K=" << K
                    << " n_groups=" << n_groups << " flags=" << flags << " R=" << R << " S=" << S
                    << " pad_H=" << pad_H << " pad_W=" << pad_W << " out_H=" << out_H << " out_W=" << out_W
                    << " d_buf.byte_stride.nk=" << d_buf.byte_stride.nk << " d_buf.byte_stride.c=" << d_buf.byte_stride.c
                    << " d_buf.byte_stride.h=" << d_buf.byte_stride.h << " d_buf.byte_stride.w=" << d_buf.byte_stride.w
                    << " f_buf.byte_stride.nk=" << f_buf.byte_stride.nk << " f_buf.byte_stride.c=" << f_buf.byte_stride.c
                    << " f_buf.byte_stride.h=" << f_buf.byte_stride.h << " f_buf.byte_stride.w=" << f_buf.byte_stride.w
                    << " o_buf.byte_stride.nk=" << o_buf.byte_stride.nk << " o_buf.byte_stride.c=" << o_buf.byte_stride.c
                    << " o_buf.byte_stride.h="  << o_buf.byte_stride.h <<  " o_buf.byte_stride.w=" << o_buf.byte_stride.w
                    << " d_buf.byte_stride.g=" << d_buf.byte_stride.g  << " o_buf.byte_stride.g="  << o_buf.byte_stride.g
                    << " f_buf.byte_stride.g=" << f_buf.byte_stride.g); // clang-format on
                MIOPEN_LOG_I2(" ctx.batch_sz=" << batch_sz << "ctx.n_inputs=" << n_inputs);

                int reserved             = 0;
                uint64_t reserved_offset = 0;
                int* reserved_ptr        = nullptr;

                handle.Run(kernels[0])(N,
                                       C,
                                       H,
                                       W,
                                       K,
                                       n_groups,
                                       flags,
                                       reserved,
                                       tensors.x,
                                       tensors.dy,
                                       tensors.dw,
                                       reserved_ptr, // Unused return_addr.
                                       R,
                                       S,
                                       pad_H,
                                       pad_W,
                                       out_H,
                                       out_W,
                                       reserved_ptr,    // Unused bias_addr.
                                       reserved,        // Unused relu_alpha.
                                       reserved,        // Unused reserved2.
                                       reserved_offset, // Unused d_offset.
                                       reserved_offset, // Unused f_offset.
                                       reserved_offset, // Unused o_offset.
                                       reserved_offset, // Unused b_offset.
                                       d_buf.byte_stride.nk,
                                       d_buf.byte_stride.c,
                                       d_buf.byte_stride.h,
                                       d_buf.byte_stride.w,
                                       f_buf.byte_stride.nk,
                                       f_buf.byte_stride.c,
                                       f_buf.byte_stride.h,
                                       f_buf.byte_stride.w,
                                       o_buf.byte_stride.nk,
                                       o_buf.byte_stride.c,
                                       o_buf.byte_stride.h,
                                       o_buf.byte_stride.w,
                                       group_cnt,
                                       d_buf.byte_stride.g,
                                       f_buf.byte_stride.g,
                                       o_buf.byte_stride.g);
            };
        };
    }

    return result;
}

} // namespace solver
} // namespace miopen<|MERGE_RESOLUTION|>--- conflicted
+++ resolved
@@ -278,11 +278,7 @@
 }
 
 PerformanceConfigConvBinWinogradRxSf3x2
-<<<<<<< HEAD
-ConvBinWinogradRxSf3x2::GetDefaultPerformanceConfigCTS(const ConvolutionContext& params) const
-=======
 ConvBinWinogradRxSf3x2::GetDefaultPerformanceConfig(const ConvolutionContext& params) const
->>>>>>> d00883a5
 {
     PerformanceConfigConvBinWinogradRxSf3x2 pp;
     pp.HeuristicInit(params);
@@ -290,15 +286,15 @@
     return pp;
 }
 
-bool ConvBinWinogradRxSf3x2::IsValidPerformanceConfigCTS(
+bool ConvBinWinogradRxSf3x2::IsValidPerformanceConfig(
     const ConvolutionContext& problem, const PerformanceConfigConvBinWinogradRxSf3x2& c) const
 {
     return c.IsValidValue() && c.IsValid(problem);
 }
 
 PerformanceConfigConvBinWinogradRxSf3x2
-ConvBinWinogradRxSf3x2::SearchCTS(const ConvolutionContext& context,
-                                  const AnyInvokeParams& invoke_ctx) const
+ConvBinWinogradRxSf3x2::Search(const ConvolutionContext& context,
+                               const AnyInvokeParams& invoke_ctx) const
 {
     return GenericSearch(*this, context, invoke_ctx);
 }
@@ -380,20 +376,11 @@
 
 /// \todo Consider re-using code from RxS_f2x3.
 ConvSolution
-<<<<<<< HEAD
-ConvBinWinogradRxSf3x2::GetSolutionCTS(const ConvolutionContext& params,
-                                       const PerformanceConfigConvBinWinogradRxSf3x2& config) const
-{
-    const PerformanceConfigConvBinWinogradRxSf3x2* pcfg = &config;
-
-    // Try to load config from environment variable
-=======
 ConvBinWinogradRxSf3x2::GetSolution(const ConvolutionContext& params,
                                     const PerformanceConfigConvBinWinogradRxSf3x2& config) const
 {
     const PerformanceConfigConvBinWinogradRxSf3x2* pcfg = &config;
 
->>>>>>> d00883a5
     PerformanceConfigConvBinWinogradRxSf3x2 fromEnv;
     {
         std::string s;
