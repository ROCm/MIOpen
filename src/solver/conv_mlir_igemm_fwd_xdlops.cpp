--- conflicted
+++ resolved
@@ -38,7 +38,6 @@
 namespace miopen {
 namespace solver {
 
-<<<<<<< HEAD
 inline static bool Next_1_4_8(int& v)
 {
     assert(v == 1 || v == 4 || v == 8);
@@ -52,9 +51,6 @@
 }
 
 const PerformanceConvMlirIgemmXdlops& PerformanceConvMlirIgemmXdlops::MlirHeuristicInitRequest()
-=======
-void PerformanceConvMlirIgemmXdlops::SetMlirHeuristicInitRequest()
->>>>>>> 2bf2666e
 {
     // These values are equivalent to when tuning config is heuristically initialized.
     // We leave all config fields to be -2/false and use_spare_set untouched.
