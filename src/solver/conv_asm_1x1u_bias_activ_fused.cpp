/*******************************************************************************
 *
 * MIT License
 *
 * Copyright (c) 2019 Advanced Micro Devices, Inc.
 *
 * Permission is hereby granted, free of charge, to any person obtaining a copy
 * of this software and associated documentation files (the "Software"), to deal
 * in the Software without restriction, including without limitation the rights
 * to use, copy, modify, merge, publish, distribute, sublicense, and/or sell
 * copies of the Software, and to permit persons to whom the Software is
 * furnished to do so, subject to the following conditions:
 *
 * The above copyright notice and this permission notice shall be included in all
 * copies or substantial portions of the Software.
 *
 * THE SOFTWARE IS PROVIDED "AS IS", WITHOUT WARRANTY OF ANY KIND, EXPRESS OR
 * IMPLIED, INCLUDING BUT NOT LIMITED TO THE WARRANTIES OF MERCHANTABILITY,
 * FITNESS FOR A PARTICULAR PURPOSE AND NONINFRINGEMENT. IN NO EVENT SHALL THE
 * AUTHORS OR COPYRIGHT HOLDERS BE LIABLE FOR ANY CLAIM, DAMAGES OR OTHER
 * LIABILITY, WHETHER IN AN ACTION OF CONTRACT, TORT OR OTHERWISE, ARISING FROM,
 * OUT OF OR IN CONNECTION WITH THE SOFTWARE OR THE USE OR OTHER DEALINGS IN THE
 * SOFTWARE.
 *
 *******************************************************************************/

#include <sstream>
#include <limits>
#include <cassert>

#include <miopen/conv/fused_data_invoke_params.hpp>
#include <miopen/conv/tensors.hpp>
#include <miopen/env.hpp>
#include <miopen/gcn_asm_utils.hpp>
#include <miopen/generic_search.hpp>
#include <miopen/handle.hpp>
#include <miopen/logger.hpp>
#include <miopen/fusion_plan.hpp>
#include <miopen/fusion/solvers.hpp>
#include <miopen/fusion/fusion_invoke_params.hpp>

#include "half.hpp"

using half_float::half;

MIOPEN_DECLARE_ENV_VAR(MIOPEN_DEBUG_GCN_ASM_KERNELS)

namespace miopen {
namespace solver {

namespace fusion {

void PerformanceConfigConvBiasActivAsm1x1U::HeuristicInit(const FusionContext& ctx,
                                                          const FusionDescription& problem)
{
    auto conv_problem = problem.GetConvProblem(0, conv::Direction::Forward);
    auto conv_ctx     = ctx.GetConvContext(conv_problem);
    PerformanceConfigConvAsm1x1U::HeuristicInit(conv_ctx, conv_problem);
}

bool PerformanceConfigConvBiasActivAsm1x1U::SetNextValue(const FusionDescription& problem)
{
    return PerformanceConfigConvAsm1x1U::SetNextValue(
        problem.GetConvProblem(0, conv::Direction::Forward));
}

bool PerformanceConfigConvBiasActivAsm1x1U::IsValid(const FusionDescription& problem) const
{
    return PerformanceConfigConvAsm1x1U::IsValid(
        problem.GetConvProblem(0, conv::Direction::Forward));
}

PerformanceConfigConvBiasActivAsm1x1U
ConvBiasActivAsm1x1U::GetDefaultPerformanceConfig(const FusionContext& ctx,
                                                  const FusionDescription& problem) const
{
    PerformanceConfigConvBiasActivAsm1x1U pp;
    pp.HeuristicInit(ctx, problem);
    MIOPEN_LOG_I(pp.ToString());
    return pp;
}

bool ConvBiasActivAsm1x1U::IsValidPerformanceConfig(
    const FusionContext&,
    const FusionDescription& problem,
    const PerformanceConfigConvBiasActivAsm1x1U& c) const
{
    return c.IsValidValue() && c.IsValid(problem);
}

PerformanceConfigConvBiasActivAsm1x1U ConvBiasActivAsm1x1U::Search(const FusionContext& context,
                                                                   const FusionDescription& problem,
                                                                   const AnyInvokeParams&) const
{
<<<<<<< HEAD
    AnyInvokeParams fused_invoker;
    miopen::OperatorArgs params;
    /// Workaround: Fused conv API does not pass user-allocated buffers here,
    /// but we need these buffers for search.
    AllocateConvBiasActivFusionInvokerBufffer(context, problem, params, fused_invoker);
=======
    auto conv_problem    = problem.GetConvProblem(0, conv::Direction::Forward);
    conv_problem.bias    = 1;
    conv_problem.bias_sz = static_cast<size_t>(conv_problem.GetOutChannels()) *
                           ((conv_problem.GetOutDataType() == miopenHalf) ? 2 : 4);
    const auto conv_ctx = context.GetConvContext(conv_problem);

    if(!conv_problem.direction.IsForward())
        MIOPEN_THROW("Only inference supported.");

    /// Workaround: Fused conv API does not pass user-allocated buffers here,
    /// but we need these buffers for search.
    auto& handle = conv_ctx.GetStream();

    const auto bias_buf = handle.Create(conv_problem.GetBiasSize());
    const auto in_buf   = handle.Create(conv_problem.GetInSize());
    const auto wei_buf  = handle.Create(conv_problem.GetWeightsSize());
    const auto out_buf  = handle.Create(conv_problem.GetOutSize());
>>>>>>> d8f595eb

    return GenericSearch(*this, context, problem, fused_invoker);
}

ConvSolution
ConvBiasActivAsm1x1U::GetSolution(const FusionContext& context,
                                  const FusionDescription& problem,
                                  const PerformanceConfigConvBiasActivAsm1x1U& config) const
{
    const auto conv_problem = problem.GetConvProblem(0, conv::Direction::Forward);
    const auto conv_ctx     = context.GetConvContext(conv_problem);
    ConvAsm1x1U base_sol{};

    auto sol = base_sol.GetSolution(conv_ctx, conv_problem, config);

    if(sol.construction_params.size() != 1)
        MIOPEN_THROW("ConvBiasActivAsm1x1U expects only one kernel");

    auto& kernel_info       = sol.construction_params[0];
    kernel_info.kernel_file = "conv1x1u_bias_activ.s";
    const auto& desc        = *problem.fusion_plan_desc;

    const bool has_bias = [&]() {
        if(desc.op_map[1]->kind() == miopenFusionOpBiasForward)
            return true;
        return false;
    }();
    const int activ_idx = [&]() {
        if(desc.op_map.size() == 3)
            return 2;
        else if(desc.op_map[1]->kind() == miopenFusionOpActivForward)
            return 1;
        return -1;
    }();

    std::ostringstream cba_options;
    GenerateClangDefsym(cba_options, "fusion_mode", 1);
    if(has_bias)
        GenerateClangDefsym(cba_options, "bias_mode", 1);
    if(activ_idx != -1)
    {
        GenerateClangDefsym(cba_options, "enable_activ", 1);
        const auto& activ_op = dynamic_cast<ActivFwdFusionOpDescriptor&>(*desc.op_map[activ_idx]);
        GenerateClangDefsym(cba_options, "activ_mode", static_cast<int>(activ_op.activMode));
    }
    kernel_info.comp_options += cba_options.str();

    const auto out_data_type = conv_problem.conv_problem.GetOutDataType();
    sol.weight               = 50.0f;

    sol.invoker_factory = [=](const std::vector<Kernel>& kernels) {
        return [=](const Handle& handle, const AnyInvokeParams& primitive_parameters) {
            const auto& kernel = handle.Run(kernels[0]);
            const auto& invoke_ctx =
                primitive_parameters.CastTo<miopen::fusion::FusionInvokeParams>();
            const auto& bot_ocl_buf = invoke_ctx.in;
            const auto& wei_ocl_buf = dynamic_cast<miopen::fusion::ConvolutionOpInvokeParam&>(
                                          *invoke_ctx.op_args.params[0])
                                          .weights;
            const auto& top_ocl_buf  = invoke_ctx.out;
            const auto& bias_ocl_buf = [&]() -> ConstData_t {
                if(has_bias)
                    return dynamic_cast<miopen::fusion::BiasOpInvokeParam&>(
                               *invoke_ctx.op_args.params[1])
                        .bdata;
                else
                    return nullptr;
            }();

            if(activ_idx == -1) // skip the activation args
            {
                kernel(bot_ocl_buf, top_ocl_buf, wei_ocl_buf, bias_ocl_buf);
            }
            else
            {
                const auto& activ_invoker = dynamic_cast<miopen::fusion::ActivationOpInvokeParam&>(
                    *invoke_ctx.op_args.params[activ_idx]);
                const auto activ_alpha = activ_invoker.activAlpha;
                const auto activ_beta  = activ_invoker.activBeta;
                const auto activ_gamma = activ_invoker.activGamma;
                if(out_data_type == miopenHalf)
                {
                    short unused = 0;
                    auto alpha   = half(activ_alpha);
                    auto beta    = half(activ_beta);
                    auto gamma   = half(activ_gamma);
                    kernel(alpha,
                           beta,
                           gamma,
                           unused,
                           bot_ocl_buf,
                           top_ocl_buf,
                           wei_ocl_buf,
                           bias_ocl_buf);
                }
                else
                {
                    int unused  = 0;
                    float alpha = activ_alpha;
                    float beta  = activ_beta;
                    float gamma = activ_gamma;
                    kernel(alpha,
                           beta,
                           gamma,
                           unused,
                           bot_ocl_buf,
                           top_ocl_buf,
                           wei_ocl_buf,
                           bias_ocl_buf);
                }
            }
        };
    };
    return sol;
}

bool ConvBiasActivAsm1x1U::IsApplicable(const FusionContext& context,
                                        const FusionDescription& problem) const
{
    const auto& desc = *problem.fusion_plan_desc;
    if(desc.op_map.empty())
    {
        MIOPEN_THROW("");
    }
    if(miopen::IsDisabled(MIOPEN_DEBUG_GCN_ASM_KERNELS{}))
        return false;
    // check the sequence of prims
    if(desc.op_map.size() > 3)
        return false;
    if(desc.op_map[0]->kind() != miopenFusionOpConvForward)
        return false;
    if(desc.op_map.size() >= 2)
    {
        const auto prim = desc.op_map[1]->kind();
        if(!(prim == miopenFusionOpBiasForward || prim == miopenFusionOpActivForward))
            return false;
    }
    if(desc.op_map.size() == 3)
    {
        const auto prim = desc.op_map[2]->kind();
        if(prim != miopenFusionOpActivForward)
            return false;
    }

    ConvAsm1x1U sol{};
    const auto conv_problem = problem.GetConvProblem(0, conv::Direction::Forward);
    const auto conv_ctx     = context.GetConvContext(conv_problem);

    if(conv_problem.GetPadH() != conv_problem.GetPadW())
        return false;
    if(conv_problem.GetPadH() != 0)
        return false;
    if(conv_problem.conv_problem.GetKernelStrideH() != conv_problem.conv_problem.GetKernelStrideW())
        return false;
    if(conv_problem.conv_problem.GetKernelStrideH() != 1)
        return false;
    if(conv_problem.conv_problem.GetDilationH() != conv_problem.conv_problem.GetDilationW())
        return false;
    if(conv_problem.conv_problem.GetDilationH() != 1)
        return false;

    // Check if the conovlution part is applicable
    return sol.IsApplicable(conv_ctx, conv_problem);
}

} // namespace fusion
} // namespace solver
} // namespace miopen<|MERGE_RESOLUTION|>--- conflicted
+++ resolved
@@ -92,31 +92,11 @@
                                                                    const FusionDescription& problem,
                                                                    const AnyInvokeParams&) const
 {
-<<<<<<< HEAD
     AnyInvokeParams fused_invoker;
     miopen::OperatorArgs params;
     /// Workaround: Fused conv API does not pass user-allocated buffers here,
     /// but we need these buffers for search.
     AllocateConvBiasActivFusionInvokerBufffer(context, problem, params, fused_invoker);
-=======
-    auto conv_problem    = problem.GetConvProblem(0, conv::Direction::Forward);
-    conv_problem.bias    = 1;
-    conv_problem.bias_sz = static_cast<size_t>(conv_problem.GetOutChannels()) *
-                           ((conv_problem.GetOutDataType() == miopenHalf) ? 2 : 4);
-    const auto conv_ctx = context.GetConvContext(conv_problem);
-
-    if(!conv_problem.direction.IsForward())
-        MIOPEN_THROW("Only inference supported.");
-
-    /// Workaround: Fused conv API does not pass user-allocated buffers here,
-    /// but we need these buffers for search.
-    auto& handle = conv_ctx.GetStream();
-
-    const auto bias_buf = handle.Create(conv_problem.GetBiasSize());
-    const auto in_buf   = handle.Create(conv_problem.GetInSize());
-    const auto wei_buf  = handle.Create(conv_problem.GetWeightsSize());
-    const auto out_buf  = handle.Create(conv_problem.GetOutSize());
->>>>>>> d8f595eb
 
     return GenericSearch(*this, context, problem, fused_invoker);
 }
