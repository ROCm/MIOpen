/*******************************************************************************
 *
 * MIT License
 *
 * Copyright (c) 2019 Advanced Micro Devices, Inc.
 *
 * Permission is hereby granted, free of charge, to any person obtaining a copy
 * of this software and associated documentation files (the "Software"), to deal
 * in the Software without restriction, including without limitation the rights
 * to use, copy, modify, merge, publish, distribute, sublicense, and/or sell
 * copies of the Software, and to permit persons to whom the Software is
 * furnished to do so, subject to the following conditions:
 *
 * The above copyright notice and this permission notice shall be included in all
 * copies or substantial portions of the Software.
 *
 * THE SOFTWARE IS PROVIDED "AS IS", WITHOUT WARRANTY OF ANY KIND, EXPRESS OR
 * IMPLIED, INCLUDING BUT NOT LIMITED TO THE WARRANTIES OF MERCHANTABILITY,
 * FITNESS FOR A PARTICULAR PURPOSE AND NONINFRINGEMENT. IN NO EVENT SHALL THE
 * AUTHORS OR COPYRIGHT HOLDERS BE LIABLE FOR ANY CLAIM, DAMAGES OR OTHER
 * LIABILITY, WHETHER IN AN ACTION OF CONTRACT, TORT OR OTHERWISE, ARISING FROM,
 * OUT OF OR IN CONNECTION WITH THE SOFTWARE OR THE USE OR OTHER DEALINGS IN THE
 * SOFTWARE.
 *
 *******************************************************************************/

#include <sstream>
#include <limits>
#include <cassert>

#include <miopen/conv/tensors.hpp>
#include <miopen/env.hpp>
#include <miopen/gcn_asm_utils.hpp>
#include <miopen/generic_search.hpp>
#include <miopen/handle.hpp>
#include <miopen/logger.hpp>
#include <miopen/fusion_plan.hpp>
#include <miopen/fusion/solvers.hpp>
#include <miopen/fusion/fusion_invoke_params.hpp>

#include <half/half.hpp>

using half_float::half;

namespace miopen {
namespace solver {
namespace fusion {

void PerformanceConfigConvBiasActivAsm1x1U::HeuristicInit(const FusionContext& ctx,
                                                          const FusionDescription& problem)
{
    auto conv_problem = problem.GetConvProblem(0, miopen::conv::Direction::Forward);
    auto conv_ctx     = ctx.GetConvContext(conv_problem);
    PerformanceConfigConvAsm1x1U::HeuristicInit(conv_ctx, conv_problem);
}

bool PerformanceConfigConvBiasActivAsm1x1U::SetNextValue(const FusionDescription& problem)
{
    return PerformanceConfigConvAsm1x1U::SetNextValue(
        problem.GetConvProblem(0, miopen::conv::Direction::Forward));
}

bool PerformanceConfigConvBiasActivAsm1x1U::IsValid(const FusionDescription& problem) const
{
    return PerformanceConfigConvAsm1x1U::IsValid(
        problem.GetConvProblem(0, miopen::conv::Direction::Forward));
}

PerformanceConfigConvBiasActivAsm1x1U
ConvBiasActivAsm1x1U::GetDefaultPerformanceConfig(const FusionContext& ctx,
                                                  const FusionDescription& problem) const
{
    PerformanceConfigConvBiasActivAsm1x1U pp;
    pp.HeuristicInit(ctx, problem);
    MIOPEN_LOG_I(pp.ToString());
    return pp;
}

bool ConvBiasActivAsm1x1U::IsValidPerformanceConfig(
    const FusionContext&,
    const FusionDescription& problem,
    const PerformanceConfigConvBiasActivAsm1x1U& c) const
{
    return c.IsValidValue() && c.IsValid(problem);
}

PerformanceConfigConvBiasActivAsm1x1U
ConvBiasActivAsm1x1U::Search(const FusionContext& context,
                             const FusionDescription& problem,
                             const AnyInvokeParams& invoke_params) const
{
    return GenericSearch(*this, context, problem, invoke_params);
}

ConvSolution
ConvBiasActivAsm1x1U::GetSolution(const FusionContext& context,
                                  const FusionDescription& problem,
                                  const PerformanceConfigConvBiasActivAsm1x1U& config) const
{
    const auto conv_problem = problem.GetConvProblem(0, miopen::conv::Direction::Forward);
    const auto conv_ctx     = context.GetConvContext(conv_problem);
    conv::ConvAsm1x1U base_sol{};

    auto sol = base_sol.GetSolution(conv_ctx, conv_problem, config);

    if(sol.construction_params.size() != 1)
        MIOPEN_THROW("ConvBiasActivAsm1x1U expects only one kernel");

    auto& kernel_info       = sol.construction_params[0];
    kernel_info.kernel_file = "conv1x1u_bias_activ.s";
    const auto& desc        = *problem.fusion_plan_desc;

    const bool has_bias = [&]() {
        if(desc.op_map[1]->kind() == miopenFusionOpBiasForward)
            return true;
        return false;
    }();
    const int activ_idx = [&]() {
        if(desc.op_map.size() == 3)
            return 2;
        else if(desc.op_map[1]->kind() == miopenFusionOpActivForward)
            return 1;
        return -1;
    }();

    std::ostringstream cba_options;
    GenerateClangDefsym(cba_options, "fusion_mode", 1);
    if(has_bias)
        GenerateClangDefsym(cba_options, "bias_mode", 1);
    if(activ_idx != -1)
    {
        GenerateClangDefsym(cba_options, "enable_activ", 1);
        const auto& activ_op = dynamic_cast<ActivFwdFusionOpDescriptor&>(*desc.op_map[activ_idx]);
        GenerateClangDefsym(cba_options, "activ_mode", static_cast<int>(activ_op.activMode));
    }
    kernel_info.comp_options += cba_options.str();

    const auto out_data_type = conv_problem.GetOutDataType();
    sol.weight               = 50.0f;

    sol.invoker_factory = [=](const std::vector<Kernel>& kernels) {
        return [=](const Handle& handle, const AnyInvokeParams& primitive_parameters) {
            const auto& kernel = handle.Run(kernels[0]);
            const auto& invoke_ctx =
                primitive_parameters.CastTo<miopen::fusion::FusionInvokeParams>();
            const auto& bot_ocl_buf = invoke_ctx.in;
            const auto& wei_ocl_buf = dynamic_cast<miopen::fusion::ConvolutionOpInvokeParam&>(
                                          *invoke_ctx.op_args.params[0])
                                          .weights;
            const auto& top_ocl_buf  = invoke_ctx.out;
            const auto& bias_ocl_buf = [&]() -> ConstData_t {
                if(has_bias)
                {
                    return dynamic_cast<miopen::fusion::BiasOpInvokeParam&>(
                               *invoke_ctx.op_args.params[1])
                        .bdata;
                }
                else
                {
                    return nullptr;
                }
            }();

            if(activ_idx == -1) // skip the activation args
            {
                kernel(bot_ocl_buf, top_ocl_buf, wei_ocl_buf, bias_ocl_buf);
            }
            else
            {
                const auto& activ_invoker = dynamic_cast<miopen::fusion::ActivationOpInvokeParam&>(
                    *invoke_ctx.op_args.params[activ_idx]);
                const auto activ_alpha = activ_invoker.activAlpha;
                const auto activ_beta  = activ_invoker.activBeta;
                const auto activ_gamma = activ_invoker.activGamma;
                if(out_data_type == miopenHalf)
                {
                    short unused = 0;
                    auto alpha   = half(activ_alpha);
                    auto beta    = half(activ_beta);
                    auto gamma   = half(activ_gamma);
                    kernel(alpha,
                           beta,
                           gamma,
                           unused,
                           bot_ocl_buf,
                           top_ocl_buf,
                           wei_ocl_buf,
                           bias_ocl_buf);
                }
                else
                {
                    int unused  = 0;
                    float alpha = activ_alpha;
                    float beta  = activ_beta;
                    float gamma = activ_gamma;
                    kernel(alpha,
                           beta,
                           gamma,
                           unused,
                           bot_ocl_buf,
                           top_ocl_buf,
                           wei_ocl_buf,
                           bias_ocl_buf);
                }
            }
        };
    };
    return sol;
}

bool ConvBiasActivAsm1x1U::IsApplicable(const FusionContext& context,
                                        const FusionDescription& problem) const
{
    const auto& desc = *problem.fusion_plan_desc;
    if(desc.op_map.empty())
    {
        MIOPEN_THROW("");
    }
<<<<<<< HEAD
    if(env::disabled(MIOPEN_DEBUG_GCN_ASM_KERNELS))
=======
    if(!context.use_asm_kernels)
>>>>>>> 7b36cef6
        return false;
    // check the sequence of prims
    if(desc.op_map.size() > 3)
        return false;
    if(desc.op_map[0]->kind() != miopenFusionOpConvForward)
        return false;
    if(desc.op_map.size() >= 2)
    {
        const auto prim = desc.op_map[1]->kind();
        if(!(prim == miopenFusionOpBiasForward || prim == miopenFusionOpActivForward))
            return false;
    }
    if(desc.op_map.size() == 3)
    {
        const auto prim = desc.op_map[2]->kind();
        if(prim != miopenFusionOpActivForward)
            return false;
    }

    conv::ConvAsm1x1U sol{};
    const auto conv_problem = problem.GetConvProblem(0, miopen::conv::Direction::Forward);
    const auto conv_ctx     = context.GetConvContext(conv_problem);

    if(conv_problem.GetPadH() != conv_problem.GetPadW())
        return false;
    if(conv_problem.GetPadH() != 0)
        return false;
    if(conv_problem.GetKernelStrideH() != conv_problem.GetKernelStrideW())
        return false;
    if(conv_problem.GetKernelStrideH() != 1)
        return false;
    if(conv_problem.GetDilationH() != conv_problem.GetDilationW())
        return false;
    if(conv_problem.GetDilationH() != 1)
        return false;

    // Check if the conovlution part is applicable
    return sol.IsApplicable(conv_ctx, conv_problem);
}

} // namespace fusion
} // namespace solver
} // namespace miopen<|MERGE_RESOLUTION|>--- conflicted
+++ resolved
@@ -216,11 +216,7 @@
     {
         MIOPEN_THROW("");
     }
-<<<<<<< HEAD
-    if(env::disabled(MIOPEN_DEBUG_GCN_ASM_KERNELS))
-=======
     if(!context.use_asm_kernels)
->>>>>>> 7b36cef6
         return false;
     // check the sequence of prims
     if(desc.op_map.size() > 3)
