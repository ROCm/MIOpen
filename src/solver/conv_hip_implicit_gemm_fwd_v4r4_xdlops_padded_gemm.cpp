/*******************************************************************************
 *
 * MIT License
 *
 * Copyright (c) 2020 Advanced Micro Devices, Inc.
 *
 * Permission is hereby granted, free of charge, to any person obtaining a copy
 * of this software and associated documentation files (the "Software"), to deal
 * in the Software without restriction, including without limitation the rights
 * to use, copy, modify, merge, publish, distribute, sublicense, and/or sell
 * copies of the Software, and to permit persons to whom the Software is
 * furnished to do so, subject to the following conditions:
 *
 * The above copyright notice and this permission notice shall be included in all
 * copies or substantial portions of the Software.
 *
 * THE SOFTWARE IS PROVIDED "AS IS", WITHOUT WARRANTY OF ANY KIND, EXPRESS OR
 * IMPLIED, INCLUDING BUT NOT LIMITED TO THE WARRANTIES OF MERCHANTABILITY,
 * FITNESS FOR A PARTICULAR PURPOSE AND NONINFRINGEMENT. IN NO EVENT SHALL THE
 * AUTHORS OR COPYRIGHT HOLDERS BE LIABLE FOR ANY CLAIM, DAMAGES OR OTHER
 * LIABILITY, WHETHER IN AN ACTION OF CONTRACT, TORT OR OTHERWISE, ARISING FROM,
 * OUT OF OR IN CONNECTION WITH THE SOFTWARE OR THE USE OR OTHER DEALINGS IN THE
 * SOFTWARE.
 *
 *******************************************************************************/

#include <miopen/config.h>
#include <miopen/conv/invokers/impl_gemm.hpp>
#include <miopen/solver.hpp>
#include <miopen/handle.hpp>
#include <miopen/generic_search.hpp>
#include <miopen/hip_build_utils.hpp>
#include <miopen/solver/implicitgemm_util.hpp>

/// The solver has correctness issues with ROCm 3.7 and 4.0 on MI100 with several configs. The
/// issues are not reproducible with ROCm no-npi build 6738-STG2 (proposed 4.2 release candidate).
/// Let's disable these configs for 3.7...4.0.
#define WORKAROUND_MI100_CONV_IMPLICIT_GEMM_HIP_FWD_V4R4_PADDED_GEMM_XDLOPS \
    (HIP_PACKAGE_VERSION_FLAT >= 3007000000 && HIP_PACKAGE_VERSION_FLAT <= 4000999999)
<<<<<<< HEAD
=======

/// Fatal compiler errors with ROCm 3.7 on some BF16 configs.
#define WORKAROUND_MI100_BF16_FATAL_COMPILER_ERRORS \
    (HIP_PACKAGE_VERSION_FLAT >= 3007000000 && HIP_PACKAGE_VERSION_FLAT <= 3007999999)
>>>>>>> 4d0489c7

MIOPEN_DECLARE_ENV_VAR(MIOPEN_DEBUG_CONV_IMPLICIT_GEMM_HIP_FWD_V4R4_PADDED_GEMM_XDLOPS)

/* this fix is for fp16 xdlops vectorizable kernels due to followings, we may revisit this fix after
  compiler fix:
  1. compiler issues(25% impact)
  2. LDS write performance(75% impact)
*/
MIOPEN_DECLARE_ENV_VAR(
    MIOPEN_DEBUG_CONV_IMPLICIT_GEMM_FWD_V4R4_XDLOPS_ADD_VECTOR_LOAD_GEMMN_TUNE_PARAM)

namespace miopen {
namespace solver {

PerformanceImplicitGemmForwardV4R4Xdlops_Padded_Gemm::
    PerformanceImplicitGemmForwardV4R4Xdlops_Padded_Gemm()
    : PerformanceImplicitGemmForwardV4R4Xdlops_Padded_Gemm::
          PerformanceImplicitGemmForwardV4R4Xdlops_Padded_Gemm(
              4, 4, 1, 4, 4, 1, 16, 64, 16, false, false, 1)
{
}

PerformanceImplicitGemmForwardV4R4Xdlops_Padded_Gemm::
    PerformanceImplicitGemmForwardV4R4Xdlops_Padded_Gemm(int GemmMPerBlock_,
                                                         int GemmNPerBlock_,
                                                         int GemmKPerBlock_,
                                                         int GemmMPerWave_,
                                                         int GemmNPerWave_,
                                                         int GemmKPack_,
                                                         int GemmMFactor_,
                                                         int GemmNFactor_,
                                                         int GemmKFactor_,
                                                         bool GemmAThreadCopyMoreGemmK_,
                                                         bool GemmBThreadCopyMoreGemmKPack_,
                                                         int GemmBThreadDataPerRead_GemmN_)
    : GemmMPerBlock(GemmMPerBlock_),
      GemmNPerBlock(GemmNPerBlock_),
      GemmKPerBlock(GemmKPerBlock_),
      GemmMPerWave(GemmMPerWave_),
      GemmNPerWave(GemmNPerWave_),
      GemmKPack(GemmKPack_),
      GemmMFactor(GemmMFactor_),
      GemmNFactor(GemmNFactor_),
      GemmKFactor(GemmKFactor_),
      GemmAThreadCopyMoreGemmK(GemmAThreadCopyMoreGemmK_),
      GemmBThreadCopyMoreGemmKPack(GemmBThreadCopyMoreGemmKPack_),
      GemmBThreadDataPerRead_GemmN(GemmBThreadDataPerRead_GemmN_)
{
}

bool PerformanceImplicitGemmForwardV4R4Xdlops_Padded_Gemm::
operator==(const PerformanceImplicitGemmForwardV4R4Xdlops_Padded_Gemm& other) const
{
    // clang-format off
    return GemmMPerBlock == other.GemmMPerBlock
        && GemmNPerBlock == other.GemmNPerBlock
        && GemmKPerBlock == other.GemmKPerBlock
        && GemmMPerWave == other.GemmMPerWave
        && GemmNPerWave == other.GemmNPerWave
        && GemmKPack == other.GemmKPack
        && GemmMFactor == other.GemmMFactor
        && GemmNFactor == other.GemmNFactor
        && GemmKFactor == other.GemmKFactor
        && GemmAThreadCopyMoreGemmK  == other.GemmAThreadCopyMoreGemmK
        && GemmBThreadCopyMoreGemmKPack  == other.GemmBThreadCopyMoreGemmKPack
        && GemmBThreadDataPerRead_GemmN  == other.GemmBThreadDataPerRead_GemmN;
    // clang-format on
}

bool PerformanceImplicitGemmForwardV4R4Xdlops_Padded_Gemm::SetNextValue()
{
    do
    {
        // List performance parameters in reverse order, in order for tuning to iterate over the
        // range in normal order.
        if(miopen::IsEnabled(
               MIOPEN_DEBUG_CONV_IMPLICIT_GEMM_FWD_V4R4_XDLOPS_ADD_VECTOR_LOAD_GEMMN_TUNE_PARAM{}))
        {
            if(!NextTwoPower<1, 8>(GemmBThreadDataPerRead_GemmN))
                break;
        }
        if(!NextFlag<false, true>(GemmBThreadCopyMoreGemmKPack))
            break;
        if(!NextFlag<false, false>(GemmAThreadCopyMoreGemmK))
            break;
        if(!NextTwoPower<1, 8>(GemmKPack))
            break;
        if(!NextTwoPower<4, 128>(GemmNPerWave))
            break;
        if(!NextTwoPower<4, 128>(GemmMPerWave))
            break;
        if(!NextTwoPower<1, 8>(GemmKPerBlock))
            break;
        if(!NextTwoPower<4, 256>(GemmNPerBlock))
            break;
        if(!NextTwoPower<4, 256>(GemmMPerBlock))
            break;
        return false;
    } while(false);

    return true;
}

void PerformanceImplicitGemmForwardV4R4Xdlops_Padded_Gemm::HeuristicInit(
    const ConvolutionContext& ctx)
{
    PerformanceImplicitGemmForwardV4R4Xdlops_Padded_Gemm tmp;

    // loop over certain ranges of tuning parameter
    auto get_euristic_config = [&](auto is_valid_func) {
        if(ctx.IsFp32())
        {
            tmp = {256, 256, 8, 128, 128, 4, 16, 64, 16, false, true, 1};

            bool all_visited = false;
            do
            {
                do
                {
                    // list in reverse order of importance,
                    // and favor large GEMM
                    if(!PreviousTwoPower<1, 8>(tmp.GemmBThreadDataPerRead_GemmN))
                        break;
                    if(!PreviousTwoPower<1, 8>(tmp.GemmKPerBlock))
                        break;
                    if(!PreviousTwoPower<1, 4>(tmp.GemmKPack))
                        break;
                    if(!PreviousTwoPower<4, 128>(tmp.GemmNPerWave))
                        break;
                    if(!PreviousTwoPower<4, 128>(tmp.GemmMPerWave))
                        break;
                    if(!PreviousTwoPower<4, 256>(tmp.GemmNPerBlock))
                        break;
                    if(!PreviousTwoPower<4, 256>(tmp.GemmMPerBlock))
                        break;

                    all_visited = true;
                } while(false);

                if(is_valid_func(tmp, ctx))
                    break;
            } while(!all_visited);
        }
        else if(ctx.IsFp16())
        {
            tmp              = {256, 256, 8, 128, 128, 8, 16, 64, 16, false, true, 1};
            bool all_visited = false;
            do
            {
                do
                {
                    // list in reverse order of importance,
                    // and favor large GEMM
                    if(!PreviousTwoPower<1, 8>(tmp.GemmBThreadDataPerRead_GemmN))
                        break;
                    if(!PreviousTwoPower<1, 8>(tmp.GemmKPerBlock))
                        break;
                    if(!PreviousTwoPower<4, 8>(tmp.GemmKPack))
                        break;
                    if(!PreviousTwoPower<4, 128>(tmp.GemmNPerWave))
                        break;
                    if(!PreviousTwoPower<4, 128>(tmp.GemmMPerWave))
                        break;
                    if(!PreviousTwoPower<4, 256>(tmp.GemmNPerBlock))
                        break;
                    if(!PreviousTwoPower<4, 256>(tmp.GemmMPerBlock))
                        break;

                    all_visited = true;
                } while(false);

                if(is_valid_func(tmp, ctx))
                    break;
            } while(!all_visited);
        }
        else if(ctx.IsBfp16())
        {
            tmp = {256, 256, 8, 128, 128, 8, 16, 64, 16, false, true, 1};

            bool all_visited = false;
            do
            {
                do
                {
                    // list in reverse order of importance,
                    // and favor large GEMM
                    if(!PreviousTwoPower<1, 8>(tmp.GemmBThreadDataPerRead_GemmN))
                        break;
                    if(!PreviousTwoPower<1, 8>(tmp.GemmKPerBlock))
                        break;
                    if(!PreviousTwoPower<2, 8>(tmp.GemmKPack))
                        break;
                    if(!PreviousTwoPower<4, 128>(tmp.GemmNPerWave))
                        break;
                    if(!PreviousTwoPower<4, 128>(tmp.GemmMPerWave))
                        break;
                    if(!PreviousTwoPower<4, 256>(tmp.GemmNPerBlock))
                        break;
                    if(!PreviousTwoPower<4, 256>(tmp.GemmMPerBlock))
                        break;

                    all_visited = true;
                } while(false);

                if(is_valid_func(tmp, ctx))
                    break;
            } while(!all_visited);
        }
        else
        {
            MIOPEN_LOG_E("Only fp32, fp16, and bfp16 are supported");
            assert(false);
        }
    };

    // first round: really valid and fast
    get_euristic_config([](auto config, auto conv_context) {
        return config.IsReallyValid(conv_context) && config.IsFastToBeUsedForTuning(conv_context);
    });

    // second round: really valid
    if(!tmp.IsReallyValid(ctx))
    {
        get_euristic_config(
            [](auto config, auto conv_context) { return config.IsReallyValid(conv_context); });
    }

    // final check
    if(!tmp.IsReallyValid(ctx))
    {
        MIOPEN_LOG_I("All attempts unsuccessful");
    }
    *this = tmp;
    MIOPEN_LOG_I(ToString());
}

std::string PerformanceImplicitGemmForwardV4R4Xdlops_Padded_Gemm::ToString() const
{
    std::ostringstream ss;
    Serialize(ss);
    return ss.str();
}

std::tuple<int, bool>
PerformanceImplicitGemmForwardV4R4Xdlops_Padded_Gemm::CalculateBlockSize() const
{
    int block_size = 0;

    try
    {
        if(!(GemmMPerBlock % GemmMPerWave == 0 && GemmNPerBlock % GemmNPerWave == 0))
            MIOPEN_THROW("invalid performance parameter");

        const auto WaveSize = 64;
        block_size = (GemmNPerBlock * GemmMPerBlock) / (GemmMPerWave * GemmNPerWave) * WaveSize;
    }
    catch(...)
    {
        return std::make_tuple(-1, false);
    }

    return std::make_tuple(block_size, true);
}

std::tuple<int, bool> PerformanceImplicitGemmForwardV4R4Xdlops_Padded_Gemm::CalculateGridSize(
    const ConvolutionContext& ctx) const
{
    int GridSize = 0;

    try
    {
        int gemm_g = -1;
        int gemm_m = -1;
        int gemm_n = -1;

        std::tie(gemm_g, gemm_m, gemm_n, std::ignore, std::ignore, std::ignore, std::ignore) =
            ConvHipImplicitGemmForwardV4R4Xdlops_Padded_Gemm::CalculateGemmSize(
                ctx, GemmMFactor, GemmNFactor, GemmKFactor);

        if(!(gemm_m % GemmMPerBlock == 0 && gemm_n % GemmNPerBlock == 0))
            MIOPEN_THROW("invalid performance parameter");

        GridSize = gemm_g * (gemm_m / GemmMPerBlock) * (gemm_n / GemmNPerBlock);
    }
    catch(...)
    {
        return std::make_tuple(-1, false);
    }

    return std::make_tuple(GridSize, true);
}

std::tuple<int, int, int, int, int, bool>
PerformanceImplicitGemmForwardV4R4Xdlops_Padded_Gemm::CalculateGemmABlockCopyPerformanceParameters(
    const ConvolutionContext& ctx) const
{
    // A tensor shape [GemmG, GemmK, GemmM, GemmKPack]

    int ClusterLengths_GemmK     = -1;
    int ClusterLengths_GemmM     = -1;
    int ClusterLengths_GemmKPack = -1;
    int SrcDataPerRead_GemmKPack = ctx.IsFp32() ? amd_buffer_load_max_length<float>()
                                                : amd_buffer_load_max_length<half_float::half>();
    int DstDataPerWrite_GemmKPack = ctx.IsFp32() ? amd_lds_write_max_length<float>()
                                                 : amd_lds_write_max_length<half_float::half>();

    try
    {
        bool valid = false;

        int block_size = -1;

        std::tie(block_size, valid) = CalculateBlockSize();

        if(!valid)
            MIOPEN_THROW("invalid performance parameter");

        int gemm_k_extra         = 0;
        int gemm_k_after_padding = 0;

        std::tie(std::ignore,
                 std::ignore,
                 std::ignore,
                 gemm_k_after_padding,
                 std::ignore,
                 std::ignore,
                 gemm_k_extra) =
            ConvHipImplicitGemmForwardV4R4Xdlops_Padded_Gemm::CalculateGemmSize(
                ctx, GemmMFactor, GemmNFactor, GemmKFactor);
        // GemmKPack is src vector read dimension, bounded by GemmKPack
        SrcDataPerRead_GemmKPack = gcd(SrcDataPerRead_GemmKPack, GemmKPack);
        if(gemm_k_extra != 0)
            SrcDataPerRead_GemmKPack =
                gcd(SrcDataPerRead_GemmKPack, gemm_k_after_padding - gemm_k_extra);

        // calculate threadwise copy size
        auto data_per_thread_copy =
            std::max(1, (GemmKPerBlock * GemmMPerBlock * GemmKPack) / block_size);

        // make sure a thread can do a full vector load, at the cost that some threads
        // may not do threadwise copy at all
        data_per_thread_copy = lcm(data_per_thread_copy, SrcDataPerRead_GemmKPack);

        const auto data_per_thread_copy_gemmkpack = SrcDataPerRead_GemmKPack;
        const auto tmp = data_per_thread_copy / data_per_thread_copy_gemmkpack;

        if(tmp == 0)
            MIOPEN_THROW("invalid performance parameter");

        int data_per_thread_copy_gemmk = -1;
        int data_per_thread_copy_gemmm = -1;

        if(GemmAThreadCopyMoreGemmK)
        {
            data_per_thread_copy_gemmk = gcd(GemmKPerBlock, tmp);
            data_per_thread_copy_gemmm = tmp / data_per_thread_copy_gemmk;
        }
        else
        {
            data_per_thread_copy_gemmm = gcd(GemmMPerBlock, tmp);
            data_per_thread_copy_gemmk = tmp / data_per_thread_copy_gemmm;
        }

        // vector write into LDS
        DstDataPerWrite_GemmKPack = gcd(DstDataPerWrite_GemmKPack, data_per_thread_copy_gemmkpack);

        if(!(GemmKPerBlock % data_per_thread_copy_gemmk == 0 &&
             GemmMPerBlock % data_per_thread_copy_gemmm == 0 &&
             GemmKPack % data_per_thread_copy_gemmkpack == 0))
            MIOPEN_THROW("invalid performance parameter");

        ClusterLengths_GemmK     = GemmKPerBlock / data_per_thread_copy_gemmk;
        ClusterLengths_GemmM     = GemmMPerBlock / data_per_thread_copy_gemmm;
        ClusterLengths_GemmKPack = GemmKPack / data_per_thread_copy_gemmkpack;

        // Blockwise-copy support that block_size is larger than thread cluster size, which means
        // some threads may not do threadwise copy.
        if(block_size < ClusterLengths_GemmK * ClusterLengths_GemmM * ClusterLengths_GemmKPack)
            MIOPEN_THROW("invalid performance parameter");
    }
    catch(...)
    {
        return std::make_tuple(-1, -1, -1, -1, -1, false);
    }

    return std::make_tuple(ClusterLengths_GemmK,
                           ClusterLengths_GemmM,
                           ClusterLengths_GemmKPack,
                           SrcDataPerRead_GemmKPack,
                           DstDataPerWrite_GemmKPack,
                           true);
}

std::tuple<int, int, int, int, int, bool>
PerformanceImplicitGemmForwardV4R4Xdlops_Padded_Gemm::CalculateGemmBBlockCopyPerformanceParameters(
    const ConvolutionContext& ctx) const
{
    // B tensor shape [GemmG, GemmK, GemmN, GemmKPack]

    int ClusterLengths_GemmK     = -1;
    int ClusterLengths_GemmN     = -1;
    int ClusterLengths_GemmKPack = -1;
    int SrcDataPerRead_GemmN     = ctx.IsFp32() ? amd_buffer_load_max_length<float>()
                                            : amd_buffer_load_max_length<half_float::half>();
    int DstDataPerWrite_GemmKPack = ctx.IsFp32() ? amd_lds_write_max_length<float>()
                                                 : amd_lds_write_max_length<half_float::half>();

    try
    {
        bool valid = false;

        int block_size = -1;

        std::tie(block_size, valid) = CalculateBlockSize();

        if(!valid)
            MIOPEN_THROW("invalid performance parameter");

        // GemmN is src vector read dimension
        // calculate vector length on gemmn dimension based on global tensor layout
        const auto y  = ConvolutionContextInterpreter::GetFilterHeightY(ctx);
        const auto x  = ConvolutionContextInterpreter::GetFilterWidthX(ctx);
        const auto ho = ConvolutionContextInterpreter::GetOutputHeightHo(ctx);
        const auto wo = ConvolutionContextInterpreter::GetOutputWidthWo(ctx);
        const auto conv_stride_h =
            ConvolutionContextInterpreter::GetAdjustedConvolutionStrideH(ctx);
        const auto conv_stride_w =
            ConvolutionContextInterpreter::GetAdjustedConvolutionStrideW(ctx);
        const auto conv_dilation_w =
            ConvolutionContextInterpreter::GetAdjustedConvolutionDilationW(ctx);
        const auto in_left_pad_h  = ConvolutionContextInterpreter::GetInputLeftPadH(ctx);
        const auto in_left_pad_w  = ConvolutionContextInterpreter::GetInputLeftPadW(ctx);
        const auto in_right_pad_h = ConvolutionContextInterpreter::GetAdjustedInputRightPadH(ctx);
        const auto in_right_pad_w = ConvolutionContextInterpreter::GetAdjustedInputRightPadW(ctx);

        // GemmN is src vector read dimension, bounded by input tensor global memory layout
        // TODO this logic need to be more aggresive
        if(y == 1 && x == 1 && conv_stride_h == 1 && conv_stride_w == 1 && in_left_pad_h == 0 &&
           in_left_pad_w == 0 && in_right_pad_h == 0 && in_right_pad_w == 0)
        {
            SrcDataPerRead_GemmN = gcd(SrcDataPerRead_GemmN, ho * wo);
        }
        else if(conv_stride_w == 1 && in_left_pad_w == 0 && in_right_pad_w == 0)
        {
            SrcDataPerRead_GemmN = gcd(SrcDataPerRead_GemmN, wo);
        }
        else if(conv_stride_w == 1)
        {
            SrcDataPerRead_GemmN =
                gcd(SrcDataPerRead_GemmN, wo, in_left_pad_w, in_right_pad_w, conv_dilation_w);
        }
        else
        {
            SrcDataPerRead_GemmN = 1;
        }

        // SrcDataPerRead_GemmN also bounded by GemmNPerBlock
        SrcDataPerRead_GemmN = gcd(SrcDataPerRead_GemmN, GemmNPerBlock);

        // calculate threadwise copy size
        auto data_per_thread_copy =
            std::max(1, (GemmKPerBlock * GemmNPerBlock * GemmKPack) / block_size);
        if(miopen::IsEnabled(
               MIOPEN_DEBUG_CONV_IMPLICIT_GEMM_FWD_V4R4_XDLOPS_ADD_VECTOR_LOAD_GEMMN_TUNE_PARAM{}))
        {
            if(ctx.IsFp16())
            {
                if(SrcDataPerRead_GemmN >= GemmBThreadDataPerRead_GemmN)
                {
                    SrcDataPerRead_GemmN = GemmBThreadDataPerRead_GemmN;
                }
                else
                {
                    MIOPEN_THROW("invalid performance parameter");
                }
            }
            else
            {
                if(SrcDataPerRead_GemmN != GemmBThreadDataPerRead_GemmN)
                {
                    MIOPEN_THROW("invalid performance parameter");
                }
            }
        }
        // make sure a thread can do a full vector load, at the cost that some threads
        // may not do threadwise copy at all
        data_per_thread_copy = lcm(data_per_thread_copy, SrcDataPerRead_GemmN);

        const auto data_per_thread_copy_gemmn = SrcDataPerRead_GemmN;
        const auto tmp                        = data_per_thread_copy / data_per_thread_copy_gemmn;

        int data_per_thread_copy_gemmkpack = -1;
        int data_per_thread_copy_gemmk     = -1;
        if(GemmBThreadCopyMoreGemmKPack)
        {
            data_per_thread_copy_gemmkpack = gcd(GemmKPack, tmp);
            data_per_thread_copy_gemmk     = tmp / data_per_thread_copy_gemmkpack;
        }
        else
        {
            data_per_thread_copy_gemmk     = gcd(GemmKPerBlock, tmp);
            data_per_thread_copy_gemmkpack = tmp / data_per_thread_copy_gemmk;
        }

        // vector write into LDS
        DstDataPerWrite_GemmKPack = gcd(DstDataPerWrite_GemmKPack, data_per_thread_copy_gemmkpack);

        if(!(data_per_thread_copy_gemmkpack > 0 && data_per_thread_copy_gemmk > 0 &&
             data_per_thread_copy_gemmn > 0))
        {
            MIOPEN_THROW("invalid performance parameter");
        }
        if(!(GemmKPerBlock % data_per_thread_copy_gemmk == 0 &&
             GemmNPerBlock % data_per_thread_copy_gemmn == 0 &&
             GemmKPack % data_per_thread_copy_gemmkpack == 0))
            MIOPEN_THROW("invalid performance parameter");

        ClusterLengths_GemmK     = GemmKPerBlock / data_per_thread_copy_gemmk;
        ClusterLengths_GemmN     = GemmNPerBlock / data_per_thread_copy_gemmn;
        ClusterLengths_GemmKPack = GemmKPack / data_per_thread_copy_gemmkpack;

        // Blockwise-copy support that block_size is larger than thread cluster size, which means
        // some threads may not do threadwise copy.
        if(block_size < ClusterLengths_GemmK * ClusterLengths_GemmN * ClusterLengths_GemmKPack)
            MIOPEN_THROW("invalid performance parameter");
    }
    catch(...)
    {
        return std::make_tuple(-1, -1, -1, -1, -1, false);
    }

    return std::make_tuple(ClusterLengths_GemmK,
                           ClusterLengths_GemmN,
                           ClusterLengths_GemmKPack,
                           SrcDataPerRead_GemmN,
                           DstDataPerWrite_GemmKPack,
                           true);
}

std::tuple<std::size_t, bool>
PerformanceImplicitGemmForwardV4R4Xdlops_Padded_Gemm::CalculateLdsNumberOfByte(
    const ConvolutionContext& ctx) const
{
    const auto a_block_space = GemmKPerBlock * GemmMPerBlock * GemmKPack;
    const auto b_block_space = GemmKPerBlock * GemmNPerBlock * GemmKPack;

    std::size_t lds_size =
        (a_block_space + b_block_space) * (ctx.IsFp32() ? sizeof(float) : sizeof(half_float::half));

    return std::make_tuple(lds_size, true);
}

// Used by IsReallyValid()
bool PerformanceImplicitGemmForwardV4R4Xdlops_Padded_Gemm::IsValidValue() const
{
    // clang-format off
    return IsTwoPower<4, 256>(GemmMPerBlock)
        && IsTwoPower<4, 256>(GemmNPerBlock)
        && IsTwoPower<1, 8>(GemmKPerBlock)
        && IsTwoPower<4, 128>(GemmMPerWave)
        && IsTwoPower<4, 128>(GemmNPerWave)
        && IsTwoPower<1, 8>(GemmKPack);
    // clang-format on
}

<<<<<<< HEAD
/// Used by EuristicInit() and GenericSearch. Only return false if a performance config will violate
=======
/// Used by HeuristicInit() and GenericSearch. Only return false if a performance config will
/// violate
>>>>>>> 4d0489c7
/// requirements given by kernel algorithm.
bool PerformanceImplicitGemmForwardV4R4Xdlops_Padded_Gemm::IsReallyValid(
    const ConvolutionContext& ctx) const
{
    if(!IsValidValue())
        return false;

    if(!IsValidBlockwiseGemmXdlops(
           ctx, GemmMPerBlock, GemmNPerBlock, GemmKPerBlock, GemmMPerWave, GemmNPerWave, GemmKPack))
        return false;

    bool valid = false;

    // check blockwise GEMM size
    {
        int gemm_m       = -1;
        int gemm_n       = -1;
        int gemm_k_total = -1;

        std::tie(std::ignore, gemm_m, gemm_n, gemm_k_total, std::ignore, std::ignore, std::ignore) =
            ConvHipImplicitGemmForwardV4R4Xdlops_Padded_Gemm::CalculateGemmSize(
                ctx, GemmMFactor, GemmNFactor, GemmKFactor);

        if(gemm_k_total % GemmKPack != 0)
            return false;

        const auto gemm_k = gemm_k_total / GemmKPack;

        if(!(gemm_m % GemmMPerBlock == 0 && gemm_n % GemmNPerBlock == 0 &&
             gemm_k % GemmKPerBlock == 0))
            return false;
    }

    // check blockwise copy of A matrix
    {
        std::tie(std::ignore, std::ignore, std::ignore, std::ignore, std::ignore, valid) =
            CalculateGemmABlockCopyPerformanceParameters(ctx);

        if(!valid)
            return false;
    }

    // check blockwise copy of B matrix
    {
        std::tie(std::ignore, std::ignore, std::ignore, std::ignore, std::ignore, valid) =
            CalculateGemmBBlockCopyPerformanceParameters(ctx);

        if(!valid)
            return false;
    }

    // check LDS allocation
    std::size_t lds_size = 0;
    std::tie(lds_size, valid) = CalculateLdsNumberOfByte(ctx);

    return (valid and lds_size <= get_lds_max_number_of_byte());
}

<<<<<<< HEAD
/// Used by GenericSearch, not used by EuristicInit. Return false if a performance config is known
=======
/// Used by GenericSearch, not used by HeuristicInit. Return false if a performance config is known
>>>>>>> 4d0489c7
/// to be sub-optimal, comparing to other performance config inside tuning range.
bool PerformanceImplicitGemmForwardV4R4Xdlops_Padded_Gemm::IsFastToBeUsedForTuning(
    const ConvolutionContext& ctx) const
{
    // somehow, 128x128 wave-wise GEMM tend to spill register
    // TODO revisit this when 128x128 wave-wise GEMM become efficient
    {
        if(GemmMPerWave * GemmNPerWave > 64 * 128)
            return false;
    }

    // don't need too many blocks
    {
        int gemm_m = 0;
        int gemm_n = 0;

        std::tie(std::ignore, gemm_m, gemm_n, std::ignore, std::ignore, std::ignore, std::ignore) =
            ConvHipImplicitGemmForwardV4R4Xdlops_Padded_Gemm::CalculateGemmSize(
                ctx, GemmMFactor, GemmNFactor, GemmKFactor);

        // this is grid size using current blockwise-GEMM
        const int grid_size = (gemm_m * gemm_n) / (GemmMPerBlock * GemmNPerBlock);

        // this the the biggest blockwise-GEMM you can do
        int max_blockwise_gemm_size =
            std::max(gcd(256, gemm_m) * gcd(128, gemm_n), gcd(128, gemm_m) * gcd(256, gemm_n));

        // this is the grid size using the biggest blockwise-GEMM
        auto grid_size_max_blockwise_gemm =
            (std::size_t(gemm_m) * gemm_n) / max_blockwise_gemm_size;

        const float ratio = float(grid_size) / grid_size_max_blockwise_gemm;

        const auto num_cu = ctx.GetStream().GetMaxComputeUnits();

        // Heuristic to exclude performance parameter that result in very large number of blocks.
        if(grid_size_max_blockwise_gemm > 5 * num_cu)
        {
            if(ratio > 2.81)
                return false;
        }
        else if(grid_size_max_blockwise_gemm > 4 * num_cu)
        {
            if(ratio > 3.61)
                return false;
        }
        else if(grid_size_max_blockwise_gemm > 3 * num_cu)
        {
            if(ratio > 4.41)
                return false;
        }
        else if(grid_size_max_blockwise_gemm > 2 * num_cu)
        {
            if(ratio > 6.41)
                return false;
        }
        else if(grid_size_max_blockwise_gemm > num_cu)
        {
            if(ratio > 12.41)
                return false;
        }
    }

    // don't need too many waves per block
    {
        const int wave_per_block = (GemmMPerBlock / GemmMPerWave) * (GemmNPerBlock / GemmNPerWave);

        if(!(wave_per_block > 1 && wave_per_block <= 4))
        {
            return false;
        }
    }

    // avoid skinny blockwise GEMM whenever possible
    {
        int gemm_m = 0;
        int gemm_n = 0;

        std::tie(std::ignore, gemm_m, gemm_n, std::ignore, std::ignore, std::ignore, std::ignore) =
            ConvHipImplicitGemmForwardV4R4Xdlops_Padded_Gemm::CalculateGemmSize(
                ctx, GemmMFactor, GemmNFactor, GemmKFactor);

        if(GemmMPerBlock > 2 * GemmNPerBlock)
        {
            if(gemm_n % (2 * GemmNPerBlock) == 0)
                return false;
        }

        if(GemmNPerBlock > 2 * GemmMPerBlock)
        {
            if(gemm_m % (2 * GemmMPerBlock) == 0)
                return false;
        }
    }

    // avoid skinny wavewise GEMM whenever possible
    {
        if(GemmMPerWave > 2 * GemmNPerWave)
        {
            if(GemmNPerBlock % (2 * GemmNPerWave) == 0)
                return false;
        }

        if(GemmNPerWave > 2 * GemmMPerWave)
        {
            if(GemmMPerBlock % (2 * GemmMPerWave) == 0)
                return false;
        }
    }

    // each thread should not too much data
    {
        const int block_size = (GemmMPerBlock / GemmMPerWave) * (GemmNPerBlock / GemmNPerWave) * 64;

        const int a_data_per_thread_copy = (GemmKPerBlock * GemmMPerBlock * GemmKPack) / block_size;
        const int b_data_per_thread_copy = (GemmKPerBlock * GemmNPerBlock * GemmKPack) / block_size;

        if(ctx.IsFp32())
        {
            if(a_data_per_thread_copy > 16 || b_data_per_thread_copy > 16)
                return false;
        }
        else if(ctx.IsFp16() || ctx.IsBfp16())
        {
            if(a_data_per_thread_copy > 32 || b_data_per_thread_copy > 32)
                return false;
        }
    }

    // GemmKPerBlock*GemmKPack should not be too small, otherwise read performance of A matrix would
    // be bad.
    {
        if(ctx.IsFp32())
        {
            if(GemmKPack > 4)
                return false;

            if(GemmKPerBlock * GemmKPack < 8)
                return false;
        }
        else if(ctx.IsFp16() || ctx.IsBfp16())
        {
            if(GemmKPerBlock * GemmKPack < 16)
                return false;
        }
    }

    // DstDataPerWrite_GemmKPack should not be too small, otherwise too many ds_write instruction
    // would cause bad performance.
    {
        if(miopen::IsEnabled(
               MIOPEN_DEBUG_CONV_IMPLICIT_GEMM_FWD_V4R4_XDLOPS_ADD_VECTOR_LOAD_GEMMN_TUNE_PARAM{}))
        {
            if(ctx.IsFp16())
            {
                int SrcDataPerRead_GemmN      = 0;
                int DstDataPerWrite_GemmKPack = 0;
                bool valid                    = false;
                std::tie(std::ignore,
                         std::ignore,
                         std::ignore,
                         SrcDataPerRead_GemmN,
                         DstDataPerWrite_GemmKPack,
                         valid) = CalculateGemmBBlockCopyPerformanceParameters(ctx);
                if(valid)
                {
                    if((SrcDataPerRead_GemmN > 1) &&
                       ((DstDataPerWrite_GemmKPack == 1) || (DstDataPerWrite_GemmKPack == 2)))
                    {
                        return false;
                    }
                }
            }
        }
    }
    return true;
}

<<<<<<< HEAD
/// Used by GenericSearch, not used by EuristicInit. Return false, if you don't want to this to be
=======
/// Used by GenericSearch, not used by HeuristicInit. Return false, if you don't want to this to be
>>>>>>> 4d0489c7
/// included in tuning range used by generic search. A performance config may still be valid w.r.t
/// algorithm correctness, even when IsValid() returns false.
bool PerformanceImplicitGemmForwardV4R4Xdlops_Padded_Gemm::IsValid(
    const ConvolutionContext& ctx) const
{
    return IsReallyValid(ctx) && IsFastToBeUsedForTuning(ctx);
}

// Used by GenericSearch, not used by HeuristicInit
bool ConvHipImplicitGemmForwardV4R4Xdlops_Padded_Gemm::IsValidPerformanceConfig(
    const ConvolutionContext& ctx,
    const PerformanceImplicitGemmForwardV4R4Xdlops_Padded_Gemm& c) const
{
    return c.IsReallyValid(ctx);
}

std::tuple<int, int, int, int, int, int, int>
ConvHipImplicitGemmForwardV4R4Xdlops_Padded_Gemm::CalculateGemmSize(const ConvolutionContext& ctx,
                                                                    int GemmMFactor,
                                                                    int GemmNFactor,
                                                                    int GemmKFactor)
{
    const auto g  = ConvolutionContextInterpreter::GetGroupCountG(ctx);
    const auto n  = ConvolutionContextInterpreter::GetBatchN(ctx);
    const auto k  = ConvolutionContextInterpreter::GetOutputChannelK(ctx);
    const auto c  = ConvolutionContextInterpreter::GetInputChannelC(ctx);
    const auto ho = ConvolutionContextInterpreter::GetOutputHeightHo(ctx);
    const auto wo = ConvolutionContextInterpreter::GetOutputWidthWo(ctx);
    const auto y  = ConvolutionContextInterpreter::GetFilterHeightY(ctx);
    const auto x  = ConvolutionContextInterpreter::GetFilterWidthX(ctx);

    const auto k_per_group = k / g;
    const auto c_per_group = c / g;

    const auto gemm_m_extra =
        (k_per_group % (GemmMFactor) == 0) ? 0 : (GemmMFactor - (k_per_group % GemmMFactor));
    const auto gemm_n_extra =
        (n * ho * wo % GemmNFactor == 0) ? 0 : (GemmNFactor - ((n * ho * wo) % GemmNFactor));
    const auto gemm_k_extra = ((c_per_group * y * x) % GemmKFactor == 0)
                                  ? 0
                                  : (GemmKFactor - ((c_per_group * y * x) % GemmKFactor));

    const auto gemm_g       = g;
    const auto gemm_m       = k_per_group + gemm_m_extra;
    const auto gemm_n       = n * ho * wo + gemm_n_extra;
    const auto gemm_k_total = c_per_group * y * x + gemm_k_extra;

    return std::make_tuple(
        gemm_g, gemm_m, gemm_n, gemm_k_total, gemm_m_extra, gemm_n_extra, gemm_k_extra);
}

PerformanceImplicitGemmForwardV4R4Xdlops_Padded_Gemm
ConvHipImplicitGemmForwardV4R4Xdlops_Padded_Gemm::GetPerformanceConfig(
    const ConvolutionContext& ctx) const
{
    PerformanceImplicitGemmForwardV4R4Xdlops_Padded_Gemm config;
    config.HeuristicInit(ctx);
    MIOPEN_LOG_I(config.ToString());
    return config;
}

ConvSolution ConvHipImplicitGemmForwardV4R4Xdlops_Padded_Gemm::GetSolution(
    const ConvolutionContext& ctx,
    const PerformanceImplicitGemmForwardV4R4Xdlops_Padded_Gemm& config,
    bool) const
{
    ConvSolution result;

    if(!config.IsReallyValid(ctx))
    {
        MIOPEN_LOG_E("invalid performance parameter");
        assert(false);
    }

    KernelInfo construction_parameters;

    construction_parameters.kernel_file = //
        "gridwise_convolution_forward_implicit_gemm_v4r4_xdlops_nchw_kcyx_nkhw_padded_gemm.cpp";

    construction_parameters.kernel_name =
        "gridwise_convolution_forward_implicit_gemm_v4r4_xdlops_nchw_kcyx_nkhw_padded_gemm";

    int grid_size  = 0;
    int block_size = 0;

    std::tie(grid_size, std::ignore)  = config.CalculateGridSize(ctx);
    std::tie(block_size, std::ignore) = config.CalculateBlockSize();

    construction_parameters.l_wk.push_back(block_size);
    construction_parameters.l_wk.push_back(1);
    construction_parameters.l_wk.push_back(1);

    construction_parameters.g_wk.push_back(block_size * grid_size);
    construction_parameters.g_wk.push_back(1);
    construction_parameters.g_wk.push_back(1);

    int GemmABlockCopyClusterLengths_GemmK      = -1;
    int GemmABlockCopyClusterLengths_GemmM      = -1;
    int GemmABlockCopyClusterLengths_GemmKPack  = -1;
    int GemmABlockCopySrcDataPerRead_GemmKPack  = -1;
    int GemmABlockCopyDstDataPerWrite_GemmKPack = -1;

    int GemmBBlockCopyClusterLengths_GemmK      = -1;
    int GemmBBlockCopyClusterLengths_GemmN      = -1;
    int GemmBBlockCopyClusterLengths_GemmKPack  = -1;
    int GemmBBlockCopySrcDataPerRead_GemmN      = -1;
    int GemmBBlockCopyDstDataPerWrite_GemmKPack = -1;

    std::tie(GemmABlockCopyClusterLengths_GemmK,
             GemmABlockCopyClusterLengths_GemmM,
             GemmABlockCopyClusterLengths_GemmKPack,
             GemmABlockCopySrcDataPerRead_GemmKPack,
             GemmABlockCopyDstDataPerWrite_GemmKPack,
             std::ignore) = config.CalculateGemmABlockCopyPerformanceParameters(ctx);

    std::tie(GemmBBlockCopyClusterLengths_GemmK,
             GemmBBlockCopyClusterLengths_GemmN,
             GemmBBlockCopyClusterLengths_GemmKPack,
             GemmBBlockCopySrcDataPerRead_GemmN,
             GemmBBlockCopyDstDataPerWrite_GemmKPack,
             std::ignore) = config.CalculateGemmBBlockCopyPerformanceParameters(ctx);

    int gemm_m_extra = 0;
    int gemm_n_extra = 0;
    int gemm_k_extra = 0;
    std::tie(std::ignore,
             std::ignore,
             std::ignore,
             std::ignore,
             gemm_m_extra,
             gemm_n_extra,
             gemm_k_extra) =
        ConvHipImplicitGemmForwardV4R4Xdlops_Padded_Gemm::CalculateGemmSize(
            ctx, config.GemmMFactor, config.GemmNFactor, config.GemmKFactor);

    // clang-format off
    construction_parameters.comp_options =
        std::string(" -DCK_PARAM_PROBLEM_G=") + std::to_string(ConvolutionContextInterpreter::GetGroupCountG(ctx)) +
        std::string(" -DCK_PARAM_PROBLEM_N=") + std::to_string(ConvolutionContextInterpreter::GetBatchN(ctx)) +
        std::string(" -DCK_PARAM_PROBLEM_K=") + std::to_string(ConvolutionContextInterpreter::GetOutputChannelK(ctx)) +
        std::string(" -DCK_PARAM_PROBLEM_C=") + std::to_string(ConvolutionContextInterpreter::GetInputChannelC(ctx)) +
        std::string(" -DCK_PARAM_PROBLEM_HI=") + std::to_string(ConvolutionContextInterpreter::GetInputHeightHi(ctx)) +
        std::string(" -DCK_PARAM_PROBLEM_WI=") + std::to_string(ConvolutionContextInterpreter::GetInputWidthWi(ctx)) +
        std::string(" -DCK_PARAM_PROBLEM_HO=") + std::to_string(ConvolutionContextInterpreter::GetOutputHeightHo(ctx)) +
        std::string(" -DCK_PARAM_PROBLEM_WO=") + std::to_string(ConvolutionContextInterpreter::GetOutputWidthWo(ctx)) +
        std::string(" -DCK_PARAM_PROBLEM_Y=") + std::to_string(ConvolutionContextInterpreter::GetFilterHeightY(ctx)) +
        std::string(" -DCK_PARAM_PROBLEM_X=") + std::to_string(ConvolutionContextInterpreter::GetFilterWidthX(ctx)) +
        std::string(" -DCK_PARAM_PROBLEM_CONV_STRIDE_H=") + std::to_string(ConvolutionContextInterpreter::GetAdjustedConvolutionStrideH(ctx)) +
        std::string(" -DCK_PARAM_PROBLEM_CONV_STRIDE_W=") + std::to_string(ConvolutionContextInterpreter::GetAdjustedConvolutionStrideW(ctx)) +
        std::string(" -DCK_PARAM_PROBLEM_CONV_DILATION_H=") + std::to_string(ConvolutionContextInterpreter::GetAdjustedConvolutionDilationH(ctx)) +
        std::string(" -DCK_PARAM_PROBLEM_CONV_DILATION_W=") + std::to_string(ConvolutionContextInterpreter::GetAdjustedConvolutionDilationW(ctx)) +
        std::string(" -DCK_PARAM_PROBLEM_IN_LEFT_PAD_H=") + std::to_string(ConvolutionContextInterpreter::GetInputLeftPadH(ctx)) +
        std::string(" -DCK_PARAM_PROBLEM_IN_LEFT_PAD_W=") + std::to_string(ConvolutionContextInterpreter::GetInputLeftPadW(ctx)) +
        std::string(" -DCK_PARAM_PROBLEM_IN_RIGHT_PAD_H=") + std::to_string(ConvolutionContextInterpreter::GetAdjustedInputRightPadH(ctx)) +
        std::string(" -DCK_PARAM_PROBLEM_IN_RIGHT_PAD_W=") + std::to_string(ConvolutionContextInterpreter::GetAdjustedInputRightPadW(ctx)) +
        std::string(" -DCK_PARAM_TUNABLE_GEMM_M_PER_BLOCK=") + std::to_string(config.GemmMPerBlock) +
        std::string(" -DCK_PARAM_TUNABLE_GEMM_N_PER_BLOCK=") + std::to_string(config.GemmNPerBlock) +
        std::string(" -DCK_PARAM_TUNABLE_GEMM_K_PER_BLOCK=") + std::to_string(config.GemmKPerBlock) +
        std::string(" -DCK_PARAM_TUNABLE_GEMM_M_PER_WAVE=") + std::to_string(config.GemmMPerWave) +
        std::string(" -DCK_PARAM_TUNABLE_GEMM_N_PER_WAVE=") + std::to_string(config.GemmNPerWave) +
        std::string(" -DCK_PARAM_TUNABLE_GEMM_KPACK=") + std::to_string(config.GemmKPack) +
        std::string(" -DCK_PARAM_DEPENDENT_BLOCK_SIZE=") + std::to_string(block_size) +
        std::string(" -DCK_PARAM_DEPENDENT_GRID_SIZE=") + std::to_string(grid_size) +
        std::string(" -DCK_PARAM_DEPENDENT_GEMM_A_BLOCK_COPY_CLUSTER_LENGTHS_GEMM_K=") + std::to_string(GemmABlockCopyClusterLengths_GemmK) +
        std::string(" -DCK_PARAM_DEPENDENT_GEMM_A_BLOCK_COPY_CLUSTER_LENGTHS_GEMM_M=") + std::to_string(GemmABlockCopyClusterLengths_GemmM) +
        std::string(" -DCK_PARAM_DEPENDENT_GEMM_A_BLOCK_COPY_CLUSTER_LENGTHS_GEMM_KPACK=") + std::to_string(GemmABlockCopyClusterLengths_GemmKPack) +
        std::string(" -DCK_PARAM_DEPENDENT_GEMM_A_BLOCK_COPY_SRC_DATA_PER_READ_GEMM_KPACK=") + std::to_string(GemmABlockCopySrcDataPerRead_GemmKPack) +
        std::string(" -DCK_PARAM_DEPENDENT_GEMM_A_BLOCK_COPY_DST_DATA_PER_WRITE_GEMM_KPACK=") + std::to_string(GemmABlockCopyDstDataPerWrite_GemmKPack) +
        std::string(" -DCK_PARAM_DEPENDENT_GEMM_B_BLOCK_COPY_CLUSTER_LENGTHS_GEMM_K=") + std::to_string(GemmBBlockCopyClusterLengths_GemmK) +
        std::string(" -DCK_PARAM_DEPENDENT_GEMM_B_BLOCK_COPY_CLUSTER_LENGTHS_GEMM_N=") + std::to_string(GemmBBlockCopyClusterLengths_GemmN) +
        std::string(" -DCK_PARAM_DEPENDENT_GEMM_B_BLOCK_COPY_CLUSTER_LENGTHS_GEMM_KPACK=") + std::to_string(GemmBBlockCopyClusterLengths_GemmKPack) +
        std::string(" -DCK_PARAM_DEPENDENT_GEMM_B_BLOCK_COPY_SRC_DATA_PER_READ_GEMM_N=") + std::to_string(GemmBBlockCopySrcDataPerRead_GemmN) +
        std::string(" -DCK_PARAM_DEPENDENT_GEMM_B_BLOCK_COPY_DST_DATA_PER_WRITE_GEMM_KPACK=") + std::to_string(GemmBBlockCopyDstDataPerWrite_GemmKPack) +
        std::string(" -DCK_GEMM_M_PAD=") + std::to_string(gemm_m_extra) +
        std::string(" -DCK_GEMM_N_PAD=") + std::to_string(gemm_n_extra) +
        std::string(" -DCK_GEMM_K_PAD=") + std::to_string(gemm_k_extra) +
        std::string(" -DCK_USE_AMD_XDLOPS=") + std::to_string(IsXdlopsSupport(ctx) ? 1 : 0) +
        std::string(" -DCK_USE_AMD_XDLOPS_INLINE_ASM=") + std::to_string(miopen::IsEnabled(MIOPEN_DEBUG_IMPLICIT_GEMM_XDLOPS_INLINE_ASM{}) ? 1 : 0) +
        std::string(" -DCK_USE_AMD_XDLOPS_EMULATE=") + (miopen::IsEnabled(MIOPEN_DEBUG_CONV_IMPLICIT_GEMM_XDLOPS_EMULATE{}) ? '1' : '0') +
        get_ck_common_compiler_flag(ctx) +
        ctx.general_compile_options;
    // clang-format on

    result.invoker_factory = conv::MakeImplGemmDataInvokerFactory(ctx);
    result.construction_params.push_back(construction_parameters);
    return result;
}

bool ConvHipImplicitGemmForwardV4R4Xdlops_Padded_Gemm::IsApplicable(
    const ConvolutionContext& ctx) const
{
    if(miopen::IsDisabled(MIOPEN_DEBUG_CONV_IMPLICIT_GEMM_HIP_FWD_V4R4_PADDED_GEMM_XDLOPS{}))
        return false;

    if(ctx.skip_solutions_that_take_long_time_to_build_and_have_narrow_coverage)
        return false;

    if(!ctx.use_hip_kernels)
        return false;

    if(!IsComposableKernelSupportedHardware(ctx))
        return false;

    if(!IsXdlopsSupport(ctx))
        return false;

    if(!(ctx.IsFp32() || ctx.IsFp16() || ctx.IsBfp16()))
        return false;

    if(!ctx.direction.IsForward())
        return false;

    if(!ctx.Is2d())
        return false;

    if(!IsIndexRangeLargeEnough(ctx))
        return false;

    if(!ctx.IsLayoutDefault())
    {
        return false;
    }
    // gemm size
    {
        int gemm_g       = -1;
        int gemm_m       = -1;
        int gemm_n       = -1;
        int gemm_k_total = -1;
        int gemm_extra_m = -1;
        int gemm_extra_n = -1;
        int gemm_extra_k = -1;

        std::tie(gemm_g, gemm_m, gemm_n, gemm_k_total, gemm_extra_m, gemm_extra_n, gemm_extra_k) =
            CalculateGemmSize(ctx, 16, 64, 4);
        // if you do not need padding ,skip this solver
        if(gemm_extra_m == 0 && gemm_extra_n == 0 && gemm_extra_k == 0)
            return false;

        if(!IsValidGridGemmXdlops(gemm_m, gemm_n, gemm_k_total))
            return false;
    }
#if WORKAROUND_MI100_CONV_IMPLICIT_GEMM_HIP_FWD_V4R4_PADDED_GEMM_XDLOPS
    if(ctx.GetStream().GetDeviceName() == "gfx908" && ctx.IsFp32())
    {
        if((ctx.n_inputs == 3 && ctx.n_outputs == 1 && ctx.in_width == 227 &&
<<<<<<< HEAD
            ctx.in_height == 277 && ctx.kernel_size_w == 3 && ctx.kernel_size_h == 3) //
=======
            ctx.in_height == 227 && ctx.kernel_size_w == 3 && ctx.kernel_size_h == 3) //
>>>>>>> 4d0489c7
           ||
           (ctx.n_inputs == 64 && ctx.n_outputs == 1 && ctx.in_width == 112 &&
            ctx.in_height == 112 && ctx.kernel_size_w == 3 && ctx.kernel_size_h == 3 &&
            ctx.kernel_stride_w >= 2 && ctx.kernel_stride_h >= 2 && ctx.kernel_dilation_w >= 3 &&
            ctx.kernel_dilation_h >= 3))
        {
            return false;
        }
    }
#endif
<<<<<<< HEAD
=======
#if WORKAROUND_MI100_BF16_FATAL_COMPILER_ERRORS
    if(ctx.GetStream().GetDeviceName() == "gfx908" && ctx.IsBfp16())
        return false;
#endif
>>>>>>> 4d0489c7

    // this particular HeuristicInit is so comprehensive, that if it cannot predict a valid
    // performance config, the problem is probably not applicable
    PerformanceImplicitGemmForwardV4R4Xdlops_Padded_Gemm config;
    config.HeuristicInit(ctx);

    return config.IsReallyValid(ctx);
}

PerformanceImplicitGemmForwardV4R4Xdlops_Padded_Gemm
ConvHipImplicitGemmForwardV4R4Xdlops_Padded_Gemm::Search(const ConvolutionContext& ctx,
                                                         const AnyInvokeParams& invoke_ctx) const

{
    return GenericSearch(*this, ctx, invoke_ctx);
}

} // namespace solver
} // namespace miopen<|MERGE_RESOLUTION|>--- conflicted
+++ resolved
@@ -37,13 +37,10 @@
 /// Let's disable these configs for 3.7...4.0.
 #define WORKAROUND_MI100_CONV_IMPLICIT_GEMM_HIP_FWD_V4R4_PADDED_GEMM_XDLOPS \
     (HIP_PACKAGE_VERSION_FLAT >= 3007000000 && HIP_PACKAGE_VERSION_FLAT <= 4000999999)
-<<<<<<< HEAD
-=======
 
 /// Fatal compiler errors with ROCm 3.7 on some BF16 configs.
 #define WORKAROUND_MI100_BF16_FATAL_COMPILER_ERRORS \
     (HIP_PACKAGE_VERSION_FLAT >= 3007000000 && HIP_PACKAGE_VERSION_FLAT <= 3007999999)
->>>>>>> 4d0489c7
 
 MIOPEN_DECLARE_ENV_VAR(MIOPEN_DEBUG_CONV_IMPLICIT_GEMM_HIP_FWD_V4R4_PADDED_GEMM_XDLOPS)
 
@@ -609,12 +606,8 @@
     // clang-format on
 }
 
-<<<<<<< HEAD
-/// Used by EuristicInit() and GenericSearch. Only return false if a performance config will violate
-=======
 /// Used by HeuristicInit() and GenericSearch. Only return false if a performance config will
 /// violate
->>>>>>> 4d0489c7
 /// requirements given by kernel algorithm.
 bool PerformanceImplicitGemmForwardV4R4Xdlops_Padded_Gemm::IsReallyValid(
     const ConvolutionContext& ctx) const
@@ -673,11 +666,7 @@
     return (valid and lds_size <= get_lds_max_number_of_byte());
 }
 
-<<<<<<< HEAD
-/// Used by GenericSearch, not used by EuristicInit. Return false if a performance config is known
-=======
 /// Used by GenericSearch, not used by HeuristicInit. Return false if a performance config is known
->>>>>>> 4d0489c7
 /// to be sub-optimal, comparing to other performance config inside tuning range.
 bool PerformanceImplicitGemmForwardV4R4Xdlops_Padded_Gemm::IsFastToBeUsedForTuning(
     const ConvolutionContext& ctx) const
@@ -856,11 +845,7 @@
     return true;
 }
 
-<<<<<<< HEAD
-/// Used by GenericSearch, not used by EuristicInit. Return false, if you don't want to this to be
-=======
 /// Used by GenericSearch, not used by HeuristicInit. Return false, if you don't want to this to be
->>>>>>> 4d0489c7
 /// included in tuning range used by generic search. A performance config may still be valid w.r.t
 /// algorithm correctness, even when IsValid() returns false.
 bool PerformanceImplicitGemmForwardV4R4Xdlops_Padded_Gemm::IsValid(
@@ -1106,11 +1091,7 @@
     if(ctx.GetStream().GetDeviceName() == "gfx908" && ctx.IsFp32())
     {
         if((ctx.n_inputs == 3 && ctx.n_outputs == 1 && ctx.in_width == 227 &&
-<<<<<<< HEAD
-            ctx.in_height == 277 && ctx.kernel_size_w == 3 && ctx.kernel_size_h == 3) //
-=======
             ctx.in_height == 227 && ctx.kernel_size_w == 3 && ctx.kernel_size_h == 3) //
->>>>>>> 4d0489c7
            ||
            (ctx.n_inputs == 64 && ctx.n_outputs == 1 && ctx.in_width == 112 &&
             ctx.in_height == 112 && ctx.kernel_size_w == 3 && ctx.kernel_size_h == 3 &&
@@ -1121,13 +1102,10 @@
         }
     }
 #endif
-<<<<<<< HEAD
-=======
 #if WORKAROUND_MI100_BF16_FATAL_COMPILER_ERRORS
     if(ctx.GetStream().GetDeviceName() == "gfx908" && ctx.IsBfp16())
         return false;
 #endif
->>>>>>> 4d0489c7
 
     // this particular HeuristicInit is so comprehensive, that if it cannot predict a valid
     // performance config, the problem is probably not applicable
