--- conflicted
+++ resolved
@@ -855,7 +855,7 @@
 }
 
 // Used by GenericSearch, not used by HeuristicInit
-bool ConvHipImplicitGemmForwardV4R4Xdlops_Padded_Gemm::IsValidPerformanceConfigCTS(
+bool ConvHipImplicitGemmForwardV4R4Xdlops_Padded_Gemm::IsValidPerformanceConfig(
     const ConvolutionContext& ctx,
     const PerformanceImplicitGemmForwardV4R4Xdlops_Padded_Gemm& c) const
 {
@@ -898,11 +898,7 @@
 }
 
 PerformanceImplicitGemmForwardV4R4Xdlops_Padded_Gemm
-<<<<<<< HEAD
-ConvHipImplicitGemmForwardV4R4Xdlops_Padded_Gemm::GetDefaultPerformanceConfigCTS(
-=======
 ConvHipImplicitGemmForwardV4R4Xdlops_Padded_Gemm::GetDefaultPerformanceConfig(
->>>>>>> d00883a5
     const ConvolutionContext& ctx) const
 {
     PerformanceImplicitGemmForwardV4R4Xdlops_Padded_Gemm config;
@@ -911,7 +907,7 @@
     return config;
 }
 
-ConvSolution ConvHipImplicitGemmForwardV4R4Xdlops_Padded_Gemm::GetSolutionCTS(
+ConvSolution ConvHipImplicitGemmForwardV4R4Xdlops_Padded_Gemm::GetSolution(
     const ConvolutionContext& ctx,
     const PerformanceImplicitGemmForwardV4R4Xdlops_Padded_Gemm& config) const
 {
@@ -1123,8 +1119,8 @@
 }
 
 PerformanceImplicitGemmForwardV4R4Xdlops_Padded_Gemm
-ConvHipImplicitGemmForwardV4R4Xdlops_Padded_Gemm::SearchCTS(const ConvolutionContext& ctx,
-                                                            const AnyInvokeParams& invoke_ctx) const
+ConvHipImplicitGemmForwardV4R4Xdlops_Padded_Gemm::Search(const ConvolutionContext& ctx,
+                                                         const AnyInvokeParams& invoke_ctx) const
 
 {
     return GenericSearch(*this, ctx, invoke_ctx);
