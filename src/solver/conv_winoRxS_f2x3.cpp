/*******************************************************************************
*
* MIT License
*
* Copyright (c) 2020 Advanced Micro Devices, Inc.
*
* Permission is hereby granted, free of charge, to any person obtaining a copy
* of this software and associated documentation files (the "Software"), to deal
* in the Software without restriction, including without limitation the rights
* to use, copy, modify, merge, publish, distribute, sublicense, and/or sell
* copies of the Software, and to permit persons to whom the Software is
* furnished to do so, subject to the following conditions:
*
* The above copyright notice and this permission notice shall be included in all
* copies or substantial portions of the Software.
*
* THE SOFTWARE IS PROVIDED "AS IS", WITHOUT WARRANTY OF ANY KIND, EXPRESS OR
* IMPLIED, INCLUDING BUT NOT LIMITED TO THE WARRANTIES OF MERCHANTABILITY,
* FITNESS FOR A PARTICULAR PURPOSE AND NONINFRINGEMENT. IN NO EVENT SHALL THE
* AUTHORS OR COPYRIGHT HOLDERS BE LIABLE FOR ANY CLAIM, DAMAGES OR OTHER
* LIABILITY, WHETHER IN AN ACTION OF CONTRACT, TORT OR OTHERWISE, ARISING FROM,
* OUT OF OR IN CONNECTION WITH THE SOFTWARE OR THE USE OR OTHER DEALINGS IN THE
* SOFTWARE.
*
*******************************************************************************/

#include <miopen/solver.hpp>

#include <miopen/conv/data_invoke_params.hpp>
#include <miopen/conv/compiled_in_parameters.hpp>
<<<<<<< HEAD
#include <miopen/env.hpp>
#include <miopen/generic_search.hpp>
#include <miopen/invoke_params.hpp>
#include <miopen/kernel_build_params.hpp>
#include <miopen/sequences.hpp>
#include <miopen/stringutils.hpp>
=======
#include <miopen/conv/wrw_invoke_params.hpp>
>>>>>>> 6cbb3cc9

#include <boost/any.hpp>

#include <tuple>

MIOPEN_DECLARE_ENV_VAR(MIOPEN_DEBUG_AMD_WINOGRAD_RXS_F2X3)
MIOPEN_DECLARE_ENV_VAR(MIOPEN_DEBUG_AMD_WINOGRAD_RXS_F2X3_PERF_VALS)

#define WINODATA 2
#define WINOFILTER 3
#define MAX_CU_LIMIT 512

static inline size_t Ceil(const size_t v, const size_t m)
{
    assert(m > 0);
    return (v + m - 1) / m;
}

static inline size_t quantize_up(size_t val, size_t factor) { return Ceil(val, factor) * factor; }

static inline int GetBestNGroupParam(const int R,
                                     const int S,
                                     const int R_stride,
                                     const int S_stride,
                                     const int C,
                                     const int K,
                                     const int OH,
                                     const int OW,
                                     const int pad_H,
                                     const int pad_W,
                                     const int N,
                                     const int idilation_w,
                                     const int idilation_h,
                                     const int n_groups,
                                     const int G)
{
    int o_tile     = WINODATA;
    int f_tile     = WINOFILTER;
    int r_factor   = f_tile * 2;
    int s_factor   = r_factor;
    int c_factor   = 2;
    int k_factor   = 32;
    int nwh_factor = 32;
    int w_factor   = o_tile * idilation_w * S_stride;
    int h_factor   = o_tile * idilation_h * R_stride;

    if(S_stride == 1 && idilation_w == 1 && S <= f_tile)
        s_factor = f_tile;
    if((R_stride == 1 && idilation_h == 1) || (R % (f_tile * 2)) == 1)
        r_factor = f_tile;
    if(S_stride == 2 || R_stride == 2 || idilation_w == 2 || idilation_h == 2)
        c_factor = 1;

    size_t g_s = quantize_up(S, s_factor);
    size_t g_r = quantize_up(R, r_factor);
    size_t g_c = quantize_up(C, c_factor);
    size_t g_k = quantize_up(K, k_factor);
    size_t g_w = OW;
    size_t g_h = OH;

    if((pad_W % 2 == 0) && (idilation_w > 1 || S_stride > 1))
        g_w += 1;
    if((pad_H % 2 == 1) && (idilation_h > 1 || R_stride > 1))
        g_h += 1;

    g_w            = quantize_up(g_w, w_factor);
    g_h            = quantize_up(g_h, h_factor);
    size_t g_n_w_h = quantize_up(g_w * g_h * N, nwh_factor * w_factor * h_factor);

    int best_n_groups_cnt = 1;
    double min_param      = 0;
    for(auto i = 1; i < n_groups; ++i)
    {
        size_t g_n_w_h_k =
            quantize_up(g_n_w_h * g_k, nwh_factor * w_factor * h_factor * k_factor * i);
        size_t granulated_mac_count = g_n_w_h_k * g_c * g_s * g_r;
        size_t n_groups_per_cu      = Ceil(i * G, n_groups);
        double perf_metric = static_cast<double>(n_groups_per_cu) * granulated_mac_count / i;
        if(static_cast<double>(granulated_mac_count) / i > 1.0e+7)
            perf_metric *= (1 + i * 0.003);
        else
            perf_metric *= (1 + i * 0.04);
        if(i == 1)
            min_param = perf_metric;
        if(min_param > perf_metric)
        {
            best_n_groups_cnt = i;
            min_param         = perf_metric;
        }
    }
    return best_n_groups_cnt;
}

namespace miopen {
namespace solver {

namespace {
// clang-format off
    auto PerfFieldRules()
    {
        return seq::MakeRuleSet(
            std::make_tuple(seq::Span<int, 1, MAX_CU_LIMIT>{}, &PerformanceConfigConvBinWinogradRxSf2x3::n_groups)
        );
    }
// clang-format on

/// \todo Consider re-using code from RxS.
inline bool IsShaderContraintsMet(const int R,
                                  const int S,
                                  const int,
                                  const int,
                                  const int C,
                                  const int K,
                                  const int H,
                                  const int W,
                                  const int OH,
                                  const int OW,
                                  const int N,
                                  const ConvolutionContext& params)
{
    // Padding for bwd data shall not be negative.
    /// \todo Either remove WrW related code or re-use function from RxS
    if(params.direction.IsBackwardData() || params.direction.IsBackwardWrW())
    {
        if(!(0 <= params.GetBackwardPadW() && params.GetBackwardPadW() < std::pow(2, 16)))
            return false;
        if(!(0 <= params.GetBackwardPadH() && params.GetBackwardPadH() < std::pow(2, 16)))
            return false;
    }
    const auto grid_workgroup_count_x = params.GetStream().GetMaxComputeUnits();
    assert(params.weights_layout.length() == 0);
    // clang-format off
        // Check implementation limits.
        return N < std::pow(2, 16)
            && C < std::pow(2, 16)
            && K < std::pow(2, 16)
            && H < std::pow(2, 16)
            && W < std::pow(2, 16)
            && OH < std::pow(2, 16)
            && OW < std::pow(2, 16)
            && params.pad_w < std::pow(2, 16)
            && params.pad_h < std::pow(2, 16)
            && S < std::pow(2, 16)
            && R < std::pow(2, 16)
            && grid_workgroup_count_x < std::pow(2, 16)
            && (C * H * W) <= std::pow(2, 28)
            && (OH * OW) <= std::pow(2, 23)
            && (K * OH * OW) <= std::pow(2, 28)
            && (K * R * S) <= std::pow(2, 28)
            && (C * R * S) <= std::pow(2, 28);
    // clang-format on
}

} // namespace

PerformanceConfigConvBinWinogradRxSf2x3::PerformanceConfigConvBinWinogradRxSf2x3(int n_groups_)
    : n_groups(n_groups_)
{
}

void PerformanceConfigConvBinWinogradRxSf2x3::EuristicInit(const ConvolutionContext& config)
{
    const auto n_inputs_per_group  = config.n_inputs / config.group_counts,
               n_outputs_per_group = config.n_outputs / config.group_counts;
    if(config.group_counts == 1)
    {
        n_groups = config.GetStream().GetMaxComputeUnits();
        return;
    }

    if(config.direction.IsBackwardWrW())
    {
        n_groups = GetBestNGroupParam(config.in_height,
                                      config.in_width,
                                      config.kernel_dilation_h,
                                      config.kernel_dilation_w,
                                      config.batch_sz,    // N
                                      n_inputs_per_group, // K
                                      config.kernel_size_h,
                                      config.kernel_size_w,
                                      config.pad_w,
                                      config.pad_h,
                                      n_outputs_per_group, // C
                                      config.kernel_stride_h,
                                      config.kernel_stride_w,
                                      config.GetStream().GetMaxComputeUnits(),
                                      config.group_counts);
    }
    else
    {
        n_groups = GetBestNGroupParam(config.kernel_size_h, // RxS
                                      config.kernel_size_w,
                                      config.kernel_stride_h,
                                      config.kernel_stride_w,
                                      n_inputs_per_group,  // C
                                      n_outputs_per_group, // K
                                      config.out_height,   // OHxOW
                                      config.out_width,
                                      config.pad_w,
                                      config.pad_h,
                                      config.batch_sz, // N
                                      config.kernel_dilation_h,
                                      config.kernel_dilation_w,
                                      config.GetStream().GetMaxComputeUnits(),
                                      config.group_counts);
    }
}

bool PerformanceConfigConvBinWinogradRxSf2x3::SetNextValue()
{
    return !PerfFieldRules().Next(*this);
}

bool PerformanceConfigConvBinWinogradRxSf2x3::IsValidValue() const
{
    return PerfFieldRules().IsIn(*this);
}

bool PerformanceConfigConvBinWinogradRxSf2x3::IsValid(const ConvolutionContext& config) const
{
    if(config.GetStream().GetMaxComputeUnits() < n_groups)
        return false;

    if(!IsValidValue())
        return false;
    return true;
}

inline bool PerformanceConfigConvBinWinogradRxSf2x3::
operator==(const PerformanceConfigConvBinWinogradRxSf2x3& other) const
{
    return n_groups == other.n_groups;
}

std::string PerformanceConfigConvBinWinogradRxSf2x3::ToString() const
{
    std::ostringstream ss;
    Serialize(ss);
    return ss.str();
}

PerformanceConfigConvBinWinogradRxSf2x3
ConvBinWinogradRxSf2x3::GetPerformanceConfig(const ConvolutionContext& params) const
{
    PerformanceConfigConvBinWinogradRxSf2x3 pp;
    pp.EuristicInit(params);
    MIOPEN_LOG_I(pp.ToString());
    return pp;
}

bool ConvBinWinogradRxSf2x3::IsValidPerformanceConfig(
    const ConvolutionContext& problem, const PerformanceConfigConvBinWinogradRxSf2x3& c) const
{
    return c.IsValidValue() && c.IsValid(problem);
}

PerformanceConfigConvBinWinogradRxSf2x3
ConvBinWinogradRxSf2x3::Search(const ConvolutionContext& context,
                               const AnyInvokeParams& invoke_ctx) const
{
    return GenericSearch(*this, context, invoke_ctx);
}

inline void FillVarsFromConfig(int& H,
                               int& W,
                               int& R,
                               int& S,
                               int& R_stride,
                               int& S_stride,
                               int& C,
                               int& K,
                               int& out_H,
                               int& out_W,
                               int& pad_H,
                               int& pad_W,
                               int& N,
                               int& idilation_w,
                               int& idilation_h,
                               int& n_groups,
                               int& group_cnt,
                               const ConvolutionContext& config)
{
    group_cnt   = config.group_counts;
    n_groups    = config.GetStream().GetMaxComputeUnits();
    pad_H       = config.direction.IsForward() ? config.pad_h : config.GetBackwardPadH();
    pad_W       = config.direction.IsForward() ? config.pad_w : config.GetBackwardPadW();
    H           = config.in_height;
    W           = config.in_width;
    R           = config.kernel_size_h;
    S           = config.kernel_size_w;
    R_stride    = config.kernel_stride_h;
    S_stride    = config.kernel_stride_w;
    C           = config.n_inputs;
    K           = config.n_outputs;
    out_H       = config.out_height;
    out_W       = config.out_width;
    N           = config.batch_sz;
    idilation_w = config.kernel_dilation_h;
    idilation_h = config.kernel_dilation_w;
}

<<<<<<< HEAD
=======
template <typename B, typename T, typename TW>
int ConvBinWinogradRxSf2x3::RunAndMeasureSolution(const miopen::Handle& profile_h,
                                                  B bot_ocl_buf,
                                                  T top_ocl_buf,
                                                  TW wei_ocl_buf,
                                                  ConstData_t bias_ocl_buf,
                                                  const ConvolutionContext& config,
                                                  const ConvSolution& solution,
                                                  float& elapsed_time) const
{
    assert(bias_ocl_buf == nullptr);
    (void)bias_ocl_buf;
    const KernelInfo k_info = solution.construction_params.back();
#ifdef NDEBUG
    try
#endif
    {
        elapsed_time = std::numeric_limits<float>::max();
        // ConvolutionContext::general_compile_options is for OpenCL kernels
        // and thus not applicable for assembly.
        auto kernel = profile_h.AddKernel("",
                                          "",
                                          k_info.kernel_file,
                                          k_info.kernel_name,
                                          k_info.l_wk,
                                          k_info.g_wk,
                                          k_info.comp_options);

        int reserved      = 0;
        int* reserved_ptr = nullptr;

        static const int F_REVERSE_R     = 1 << 0;
        static const int F_REVERSE_S     = 1 << 1;
        static const int F_FLIP_K_C      = 1 << 2;
        static const int F_NKC_STRIDES   = 1 << 9;
        static const int F_GROUP_STRIDES = 1 << 10;

        const auto is_forward = config.direction.IsForward();
        const auto is_wrw     = config.direction.IsBackwardWrW();

        int H, W, R, S, R_stride, S_stride, C, K, out_H, out_W, pad_H, pad_W, N, idilation_w,
            idilation_h, n_groups, group_cnt;
        // clang-format off
        FillVarsFromConfig(H, W, R, S, R_stride, S_stride, C, K, out_H, out_W, pad_H,
                           pad_W, N, idilation_w, idilation_h, n_groups, group_cnt, config);
        // clang-format on
        int flags = ((is_forward || is_wrw) ? 0 : F_REVERSE_R + F_REVERSE_S + F_FLIP_K_C) +
                    F_NKC_STRIDES + F_GROUP_STRIDES;

        C = C / group_cnt;
        K = K / group_cnt;
        // cppcheck-suppress unreadVariable

        const auto in_layout = (is_wrw) ? GetSwappedNCLayout(GetMemLayout_t(config.in_layout))
                                        : GetMemLayout_t(config.in_layout);
        const auto out_layout = (is_wrw) ? GetSwappedNCLayout(GetMemLayout_t(config.out_layout))
                                         : GetMemLayout_t(config.out_layout);
        const auto wei_layout =
            (is_wrw) ? GetSwappedNCLayout(MemLayout_t::NCHW)
                     : (is_forward ? (MemLayout_t::NCHW) : GetSwappedNCLayout(MemLayout_t::NCHW));

        // cppcheck-suppress unreadVariable
        BuffInfo d_buf(GetGroupConvLayout(in_layout, true),
                       N,
                       C,
                       H,
                       W,
                       group_cnt,
                       GetTypeSize(config.in_data_type)),
            // cppcheck-suppress unreadVariable
            o_buf(GetGroupConvLayout(out_layout, true),
                  N,
                  K,
                  out_H,
                  out_W,
                  group_cnt,
                  GetTypeSize(config.out_data_type)),
            // cppcheck-suppress unreadVariable
            f_buf(GetGroupConvLayout(wei_layout, false),
                  K,
                  C,
                  R,
                  S,
                  group_cnt,
                  GetTypeSize(config.weights_data_type));

        if(k_info.l_wk[0] != 0)
            n_groups = solver::ConvBinWinogradRxSf2x3::GetNGroups(config.group_counts,
                                                                  k_info.g_wk[0] / k_info.l_wk[0]);
        else
            n_groups = solver::ConvBinWinogradRxSf2x3::GetNGroups(
                config.group_counts,
                k_info.g_wk[0] / 512); // For OCL runtime. Issue #1724

        kernel(N,
               C,
               H,
               W,
               K,
               n_groups,
               flags,
               reserved,
               bot_ocl_buf,
               wei_ocl_buf,
               top_ocl_buf,
               reserved_ptr, // Unused return_addr.
               R,
               S,
               pad_H, // Like Fwd wino.
               pad_W,
               out_H,
               out_W,
               reserved_ptr, // Unused bias_addr.
               reserved,     // Unused relu_alpha.
               d_buf.byte_stride.nk,
               d_buf.byte_stride.c,
               d_buf.byte_stride.h,
               d_buf.byte_stride.w,
               f_buf.byte_stride.nk,
               f_buf.byte_stride.c,
               f_buf.byte_stride.h,
               f_buf.byte_stride.w,
               o_buf.byte_stride.nk,
               o_buf.byte_stride.c,
               o_buf.byte_stride.h,
               o_buf.byte_stride.w,
               group_cnt,
               d_buf.byte_stride.g,
               f_buf.byte_stride.g,
               o_buf.byte_stride.g);

        elapsed_time = profile_h.GetKernelTime();
    }
#ifdef NDEBUG
    catch(miopen::Exception& ex)
    {
        MIOPEN_LOG_WE(ex.what());
        return -1;
    }
#endif
    return 0;
}

>>>>>>> 6cbb3cc9
bool ConvBinWinogradRxSf2x3::IsApplicable(const ConvolutionContext& params) const
{
    if(!params.Is2d())
        return false;
    if(!(params.IsFp32() || params.IsFp16()))
        return false;
    if(miopen::IsDisabled(MIOPEN_DEBUG_AMD_WINOGRAD_RXS_F2X3{}))
        return false;
    if(!params.use_asm_kernels)
        return false;
    if(!params.rmv.IsV3())
        return false;

    const auto name = params.GetStream().GetDeviceName();
    if(!(StartsWith(name, "gfx9")))
        return false;
    if(params.IsFp16() && !(StartsWith(name, "gfx906") || StartsWith(name, "gfx908")))
        return false;

    // clang-format off
    if (! ( (params.kernel_stride_w == 1 || params.kernel_stride_w == 2)
        && params.kernel_stride_w == params.kernel_stride_h
        && params.kernel_dilation_w == 1
        && params.kernel_dilation_h == 1
        && params.bias == 0
        && params.in_layout == "NCHW"))
        return false;
    // clang-format on

    const auto n_inputs_per_group  = params.n_inputs / params.group_counts,
               n_outputs_per_group = params.n_outputs / params.group_counts;

    if(params.direction.IsBackwardWrW())
    {
        if(params.kernel_stride_w == 2)
            return false;
        return IsShaderContraintsMet(params.in_height,
                                     params.in_width,
                                     params.kernel_dilation_h,
                                     params.kernel_dilation_w,
                                     params.batch_sz,    // N
                                     n_inputs_per_group, // K
                                     params.out_height,
                                     params.out_width,
                                     params.kernel_size_h,
                                     params.kernel_size_w,
                                     n_outputs_per_group, // C
                                     params);
    }
    else
    {
        return IsShaderContraintsMet(params.kernel_size_h, // RxS
                                     params.kernel_size_w,
                                     params.kernel_stride_h,
                                     params.kernel_stride_w,
                                     n_inputs_per_group,  // C
                                     n_outputs_per_group, // K
                                     params.in_height,    // HxW
                                     params.in_width,
                                     params.out_height, // OHxOW
                                     params.out_width,
                                     params.batch_sz, // N
                                     params);
    }
}

ConvSolution
ConvBinWinogradRxSf2x3::GetSolution(const ConvolutionContext& params,
                                    const PerformanceConfigConvBinWinogradRxSf2x3& config,
                                    const bool disableConfigOverrideFromEnv) const
{
    const auto n_groups = config.n_groups;
    static bool IsWarned;
    if(!IsWarned)
    {
        if(params.GetStream().GetMaxComputeUnits() > MAX_CU_LIMIT)
            MIOPEN_LOG_WE(SolverDbId(*this) << ": GPU has "
                                            << params.GetStream().GetMaxComputeUnits()
                                            << "CUs, but this solver supports max "
                                            << MAX_CU_LIMIT
                                            << "and thus may show sub-optimal performance.");
        IsWarned = true;
    }

    ConvSolution result;

    const PerformanceConfigConvBinWinogradRxSf2x3* pcfg = &config;
    PerformanceConfigConvBinWinogradRxSf2x3 fromEnv;

    if(!disableConfigOverrideFromEnv)
    {
        std::string s;
        const auto p_asciz = miopen::GetStringEnv(MIOPEN_DEBUG_AMD_WINOGRAD_RXS_F2X3_PERF_VALS{});
        if(p_asciz != nullptr)
        {
            s = std::string(p_asciz);
            if(!s.empty()) // else nothing to parse.
            {
                if(!fromEnv.Deserialize(s) || !fromEnv.IsValid(params))
                {
                    MIOPEN_LOG_E("MIOPEN_DEBUG_AMD_WINOGRAD_RXS_F2X3_PERF_VALS: "
                                 "Bad format or invalid for the problem config: "
                                 << s);
                }
                else
                {
                    MIOPEN_LOG_I("Overridden from env: " << fromEnv.ToString());
                    pcfg = &fromEnv;
                }
            }
        }
    }

    KernelInfo kernel;

    kernel.g_wk.push_back(512 * pcfg->GetNGroups() * params.group_counts);
    kernel.g_wk.push_back(1);
    kernel.g_wk.push_back(1);

    kernel.l_wk.push_back(512);
    kernel.l_wk.push_back(1);
    kernel.l_wk.push_back(1);

    KernelBuildParameters options{
        {"ROCM_METADATA_VERSION", 5},
    };
    kernel.comp_options = options.GenerateFor(kbp::GcnAsm{});

    std::string kernel_name    = "miopenSp3AsmConv";
    std::string kernel_file    = "Conv_Winograd";
    std::string kernel_postfix = "_v21_1_0_gfx9";

    if(params.IsFp32())
        kernel_postfix += "_fp32";
    else
    {
        kernel_postfix += "_fp16_dot2_edc";
    }
    if(params.kernel_stride_w == 1)
    {
        kernel_postfix += "_stride1";
    }
    else if(params.kernel_stride_w == 2 && !params.direction.IsBackwardData())
    {
        kernel_postfix += "_stride2";
    }
    else // if(params.kernel_dilation_h == 2)
    {
        kernel_postfix += "_dilation2";
    }

    if(params.group_counts != 1 || params.direction.IsBackwardWrW())
        kernel_postfix += "_group";

    kernel.kernel_name = kernel_name + kernel_postfix;
    kernel.kernel_file = kernel_file + kernel_postfix + ".s";

    result.construction_params.push_back(kernel);

    if(!params.direction.IsBackwardWrW())
    {
        const bool is_forward     = params.direction.IsForward();
        constexpr int F_REVERSE_R = 1 << 0;
        constexpr int F_REVERSE_S = 1 << 1;
        constexpr int F_FLIP_K_C  = 1 << 2;
        // These are not used yet. Nevertheless let's keep as a shader documentation.
        // constexpr int F_FLIP_DATA_N_C = 1 << 3; // Unsupported in f3x2.
        // constexpr int F_FLIP_OUT_N_K = 1 << 4; // Unsupported in f3x2.
        // constexpr int L_F_ADDR_INDIRECT  = 1 << 6;
        // constexpr int L_F_BIAS  = 1 << 7;
        // constexpr int L_F_LEAKY_RELU  = 1 << 8;
        constexpr int L_F_NKC_STRIDES   = 1 << 9;
        constexpr int L_F_GROUP_STRIDES = 1 << 10;
        int reserved                    = 0;
        int* reserved_ptr               = nullptr;
        int ignore;

        int N, C, H, W, K, out_H, out_W, R, S, pad_H, pad_W;
        GetCompiledInParameters(
            params, &N, &C, &H, &W, &K, &ignore, &out_H, &out_W, &R, &S, &pad_H, &pad_W);
        const auto group_cnt = params.group_counts;
        C                    = C / group_cnt;
        K                    = K / group_cnt;
        int flags            = is_forward ? 0 : F_REVERSE_R + F_REVERSE_S + F_FLIP_K_C;
        flags |= L_F_NKC_STRIDES + L_F_GROUP_STRIDES;

        // cppcheck-suppress unreadVariable
<<<<<<< HEAD
        f_buf(GetGroupConvLayout(
                  is_forward ? (MemLayout_t::NCHW) : GetSwappedNCLayout(MemLayout_t::NCHW), false),
              K,
              C,
              R,
              S,
              1,
              group_cnt,
              GetTypeSize(params.weights_data_type));

    result.invoker_factory = [=](std::vector<Kernel> kernels) {
        return [=](const Handle& handle, const AnyInvokeParams& primitive_params) {
            const auto k         = handle.Run(kernels[0]);
            const auto& data_ctx = primitive_params.CastTo<conv::DataInvokeParams>();
            const auto& tensors  = data_ctx.tensors;

            // clang-format off
            MIOPEN_LOG_I2(" N=" << N << " G=" << group_cnt << " C=" << C << " H=" << H << " W=" << W << " K=" << K
                << " n_groups=" << n_groups << " flags=" << flags << " R=" << R << " S=" << S
                << " pad_H=" << pad_H << " pad_W=" << pad_W << " out_H=" << out_H << " out_W=" << out_W
                << " d_buf.byte_stride.nk=" << d_buf.byte_stride.nk << " d_buf.byte_stride.c=" << d_buf.byte_stride.c
                << " d_buf.byte_stride.h=" << d_buf.byte_stride.h << " d_buf.byte_stride.w=" << d_buf.byte_stride.w
                << " f_buf.byte_stride.nk=" << f_buf.byte_stride.nk << " f_buf.byte_stride.c=" << f_buf.byte_stride.c
                << " f_buf.byte_stride.h=" << f_buf.byte_stride.h << " f_buf.byte_stride.w=" << f_buf.byte_stride.w
                << " o_buf.byte_stride.nk=" << o_buf.byte_stride.nk << " o_buf.byte_stride.c=" << o_buf.byte_stride.c
                << " o_buf.byte_stride.h="  << o_buf.byte_stride.h <<  " o_buf.byte_stride.w=" << o_buf.byte_stride.w
                << " d_buf.byte_stride.g=" << d_buf.byte_stride.g  << " o_buf.byte_stride.g="  << o_buf.byte_stride.g
                << " f_buf.byte_stride.g=" << f_buf.byte_stride.g); // clang-format on

            k(N,
              C,
              H,
              W,
              K,
              n_groups,
              flags,
              reserved,
              tensors.in,
              tensors.w,
              tensors.out,
              reserved_ptr, // Unused return_addr.
              R,
              S,
              pad_H, // Like Fwd wino.
              pad_W,
              out_H,
              out_W,
              reserved_ptr, // Unused bias_addr.
              reserved,     // Unused relu_alpha.
              d_buf.byte_stride.nk,
              d_buf.byte_stride.c,
              d_buf.byte_stride.h,
              d_buf.byte_stride.w,
              f_buf.byte_stride.nk,
              f_buf.byte_stride.c,
              f_buf.byte_stride.h,
              f_buf.byte_stride.w,
              o_buf.byte_stride.nk,
              o_buf.byte_stride.c,
              o_buf.byte_stride.h,
              o_buf.byte_stride.w,
              group_cnt,
              d_buf.byte_stride.g,
              f_buf.byte_stride.g,
              o_buf.byte_stride.g);
=======
        BuffInfo d_buf(GetGroupConvLayout(GetMemLayout_t(params.in_layout), true),
                       N,
                       C,
                       H,
                       W,
                       group_cnt,
                       GetTypeSize(params.in_data_type)),
            // cppcheck-suppress unreadVariable
            o_buf(GetGroupConvLayout(GetMemLayout_t(params.out_layout), true),
                  N,
                  K,
                  out_H,
                  out_W,
                  group_cnt,
                  GetTypeSize(params.out_data_type)),
            // cppcheck-suppress unreadVariable
            f_buf(GetGroupConvLayout(is_forward ? (MemLayout_t::NCHW)
                                                : GetSwappedNCLayout(MemLayout_t::NCHW),
                                     false),
                  K,
                  C,
                  R,
                  S,
                  group_cnt,
                  GetTypeSize(params.weights_data_type));

        result.invoker_factory = [=](std::vector<Kernel> kernels) {
            return [=](const Handle& handle, const boost::any& primitive_params) {
                const auto k         = handle.Run(kernels[0]);
                const auto& data_ctx = boost::any_cast<conv::DataInvokeParams>(primitive_params);
                const auto& tensors  = data_ctx.tensors;

                // clang-format off
                MIOPEN_LOG_I2(" N=" << N << " G=" << group_cnt << " C=" << C << " H=" << H << " W=" << W << " K=" << K
                    << " n_groups=" << n_groups << " flags=" << flags << " R=" << R << " S=" << S
                    << " pad_H=" << pad_H << " pad_W=" << pad_W << " out_H=" << out_H << " out_W=" << out_W
                    << " d_buf.byte_stride.nk=" << d_buf.byte_stride.nk << " d_buf.byte_stride.c=" << d_buf.byte_stride.c
                    << " d_buf.byte_stride.h=" << d_buf.byte_stride.h << " d_buf.byte_stride.w=" << d_buf.byte_stride.w
                    << " f_buf.byte_stride.nk=" << f_buf.byte_stride.nk << " f_buf.byte_stride.c=" << f_buf.byte_stride.c
                    << " f_buf.byte_stride.h=" << f_buf.byte_stride.h << " f_buf.byte_stride.w=" << f_buf.byte_stride.w
                    << " o_buf.byte_stride.nk=" << o_buf.byte_stride.nk << " o_buf.byte_stride.c=" << o_buf.byte_stride.c
                    << " o_buf.byte_stride.h="  << o_buf.byte_stride.h <<  " o_buf.byte_stride.w=" << o_buf.byte_stride.w
                    << " d_buf.byte_stride.g=" << d_buf.byte_stride.g  << " o_buf.byte_stride.g="  << o_buf.byte_stride.g
                    << " f_buf.byte_stride.g=" << f_buf.byte_stride.g); // clang-format on

                k(N,
                  C,
                  H,
                  W,
                  K,
                  n_groups,
                  flags,
                  reserved,
                  tensors.in,
                  tensors.w,
                  tensors.out,
                  reserved_ptr, // Unused return_addr.
                  R,
                  S,
                  pad_H, // Like Fwd wino.
                  pad_W,
                  out_H,
                  out_W,
                  reserved_ptr, // Unused bias_addr.
                  reserved,     // Unused relu_alpha.
                  d_buf.byte_stride.nk,
                  d_buf.byte_stride.c,
                  d_buf.byte_stride.h,
                  d_buf.byte_stride.w,
                  f_buf.byte_stride.nk,
                  f_buf.byte_stride.c,
                  f_buf.byte_stride.h,
                  f_buf.byte_stride.w,
                  o_buf.byte_stride.nk,
                  o_buf.byte_stride.c,
                  o_buf.byte_stride.h,
                  o_buf.byte_stride.w,
                  group_cnt,
                  d_buf.byte_stride.g,
                  f_buf.byte_stride.g,
                  o_buf.byte_stride.g);
            };
>>>>>>> 6cbb3cc9
        };
    }
    else
    {
        int unused = 0;
        int N, C, H, W, K, out_H, out_W, R, S;
        GetCompiledInParameters(
            params, &C, &K, &R, &S, &N, &unused, &H, &W, &out_H, &out_W, &unused, &unused);
        const auto group_cnt             = params.group_counts;
        static const int F_NKC_STRIDES   = 1 << 9;
        static const int F_GROUP_STRIDES = 1 << 10;
        int flags                        = F_NKC_STRIDES + F_GROUP_STRIDES;
        N                                = N / group_cnt;
        K                                = K / group_cnt;
        int pad_H                        = params.conv_problem.GetConv().GetConvPads()[0];
        int pad_W                        = params.conv_problem.GetConv().GetConvPads()[1];

        BuffInfo d_buf(
            GetGroupConvLayout(GetSwappedNCLayout(GetMemLayout_t(params.in_layout)), true),
            N,
            C,
            H,
            W,
            group_cnt,
            GetTypeSize(params.in_data_type)),
            o_buf(GetGroupConvLayout(GetSwappedNCLayout(GetMemLayout_t(params.out_layout)), false),
                  N,
                  K,
                  out_H,
                  out_W,
                  group_cnt,
                  GetTypeSize(params.out_data_type)),
            f_buf(GetGroupConvLayout(GetSwappedNCLayout(MemLayout_t::NCHW), true),
                  K,
                  C,
                  R,
                  S,
                  group_cnt,
                  GetTypeSize(params.weights_data_type));

        decltype(auto) batch_sz = params.batch_sz;
        decltype(auto) n_inputs = params.n_inputs;

        result.invoker_factory = [=](std::vector<Kernel> kernels) {
            return [=](const Handle& handle, const boost::any& primitive_params) {
                decltype(auto) invoke_params =
                    boost::any_cast<conv::WrWInvokeParams>(primitive_params);
                const auto& tensors = invoke_params.tensors;

                // clang-format off
                MIOPEN_LOG_I2(" N=" << N << " G=" << group_cnt << " C=" << C << " H=" << H << " W=" << W << " K=" << K
                    << " n_groups=" << n_groups << " flags=" << flags << " R=" << R << " S=" << S
                    << " pad_H=" << pad_H << " pad_W=" << pad_W << " out_H=" << out_H << " out_W=" << out_W
                    << " d_buf.byte_stride.nk=" << d_buf.byte_stride.nk << " d_buf.byte_stride.c=" << d_buf.byte_stride.c
                    << " d_buf.byte_stride.h=" << d_buf.byte_stride.h << " d_buf.byte_stride.w=" << d_buf.byte_stride.w
                    << " f_buf.byte_stride.nk=" << f_buf.byte_stride.nk << " f_buf.byte_stride.c=" << f_buf.byte_stride.c
                    << " f_buf.byte_stride.h=" << f_buf.byte_stride.h << " f_buf.byte_stride.w=" << f_buf.byte_stride.w
                    << " o_buf.byte_stride.nk=" << o_buf.byte_stride.nk << " o_buf.byte_stride.c=" << o_buf.byte_stride.c
                    << " o_buf.byte_stride.h="  << o_buf.byte_stride.h <<  " o_buf.byte_stride.w=" << o_buf.byte_stride.w
                    << " d_buf.byte_stride.g=" << d_buf.byte_stride.g  << " o_buf.byte_stride.g="  << o_buf.byte_stride.g
                    << " f_buf.byte_stride.g=" << f_buf.byte_stride.g); // clang-format on
                MIOPEN_LOG_I2(" ctx.batch_sz=" << batch_sz << "ctx.n_inputs=" << n_inputs);

                int reserved      = 0;
                int* reserved_ptr = nullptr;

                handle.Run(kernels[0])(N,
                                       C,
                                       H,
                                       W,
                                       K,
                                       n_groups,
                                       flags,
                                       reserved,
                                       tensors.x,
                                       tensors.dy,
                                       tensors.dw,
                                       reserved_ptr, // Unused return_addr.
                                       R,
                                       S,
                                       pad_H, // Like Fwd wino.
                                       pad_W,
                                       out_H,
                                       out_W,
                                       reserved_ptr, // Unused bias_addr.
                                       reserved,     // Unused relu_alpha.
                                       d_buf.byte_stride.nk,
                                       d_buf.byte_stride.c,
                                       d_buf.byte_stride.h,
                                       d_buf.byte_stride.w,
                                       f_buf.byte_stride.nk,
                                       f_buf.byte_stride.c,
                                       f_buf.byte_stride.h,
                                       f_buf.byte_stride.w,
                                       o_buf.byte_stride.nk,
                                       o_buf.byte_stride.c,
                                       o_buf.byte_stride.h,
                                       o_buf.byte_stride.w,
                                       group_cnt,
                                       d_buf.byte_stride.g,
                                       f_buf.byte_stride.g,
                                       o_buf.byte_stride.g);
            };
        };
    }

    return result;
}

} // namespace solver
} // namespace miopen<|MERGE_RESOLUTION|>--- conflicted
+++ resolved
@@ -28,16 +28,13 @@
 
 #include <miopen/conv/data_invoke_params.hpp>
 #include <miopen/conv/compiled_in_parameters.hpp>
-<<<<<<< HEAD
+#include <miopen/conv/wrw_invoke_params.hpp>
 #include <miopen/env.hpp>
 #include <miopen/generic_search.hpp>
 #include <miopen/invoke_params.hpp>
 #include <miopen/kernel_build_params.hpp>
 #include <miopen/sequences.hpp>
 #include <miopen/stringutils.hpp>
-=======
-#include <miopen/conv/wrw_invoke_params.hpp>
->>>>>>> 6cbb3cc9
 
 #include <boost/any.hpp>
 
@@ -339,8 +336,6 @@
     idilation_h = config.kernel_dilation_w;
 }
 
-<<<<<<< HEAD
-=======
 template <typename B, typename T, typename TW>
 int ConvBinWinogradRxSf2x3::RunAndMeasureSolution(const miopen::Handle& profile_h,
                                                   B bot_ocl_buf,
@@ -484,7 +479,6 @@
     return 0;
 }
 
->>>>>>> 6cbb3cc9
 bool ConvBinWinogradRxSf2x3::IsApplicable(const ConvolutionContext& params) const
 {
     if(!params.Is2d())
@@ -672,73 +666,6 @@
         flags |= L_F_NKC_STRIDES + L_F_GROUP_STRIDES;
 
         // cppcheck-suppress unreadVariable
-<<<<<<< HEAD
-        f_buf(GetGroupConvLayout(
-                  is_forward ? (MemLayout_t::NCHW) : GetSwappedNCLayout(MemLayout_t::NCHW), false),
-              K,
-              C,
-              R,
-              S,
-              1,
-              group_cnt,
-              GetTypeSize(params.weights_data_type));
-
-    result.invoker_factory = [=](std::vector<Kernel> kernels) {
-        return [=](const Handle& handle, const AnyInvokeParams& primitive_params) {
-            const auto k         = handle.Run(kernels[0]);
-            const auto& data_ctx = primitive_params.CastTo<conv::DataInvokeParams>();
-            const auto& tensors  = data_ctx.tensors;
-
-            // clang-format off
-            MIOPEN_LOG_I2(" N=" << N << " G=" << group_cnt << " C=" << C << " H=" << H << " W=" << W << " K=" << K
-                << " n_groups=" << n_groups << " flags=" << flags << " R=" << R << " S=" << S
-                << " pad_H=" << pad_H << " pad_W=" << pad_W << " out_H=" << out_H << " out_W=" << out_W
-                << " d_buf.byte_stride.nk=" << d_buf.byte_stride.nk << " d_buf.byte_stride.c=" << d_buf.byte_stride.c
-                << " d_buf.byte_stride.h=" << d_buf.byte_stride.h << " d_buf.byte_stride.w=" << d_buf.byte_stride.w
-                << " f_buf.byte_stride.nk=" << f_buf.byte_stride.nk << " f_buf.byte_stride.c=" << f_buf.byte_stride.c
-                << " f_buf.byte_stride.h=" << f_buf.byte_stride.h << " f_buf.byte_stride.w=" << f_buf.byte_stride.w
-                << " o_buf.byte_stride.nk=" << o_buf.byte_stride.nk << " o_buf.byte_stride.c=" << o_buf.byte_stride.c
-                << " o_buf.byte_stride.h="  << o_buf.byte_stride.h <<  " o_buf.byte_stride.w=" << o_buf.byte_stride.w
-                << " d_buf.byte_stride.g=" << d_buf.byte_stride.g  << " o_buf.byte_stride.g="  << o_buf.byte_stride.g
-                << " f_buf.byte_stride.g=" << f_buf.byte_stride.g); // clang-format on
-
-            k(N,
-              C,
-              H,
-              W,
-              K,
-              n_groups,
-              flags,
-              reserved,
-              tensors.in,
-              tensors.w,
-              tensors.out,
-              reserved_ptr, // Unused return_addr.
-              R,
-              S,
-              pad_H, // Like Fwd wino.
-              pad_W,
-              out_H,
-              out_W,
-              reserved_ptr, // Unused bias_addr.
-              reserved,     // Unused relu_alpha.
-              d_buf.byte_stride.nk,
-              d_buf.byte_stride.c,
-              d_buf.byte_stride.h,
-              d_buf.byte_stride.w,
-              f_buf.byte_stride.nk,
-              f_buf.byte_stride.c,
-              f_buf.byte_stride.h,
-              f_buf.byte_stride.w,
-              o_buf.byte_stride.nk,
-              o_buf.byte_stride.c,
-              o_buf.byte_stride.h,
-              o_buf.byte_stride.w,
-              group_cnt,
-              d_buf.byte_stride.g,
-              f_buf.byte_stride.g,
-              o_buf.byte_stride.g);
-=======
         BuffInfo d_buf(GetGroupConvLayout(GetMemLayout_t(params.in_layout), true),
                        N,
                        C,
@@ -821,7 +748,6 @@
                   f_buf.byte_stride.g,
                   o_buf.byte_stride.g);
             };
->>>>>>> 6cbb3cc9
         };
     }
     else
