/*******************************************************************************
 *
 * MIT License
 *
 * Copyright (c) 2020 Advanced Micro Devices, Inc.
 *
 * Permission is hereby granted, free of charge, to any person obtaining a copy
 * of this software and associated documentation files (the "Software"), to deal
 * in the Software without restriction, including without limitation the rights
 * to use, copy, modify, merge, publish, distribute, sublicense, and/or sell
 * copies of the Software, and to permit persons to whom the Software is
 * furnished to do so, subject to the following conditions:
 *
 * The above copyright notice and this permission notice shall be included in all
 * copies or substantial portions of the Software.
 *
 * THE SOFTWARE IS PROVIDED "AS IS", WITHOUT WARRANTY OF ANY KIND, EXPRESS OR
 * IMPLIED, INCLUDING BUT NOT LIMITED TO THE WARRANTIES OF MERCHANTABILITY,
 * FITNESS FOR A PARTICULAR PURPOSE AND NONINFRINGEMENT. IN NO EVENT SHALL THE
 * AUTHORS OR COPYRIGHT HOLDERS BE LIABLE FOR ANY CLAIM, DAMAGES OR OTHER
 * LIABILITY, WHETHER IN AN ACTION OF CONTRACT, TORT OR OTHERWISE, ARISING FROM,
 * OUT OF OR IN CONNECTION WITH THE SOFTWARE OR THE USE OR OTHER DEALINGS IN THE
 * SOFTWARE.
 *
 *******************************************************************************/

#include <miopen/solver.hpp>

#include <miopen/conv/data_invoke_params.hpp>
#include <miopen/conv/compiled_in_parameters.hpp>
#include <miopen/conv/wrw_invoke_params.hpp>
#include <miopen/env.hpp>
#include <miopen/generic_search.hpp>
#include <miopen/invoke_params.hpp>
#include <miopen/kernel_build_params.hpp>
#include <miopen/sequences.hpp>
#include <miopen/stringutils.hpp>

#include <boost/any.hpp>

#include <tuple>

MIOPEN_DECLARE_ENV_VAR(MIOPEN_DEBUG_AMD_WINOGRAD_RXS_F2X3)
MIOPEN_DECLARE_ENV_VAR(MIOPEN_DEBUG_AMD_WINOGRAD_RXS_F2X3_PERF_VALS)
MIOPEN_DECLARE_ENV_VAR(MIOPEN_DEBUG_AMD_WINOGRAD_RXS_F2X3_G1)

#define WINODATA 2
#define WINOFILTER 3
#define MAX_CU_LIMIT 512

/// \todo The model is well-defined in for filters sized up to 5.
/// However, it seems producing valid results without this limitation,
/// when used against simple GEMM WTI model (to select the fastest solver).
/// This needs to be re-tested/re-considered when we have WTI
/// models for other solvers, OR when GEMM WTI model is improved.
/// --atamazov 2020-11-07.
#define WTI_MODEL_ALLOW_ANY_RS 1

static inline size_t Ceil(const size_t v, const size_t m)
{
    assert(m > 0);
    return (v + m - 1) / m;
}

static inline size_t RoundUpToMultiple(size_t val, size_t factor)
{
    return Ceil(val, factor) * factor;
}

static inline int GetBestNGroupParam(const int R,
                                     const int S,
                                     const int R_stride,
                                     const int S_stride,
                                     const int C,
                                     const int K,
                                     const int OH,
                                     const int OW,
                                     const int pad_H,
                                     const int pad_W,
                                     const int N,
                                     const int idilation_w,
                                     const int idilation_h,
                                     const int n_groups,
                                     const int G)
{
    int o_tile     = WINODATA;
    int f_tile     = WINOFILTER;
    int r_factor   = f_tile * 2;
    int s_factor   = r_factor;
    int c_factor   = 2;
    int k_factor   = 32;
    int nwh_factor = 32;
    int w_factor   = o_tile * idilation_w * S_stride;
    int h_factor   = o_tile * idilation_h * R_stride;

    if(S_stride == 1 && idilation_w == 1 && S <= f_tile)
        s_factor = f_tile;
    if((R_stride == 1 && idilation_h == 1) || (R % (f_tile * 2)) == 1)
        r_factor = f_tile;
    if(S_stride == 2 || R_stride == 2 || idilation_w == 2 || idilation_h == 2)
        c_factor = 1;

    size_t g_s = RoundUpToMultiple(S, s_factor);
    size_t g_r = RoundUpToMultiple(R, r_factor);
    size_t g_c = RoundUpToMultiple(C, c_factor);
    size_t g_k = RoundUpToMultiple(K, k_factor);
    size_t g_w = OW;
    size_t g_h = OH;

    if((pad_W % 2 == 0) && (idilation_w > 1 || S_stride > 1))
        g_w += 1;
    if((pad_H % 2 == 1) && (idilation_h > 1 || R_stride > 1))
        g_h += 1;

    g_w            = RoundUpToMultiple(g_w, w_factor);
    g_h            = RoundUpToMultiple(g_h, h_factor);
    size_t g_n_w_h = RoundUpToMultiple(g_w * g_h * N, nwh_factor * w_factor * h_factor);

    int best_n_groups_cnt = 1;
    double min_param      = 0;
    for(auto i = 1; i < n_groups; ++i)
    {
        size_t g_n_w_h_k =
            RoundUpToMultiple(g_n_w_h * g_k, nwh_factor * w_factor * h_factor * k_factor * i);
        size_t granulated_mac_count = g_n_w_h_k * g_c * g_s * g_r;
        size_t n_groups_per_cu      = Ceil(i * G, n_groups);
        double perf_metric = static_cast<double>(n_groups_per_cu) * granulated_mac_count / i;
        if(static_cast<double>(granulated_mac_count) / i > 1.0e+7)
            perf_metric *= (1 + i * 0.003);
        else
            perf_metric *= (1 + i * 0.04);
        if(i == 1)
            min_param = perf_metric;
        if(min_param > perf_metric)
        {
            best_n_groups_cnt = i;
            min_param         = perf_metric;
        }
    }
    return best_n_groups_cnt;
}

namespace miopen {
namespace solver {

namespace {
// clang-format off
    auto PerfFieldRules()
    {
        return seq::MakeRuleSet(
            std::make_tuple(seq::Span<int, 1, MAX_CU_LIMIT>{}, &PerformanceConfigConvBinWinogradRxSf2x3::n_groups)
        );
    }
// clang-format on

/// \todo Consider re-using code from RxS.
inline bool IsShaderContraintsMet(const int R,
                                  const int S,
                                  const int,
                                  const int,
                                  const int C,
                                  const int K,
                                  const int H,
                                  const int W,
                                  const int OH,
                                  const int OW,
                                  const int N,
                                  const ConvolutionContext& params)
{
    // Padding for bwd data shall not be negative.
    /// \todo Either remove WrW related code or re-use function from RxS
    if(params.direction.IsBackwardData())
    {
        if(!(0 <= params.GetBackwardPadW() && params.GetBackwardPadW() < std::pow(2, 16)))
            return false;
        if(!(0 <= params.GetBackwardPadH() && params.GetBackwardPadH() < std::pow(2, 16)))
            return false;
    }
    const auto grid_workgroup_count_x = params.GetStream().GetMaxHardwareComputeUnits();
    if(!params.IsLayoutDefault())
    {
        return false;
    }

    // clang-format off
    // Check implementation limits.
    return N < std::pow(2, 16)
        && C < std::pow(2, 16)
        && K < std::pow(2, 16)
        && H < std::pow(2, 16)
        && W < std::pow(2, 16)
        && OH < std::pow(2, 16)
        && OW < std::pow(2, 16)
        && params.pad_w < std::pow(2, 16)
        && params.pad_h < std::pow(2, 16)
        && S < std::pow(2, 16)
        && R < std::pow(2, 16)
        && grid_workgroup_count_x < std::pow(2, 16)
        && (C * H * W) <= std::pow(2, 28)
        && (OH * OW) <= std::pow(2, 23)
        && (K * OH * OW) <= std::pow(2, 28)
        && (K * R * S) <= std::pow(2, 28)
        && (C * R * S) <= std::pow(2, 28); // clang-format on
}

} // namespace

PerformanceConfigConvBinWinogradRxSf2x3::PerformanceConfigConvBinWinogradRxSf2x3(int n_groups_)
    : n_groups(n_groups_)
{
}

void PerformanceConfigConvBinWinogradRxSf2x3::HeuristicInit(const ConvolutionContext& config)
{
    const auto n_inputs_per_group  = config.n_inputs / config.group_counts,
               n_outputs_per_group = config.n_outputs / config.group_counts;
    if(config.group_counts == 1)
    {
        n_groups = config.GetStream().GetMaxHardwareComputeUnits();
        return;
    }

    if(config.direction.IsBackwardWrW())
    {
        n_groups = GetBestNGroupParam(config.in_height,
                                      config.in_width,
                                      config.kernel_dilation_h,
                                      config.kernel_dilation_w,
                                      config.batch_sz,    // N
                                      n_inputs_per_group, // K
                                      config.kernel_size_h,
                                      config.kernel_size_w,
                                      config.pad_w,
                                      config.pad_h,
                                      n_outputs_per_group, // C
                                      config.kernel_stride_h,
                                      config.kernel_stride_w,
                                      config.GetStream().GetMaxHardwareComputeUnits(),
                                      config.group_counts);
    }
    else
    {
        n_groups = GetBestNGroupParam(config.kernel_size_h, // RxS
                                      config.kernel_size_w,
                                      config.kernel_stride_h,
                                      config.kernel_stride_w,
                                      n_inputs_per_group,  // C
                                      n_outputs_per_group, // K
                                      config.out_height,   // OHxOW
                                      config.out_width,
                                      config.pad_w,
                                      config.pad_h,
                                      config.batch_sz, // N
                                      config.kernel_dilation_h,
                                      config.kernel_dilation_w,
                                      config.GetStream().GetMaxHardwareComputeUnits(),
                                      config.group_counts);
    }
}

bool PerformanceConfigConvBinWinogradRxSf2x3::SetNextValue(const ConvolutionContext& /*config*/)
{
    return !PerfFieldRules().Next(*this);
}

bool PerformanceConfigConvBinWinogradRxSf2x3::IsValidValue() const
{
    return PerfFieldRules().IsIn(*this);
}

bool PerformanceConfigConvBinWinogradRxSf2x3::IsValid(const ConvolutionContext& config) const
{
    if(config.GetStream().GetMaxHardwareComputeUnits() < n_groups)
        return false;

    if(!IsValidValue())
        return false;
    return true;
}

bool PerformanceConfigConvBinWinogradRxSf2x3::operator==(
    const PerformanceConfigConvBinWinogradRxSf2x3& other) const
{
    return n_groups == other.n_groups;
}

std::string PerformanceConfigConvBinWinogradRxSf2x3::ToString() const
{
    std::ostringstream ss;
    Serialize(ss);
    return ss.str();
}

PerformanceConfigConvBinWinogradRxSf2x3
<<<<<<< HEAD
ConvBinWinogradRxSf2x3::GetDefaultPerformanceConfigCTS(const ConvolutionContext& params) const
=======
ConvBinWinogradRxSf2x3::GetDefaultPerformanceConfig(const ConvolutionContext& params) const
>>>>>>> d00883a5
{
    PerformanceConfigConvBinWinogradRxSf2x3 pp;
    pp.HeuristicInit(params);
    MIOPEN_LOG_I(pp.ToString());
    return pp;
}

bool ConvBinWinogradRxSf2x3::IsValidPerformanceConfigCTS(
    const ConvolutionContext& problem, const PerformanceConfigConvBinWinogradRxSf2x3& c) const
{
    return c.IsValidValue() && c.IsValid(problem);
}

PerformanceConfigConvBinWinogradRxSf2x3
ConvBinWinogradRxSf2x3::SearchCTS(const ConvolutionContext& context,
                                  const AnyInvokeParams& invoke_ctx) const
{
    return GenericSearch(*this, context, invoke_ctx);
}

class ShaderModel : public UnifiedDescriptionConv2d
{
    const size_t DATATYPE_BITS;    // S
    const size_t n_groups;         // BQ ~compute units
    const bool out_of_model_scope; // Shader model produces unreliable results.

public:
    ShaderModel(const ConvolutionContext& ctx)
        : UnifiedDescriptionConv2d(ctx),
          DATATYPE_BITS(ctx.IsFp16() ? 16 : 32),
          n_groups(ctx.GetStream()
                       .GetMaxHardwareComputeUnits()),   /// \todo Take n_groups from PerfConfig.
          out_of_model_scope(!(ctx.group_counts == 1) || //
                             !(U == 1) ||                //
                             !(V == 1) ||                //
                             !(input_stride_h == 1) ||   //
                             !(input_stride_w == 1) ||   //
                             !(filter_stride_h == 1) ||  //
                             !(filter_stride_w == 1) ||  //
#if !WTI_MODEL_ALLOW_ANY_RS
                             !(R <= 5) || //
                             !(S <= 5) || //
#endif
                             !(C >= 16) || //
                             !(K >= 16))
    {
        // Computations do not support negative padding.
        // Negative padding is not applicable, so let use simple assert here.
        assert(pad_h >= 0 && pad_w >= 0);
    }

    double ComputeWti() const
    {
        if(out_of_model_scope)
            return -1.0; // Shader model produces unreliable results.

        const auto direct_convolution_macs =
            static_cast<double>(C * N * K) / 1e+6 *
            static_cast<double>(RoundUpToMultiple(S * out_w / input_stride_w, 1)) *
            static_cast<double>(RoundUpToMultiple(R * out_h / input_stride_h, 1)); // AK

        constexpr size_t TILE_S = WINOFILTER; // AL
        constexpr size_t TILE_R = WINOFILTER; // AO
        assert(!(U > 2 && V > 2));
        const auto granulated_S =
            (U == 1 && input_stride_w == 1 && filter_stride_w == 1 && S <= TILE_S)
                ? TILE_S
                : RoundUpToMultiple(S, 2 * TILE_S); // AM
        const auto granulated_R = RoundUpToMultiple(
            R,
            (((V == 1 && input_stride_h == 1 && filter_stride_h == 1) || (R % (2 * TILE_R) == 1))
                 ? TILE_R
                 : 2 * TILE_R)); // AP

        constexpr size_t TILE_OUT_W = WINODATA; // AR
        constexpr size_t TILE_OUT_H = WINODATA; // AU
        const auto granulated_out_w =
            RoundUpToMultiple(out_w + ((input_stride_w == 2 && (pad_w % 2 != 0)) ? 1 : 0),
                              TILE_OUT_W * input_stride_w); // AS
        const auto granulated_out_h =
            RoundUpToMultiple(out_h + ((input_stride_h == 2 && (pad_h % 2 != 0)) ? 1 : 0),
                              TILE_OUT_H * input_stride_h); // AV

        constexpr size_t GRANULARITY_NHW_TILES = 32; // AY$2
        constexpr size_t GRANULARITY_K         = 32; // BC$2

        const auto NWH_tiles =
            granulated_out_w * granulated_out_h * N / TILE_OUT_H / TILE_OUT_W; // AX

        const auto granulated_NWH_tiles = RoundUpToMultiple(
            NWH_tiles,
            GRANULARITY_NHW_TILES * ((input_stride_w == 2 && input_stride_h == 2) ? 2 : 1)); // AY

        const auto granulated_C =
            RoundUpToMultiple(C,
                              ((U == 1 && S <= 3) ? 2 : 1) * 32 / DATATYPE_BITS); // BA

        const auto granulated_K = RoundUpToMultiple(
            K,
            GRANULARITY_K / ((input_stride_w == 2 && input_stride_h == 2) ? 2 : 1)); // BC

        const auto NKWH_tiles = granulated_NWH_tiles * granulated_K; // BE

        const auto granulated_NKWH_tiles =
            RoundUpToMultiple(NKWH_tiles,
                              n_groups * GRANULARITY_NHW_TILES * GRANULARITY_K); // BR

        const auto works_per_CU = granulated_NKWH_tiles / 32 / n_groups; // BY

        constexpr size_t MIN_FE_PER_WORK = 20; // BZ$2

        const auto fe_per_work =
            std::max(MIN_FE_PER_WORK,
                     granulated_S * granulated_R * granulated_C * DATATYPE_BITS / 32); // BZ

        const auto phases   = fe_per_work * works_per_CU; // CA
        const auto fe_calls = phases;                     // CC
        const auto be_calls = works_per_CU;               // CD

        constexpr double C0      = 43283;                                       // CB$2
        constexpr double C1      = 1.012;                                       // CC$2
        constexpr double C2      = 134.14;                                      // CD$2
        const auto GUI_predicted = (C0 + C1 * fe_calls + C2 * be_calls) / 1e+6; // CE

        if(GUI_predicted <= 0.1)
            return -1.0; // Unreliable, too small work to do for the shader.

        const auto N_MACS_PER_CU_PER_CLOCK = 64 * 32 / DATATYPE_BITS;
        const auto WTI_predicted           = direct_convolution_macs /
                                   static_cast<double>(N_MACS_PER_CU_PER_CLOCK) /
                                   static_cast<double>(n_groups) / GUI_predicted; // similar to BW
        return WTI_predicted;
    }
};

static float GetWtiBase(const ConvolutionContext& params)
{
    constexpr auto WTI_UNKNOWN = -2.0;
    const auto rv              = ShaderModel(params).ComputeWti();
    return rv < 0 ? WTI_UNKNOWN : rv;
}

float ConvBinWinogradRxSf2x3::GetWti(const ConvolutionContext& params) const
{
    return GetWtiBase(params);
}

static bool IsApplicableBase(const ConvolutionContext& params)
{
    if(!params.Is2d())
        return false;
    if(!(params.IsFp32() || params.IsFp16()))
        return false;
    if(!params.use_asm_kernels)
        return false;
    if(!params.rmv.IsV3())
        return false;

    const auto target = params.GetStream().GetTargetProperties();
    if(target.Xnack() && *target.Xnack())
        return false;

    const auto name = params.GetStream().GetDeviceName();
    if(!(StartsWith(name, "gfx9") || StartsWith(name, "gfx10")))
        return false;
    if(params.IsFp16() &&
       !(StartsWith(name, "gfx906") || StartsWith(name, "gfx908") || StartsWith(name, "gfx90a") ||
         StartsWith(name, "gfx1011") || StartsWith(name, "gfx1012") || StartsWith(name, "gfx103")))
        return false;

    if(name == "gfx90a" && params.conv_problem.IsGfx90aFp16altRequired())
        return false;

    // clang-format off
    if (! ( (params.kernel_stride_w == 1 || params.kernel_stride_w == 2)
        && params.kernel_stride_w == params.kernel_stride_h
        && params.kernel_dilation_w == 1
        && params.kernel_dilation_h == 1
        && params.bias == 0
        && params.in_layout == "NCHW"))
        return false;
    // clang-format on

    const auto n_inputs_per_group  = params.n_inputs / params.group_counts,
               n_outputs_per_group = params.n_outputs / params.group_counts;

    if(params.direction.IsBackwardWrW())
    {
        if(params.kernel_stride_w == 2)
            return false;
        return IsShaderContraintsMet(params.in_height,
                                     params.in_width,
                                     params.kernel_dilation_h,
                                     params.kernel_dilation_w,
                                     params.batch_sz,    // N
                                     n_inputs_per_group, // K
                                     params.out_height,
                                     params.out_width,
                                     params.kernel_size_h,
                                     params.kernel_size_w,
                                     n_outputs_per_group, // C
                                     params);
    }
    else
    {
        return IsShaderContraintsMet(params.kernel_size_h, // RxS
                                     params.kernel_size_w,
                                     params.kernel_stride_h,
                                     params.kernel_stride_w,
                                     n_inputs_per_group,  // C
                                     n_outputs_per_group, // K
                                     params.in_height,    // HxW
                                     params.in_width,
                                     params.out_height, // OHxOW
                                     params.out_width,
                                     params.batch_sz, // N
                                     params);
    }
}

bool ConvBinWinogradRxSf2x3::IsApplicable(const ConvolutionContext& params) const
{
    if(miopen::IsDisabled(MIOPEN_DEBUG_AMD_WINOGRAD_RXS_F2X3{}))
        return false;
    return IsApplicableBase(params) && params.group_counts > 1;
}

ConvSolution
<<<<<<< HEAD
ConvBinWinogradRxSf2x3::GetSolutionCTS(const ConvolutionContext& params,
                                       const PerformanceConfigConvBinWinogradRxSf2x3& config) const
=======
ConvBinWinogradRxSf2x3::GetSolution(const ConvolutionContext& params,
                                    const PerformanceConfigConvBinWinogradRxSf2x3& config) const
>>>>>>> d00883a5
{
    const auto n_groups = config.n_groups;
    // NOLINTNEXTLINE (cppcoreguidelines-avoid-non-const-global-variables)
    static bool IsWarned;
    if(!IsWarned)
    {
        if(params.GetStream().GetMaxHardwareComputeUnits() > MAX_CU_LIMIT)
            MIOPEN_LOG_WE(SolverDbId()
                          << ": GPU has " << params.GetStream().GetMaxHardwareComputeUnits()
                          << "CUs, but this solver supports max " << MAX_CU_LIMIT
                          << "and thus may show sub-optimal performance.");
        IsWarned = true;
    }

    ConvSolution result;

    const PerformanceConfigConvBinWinogradRxSf2x3* pcfg = &config;

<<<<<<< HEAD
    // Try to load config from environment variable
=======
>>>>>>> d00883a5
    PerformanceConfigConvBinWinogradRxSf2x3 fromEnv;
    {
        std::string s;
        const auto p_asciz = miopen::GetStringEnv(MIOPEN_DEBUG_AMD_WINOGRAD_RXS_F2X3_PERF_VALS{});
        if(p_asciz != nullptr)
        {
            s = std::string(p_asciz);
            if(!s.empty()) // else nothing to parse.
            {
                if(!fromEnv.Deserialize(s) || !fromEnv.IsValid(params))
                {
                    MIOPEN_LOG_E("MIOPEN_DEBUG_AMD_WINOGRAD_RXS_F2X3_PERF_VALS: "
                                 "Bad format or invalid for the problem config: "
                                 << s);
                }
                else
                {
                    MIOPEN_LOG_I("Overridden from env: " << fromEnv.ToString());
                    pcfg = &fromEnv;
                }
            }
        }
    }

    const auto name    = params.GetStream().GetDeviceName();
    const auto is_gfx9 = StartsWith(name, "gfx9");
    size_t wg_size     = is_gfx9 ? 512 : 256;

    KernelInfo kernel;

    kernel.g_wk.push_back(wg_size * pcfg->GetNGroups() * params.group_counts);
    kernel.g_wk.push_back(1);
    kernel.g_wk.push_back(1);

    kernel.l_wk.push_back(wg_size);
    kernel.l_wk.push_back(1);
    kernel.l_wk.push_back(1);

    KernelBuildParameters options{
        {"ROCM_METADATA_VERSION", 5},
    };
    kernel.comp_options = options.GenerateFor(kbp::GcnAsm{});

    std::string kernel_name    = "miopenSp3AsmConv_v21_1_3";
    std::string kernel_file    = "Conv_Winograd_v21_1_3";
    std::string kernel_postfix = params.IsFp32() ? "_fp32" : "_fp16_dot2_edc";

    if(is_gfx9)
    {
        kernel_name += "_gfx9";
    }
    else // if(StartsWith(name, "gfx10"))
    {
        kernel_name += "_gfx10";
        kernel.comp_options += std::string(" -mcumode -mwavefrontsize64");
    }

    if(params.kernel_stride_w == 1)
    {
        kernel_postfix += "_stride1";
    }
    else if(params.kernel_stride_w == 2 && !params.direction.IsBackwardData())
    {
        kernel_postfix += "_stride2";
    }
    else // if(params.kernel_dilation_h == 2)
    {
        kernel_postfix += "_dilation2";
    }

    if(params.group_counts != 1 || params.direction.IsBackwardWrW())
        kernel_postfix += "_group";

    kernel.kernel_name = kernel_name + kernel_postfix;
    kernel.kernel_file = kernel_file + kernel_postfix + ".s";

    result.construction_params.push_back(kernel);

    if(!params.direction.IsBackwardWrW())
    {
        const bool is_forward     = params.direction.IsForward();
        constexpr int F_REVERSE_R = 1 << 0;
        constexpr int F_REVERSE_S = 1 << 1;
        constexpr int F_FLIP_K_C  = 1 << 2;
        // These are not used yet. Nevertheless let's keep as a shader documentation.
        // constexpr int F_FLIP_DATA_N_C = 1 << 3; // Unsupported in f3x2.
        // constexpr int F_FLIP_OUT_N_K = 1 << 4; // Unsupported in f3x2.
        // constexpr int L_F_ADDR_INDIRECT  = 1 << 6;
        // constexpr int L_F_BIAS  = 1 << 7;
        // constexpr int L_F_LEAKY_RELU  = 1 << 8;
        constexpr int L_F_NKC_STRIDES   = 1 << 9;
        constexpr int L_F_GROUP_STRIDES = 1 << 10;
        // constexpr int L_F_FORCE_FILTER_TRAVERSE_MODE  = 1 << 11;
        // constexpr int L_F_FILTER_TRAVERSE_DUAL  = 1 << 12;
        // constexpr int L_F_TENSOR_OFFSETS  = 1 << 13;
        // constexpr int L_F_USE_EXTENDED_FLAGS_64  = 1 << 15;
        int reserved             = 0;
        uint64_t reserved_offset = 0;
        int* reserved_ptr        = nullptr;
        int ignore;

        int N, C, H, W, K, out_H, out_W, R, S, pad_H, pad_W;
        GetCompiledInParameters(
            params, &N, &C, &H, &W, &K, &ignore, &out_H, &out_W, &R, &S, &pad_H, &pad_W);
        const auto group_cnt = params.group_counts;
        C                    = C / group_cnt;
        K                    = K / group_cnt;
        int flags            = is_forward ? 0 : F_REVERSE_R + F_REVERSE_S + F_FLIP_K_C;
        flags |= L_F_NKC_STRIDES + L_F_GROUP_STRIDES;

        // cppcheck-suppress unreadVariable
        BuffInfo d_buf(GetGroupConvLayout(GetMemLayout_t(params.in_layout), true),
                       N,
                       C,
                       H,
                       W,
                       group_cnt,
                       GetTypeSize(params.in_data_type)),
            // cppcheck-suppress unreadVariable
            o_buf(GetGroupConvLayout(GetMemLayout_t(params.out_layout), true),
                  N,
                  K,
                  out_H,
                  out_W,
                  group_cnt,
                  GetTypeSize(params.out_data_type)),
            // cppcheck-suppress unreadVariable
            f_buf(GetGroupConvLayout(is_forward ? (MemLayout_t::NCHW)
                                                : GetSwappedNCLayout(MemLayout_t::NCHW),
                                     false),
                  K,
                  C,
                  R,
                  S,
                  group_cnt,
                  GetTypeSize(params.weights_data_type));

        result.invoker_factory = [=](std::vector<Kernel> kernels) {
            return [=](const Handle& handle, const AnyInvokeParams& primitive_params) {
                const auto k         = handle.Run(kernels[0]);
                const auto& data_ctx = primitive_params.CastTo<conv::DataInvokeParams>();
                const auto& tensors  = data_ctx.tensors;

                // clang-format off
                MIOPEN_LOG_I2(" N=" << N << " G=" << group_cnt << " C=" << C << " H=" << H << " W=" << W << " K=" << K
                    << " n_groups=" << n_groups << " flags=" << flags << " R=" << R << " S=" << S
                    << " pad_H=" << pad_H << " pad_W=" << pad_W << " out_H=" << out_H << " out_W=" << out_W
                    << " d_buf.byte_stride.nk=" << d_buf.byte_stride.nk << " d_buf.byte_stride.c=" << d_buf.byte_stride.c
                    << " d_buf.byte_stride.h=" << d_buf.byte_stride.h << " d_buf.byte_stride.w=" << d_buf.byte_stride.w
                    << " f_buf.byte_stride.nk=" << f_buf.byte_stride.nk << " f_buf.byte_stride.c=" << f_buf.byte_stride.c
                    << " f_buf.byte_stride.h=" << f_buf.byte_stride.h << " f_buf.byte_stride.w=" << f_buf.byte_stride.w
                    << " o_buf.byte_stride.nk=" << o_buf.byte_stride.nk << " o_buf.byte_stride.c=" << o_buf.byte_stride.c
                    << " o_buf.byte_stride.h="  << o_buf.byte_stride.h <<  " o_buf.byte_stride.w=" << o_buf.byte_stride.w
                    << " d_buf.byte_stride.g=" << d_buf.byte_stride.g  << " o_buf.byte_stride.g="  << o_buf.byte_stride.g
                    << " f_buf.byte_stride.g=" << f_buf.byte_stride.g); // clang-format on

                k(N,
                  C,
                  H,
                  W,
                  K,
                  n_groups,
                  flags,
                  reserved,
                  tensors.in,
                  tensors.w,
                  tensors.out,
                  reserved_ptr, // Unused return_addr.
                  R,
                  S,
                  pad_H, // Like Fwd wino.
                  pad_W,
                  out_H,
                  out_W,
                  reserved_ptr,    // Unused bias_addr.
                  reserved,        // Unused relu_alpha.
                  reserved,        // Unused reserved2.
                  reserved_offset, // Unused d_offset.
                  reserved_offset, // Unused f_offset.
                  reserved_offset, // Unused o_offset.
                  reserved_offset, // Unused b_offset.
                  d_buf.byte_stride.nk,
                  d_buf.byte_stride.c,
                  d_buf.byte_stride.h,
                  d_buf.byte_stride.w,
                  f_buf.byte_stride.nk,
                  f_buf.byte_stride.c,
                  f_buf.byte_stride.h,
                  f_buf.byte_stride.w,
                  o_buf.byte_stride.nk,
                  o_buf.byte_stride.c,
                  o_buf.byte_stride.h,
                  o_buf.byte_stride.w,
                  group_cnt,
                  d_buf.byte_stride.g,
                  f_buf.byte_stride.g,
                  o_buf.byte_stride.g);
            };
        };
    }
    else
    {
        int unused = 0;
        int N, C, H, W, K, out_H, out_W, R, S;
        GetCompiledInParameters(
            params, &C, &K, &R, &S, &N, &unused, &H, &W, &out_H, &out_W, &unused, &unused);
        const auto group_cnt             = params.group_counts;
        static const int F_NKC_STRIDES   = 1 << 9;
        static const int F_GROUP_STRIDES = 1 << 10;
        int flags                        = F_NKC_STRIDES + F_GROUP_STRIDES;
        N                                = N / group_cnt;
        K                                = K / group_cnt;
        int pad_H                        = params.conv_problem.GetConv().GetConvPads()[0];
        int pad_W                        = params.conv_problem.GetConv().GetConvPads()[1];

        BuffInfo d_buf(
            GetGroupConvLayout(GetSwappedNCLayout(GetMemLayout_t(params.in_layout)), true),
            N,
            C,
            H,
            W,
            group_cnt,
            GetTypeSize(params.in_data_type)),
            o_buf(GetGroupConvLayout(GetSwappedNCLayout(GetMemLayout_t(params.out_layout)), false),
                  N,
                  K,
                  out_H,
                  out_W,
                  group_cnt,
                  GetTypeSize(params.out_data_type)),
            f_buf(GetGroupConvLayout(GetSwappedNCLayout(MemLayout_t::NCHW), true),
                  K,
                  C,
                  R,
                  S,
                  group_cnt,
                  GetTypeSize(params.weights_data_type));

        decltype(auto) batch_sz = params.batch_sz;
        decltype(auto) n_inputs = params.n_inputs;

        result.invoker_factory = [=](std::vector<Kernel> kernels) {
            return [=](const Handle& handle, const AnyInvokeParams& primitive_params) {
                decltype(auto) invoke_params = primitive_params.CastTo<conv::WrWInvokeParams>();
                const auto& tensors          = invoke_params.tensors;

                // clang-format off
                MIOPEN_LOG_I2(" N=" << N << " G=" << group_cnt << " C=" << C << " H=" << H << " W=" << W << " K=" << K
                    << " n_groups=" << n_groups << " flags=" << flags << " R=" << R << " S=" << S
                    << " pad_H=" << pad_H << " pad_W=" << pad_W << " out_H=" << out_H << " out_W=" << out_W
                    << " d_buf.byte_stride.nk=" << d_buf.byte_stride.nk << " d_buf.byte_stride.c=" << d_buf.byte_stride.c
                    << " d_buf.byte_stride.h=" << d_buf.byte_stride.h << " d_buf.byte_stride.w=" << d_buf.byte_stride.w
                    << " f_buf.byte_stride.nk=" << f_buf.byte_stride.nk << " f_buf.byte_stride.c=" << f_buf.byte_stride.c
                    << " f_buf.byte_stride.h=" << f_buf.byte_stride.h << " f_buf.byte_stride.w=" << f_buf.byte_stride.w
                    << " o_buf.byte_stride.nk=" << o_buf.byte_stride.nk << " o_buf.byte_stride.c=" << o_buf.byte_stride.c
                    << " o_buf.byte_stride.h="  << o_buf.byte_stride.h <<  " o_buf.byte_stride.w=" << o_buf.byte_stride.w
                    << " d_buf.byte_stride.g=" << d_buf.byte_stride.g  << " o_buf.byte_stride.g="  << o_buf.byte_stride.g
                    << " f_buf.byte_stride.g=" << f_buf.byte_stride.g); // clang-format on
                MIOPEN_LOG_I2(" ctx.batch_sz=" << batch_sz << "ctx.n_inputs=" << n_inputs);

                int reserved             = 0;
                uint64_t reserved_offset = 0;
                int* reserved_ptr        = nullptr;

                handle.Run(kernels[0])(N,
                                       C,
                                       H,
                                       W,
                                       K,
                                       n_groups,
                                       flags,
                                       reserved,
                                       tensors.x,
                                       tensors.dy,
                                       tensors.dw,
                                       reserved_ptr, // Unused return_addr.
                                       R,
                                       S,
                                       pad_H, // Like Fwd wino.
                                       pad_W,
                                       out_H,
                                       out_W,
                                       reserved_ptr,    // Unused bias_addr.
                                       reserved,        // Unused relu_alpha.
                                       reserved,        // Unused reserved2.
                                       reserved_offset, // Unused d_offset.
                                       reserved_offset, // Unused f_offset.
                                       reserved_offset, // Unused o_offset.
                                       reserved_offset, // Unused b_offset.
                                       d_buf.byte_stride.nk,
                                       d_buf.byte_stride.c,
                                       d_buf.byte_stride.h,
                                       d_buf.byte_stride.w,
                                       f_buf.byte_stride.nk,
                                       f_buf.byte_stride.c,
                                       f_buf.byte_stride.h,
                                       f_buf.byte_stride.w,
                                       o_buf.byte_stride.nk,
                                       o_buf.byte_stride.c,
                                       o_buf.byte_stride.h,
                                       o_buf.byte_stride.w,
                                       group_cnt,
                                       d_buf.byte_stride.g,
                                       f_buf.byte_stride.g,
                                       o_buf.byte_stride.g);
            };
        };
    }

    return result;
}

bool ConvBinWinogradRxSf2x3g1::IsApplicable(const ConvolutionContext& params) const
{
    if(miopen::IsDisabled(MIOPEN_DEBUG_AMD_WINOGRAD_RXS_F2X3_G1{}))
        return false;
    return IsApplicableBase(params) && params.group_counts == 1;
}

float ConvBinWinogradRxSf2x3g1::GetWti(const ConvolutionContext& params) const
{
    return GetWtiBase(params);
}

ConvSolution ConvBinWinogradRxSf2x3g1::GetSolution(const ConvolutionContext& params) const
{
    const auto tunable = ConvBinWinogradRxSf2x3{};
<<<<<<< HEAD
    return tunable.GetSolutionCTS(params, tunable.GetDefaultPerformanceConfigCTS(params));
=======
    return tunable.GetSolution(params, tunable.GetDefaultPerformanceConfig(params));
>>>>>>> d00883a5
}

bool ConvBinWinogradRxSf2x3g1Fused::IsApplicable(const ConvolutionContext&) const
{
    return true; // Actual checks moved to FusionMDGraph.
}

ConvSolution ConvBinWinogradRxSf2x3g1Fused::GetSolution(const ConvolutionContext& params) const
{
    ConvSolution result;
    KernelInfo kernel;

    const auto n_groups = params.GetStream().GetMaxHardwareComputeUnits();
    const auto name     = params.GetStream().GetDeviceName();
    const auto is_gfx9  = StartsWith(name, "gfx9");
    size_t wg_size      = is_gfx9 ? 512 : 256;
    kernel.g_wk.push_back(wg_size * n_groups);
    kernel.g_wk.push_back(1);
    kernel.g_wk.push_back(1);

    kernel.l_wk.push_back(wg_size);
    kernel.l_wk.push_back(1);
    kernel.l_wk.push_back(1);

    KernelBuildParameters options{
        {"ROCM_METADATA_VERSION", 5},
    };
    kernel.comp_options = options.GenerateFor(kbp::GcnAsm{});
    if(!is_gfx9)
        kernel.comp_options += std::string(" -mcumode -mwavefrontsize64");

    // File and name are defined in FusionMDGraph, so no need (and harmful)
    // to duplicate this information here.
    kernel.kernel_name = "<name not set>";
    kernel.kernel_file = "<file not set>";
    result.construction_params.push_back(kernel);
    return result;
}

} // namespace solver
} // namespace miopen<|MERGE_RESOLUTION|>--- conflicted
+++ resolved
@@ -292,11 +292,7 @@
 }
 
 PerformanceConfigConvBinWinogradRxSf2x3
-<<<<<<< HEAD
-ConvBinWinogradRxSf2x3::GetDefaultPerformanceConfigCTS(const ConvolutionContext& params) const
-=======
 ConvBinWinogradRxSf2x3::GetDefaultPerformanceConfig(const ConvolutionContext& params) const
->>>>>>> d00883a5
 {
     PerformanceConfigConvBinWinogradRxSf2x3 pp;
     pp.HeuristicInit(params);
@@ -304,15 +300,15 @@
     return pp;
 }
 
-bool ConvBinWinogradRxSf2x3::IsValidPerformanceConfigCTS(
+bool ConvBinWinogradRxSf2x3::IsValidPerformanceConfig(
     const ConvolutionContext& problem, const PerformanceConfigConvBinWinogradRxSf2x3& c) const
 {
     return c.IsValidValue() && c.IsValid(problem);
 }
 
 PerformanceConfigConvBinWinogradRxSf2x3
-ConvBinWinogradRxSf2x3::SearchCTS(const ConvolutionContext& context,
-                                  const AnyInvokeParams& invoke_ctx) const
+ConvBinWinogradRxSf2x3::Search(const ConvolutionContext& context,
+                               const AnyInvokeParams& invoke_ctx) const
 {
     return GenericSearch(*this, context, invoke_ctx);
 }
@@ -525,13 +521,8 @@
 }
 
 ConvSolution
-<<<<<<< HEAD
-ConvBinWinogradRxSf2x3::GetSolutionCTS(const ConvolutionContext& params,
-                                       const PerformanceConfigConvBinWinogradRxSf2x3& config) const
-=======
 ConvBinWinogradRxSf2x3::GetSolution(const ConvolutionContext& params,
                                     const PerformanceConfigConvBinWinogradRxSf2x3& config) const
->>>>>>> d00883a5
 {
     const auto n_groups = config.n_groups;
     // NOLINTNEXTLINE (cppcoreguidelines-avoid-non-const-global-variables)
@@ -550,10 +541,6 @@
 
     const PerformanceConfigConvBinWinogradRxSf2x3* pcfg = &config;
 
-<<<<<<< HEAD
-    // Try to load config from environment variable
-=======
->>>>>>> d00883a5
     PerformanceConfigConvBinWinogradRxSf2x3 fromEnv;
     {
         std::string s;
@@ -881,11 +868,7 @@
 ConvSolution ConvBinWinogradRxSf2x3g1::GetSolution(const ConvolutionContext& params) const
 {
     const auto tunable = ConvBinWinogradRxSf2x3{};
-<<<<<<< HEAD
-    return tunable.GetSolutionCTS(params, tunable.GetDefaultPerformanceConfigCTS(params));
-=======
     return tunable.GetSolution(params, tunable.GetDefaultPerformanceConfig(params));
->>>>>>> d00883a5
 }
 
 bool ConvBinWinogradRxSf2x3g1Fused::IsApplicable(const ConvolutionContext&) const
