/*******************************************************************************
 *
 * MIT License
 *
 * Copyright (c) 2020 Advanced Micro Devices, Inc.
 *
 * Permission is hereby granted, free of charge, to any person obtaining a copy
 * of this software and associated documentation files (the "Software"), to deal
 * in the Software without restriction, including without limitation the rights
 * to use, copy, modify, merge, publish, distribute, sublicense, and/or sell
 * copies of the Software, and to permit persons to whom the Software is
 * furnished to do so, subject to the following conditions:
 *
 * The above copyright notice and this permission notice shall be included in all
 * copies or substantial portions of the Software.
 *
 * THE SOFTWARE IS PROVIDED "AS IS", WITHOUT WARRANTY OF ANY KIND, EXPRESS OR
 * IMPLIED, INCLUDING BUT NOT LIMITED TO THE WARRANTIES OF MERCHANTABILITY,
 * FITNESS FOR A PARTICULAR PURPOSE AND NONINFRINGEMENT. IN NO EVENT SHALL THE
 * AUTHORS OR COPYRIGHT HOLDERS BE LIABLE FOR ANY CLAIM, DAMAGES OR OTHER
 * LIABILITY, WHETHER IN AN ACTION OF CONTRACT, TORT OR OTHERWISE, ARISING FROM,
 * OUT OF OR IN CONNECTION WITH THE SOFTWARE OR THE USE OR OTHER DEALINGS IN THE
 * SOFTWARE.
 *
 *******************************************************************************/

#include <miopen/solver.hpp>

#include <miopen/conv/data_invoke_params.hpp>
#include <miopen/conv/compiled_in_parameters.hpp>
#include <miopen/conv/wrw_invoke_params.hpp>
#include <miopen/env.hpp>
#include <miopen/generic_search.hpp>
#include <miopen/invoke_params.hpp>
#include <miopen/kernel_build_params.hpp>
#include <miopen/sequences.hpp>
#include <miopen/stringutils.hpp>

#include <boost/any.hpp>

#include <tuple>

MIOPEN_DECLARE_ENV_VAR(MIOPEN_DEBUG_AMD_WINOGRAD_RXS_F2X3)
MIOPEN_DECLARE_ENV_VAR(MIOPEN_DEBUG_AMD_WINOGRAD_RXS_F2X3_PERF_VALS)
MIOPEN_DECLARE_ENV_VAR(MIOPEN_DEBUG_AMD_WINOGRAD_RXS_F2X3_G1)

#define WORKAROUND_ISSUE_1093 1

#define WINODATA 2
#define WINOFILTER 3
#define MAX_CU_LIMIT 512

/// \todo The model is well-defined in for filters sized up to 5.
/// However, it seems producing valid results without this limitation,
/// when used against simple GEMM WTI model (to select the fastest solver).
/// This needs to be re-tested/re-considered when we have WTI
/// models for other solvers, OR when GEMM WTI model is improved.
/// --atamazov 2020-11-07.
#define WTI_MODEL_ALLOW_ANY_RS 1

static inline size_t Ceil(const size_t v, const size_t m)
{
    assert(m > 0);
    return (v + m - 1) / m;
}

static inline size_t RoundUpToMultiple(size_t val, size_t factor)
{
    return Ceil(val, factor) * factor;
}

static inline int GetBestNGroupParam(const int R,
                                     const int S,
                                     const int R_stride,
                                     const int S_stride,
                                     const int C,
                                     const int K,
                                     const int OH,
                                     const int OW,
                                     const int pad_H,
                                     const int pad_W,
                                     const int N,
                                     const int idilation_w,
                                     const int idilation_h,
                                     const int n_groups,
                                     const int G)
{
    int o_tile     = WINODATA;
    int f_tile     = WINOFILTER;
    int r_factor   = f_tile * 2;
    int s_factor   = r_factor;
    int c_factor   = 2;
    int k_factor   = 32;
    int nwh_factor = 32;
    int w_factor   = o_tile * idilation_w * S_stride;
    int h_factor   = o_tile * idilation_h * R_stride;

    if(S_stride == 1 && idilation_w == 1 && S <= f_tile)
        s_factor = f_tile;
    if((R_stride == 1 && idilation_h == 1) || (R % (f_tile * 2)) == 1)
        r_factor = f_tile;
    if(S_stride == 2 || R_stride == 2 || idilation_w == 2 || idilation_h == 2)
        c_factor = 1;

    size_t g_s = RoundUpToMultiple(S, s_factor);
    size_t g_r = RoundUpToMultiple(R, r_factor);
    size_t g_c = RoundUpToMultiple(C, c_factor);
    size_t g_k = RoundUpToMultiple(K, k_factor);
    size_t g_w = OW;
    size_t g_h = OH;

    if((pad_W % 2 == 0) && (idilation_w > 1 || S_stride > 1))
        g_w += 1;
    if((pad_H % 2 == 1) && (idilation_h > 1 || R_stride > 1))
        g_h += 1;

    g_w            = RoundUpToMultiple(g_w, w_factor);
    g_h            = RoundUpToMultiple(g_h, h_factor);
    size_t g_n_w_h = RoundUpToMultiple(g_w * g_h * N, nwh_factor * w_factor * h_factor);

    int best_n_groups_cnt = 1;
    double min_param      = 0;
    for(auto i = 1; i < n_groups; ++i)
    {
        size_t g_n_w_h_k =
            RoundUpToMultiple(g_n_w_h * g_k, nwh_factor * w_factor * h_factor * k_factor * i);
        size_t granulated_mac_count = g_n_w_h_k * g_c * g_s * g_r;
        size_t n_groups_per_cu      = Ceil(i * G, n_groups);
        double perf_metric = static_cast<double>(n_groups_per_cu) * granulated_mac_count / i;
        if(static_cast<double>(granulated_mac_count) / i > 1.0e+7)
            perf_metric *= (1 + i * 0.003);
        else
            perf_metric *= (1 + i * 0.04);
        if(i == 1)
            min_param = perf_metric;
        if(min_param > perf_metric)
        {
            best_n_groups_cnt = i;
            min_param         = perf_metric;
        }
    }
    return best_n_groups_cnt;
}

namespace miopen {
namespace solver {

namespace {
// clang-format off
    auto PerfFieldRules()
    {
        return seq::MakeRuleSet(
            std::make_tuple(seq::Span<int, 1, MAX_CU_LIMIT>{}, &PerformanceConfigConvBinWinogradRxSf2x3::n_groups)
        );
    }
// clang-format on

/// \todo Consider re-using code from RxS.
inline bool IsShaderContraintsMet(const int R,
                                  const int S,
                                  const int,
                                  const int,
                                  const int C,
                                  const int K,
                                  const int H,
                                  const int W,
                                  const int OH,
                                  const int OW,
                                  const int N,
                                  const ConvolutionContext& params)
{
    // Padding for bwd data shall not be negative.
    /// \todo Either remove WrW related code or re-use function from RxS
    if(params.direction.IsBackwardData())
    {
        if(!(0 <= params.GetBackwardPadW() && params.GetBackwardPadW() < std::pow(2, 16)))
            return false;
        if(!(0 <= params.GetBackwardPadH() && params.GetBackwardPadH() < std::pow(2, 16)))
            return false;
    }
    const auto grid_workgroup_count_x = params.GetStream().GetMaxHardwareComputeUnits();
    if(!params.IsLayoutDefault())
    {
        return false;
    }

    // clang-format off
    // Check implementation limits.
    return N < std::pow(2, 16)
        && C < std::pow(2, 16)
        && K < std::pow(2, 16)
        && H < std::pow(2, 16)
        && W < std::pow(2, 16)
        && OH < std::pow(2, 16)
        && OW < std::pow(2, 16)
        && params.pad_w < std::pow(2, 16)
        && params.pad_h < std::pow(2, 16)
        && S < std::pow(2, 16)
        && R < std::pow(2, 16)
        && grid_workgroup_count_x < std::pow(2, 16)
        && (C * H * W) <= std::pow(2, 28)
        && (OH * OW) <= std::pow(2, 23)
        && (K * OH * OW) <= std::pow(2, 28)
        && (K * R * S) <= std::pow(2, 28)
        && (C * R * S) <= std::pow(2, 28); // clang-format on
}

} // namespace

PerformanceConfigConvBinWinogradRxSf2x3::PerformanceConfigConvBinWinogradRxSf2x3(int n_groups_)
    : n_groups(n_groups_)
{
}

void PerformanceConfigConvBinWinogradRxSf2x3::HeuristicInit(const ConvolutionContext& config)
{
    const auto n_inputs_per_group  = config.n_inputs / config.group_counts,
               n_outputs_per_group = config.n_outputs / config.group_counts;
    if(config.group_counts == 1)
    {
        n_groups = config.GetStream().GetMaxHardwareComputeUnits();
        return;
    }

    if(config.direction.IsBackwardWrW())
    {
        n_groups = GetBestNGroupParam(config.in_height,
                                      config.in_width,
                                      config.kernel_dilation_h,
                                      config.kernel_dilation_w,
                                      config.batch_sz,    // N
                                      n_inputs_per_group, // K
                                      config.kernel_size_h,
                                      config.kernel_size_w,
                                      config.pad_w,
                                      config.pad_h,
                                      n_outputs_per_group, // C
                                      config.kernel_stride_h,
                                      config.kernel_stride_w,
                                      config.GetStream().GetMaxHardwareComputeUnits(),
                                      config.group_counts);
    }
    else
    {
        n_groups = GetBestNGroupParam(config.kernel_size_h, // RxS
                                      config.kernel_size_w,
                                      config.kernel_stride_h,
                                      config.kernel_stride_w,
                                      n_inputs_per_group,  // C
                                      n_outputs_per_group, // K
                                      config.out_height,   // OHxOW
                                      config.out_width,
                                      config.pad_w,
                                      config.pad_h,
                                      config.batch_sz, // N
                                      config.kernel_dilation_h,
                                      config.kernel_dilation_w,
                                      config.GetStream().GetMaxHardwareComputeUnits(),
                                      config.group_counts);
    }
}

bool PerformanceConfigConvBinWinogradRxSf2x3::SetNextValue(const ConvolutionContext& /*config*/)
{
    return !PerfFieldRules().Next(*this);
}

bool PerformanceConfigConvBinWinogradRxSf2x3::IsValidValue() const
{
    return PerfFieldRules().IsIn(*this);
}

bool PerformanceConfigConvBinWinogradRxSf2x3::IsValid(const ConvolutionContext& config) const
{
    if(config.GetStream().GetMaxHardwareComputeUnits() < n_groups)
        return false;

    if(!IsValidValue())
        return false;
    return true;
}

inline bool PerformanceConfigConvBinWinogradRxSf2x3::operator==(
    const PerformanceConfigConvBinWinogradRxSf2x3& other) const
{
    return n_groups == other.n_groups;
}

std::string PerformanceConfigConvBinWinogradRxSf2x3::ToString() const
{
    std::ostringstream ss;
    Serialize(ss);
    return ss.str();
}

PerformanceConfigConvBinWinogradRxSf2x3
ConvBinWinogradRxSf2x3::GetPerformanceConfig(const ConvolutionContext& params) const
{
    PerformanceConfigConvBinWinogradRxSf2x3 pp;
    pp.HeuristicInit(params);
    MIOPEN_LOG_I(pp.ToString());
    return pp;
}

bool ConvBinWinogradRxSf2x3::IsValidPerformanceConfig(
    const ConvolutionContext& problem, const PerformanceConfigConvBinWinogradRxSf2x3& c) const
{
    return c.IsValidValue() && c.IsValid(problem);
}

PerformanceConfigConvBinWinogradRxSf2x3
ConvBinWinogradRxSf2x3::Search(const ConvolutionContext& context,
                               const AnyInvokeParams& invoke_ctx) const
{
    return GenericSearch(*this, context, invoke_ctx);
}

class ShaderModel : public UnifiedDescriptionConv2d
{
    const size_t DATATYPE_BITS;    // S
    const size_t n_groups;         // BQ ~compute units
    const bool out_of_model_scope; // Shader model produces unreliable results.

    public:
    ShaderModel(const ConvolutionContext& ctx)
        : UnifiedDescriptionConv2d(ctx),
          DATATYPE_BITS(ctx.IsFp16() ? 16 : 32),
          n_groups(ctx.GetStream()
                       .GetMaxHardwareComputeUnits()),   /// \todo Take n_groups from PerfConfig.
          out_of_model_scope(!(ctx.group_counts == 1) || //
                             !(U == 1) ||                //
                             !(V == 1) ||                //
                             !(input_stride_h == 1) ||   //
                             !(input_stride_w == 1) ||   //
                             !(filter_stride_h == 1) ||  //
                             !(filter_stride_w == 1) ||  //
#if !WTI_MODEL_ALLOW_ANY_RS
                             !(R <= 5) || //
                             !(S <= 5) || //
#endif
                             !(C >= 16) || //
                             !(K >= 16))
    {
        // Computations do not support negative padding.
        // Negative padding is not applicable, so let use simple assert here.
        assert(pad_h >= 0 && pad_w >= 0);
    }

    double ComputeWti() const
    {
        if(out_of_model_scope)
            return -1.0; // Shader model produces unreliable results.

        const auto direct_convolution_macs =
            static_cast<double>(C * N * K) / 1e+6 *
            static_cast<double>(RoundUpToMultiple(S * out_w / input_stride_w, 1)) *
            static_cast<double>(RoundUpToMultiple(R * out_h / input_stride_h, 1)); // AK

        constexpr size_t TILE_S = WINOFILTER; // AL
        constexpr size_t TILE_R = WINOFILTER; // AO
        assert(!(U > 2 && V > 2));
        const auto granulated_S =
            (U == 1 && input_stride_w == 1 && filter_stride_w == 1 && S <= TILE_S)
                ? TILE_S
                : RoundUpToMultiple(S, 2 * TILE_S); // AM
        const auto granulated_R = RoundUpToMultiple(
            R,
            (((V == 1 && input_stride_h == 1 && filter_stride_h == 1) || (R % (2 * TILE_R) == 1))
                 ? TILE_R
                 : 2 * TILE_R)); // AP

        constexpr size_t TILE_OUT_W = WINODATA; // AR
        constexpr size_t TILE_OUT_H = WINODATA; // AU
        const auto granulated_out_w =
            RoundUpToMultiple(out_w + ((input_stride_w == 2 && (pad_w % 2 != 0)) ? 1 : 0),
                              TILE_OUT_W * input_stride_w); // AS
        const auto granulated_out_h =
            RoundUpToMultiple(out_h + ((input_stride_h == 2 && (pad_h % 2 != 0)) ? 1 : 0),
                              TILE_OUT_H * input_stride_h); // AV

        constexpr size_t GRANULARITY_NHW_TILES = 32; // AY$2
        constexpr size_t GRANULARITY_K         = 32; // BC$2

        const auto NWH_tiles =
            granulated_out_w * granulated_out_h * N / TILE_OUT_H / TILE_OUT_W; // AX

        const auto granulated_NWH_tiles = RoundUpToMultiple(
            NWH_tiles,
            GRANULARITY_NHW_TILES * ((input_stride_w == 2 && input_stride_h == 2) ? 2 : 1)); // AY

        const auto granulated_C =
            RoundUpToMultiple(C,
                              ((U == 1 && S <= 3) ? 2 : 1) * 32 / DATATYPE_BITS); // BA

        const auto granulated_K = RoundUpToMultiple(
            K,
            GRANULARITY_K / ((input_stride_w == 2 && input_stride_h == 2) ? 2 : 1)); // BC

        const auto NKWH_tiles = granulated_NWH_tiles * granulated_K; // BE

        const auto granulated_NKWH_tiles =
            RoundUpToMultiple(NKWH_tiles,
                              n_groups * GRANULARITY_NHW_TILES * GRANULARITY_K); // BR

        const auto works_per_CU = granulated_NKWH_tiles / 32 / n_groups; // BY

        constexpr size_t MIN_FE_PER_WORK = 20; // BZ$2

        const auto fe_per_work =
            std::max(MIN_FE_PER_WORK,
                     granulated_S * granulated_R * granulated_C * DATATYPE_BITS / 32); // BZ

        const auto phases   = fe_per_work * works_per_CU; // CA
        const auto fe_calls = phases;                     // CC
        const auto be_calls = works_per_CU;               // CD

        constexpr double C0      = 43283;                                       // CB$2
        constexpr double C1      = 1.012;                                       // CC$2
        constexpr double C2      = 134.14;                                      // CD$2
        const auto GUI_predicted = (C0 + C1 * fe_calls + C2 * be_calls) / 1e+6; // CE

        if(GUI_predicted <= 0.1)
            return -1.0; // Unreliable, too small work to do for the shader.

        const auto N_MACS_PER_CU_PER_CLOCK = 64 * 32 / DATATYPE_BITS;
        const auto WTI_predicted           = direct_convolution_macs /
                                   static_cast<double>(N_MACS_PER_CU_PER_CLOCK) /
                                   static_cast<double>(n_groups) / GUI_predicted; // similar to BW
        return WTI_predicted;
    }
};

static float GetWtiBase(const ConvolutionContext& params)
{
    constexpr auto WTI_UNKNOWN = -2.0;
    const auto rv              = ShaderModel(params).ComputeWti();
    return rv < 0 ? WTI_UNKNOWN : rv;
}

float ConvBinWinogradRxSf2x3::GetWti(const ConvolutionContext& params) const
{
    return GetWtiBase(params);
}

static bool IsApplicableBase(const ConvolutionContext& params)
{
    if(!params.Is2d())
        return false;
    if(!(params.IsFp32() || params.IsFp16()))
        return false;
    if(!params.use_asm_kernels)
        return false;
    if(!params.rmv.IsV3())
        return false;

    const auto name = params.GetStream().GetDeviceName();
<<<<<<< HEAD
    if(!(StartsWith(name, "gfx9") || StartsWith(name, "gfx10")) || name == "gfx90a")
=======
#if WORKAROUND_ISSUE_1093
    if(!(StartsWith(name, "gfx9") || StartsWith(name, "gfx10")) || name == "gfx90a")
#else
    if(!(StartsWith(name, "gfx9") || StartsWith(name, "gfx10")))
#endif
>>>>>>> 72112898
        return false;
    if(params.IsFp16() &&
       !(StartsWith(name, "gfx906") || StartsWith(name, "gfx908") || StartsWith(name, "gfx1011") ||
         StartsWith(name, "gfx1012") || StartsWith(name, "gfx103")))
        return false;

    // clang-format off
    if (! ( (params.kernel_stride_w == 1 || params.kernel_stride_w == 2)
        && params.kernel_stride_w == params.kernel_stride_h
        && params.kernel_dilation_w == 1
        && params.kernel_dilation_h == 1
        && params.bias == 0
        && params.in_layout == "NCHW"))
        return false;
    // clang-format on

    const auto n_inputs_per_group  = params.n_inputs / params.group_counts,
               n_outputs_per_group = params.n_outputs / params.group_counts;

    if(params.direction.IsBackwardWrW())
    {
        if(params.kernel_stride_w == 2)
            return false;
        return IsShaderContraintsMet(params.in_height,
                                     params.in_width,
                                     params.kernel_dilation_h,
                                     params.kernel_dilation_w,
                                     params.batch_sz,    // N
                                     n_inputs_per_group, // K
                                     params.out_height,
                                     params.out_width,
                                     params.kernel_size_h,
                                     params.kernel_size_w,
                                     n_outputs_per_group, // C
                                     params);
    }
    else
    {
        return IsShaderContraintsMet(params.kernel_size_h, // RxS
                                     params.kernel_size_w,
                                     params.kernel_stride_h,
                                     params.kernel_stride_w,
                                     n_inputs_per_group,  // C
                                     n_outputs_per_group, // K
                                     params.in_height,    // HxW
                                     params.in_width,
                                     params.out_height, // OHxOW
                                     params.out_width,
                                     params.batch_sz, // N
                                     params);
    }
}

bool ConvBinWinogradRxSf2x3::IsApplicable(const ConvolutionContext& params) const
{
    if(miopen::IsDisabled(MIOPEN_DEBUG_AMD_WINOGRAD_RXS_F2X3{}))
        return false;
    return IsApplicableBase(params) && params.group_counts > 1;
}

ConvSolution
ConvBinWinogradRxSf2x3::GetSolution(const ConvolutionContext& params,
                                    const PerformanceConfigConvBinWinogradRxSf2x3& config,
                                    const bool disableConfigOverrideFromEnv) const
{
    const auto n_groups = config.n_groups;
    // NOLINTNEXTLINE (cppcoreguidelines-avoid-non-const-global-variables)
    static bool IsWarned;
    if(!IsWarned)
    {
        if(params.GetStream().GetMaxHardwareComputeUnits() > MAX_CU_LIMIT)
            MIOPEN_LOG_WE(SolverDbId(*this)
                          << ": GPU has " << params.GetStream().GetMaxHardwareComputeUnits()
                          << "CUs, but this solver supports max " << MAX_CU_LIMIT
                          << "and thus may show sub-optimal performance.");
        IsWarned = true;
    }

    ConvSolution result;

    const PerformanceConfigConvBinWinogradRxSf2x3* pcfg = &config;
    PerformanceConfigConvBinWinogradRxSf2x3 fromEnv;

    if(!disableConfigOverrideFromEnv)
    {
        std::string s;
        const auto p_asciz = miopen::GetStringEnv(MIOPEN_DEBUG_AMD_WINOGRAD_RXS_F2X3_PERF_VALS{});
        if(p_asciz != nullptr)
        {
            s = std::string(p_asciz);
            if(!s.empty()) // else nothing to parse.
            {
                if(!fromEnv.Deserialize(s) || !fromEnv.IsValid(params))
                {
                    MIOPEN_LOG_E("MIOPEN_DEBUG_AMD_WINOGRAD_RXS_F2X3_PERF_VALS: "
                                 "Bad format or invalid for the problem config: "
                                 << s);
                }
                else
                {
                    MIOPEN_LOG_I("Overridden from env: " << fromEnv.ToString());
                    pcfg = &fromEnv;
                }
            }
        }
    }

    const auto name    = params.GetStream().GetDeviceName();
    const auto is_gfx9 = StartsWith(name, "gfx9");
    size_t wg_size     = is_gfx9 ? 512 : 256;

    KernelInfo kernel;

    kernel.g_wk.push_back(wg_size * pcfg->GetNGroups() * params.group_counts);
    kernel.g_wk.push_back(1);
    kernel.g_wk.push_back(1);

    kernel.l_wk.push_back(wg_size);
    kernel.l_wk.push_back(1);
    kernel.l_wk.push_back(1);

    KernelBuildParameters options{
        {"ROCM_METADATA_VERSION", 5},
    };
    kernel.comp_options = options.GenerateFor(kbp::GcnAsm{});

    std::string kernel_name    = "miopenSp3AsmConv_v21_1_2";
    std::string kernel_file    = "Conv_Winograd_v21_1_2";
    std::string kernel_postfix = params.IsFp32() ? "_fp32" : "_fp16_dot2_edc";

    if(is_gfx9)
    {
        kernel_name += "_gfx9";
    }
    else // if(StartsWith(name, "gfx10"))
    {
        kernel_name += "_gfx10";
        kernel.comp_options += std::string(" -mcumode -mwavefrontsize64");
    }

    if(params.kernel_stride_w == 1)
    {
        kernel_postfix += "_stride1";
    }
    else if(params.kernel_stride_w == 2 && !params.direction.IsBackwardData())
    {
        kernel_postfix += "_stride2";
    }
    else // if(params.kernel_dilation_h == 2)
    {
        kernel_postfix += "_dilation2";
    }

    if(params.group_counts != 1 || params.direction.IsBackwardWrW())
        kernel_postfix += "_group";

    kernel.kernel_name = kernel_name + kernel_postfix;
    kernel.kernel_file = kernel_file + kernel_postfix + ".s";

    result.construction_params.push_back(kernel);

    if(!params.direction.IsBackwardWrW())
    {
        const bool is_forward     = params.direction.IsForward();
        constexpr int F_REVERSE_R = 1 << 0;
        constexpr int F_REVERSE_S = 1 << 1;
        constexpr int F_FLIP_K_C  = 1 << 2;
        // These are not used yet. Nevertheless let's keep as a shader documentation.
        // constexpr int F_FLIP_DATA_N_C = 1 << 3; // Unsupported in f3x2.
        // constexpr int F_FLIP_OUT_N_K = 1 << 4; // Unsupported in f3x2.
        // constexpr int L_F_ADDR_INDIRECT  = 1 << 6;
        // constexpr int L_F_BIAS  = 1 << 7;
        // constexpr int L_F_LEAKY_RELU  = 1 << 8;
        constexpr int L_F_NKC_STRIDES   = 1 << 9;
        constexpr int L_F_GROUP_STRIDES = 1 << 10;
        // constexpr int L_F_FORCE_FILTER_TRAVERSE_MODE  = 1 << 11;
        // constexpr int L_F_FILTER_TRAVERSE_DUAL  = 1 << 12;
        // constexpr int L_F_TENSOR_OFFSETS  = 1 << 13;
        // constexpr int L_F_USE_EXTENDED_FLAGS_64  = 1 << 15;
        int reserved             = 0;
        uint64_t reserved_offset = 0;
        int* reserved_ptr        = nullptr;
        int ignore;

        int N, C, H, W, K, out_H, out_W, R, S, pad_H, pad_W;
        GetCompiledInParameters(
            params, &N, &C, &H, &W, &K, &ignore, &out_H, &out_W, &R, &S, &pad_H, &pad_W);
        const auto group_cnt = params.group_counts;
        C                    = C / group_cnt;
        K                    = K / group_cnt;
        int flags            = is_forward ? 0 : F_REVERSE_R + F_REVERSE_S + F_FLIP_K_C;
        flags |= L_F_NKC_STRIDES + L_F_GROUP_STRIDES;

        // cppcheck-suppress unreadVariable
        BuffInfo d_buf(GetGroupConvLayout(GetMemLayout_t(params.in_layout), true),
                       N,
                       C,
                       H,
                       W,
                       group_cnt,
                       GetTypeSize(params.in_data_type)),
            // cppcheck-suppress unreadVariable
            o_buf(GetGroupConvLayout(GetMemLayout_t(params.out_layout), true),
                  N,
                  K,
                  out_H,
                  out_W,
                  group_cnt,
                  GetTypeSize(params.out_data_type)),
            // cppcheck-suppress unreadVariable
            f_buf(GetGroupConvLayout(is_forward ? (MemLayout_t::NCHW)
                                                : GetSwappedNCLayout(MemLayout_t::NCHW),
                                     false),
                  K,
                  C,
                  R,
                  S,
                  group_cnt,
                  GetTypeSize(params.weights_data_type));

        result.invoker_factory = [=](std::vector<Kernel> kernels) {
            return [=](const Handle& handle, const AnyInvokeParams& primitive_params) {
                const auto k         = handle.Run(kernels[0]);
                const auto& data_ctx = primitive_params.CastTo<conv::DataInvokeParams>();
                const auto& tensors  = data_ctx.tensors;

                // clang-format off
                MIOPEN_LOG_I2(" N=" << N << " G=" << group_cnt << " C=" << C << " H=" << H << " W=" << W << " K=" << K
                    << " n_groups=" << n_groups << " flags=" << flags << " R=" << R << " S=" << S
                    << " pad_H=" << pad_H << " pad_W=" << pad_W << " out_H=" << out_H << " out_W=" << out_W
                    << " d_buf.byte_stride.nk=" << d_buf.byte_stride.nk << " d_buf.byte_stride.c=" << d_buf.byte_stride.c
                    << " d_buf.byte_stride.h=" << d_buf.byte_stride.h << " d_buf.byte_stride.w=" << d_buf.byte_stride.w
                    << " f_buf.byte_stride.nk=" << f_buf.byte_stride.nk << " f_buf.byte_stride.c=" << f_buf.byte_stride.c
                    << " f_buf.byte_stride.h=" << f_buf.byte_stride.h << " f_buf.byte_stride.w=" << f_buf.byte_stride.w
                    << " o_buf.byte_stride.nk=" << o_buf.byte_stride.nk << " o_buf.byte_stride.c=" << o_buf.byte_stride.c
                    << " o_buf.byte_stride.h="  << o_buf.byte_stride.h <<  " o_buf.byte_stride.w=" << o_buf.byte_stride.w
                    << " d_buf.byte_stride.g=" << d_buf.byte_stride.g  << " o_buf.byte_stride.g="  << o_buf.byte_stride.g
                    << " f_buf.byte_stride.g=" << f_buf.byte_stride.g); // clang-format on

                k(N,
                  C,
                  H,
                  W,
                  K,
                  n_groups,
                  flags,
                  reserved,
                  tensors.in,
                  tensors.w,
                  tensors.out,
                  reserved_ptr, // Unused return_addr.
                  R,
                  S,
                  pad_H, // Like Fwd wino.
                  pad_W,
                  out_H,
                  out_W,
                  reserved_ptr,    // Unused bias_addr.
                  reserved,        // Unused relu_alpha.
                  reserved,        // Unused reserved2.
                  reserved_offset, // Unused d_offset.
                  reserved_offset, // Unused f_offset.
                  reserved_offset, // Unused o_offset.
                  reserved_offset, // Unused b_offset.
                  d_buf.byte_stride.nk,
                  d_buf.byte_stride.c,
                  d_buf.byte_stride.h,
                  d_buf.byte_stride.w,
                  f_buf.byte_stride.nk,
                  f_buf.byte_stride.c,
                  f_buf.byte_stride.h,
                  f_buf.byte_stride.w,
                  o_buf.byte_stride.nk,
                  o_buf.byte_stride.c,
                  o_buf.byte_stride.h,
                  o_buf.byte_stride.w,
                  group_cnt,
                  d_buf.byte_stride.g,
                  f_buf.byte_stride.g,
                  o_buf.byte_stride.g);
            };
        };
    }
    else
    {
        int unused = 0;
        int N, C, H, W, K, out_H, out_W, R, S;
        GetCompiledInParameters(
            params, &C, &K, &R, &S, &N, &unused, &H, &W, &out_H, &out_W, &unused, &unused);
        const auto group_cnt             = params.group_counts;
        static const int F_NKC_STRIDES   = 1 << 9;
        static const int F_GROUP_STRIDES = 1 << 10;
        int flags                        = F_NKC_STRIDES + F_GROUP_STRIDES;
        N                                = N / group_cnt;
        K                                = K / group_cnt;
        int pad_H                        = params.conv_problem.GetConv().GetConvPads()[0];
        int pad_W                        = params.conv_problem.GetConv().GetConvPads()[1];

        BuffInfo d_buf(
            GetGroupConvLayout(GetSwappedNCLayout(GetMemLayout_t(params.in_layout)), true),
            N,
            C,
            H,
            W,
            group_cnt,
            GetTypeSize(params.in_data_type)),
            o_buf(GetGroupConvLayout(GetSwappedNCLayout(GetMemLayout_t(params.out_layout)), false),
                  N,
                  K,
                  out_H,
                  out_W,
                  group_cnt,
                  GetTypeSize(params.out_data_type)),
            f_buf(GetGroupConvLayout(GetSwappedNCLayout(MemLayout_t::NCHW), true),
                  K,
                  C,
                  R,
                  S,
                  group_cnt,
                  GetTypeSize(params.weights_data_type));

        decltype(auto) batch_sz = params.batch_sz;
        decltype(auto) n_inputs = params.n_inputs;

        result.invoker_factory = [=](std::vector<Kernel> kernels) {
            return [=](const Handle& handle, const AnyInvokeParams& primitive_params) {
                decltype(auto) invoke_params = primitive_params.CastTo<conv::WrWInvokeParams>();
                const auto& tensors          = invoke_params.tensors;

                // clang-format off
                MIOPEN_LOG_I2(" N=" << N << " G=" << group_cnt << " C=" << C << " H=" << H << " W=" << W << " K=" << K
                    << " n_groups=" << n_groups << " flags=" << flags << " R=" << R << " S=" << S
                    << " pad_H=" << pad_H << " pad_W=" << pad_W << " out_H=" << out_H << " out_W=" << out_W
                    << " d_buf.byte_stride.nk=" << d_buf.byte_stride.nk << " d_buf.byte_stride.c=" << d_buf.byte_stride.c
                    << " d_buf.byte_stride.h=" << d_buf.byte_stride.h << " d_buf.byte_stride.w=" << d_buf.byte_stride.w
                    << " f_buf.byte_stride.nk=" << f_buf.byte_stride.nk << " f_buf.byte_stride.c=" << f_buf.byte_stride.c
                    << " f_buf.byte_stride.h=" << f_buf.byte_stride.h << " f_buf.byte_stride.w=" << f_buf.byte_stride.w
                    << " o_buf.byte_stride.nk=" << o_buf.byte_stride.nk << " o_buf.byte_stride.c=" << o_buf.byte_stride.c
                    << " o_buf.byte_stride.h="  << o_buf.byte_stride.h <<  " o_buf.byte_stride.w=" << o_buf.byte_stride.w
                    << " d_buf.byte_stride.g=" << d_buf.byte_stride.g  << " o_buf.byte_stride.g="  << o_buf.byte_stride.g
                    << " f_buf.byte_stride.g=" << f_buf.byte_stride.g); // clang-format on
                MIOPEN_LOG_I2(" ctx.batch_sz=" << batch_sz << "ctx.n_inputs=" << n_inputs);

                int reserved             = 0;
                uint64_t reserved_offset = 0;
                int* reserved_ptr        = nullptr;

                handle.Run(kernels[0])(N,
                                       C,
                                       H,
                                       W,
                                       K,
                                       n_groups,
                                       flags,
                                       reserved,
                                       tensors.x,
                                       tensors.dy,
                                       tensors.dw,
                                       reserved_ptr, // Unused return_addr.
                                       R,
                                       S,
                                       pad_H, // Like Fwd wino.
                                       pad_W,
                                       out_H,
                                       out_W,
                                       reserved_ptr,    // Unused bias_addr.
                                       reserved,        // Unused relu_alpha.
                                       reserved,        // Unused reserved2.
                                       reserved_offset, // Unused d_offset.
                                       reserved_offset, // Unused f_offset.
                                       reserved_offset, // Unused o_offset.
                                       reserved_offset, // Unused b_offset.
                                       d_buf.byte_stride.nk,
                                       d_buf.byte_stride.c,
                                       d_buf.byte_stride.h,
                                       d_buf.byte_stride.w,
                                       f_buf.byte_stride.nk,
                                       f_buf.byte_stride.c,
                                       f_buf.byte_stride.h,
                                       f_buf.byte_stride.w,
                                       o_buf.byte_stride.nk,
                                       o_buf.byte_stride.c,
                                       o_buf.byte_stride.h,
                                       o_buf.byte_stride.w,
                                       group_cnt,
                                       d_buf.byte_stride.g,
                                       f_buf.byte_stride.g,
                                       o_buf.byte_stride.g);
            };
        };
    }

    return result;
}

bool ConvBinWinogradRxSf2x3g1::IsApplicable(const ConvolutionContext& params) const
{
    if(miopen::IsDisabled(MIOPEN_DEBUG_AMD_WINOGRAD_RXS_F2X3_G1{}))
        return false;
    return IsApplicableBase(params) && params.group_counts == 1;
}

float ConvBinWinogradRxSf2x3g1::GetWti(const ConvolutionContext& params) const
{
    return GetWtiBase(params);
}

ConvSolution ConvBinWinogradRxSf2x3g1::GetSolution(const ConvolutionContext& params) const
{
    const auto tunable = ConvBinWinogradRxSf2x3{};
    return tunable.GetSolution(params, tunable.GetPerformanceConfig(params), false);
}

bool ConvBinWinogradRxSf2x3g1Fused::IsApplicable(const ConvolutionContext&) const
{
    return true; // Actual checks moved to FusionMDGraph.
}

ConvSolution ConvBinWinogradRxSf2x3g1Fused::GetSolution(const ConvolutionContext& params) const
{
    ConvSolution result;
    KernelInfo kernel;

    const auto n_groups = params.GetStream().GetMaxHardwareComputeUnits();
    const auto name     = params.GetStream().GetDeviceName();
    const auto is_gfx9  = StartsWith(name, "gfx9");
    size_t wg_size      = is_gfx9 ? 512 : 256;
    kernel.g_wk.push_back(wg_size * n_groups);
    kernel.g_wk.push_back(1);
    kernel.g_wk.push_back(1);

    kernel.l_wk.push_back(wg_size);
    kernel.l_wk.push_back(1);
    kernel.l_wk.push_back(1);

    KernelBuildParameters options{
        {"ROCM_METADATA_VERSION", 5},
    };
    kernel.comp_options = options.GenerateFor(kbp::GcnAsm{});
    if(!is_gfx9)
        kernel.comp_options += std::string(" -mcumode -mwavefrontsize64");

    // File and name are defined in FusionMDGraph, so no need (and harmful)
    // to duplicate this information here.
    kernel.kernel_name = "<name not set>";
    kernel.kernel_file = "<file not set>";
    result.construction_params.push_back(kernel);
    return result;
}

} // namespace solver
} // namespace miopen<|MERGE_RESOLUTION|>--- conflicted
+++ resolved
@@ -454,15 +454,11 @@
         return false;
 
     const auto name = params.GetStream().GetDeviceName();
-<<<<<<< HEAD
-    if(!(StartsWith(name, "gfx9") || StartsWith(name, "gfx10")) || name == "gfx90a")
-=======
 #if WORKAROUND_ISSUE_1093
     if(!(StartsWith(name, "gfx9") || StartsWith(name, "gfx10")) || name == "gfx90a")
 #else
     if(!(StartsWith(name, "gfx9") || StartsWith(name, "gfx10")))
 #endif
->>>>>>> 72112898
         return false;
     if(params.IsFp16() &&
        !(StartsWith(name, "gfx906") || StartsWith(name, "gfx908") || StartsWith(name, "gfx1011") ||
