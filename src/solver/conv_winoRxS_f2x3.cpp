--- conflicted
+++ resolved
@@ -638,7 +638,6 @@
 
     result.construction_params.push_back(kernel);
 
-<<<<<<< HEAD
     if(!params.direction.IsBackwardWrW())
     {
         const bool is_forward     = params.direction.IsForward();
@@ -672,7 +671,6 @@
                        C,
                        H,
                        W,
-                       1,
                        group_cnt,
                        GetTypeSize(params.in_data_type)),
             // cppcheck-suppress unreadVariable
@@ -681,7 +679,6 @@
                   K,
                   out_H,
                   out_W,
-                  1,
                   group_cnt,
                   GetTypeSize(params.out_data_type)),
             // cppcheck-suppress unreadVariable
@@ -692,7 +689,6 @@
                   C,
                   R,
                   S,
-                  1,
                   group_cnt,
                   GetTypeSize(params.weights_data_type));
 
@@ -752,114 +748,6 @@
                   f_buf.byte_stride.g,
                   o_buf.byte_stride.g);
             };
-=======
-    const bool is_forward     = params.direction.IsForward();
-    constexpr int F_REVERSE_R = 1 << 0;
-    constexpr int F_REVERSE_S = 1 << 1;
-    constexpr int F_FLIP_K_C  = 1 << 2;
-    // These are not used yet. Nevertheless let's keep as a shader documentation.
-    // constexpr int F_FLIP_DATA_N_C = 1 << 3; // Unsupported in f3x2.
-    // constexpr int F_FLIP_OUT_N_K = 1 << 4; // Unsupported in f3x2.
-    // constexpr int L_F_ADDR_INDIRECT  = 1 << 6;
-    // constexpr int L_F_BIAS  = 1 << 7;
-    // constexpr int L_F_LEAKY_RELU  = 1 << 8;
-    constexpr int L_F_NKC_STRIDES   = 1 << 9;
-    constexpr int L_F_GROUP_STRIDES = 1 << 10;
-    int reserved                    = 0;
-    int* reserved_ptr               = nullptr;
-    int ignore;
-
-    int N, C, H, W, K, out_H, out_W, R, S, pad_H, pad_W;
-    GetCompiledInParameters(
-        params, &N, &C, &H, &W, &K, &ignore, &out_H, &out_W, &R, &S, &pad_H, &pad_W);
-    const auto group_cnt = params.group_counts;
-    C                    = C / group_cnt;
-    K                    = K / group_cnt;
-    int flags            = is_forward ? 0 : F_REVERSE_R + F_REVERSE_S + F_FLIP_K_C;
-    flags |= L_F_NKC_STRIDES + L_F_GROUP_STRIDES;
-
-    // cppcheck-suppress unreadVariable
-    BuffInfo d_buf(GetGroupConvLayout(GetMemLayout_t(params.in_layout), true),
-                   N,
-                   C,
-                   H,
-                   W,
-                   group_cnt,
-                   GetTypeSize(params.in_data_type)),
-        // cppcheck-suppress unreadVariable
-        o_buf(GetGroupConvLayout(GetMemLayout_t(params.out_layout), true),
-              N,
-              K,
-              out_H,
-              out_W,
-              group_cnt,
-              GetTypeSize(params.out_data_type)),
-        // cppcheck-suppress unreadVariable
-        f_buf(GetGroupConvLayout(
-                  is_forward ? (MemLayout_t::NCHW) : GetSwappedNCLayout(MemLayout_t::NCHW), false),
-              K,
-              C,
-              R,
-              S,
-              group_cnt,
-              GetTypeSize(params.weights_data_type));
-
-    result.invoker_factory = [=](std::vector<Kernel> kernels) {
-        return [=](const Handle& handle, const boost::any& primitive_params) {
-            const auto k        = handle.Run(kernels[0]);
-            const auto data_ctx = boost::any_cast<conv::DataInvokeParams>(primitive_params);
-            const auto tensors  = data_ctx.tensors;
-
-            // clang-format off
-            MIOPEN_LOG_I2(" N=" << N << " G=" << group_cnt << " C=" << C << " H=" << H << " W=" << W << " K=" << K
-                << " n_groups=" << n_groups << " flags=" << flags << " R=" << R << " S=" << S
-                << " pad_H=" << pad_H << " pad_W=" << pad_W << " out_H=" << out_H << " out_W=" << out_W
-                << " d_buf.byte_stride.nk=" << d_buf.byte_stride.nk << " d_buf.byte_stride.c=" << d_buf.byte_stride.c
-                << " d_buf.byte_stride.h=" << d_buf.byte_stride.h << " d_buf.byte_stride.w=" << d_buf.byte_stride.w
-                << " f_buf.byte_stride.nk=" << f_buf.byte_stride.nk << " f_buf.byte_stride.c=" << f_buf.byte_stride.c
-                << " f_buf.byte_stride.h=" << f_buf.byte_stride.h << " f_buf.byte_stride.w=" << f_buf.byte_stride.w
-                << " o_buf.byte_stride.nk=" << o_buf.byte_stride.nk << " o_buf.byte_stride.c=" << o_buf.byte_stride.c
-                << " o_buf.byte_stride.h="  << o_buf.byte_stride.h <<  " o_buf.byte_stride.w=" << o_buf.byte_stride.w
-                << " d_buf.byte_stride.g=" << d_buf.byte_stride.g  << " o_buf.byte_stride.g="  << o_buf.byte_stride.g
-                << " f_buf.byte_stride.g=" << f_buf.byte_stride.g); // clang-format on
-
-            k(N,
-              C,
-              H,
-              W,
-              K,
-              n_groups,
-              flags,
-              reserved,
-              tensors.in,
-              tensors.w,
-              tensors.out,
-              reserved_ptr, // Unused return_addr.
-              R,
-              S,
-              pad_H, // Like Fwd wino.
-              pad_W,
-              out_H,
-              out_W,
-              reserved_ptr, // Unused bias_addr.
-              reserved,     // Unused relu_alpha.
-              d_buf.byte_stride.nk,
-              d_buf.byte_stride.c,
-              d_buf.byte_stride.h,
-              d_buf.byte_stride.w,
-              f_buf.byte_stride.nk,
-              f_buf.byte_stride.c,
-              f_buf.byte_stride.h,
-              f_buf.byte_stride.w,
-              o_buf.byte_stride.nk,
-              o_buf.byte_stride.c,
-              o_buf.byte_stride.h,
-              o_buf.byte_stride.w,
-              group_cnt,
-              d_buf.byte_stride.g,
-              f_buf.byte_stride.g,
-              o_buf.byte_stride.g);
->>>>>>> 15116b90
         };
     }
     else
