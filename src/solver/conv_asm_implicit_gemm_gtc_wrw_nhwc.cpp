--- conflicted
+++ resolved
@@ -817,11 +817,7 @@
     auto opArgs =
         ComputeDynamicIGemmWrwKernelArgsNHWC(conv_problem, gemm_k_global_splits, gemmk_per_wg);
 
-<<<<<<< HEAD
-    if(conv_problem.IsFp16() && gemm_k_global_splits >= 1 && (config.tensor_b_thread_lengths[3] == 1 || config.vector_store == 1))
-=======
-    if(isFp16 && gemm_k_global_splits >= 1 && config.tensor_b_thread_lengths[3] == 1)
->>>>>>> 3ddeaaad
+    if(isFp16 && gemm_k_global_splits >= 1 && (config.tensor_b_thread_lengths[3] == 1 || config.vector_store == 1))
     {
         TensorDescriptor workspaceDesc(miopenFloat,
                                        conv_problem.GetWeights().GetLengths(),
