--- conflicted
+++ resolved
@@ -73,21 +73,6 @@
         return false;
     }
 
-<<<<<<< HEAD
-    const miopen::mha::MhaInputDescsForward& descsForward = problem.GetDescsForward();
-
-    auto [N, H, S, D] = miopen::tien<4>(descsForward.kDesc.GetLengths());
-
-    return !env::disabled(MIOPEN_DEBUG_ATTN_NAIVE_FWD)  //
-           && S <= std::numeric_limits<uint32_t>::max() //
-           && descsForward.kDesc.IsPacked()             //
-           && descsForward.qDesc.IsPacked()             //
-           && descsForward.vDesc.IsPacked()             //
-           && descsForward.oDesc.IsPacked()             //
-           && descsForward.mDesc.IsPacked()             //
-           && descsForward.zInvDesc.IsPacked()          //
-           && MIOPEN_USE_GEMM;
-=======
     const miopen::mha::MhaInputDescsForward& descsFwd = problem.GetDescsForward();
 
     auto [N, H, S, D] = miopen::tien<4>(descsFwd.kDesc.GetLengths());
@@ -110,7 +95,6 @@
                || (USE_ROCBLAS_EX3                                         //
                    && (MIOPEN_FP8_IEEE_EXPONENT_BIAS == 0)                 //
                    && (descsFwd.kDesc.GetType() == miopenFloat8)));        //
->>>>>>> f7faed7c
 }
 
 std::size_t MhaForward::GetWorkspaceSize([[maybe_unused]] const ExecutionContext& context,
