/*******************************************************************************
 *
 * MIT License
 *
 * Copyright (c) 2023 Advanced Micro Devices, Inc.
 *
 * Permission is hereby granted, free of charge, to any person obtaining a copy
 * of this software and associated documentation files (the "Software"), to deal
 * in the Software without restriction, including without limitation the rights
 * to use, copy, modify, merge, publish, distribute, sublicense, and/or sell
 * copies of the Software, and to permit persons to whom the Software is
 * furnished to do so, subject to the following conditions:
 *
 * The above copyright notice and this permission notice shall be included in all
 * copies or substantial portions of the Software.
 *
 * THE SOFTWARE IS PROVIDED "AS IS", WITHOUT WARRANTY OF ANY KIND, EXPRESS OR
 * IMPLIED, INCLUDING BUT NOT LIMITED TO THE WARRANTIES OF MERCHANTABILITY,
 * FITNESS FOR A PARTICULAR PURPOSE AND NONINFRINGEMENT. IN NO EVENT SHALL THE
 * AUTHORS OR COPYRIGHT HOLDERS BE LIABLE FOR ANY CLAIM, DAMAGES OR OTHER
 * LIABILITY, WHETHER IN AN ACTION OF CONTRACT, TORT OR OTHERWISE, ARISING FROM,
 * OUT OF OR IN CONNECTION WITH THE SOFTWARE OR THE USE OR OTHER DEALINGS IN THE
 * SOFTWARE.
 *
 *******************************************************************************/

#include "mha_common.hpp"

#include <miopen/mha/solvers.hpp>

#include <miopen/mha/invoke_params.hpp>
#include <miopen/datatype.hpp>
#include <miopen/kernel_build_params.hpp>
#include <miopen/target_properties.hpp>

#include <algorithm>
#include <vector>
#include <tuple>

MIOPEN_DECLARE_ENV_VAR_BOOL(MIOPEN_DEBUG_ATTN_NAIVE_FWD)

namespace miopen {

namespace solver {

namespace mha {

namespace { // TODO: Issue #2748
MultiBufferWorkspaceTraits
SplitBufferToWorkspace(size_t S, size_t D, size_t NHS, miopenDataType_t out_type)
{
    // the first MatMul (N*H*S*D) * (N*H*S*D)T = (N*H*S*S)
    // the second MatMul (N*H*S*S) * (N*H*S*D) = (N*H*S*D)
    return MultiBufferWorkspaceTraits{
        NHS * std::max(S, D) * get_data_size(miopenFloat), // first and second matmuls tensor
        NHS * S * get_data_size(out_type)};                // first matmul tensor
}

MultiBufferWorkspaceTraits SplitBufferToWorkspace(const std::vector<size_t>& lengths,
                                                  miopenDataType_t out_type)
{
    const auto [N, H, S, D] = miopen::tien<4>(lengths);
    return SplitBufferToWorkspace(S, D, N * H * S, out_type);
}
} // namespace

bool MhaForward::IsApplicable([[maybe_unused]] const ExecutionContext& context,
                              const miopen::mha::ProblemDescription& problem) const
{
    // It's important to have this check before problem.GetDescsForward() call
    if(!problem.IsForward())
    {
        return false;
    }

<<<<<<< HEAD
    const miopen::mha::MhaInputDescsForward& descsForward = problem.GetDescsForward();

    auto [N, H, S, D] = miopen::tien<4>(descsForward.kDesc.GetLengths());

    return !miopen::IsDisabled(ENV(MIOPEN_DEBUG_ATTN_NAIVE_FWD)) //
           && S <= std::numeric_limits<uint32_t>::max()          //
           && descsForward.kDesc.IsPacked()                      //
           && descsForward.qDesc.IsPacked()                      //
           && descsForward.vDesc.IsPacked()                      //
           && descsForward.oDesc.IsPacked()                      //
           && descsForward.mDesc.IsPacked()                      //
           && descsForward.zInvDesc.IsPacked()                   //
           && MIOPEN_USE_GEMM;
=======
    const miopen::mha::MhaInputDescsForward& descsFwd = problem.GetDescsForward();

    auto [N, H, S, D] = miopen::tien<4>(descsFwd.kDesc.GetLengths());

    return MIOPEN_USE_GEMM                                                 //
           && !miopen::IsDisabled(MIOPEN_ENV(MIOPEN_DEBUG_ATTN_NAIVE_FWD)) //
           && S <= std::numeric_limits<uint32_t>::max()                    //
           && descsFwd.kDesc.IsPacked()                                    //
           && descsFwd.qDesc.IsPacked()                                    //
           && descsFwd.vDesc.IsPacked()                                    //
           && descsFwd.oDesc.IsPacked()                                    //
           && descsFwd.mDesc.IsPacked()                                    //
           && descsFwd.zInvDesc.IsPacked()                                 //
           && descsFwd.mDesc.GetType() == miopenFloat                      //
           && descsFwd.zInvDesc.GetType() == miopenFloat                   //
           && descsFwd.kDesc.GetType() == descsFwd.qDesc.GetType()         //
           && descsFwd.kDesc.GetType() == descsFwd.vDesc.GetType()         //
           && descsFwd.kDesc.GetType() == descsFwd.oDesc.GetType()         //
           && ((descsFwd.kDesc.GetType() == miopenFloat)                   //
               || (USE_ROCBLAS_EX3                                         //
                   && (MIOPEN_FP8_IEEE_EXPONENT_BIAS == 0)                 //
                   && (descsFwd.kDesc.GetType() == miopenFloat8)));        //
>>>>>>> 7b36cef6
}

std::size_t MhaForward::GetWorkspaceSize([[maybe_unused]] const ExecutionContext& context,
                                         const miopen::mha::ProblemDescription& problem) const
{
    const auto& kDesc = problem.GetDescsForward().kDesc;
    return SplitBufferToWorkspace(kDesc.GetLengths(), kDesc.GetType()).GetSize();
}

ConvSolution MhaForward::GetSolution(const ExecutionContext& context,
                                     const miopen::mha::ProblemDescription& problem) const
{
    auto result = ConvSolution{miopenStatusSuccess};

    uint64_t N, H, S, D;
    std::tie(N, H, S, D) = miopen::tien<4>(problem.GetDescsForward().kDesc.GetLengths());
    uint32_t seq_len     = static_cast<uint32_t>(S);
    uint64_t nhs         = N * H * S;
    uint64_t nhsd        = N * H * S * D;
    float scale          = problem.GetDescsForward().scale; // just to capture it into lambda

    auto ABType = problem.GetDescsForward().kDesc.GetType();

    auto warpSize = context.GetStream().GetWavefrontWidth();

    size_t local_threads  = std::clamp(nextPow2(S), warpSize, static_cast<size_t>(256));
    size_t global_threads = nhs * local_threads;

    auto softmax_kernel         = KernelInfo{};
    softmax_kernel.comp_options = KernelBuildParameters{
        {"THREADS", local_threads},
        {"OUT_TYPE",
         GetDataType(ABType)}}.GenerateFor(kbp::HIP{});
    softmax_kernel.kernel_file = "MIOpenSoftmaxAttn.cpp";
    softmax_kernel.kernel_name = S > local_threads ? "SoftMaxCommon"
                                 : S > warpSize    ? "SoftMaxBlock"
                                                   : "SoftMaxWarp";
    if(S <= warpSize)
    {
        global_threads = Ceil(global_threads, local_threads / warpSize);
    }
    softmax_kernel.l_wk = {local_threads, 1, 1};
    softmax_kernel.g_wk = {global_threads, 1, 1};
    result.construction_params.push_back(softmax_kernel);

    auto getBuffPart = [ws = SplitBufferToWorkspace(S, D, nhs, ABType)](void* buffer,
                                                                        size_t part_idx) {
        return static_cast<void*>(static_cast<std::byte*>(buffer) + ws.GetOffset(part_idx));
    };

    local_threads  = std::clamp(nextPow2(nhsd), warpSize, static_cast<size_t>(256));
    global_threads = RoundUpToMultiple(nhsd, local_threads);

    auto scale_reduce_kernel         = KernelInfo{};
    scale_reduce_kernel.comp_options = KernelBuildParameters{
        {"THREADS", local_threads},
        {"OUT_TYPE", GetDataType(ABType)}}.GenerateFor(kbp::HIP{});
    scale_reduce_kernel.kernel_file = "MIOpenSoftmaxAttn.cpp";
    scale_reduce_kernel.kernel_name = "ScaleReduce";
    scale_reduce_kernel.l_wk        = {local_threads, 1, 1};
    scale_reduce_kernel.g_wk        = {global_threads, 1, 1};
    result.construction_params.push_back(scale_reduce_kernel);

    result.invoker_factory = [=](const std::vector<Kernel>& kernels) {
        return [=](const Handle& handle_, const AnyInvokeParams& raw_params) {
            decltype(auto) params = raw_params.CastTo<miopen::mha::InvokeParams>();

            HipEventPtr start    = nullptr;
            HipEventPtr stop     = nullptr;
            const bool profiling = handle_.IsProfilingEnabled();
            const auto& dataFwd  = params.GetDataForward();

            if(profiling)
            {
                start = make_hip_event();
                stop  = make_hip_event();
                handle_.EnableProfiling(false);
                hipEventRecord(start.get(), handle_.GetStream());
            }

            // zero amax output data to use atomics
            hipMemsetAsync(dataFwd.amaxSData, 0, sizeof(float), handle_.GetStream());
            hipMemsetAsync(dataFwd.amaxOData, 0, sizeof(float), handle_.GetStream());

            void* fp32_ws = getBuffPart(params.GetWorkspace(), 0);
            void* fp8_ws  = getBuffPart(params.GetWorkspace(), 1);

            gemm(handle_,
                 false,
                 true,
                 S,
                 S,
                 D,
                 D,
                 D,
                 S,
                 N * H,
                 S * D,
                 S * D,
                 S * S,
                 scale,
                 ABType,
                 dataFwd.qData,
                 dataFwd.kData,
                 fp32_ws,
                 true);

            decltype(auto) softmax_kernel = handle_.Run(kernels.front());
            softmax_kernel(fp32_ws,
                           fp8_ws,
                           dataFwd.mData,
                           dataFwd.zInvData,
                           dataFwd.amaxSData,
                           dataFwd.descaleQData,
                           dataFwd.descaleKData,
                           dataFwd.scaleSData,
                           dataFwd.dropoutSeedData,
                           dataFwd.dropoutOffsetData,
                           dataFwd.dropoutProbabilityData,
                           seq_len,
                           nhs);

            gemm(handle_,
                 false,
                 false,
                 S,
                 D,
                 S,
                 S,
                 D,
                 D,
                 N * H,
                 S * S,
                 S * D,
                 S * D,
                 1.0f,
                 ABType,
                 fp8_ws,
                 dataFwd.vData,
                 fp32_ws,
                 true);

            decltype(auto) scale_reduce_kernel = handle_.Run(kernels.back());
            scale_reduce_kernel(fp32_ws,
                                dataFwd.oData,
                                dataFwd.amaxOData,
                                dataFwd.descaleSData,
                                dataFwd.descaleVData,
                                dataFwd.scaleOData,
                                nhsd);

            if(profiling)
            {
                hipEventRecord(stop.get(), handle_.GetStream());
                handle_.EnableProfiling(true);
                hipEventSynchronize(stop.get());
                float mS = 0;
                hipEventElapsedTime(&mS, start.get(), stop.get());
                handle_.ResetKernelTime();
                handle_.AccumKernelTime(mS);
            }
        };
    };

    return result;
}

bool MhaForward::MayNeedWorkspace() const { return true; }

} // namespace mha

} // namespace solver

} // namespace miopen<|MERGE_RESOLUTION|>--- conflicted
+++ resolved
@@ -73,44 +73,28 @@
         return false;
     }
 
-<<<<<<< HEAD
-    const miopen::mha::MhaInputDescsForward& descsForward = problem.GetDescsForward();
-
-    auto [N, H, S, D] = miopen::tien<4>(descsForward.kDesc.GetLengths());
-
-    return !miopen::IsDisabled(ENV(MIOPEN_DEBUG_ATTN_NAIVE_FWD)) //
-           && S <= std::numeric_limits<uint32_t>::max()          //
-           && descsForward.kDesc.IsPacked()                      //
-           && descsForward.qDesc.IsPacked()                      //
-           && descsForward.vDesc.IsPacked()                      //
-           && descsForward.oDesc.IsPacked()                      //
-           && descsForward.mDesc.IsPacked()                      //
-           && descsForward.zInvDesc.IsPacked()                   //
-           && MIOPEN_USE_GEMM;
-=======
     const miopen::mha::MhaInputDescsForward& descsFwd = problem.GetDescsForward();
 
     auto [N, H, S, D] = miopen::tien<4>(descsFwd.kDesc.GetLengths());
 
-    return MIOPEN_USE_GEMM                                                 //
-           && !miopen::IsDisabled(MIOPEN_ENV(MIOPEN_DEBUG_ATTN_NAIVE_FWD)) //
-           && S <= std::numeric_limits<uint32_t>::max()                    //
-           && descsFwd.kDesc.IsPacked()                                    //
-           && descsFwd.qDesc.IsPacked()                                    //
-           && descsFwd.vDesc.IsPacked()                                    //
-           && descsFwd.oDesc.IsPacked()                                    //
-           && descsFwd.mDesc.IsPacked()                                    //
-           && descsFwd.zInvDesc.IsPacked()                                 //
-           && descsFwd.mDesc.GetType() == miopenFloat                      //
-           && descsFwd.zInvDesc.GetType() == miopenFloat                   //
-           && descsFwd.kDesc.GetType() == descsFwd.qDesc.GetType()         //
-           && descsFwd.kDesc.GetType() == descsFwd.vDesc.GetType()         //
-           && descsFwd.kDesc.GetType() == descsFwd.oDesc.GetType()         //
-           && ((descsFwd.kDesc.GetType() == miopenFloat)                   //
-               || (USE_ROCBLAS_EX3                                         //
-                   && (MIOPEN_FP8_IEEE_EXPONENT_BIAS == 0)                 //
-                   && (descsFwd.kDesc.GetType() == miopenFloat8)));        //
->>>>>>> 7b36cef6
+    return MIOPEN_USE_GEMM                                          //
+           && !miopen::IsDisabled(ENV(MIOPEN_DEBUG_ATTN_NAIVE_FWD)) //
+           && S <= std::numeric_limits<uint32_t>::max()             //
+           && descsFwd.kDesc.IsPacked()                             //
+           && descsFwd.qDesc.IsPacked()                             //
+           && descsFwd.vDesc.IsPacked()                             //
+           && descsFwd.oDesc.IsPacked()                             //
+           && descsFwd.mDesc.IsPacked()                             //
+           && descsFwd.zInvDesc.IsPacked()                          //
+           && descsFwd.mDesc.GetType() == miopenFloat               //
+           && descsFwd.zInvDesc.GetType() == miopenFloat            //
+           && descsFwd.kDesc.GetType() == descsFwd.qDesc.GetType()  //
+           && descsFwd.kDesc.GetType() == descsFwd.vDesc.GetType()  //
+           && descsFwd.kDesc.GetType() == descsFwd.oDesc.GetType()  //
+           && ((descsFwd.kDesc.GetType() == miopenFloat)            //
+               || (USE_ROCBLAS_EX3                                  //
+                   && (MIOPEN_FP8_IEEE_EXPONENT_BIAS == 0)          //
+                   && (descsFwd.kDesc.GetType() == miopenFloat8))); //
 }
 
 std::size_t MhaForward::GetWorkspaceSize([[maybe_unused]] const ExecutionContext& context,
