/*******************************************************************************
 *
 * MIT License
 *
 * Copyright (c) 2023 Advanced Micro Devices, Inc.
 *
 * Permission is hereby granted, free of charge, to any person obtaining a copy
 * of this software and associated documentation files (the "Software"), to deal
 * in the Software without restriction, including without limitation the rights
 * to use, copy, modify, merge, publish, distribute, sublicense, and/or sell
 * copies of the Software, and to permit persons to whom the Software is
 * furnished to do so, subject to the following conditions:
 *
 * The above copyright notice and this permission notice shall be included in all
 * copies or substantial portions of the Software.
 *
 * THE SOFTWARE IS PROVIDED "AS IS", WITHOUT WARRANTY OF ANY KIND, EXPRESS OR
 * IMPLIED, INCLUDING BUT NOT LIMITED TO THE WARRANTIES OF MERCHANTABILITY,
 * FITNESS FOR A PARTICULAR PURPOSE AND NONINFRINGEMENT. IN NO EVENT SHALL THE
 * AUTHORS OR COPYRIGHT HOLDERS BE LIABLE FOR ANY CLAIM, DAMAGES OR OTHER
 * LIABILITY, WHETHER IN AN ACTION OF CONTRACT, TORT OR OTHERWISE, ARISING FROM,
 * OUT OF OR IN CONNECTION WITH THE SOFTWARE OR THE USE OR OTHER DEALINGS IN THE
 * SOFTWARE.
 *
 *******************************************************************************/

#include "mha_common.hpp"

#include <miopen/mha/solvers.hpp>

#include <miopen/mha/invoke_params.hpp>
#include <miopen/datatype.hpp>
#include <miopen/kernel_build_params.hpp>
#include <miopen/target_properties.hpp>

#include <algorithm>
#include <vector>
#include <tuple>

MIOPEN_DECLARE_ENV_VAR_BOOL(MIOPEN_DEBUG_ATTN_NAIVE_FWD)

namespace miopen {

namespace solver {

namespace mha {

namespace { // TODO: Issue #2748
MultiBufferWorkspaceTraits
SplitBufferToWorkspace(size_t S, size_t D, size_t NHS, miopenDataType_t out_type)
{
    // the first MatMul (N*H*S*D) * (N*H*S*D)T = (N*H*S*S)
    // the second MatMul (N*H*S*S) * (N*H*S*D) = (N*H*S*D)
    return MultiBufferWorkspaceTraits{
        NHS * std::max(S, D) * get_data_size(miopenFloat), // first and second matmuls tensor
        NHS * S * get_data_size(out_type)};                // first matmul tensor
}

MultiBufferWorkspaceTraits SplitBufferToWorkspace(const std::vector<size_t>& lengths,
                                                  miopenDataType_t out_type)
{
    const auto [N, H, S, D] = miopen::tien<4>(lengths);
    return SplitBufferToWorkspace(S, D, N * H * S, out_type);
}
} // namespace

bool MhaForward::IsApplicable([[maybe_unused]] const ExecutionContext& context,
                              const miopen::mha::ProblemDescription& problem) const
{
#if MIOPEN_USE_GEMM
    // It's important to have this check before problem.GetDescsForward() call
    if(!problem.IsForward())
    {
        return false;
    }

    const miopen::mha::MhaInputDescsForward& descsFwd = problem.GetDescsForward();

    auto [N, H, S, D] = miopen::tien<4>(descsFwd.kDesc.GetLengths());

<<<<<<< HEAD
    return MIOPEN_USE_ROCBLAS                                       //
           && !miopen::IsDisabled(ENV(MIOPEN_DEBUG_ATTN_NAIVE_FWD)) //
=======
    return !env::disabled(MIOPEN_DEBUG_ATTN_NAIVE_FWD)              //
>>>>>>> 847c979b
           && S <= std::numeric_limits<uint32_t>::max()             //
           && descsFwd.kDesc.IsPacked()                             //
           && descsFwd.qDesc.IsPacked()                             //
           && descsFwd.vDesc.IsPacked()                             //
           && descsFwd.oDesc.IsPacked()                             //
           && descsFwd.mDesc.IsPacked()                             //
           && descsFwd.zInvDesc.IsPacked()                          //
           && descsFwd.mDesc.GetType() == miopenFloat               //
           && descsFwd.zInvDesc.GetType() == miopenFloat            //
           && descsFwd.kDesc.GetType() == descsFwd.qDesc.GetType()  //
           && descsFwd.kDesc.GetType() == descsFwd.vDesc.GetType()  //
           && descsFwd.kDesc.GetType() == descsFwd.oDesc.GetType()  //
           && ((descsFwd.kDesc.GetType() == miopenFloat)            //
               || (USE_ROCBLAS_EX3                                  //
                   && (MIOPEN_FP8_IEEE_EXPONENT_BIAS == 0)          //
                   && (descsFwd.kDesc.GetType() == miopenFloat8))); //
#else
    return false;
#endif
}

std::size_t MhaForward::GetWorkspaceSize([[maybe_unused]] const ExecutionContext& context,
                                         const miopen::mha::ProblemDescription& problem) const
{
    const auto& kDesc = problem.GetDescsForward().kDesc;
    return SplitBufferToWorkspace(kDesc.GetLengths(), kDesc.GetType()).GetSize();
}

ConvSolution MhaForward::GetSolution(const ExecutionContext& context,
                                     const miopen::mha::ProblemDescription& problem) const
{
    auto result = ConvSolution{miopenStatusSuccess};

    uint64_t N, H, S, D;
    std::tie(N, H, S, D) = miopen::tien<4>(problem.GetDescsForward().kDesc.GetLengths());
    uint32_t seq_len     = static_cast<uint32_t>(S);
    uint64_t nhs         = N * H * S;
    uint64_t nhsd        = N * H * S * D;
    float scale          = problem.GetDescsForward().scale; // just to capture it into lambda

    auto ABType = problem.GetDescsForward().kDesc.GetType();

    auto warpSize = context.GetStream().GetWavefrontWidth();

    size_t local_threads  = std::clamp(nextPow2(S), warpSize, static_cast<size_t>(256));
    size_t global_threads = nhs * local_threads;

    auto softmax_kernel         = KernelInfo{};
    softmax_kernel.comp_options = KernelBuildParameters{
        {"THREADS", local_threads},
        {"OUT_TYPE",
         GetDataType(ABType)}}.GenerateFor(kbp::HIP{});
    softmax_kernel.kernel_file = "MIOpenSoftmaxAttn.cpp";
    softmax_kernel.kernel_name = S > local_threads ? "SoftMaxCommon"
                                 : S > warpSize    ? "SoftMaxBlock"
                                                   : "SoftMaxWarp";
    if(S <= warpSize)
    {
        global_threads = Ceil(global_threads, local_threads / warpSize);
    }
    softmax_kernel.l_wk = {local_threads, 1, 1};
    softmax_kernel.g_wk = {global_threads, 1, 1};
    result.construction_params.push_back(softmax_kernel);

    auto getBuffPart = [ws = SplitBufferToWorkspace(S, D, nhs, ABType)](void* buffer,
                                                                        size_t part_idx) {
        return static_cast<void*>(static_cast<std::byte*>(buffer) + ws.GetOffset(part_idx));
    };

    local_threads  = std::clamp(nextPow2(nhsd), warpSize, static_cast<size_t>(256));
    global_threads = RoundUpToMultiple(nhsd, local_threads);

    auto scale_reduce_kernel         = KernelInfo{};
    scale_reduce_kernel.comp_options = KernelBuildParameters{
        {"THREADS", local_threads},
        {"OUT_TYPE", GetDataType(ABType)}}.GenerateFor(kbp::HIP{});
    scale_reduce_kernel.kernel_file = "MIOpenSoftmaxAttn.cpp";
    scale_reduce_kernel.kernel_name = "ScaleReduce";
    scale_reduce_kernel.l_wk        = {local_threads, 1, 1};
    scale_reduce_kernel.g_wk        = {global_threads, 1, 1};
    result.construction_params.push_back(scale_reduce_kernel);

    result.invoker_factory = [=](const std::vector<Kernel>& kernels) {
        return [=](const Handle& handle_, const AnyInvokeParams& raw_params) {
            decltype(auto) params = raw_params.CastTo<miopen::mha::InvokeParams>();

            HipEventPtr start    = nullptr;
            HipEventPtr stop     = nullptr;
            const bool profiling = handle_.IsProfilingEnabled();
            const auto& dataFwd  = params.GetDataForward();

            if(profiling)
            {
                start = make_hip_event();
                stop  = make_hip_event();
                handle_.EnableProfiling(false);
                hipEventRecord(start.get(), handle_.GetStream());
            }

            // zero amax output data to use atomics
            hipMemsetAsync(dataFwd.amaxSData, 0, sizeof(float), handle_.GetStream());
            hipMemsetAsync(dataFwd.amaxOData, 0, sizeof(float), handle_.GetStream());

            void* fp32_ws = getBuffPart(params.GetWorkspace(), 0);
            void* fp8_ws  = getBuffPart(params.GetWorkspace(), 1);

            gemm(handle_,
                 false,
                 true,
                 S,
                 S,
                 D,
                 D,
                 D,
                 S,
                 N * H,
                 S * D,
                 S * D,
                 S * S,
                 scale,
                 ABType,
                 dataFwd.qData,
                 ABType,
                 dataFwd.kData,
                 fp32_ws,
                 true);

            decltype(auto) softmax_kernel = handle_.Run(kernels.front());
            softmax_kernel(fp32_ws,
                           fp8_ws,
                           dataFwd.mData,
                           dataFwd.zInvData,
                           dataFwd.amaxSData,
                           dataFwd.descaleQData,
                           dataFwd.descaleKData,
                           dataFwd.scaleSData,
                           dataFwd.dropoutSeedData,
                           dataFwd.dropoutOffsetData,
                           dataFwd.dropoutProbabilityData,
                           seq_len,
                           nhs);

            gemm(handle_,
                 false,
                 false,
                 S,
                 D,
                 S,
                 S,
                 D,
                 D,
                 N * H,
                 S * S,
                 S * D,
                 S * D,
                 1.0f,
                 ABType,
                 fp8_ws,
                 ABType,
                 dataFwd.vData,
                 fp32_ws,
                 true);

            decltype(auto) scale_reduce_kernel = handle_.Run(kernels.back());
            scale_reduce_kernel(fp32_ws,
                                dataFwd.oData,
                                dataFwd.amaxOData,
                                dataFwd.descaleSData,
                                dataFwd.descaleVData,
                                dataFwd.scaleOData,
                                nhsd);

            if(profiling)
            {
                hipEventRecord(stop.get(), handle_.GetStream());
                handle_.EnableProfiling(true);
                hipEventSynchronize(stop.get());
                float mS = 0;
                hipEventElapsedTime(&mS, start.get(), stop.get());
                handle_.ResetKernelTime();
                handle_.AccumKernelTime(mS);
            }
        };
    };

    return result;
}

bool MhaForward::MayNeedWorkspace() const { return true; }

} // namespace mha

} // namespace solver

} // namespace miopen<|MERGE_RESOLUTION|>--- conflicted
+++ resolved
@@ -78,12 +78,7 @@
 
     auto [N, H, S, D] = miopen::tien<4>(descsFwd.kDesc.GetLengths());
 
-<<<<<<< HEAD
-    return MIOPEN_USE_ROCBLAS                                       //
-           && !miopen::IsDisabled(ENV(MIOPEN_DEBUG_ATTN_NAIVE_FWD)) //
-=======
     return !env::disabled(MIOPEN_DEBUG_ATTN_NAIVE_FWD)              //
->>>>>>> 847c979b
            && S <= std::numeric_limits<uint32_t>::max()             //
            && descsFwd.kDesc.IsPacked()                             //
            && descsFwd.qDesc.IsPacked()                             //
