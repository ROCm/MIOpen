/*******************************************************************************
 *
 * MIT License
 *
 * Copyright (c) 2024 Advanced Micro Devices, Inc.
 *
 * Permission is hereby granted, free of charge, to any person obtaining a copy
 * of this software and associated documentation files (the "Software"), to deal
 * in the Software without restriction, including without limitation the rights
 * to use, copy, modify, merge, publish, distribute, sublicense, and/or sell
 * copies of the Software, and to permit persons to whom the Software is
 * furnished to do so, subject to the following conditions:
 *
 * The above copyright notice and this permission notice shall be included in all
 * copies or substantial portions of the Software.
 *
 * THE SOFTWARE IS PROVIDED "AS IS", WITHOUT WARRANTY OF ANY KIND, EXPRESS OR
 * IMPLIED, INCLUDING BUT NOT LIMITED TO THE WARRANTIES OF MERCHANTABILITY,
 * FITNESS FOR A PARTICULAR PURPOSE AND NONINFRINGEMENT. IN NO EVENT SHALL THE
 * AUTHORS OR COPYRIGHT HOLDERS BE LIABLE FOR ANY CLAIM, DAMAGES OR OTHER
 * LIABILITY, WHETHER IN AN ACTION OF CONTRACT, TORT OR OTHERWISE, ARISING FROM,
 * OUT OF OR IN CONNECTION WITH THE SOFTWARE OR THE USE OR OTHER DEALINGS IN THE
 * SOFTWARE.
 *
 *******************************************************************************/

#include "mha_common.hpp"

#include <miopen/mha/solvers.hpp>

#include <miopen/mha/invoke_params.hpp>
#include <miopen/datatype.hpp>
#include <miopen/kernel_build_params.hpp>
#include <miopen/target_properties.hpp>

#include <algorithm>
#include <vector>
#include <tuple>

MIOPEN_DECLARE_ENV_VAR_BOOL(MIOPEN_DEBUG_ATTN_NAIVE_BWD)

namespace miopen {

namespace solver {

namespace mha {

namespace { // TODO: Issue #2748

MultiBufferWorkspaceTraits
SplitBufferToWorkspace(size_t S, size_t D, size_t NHS, miopenDataType_t out_type)
{
    // the first MatMuls (N*H*S*D) * (N*H*S*D)T = (N*H*S*S)
    // the second MatMuls (N*H*S*S)[T] * (N*H*S*D) = (N*H*S*D)
    // dOxO row reduction (N*H*S*1)
    return MultiBufferWorkspaceTraits{
        NHS * S * get_data_size(miopenFloat),                             // fp32 QxK and fp32 S
        NHS * S * get_data_size(miopenFloat),                             // fp32 dOxV and fp32 dS
        NHS * std::max(S, D) * get_data_size(miopenFloat),                // fp32 dOxO and fp32 SxdO
        NHS * D * get_data_size(miopenFloat),                             // fp32 dSxK
        NHS * D * get_data_size(miopenFloat),                             // fp32 dSxQ
        out_type == miopenFloat ? 0 : NHS * S * get_data_size(out_type)}; // fp8 dS
}

MultiBufferWorkspaceTraits SplitBufferToWorkspace(const std::vector<size_t>& lengths,
                                                  miopenDataType_t out_type)
{
    const auto [N, H, S, D] = miopen::tien<4>(lengths);
    return SplitBufferToWorkspace(S, D, N * H * S, out_type);
}

miopen::HipEventPtr make_hip_fast_event()
{
    hipEvent_t result = nullptr;
    hipEventCreateWithFlags(&result, hipEventDisableTiming);
    return miopen::HipEventPtr{result};
}
} // namespace

bool MhaBackward::IsApplicable([[maybe_unused]] const ExecutionContext& context,
                               const miopen::mha::ProblemDescription& problem) const
{
#if MIOPEN_USE_GEMM
    // It's important to have this check before problem.GetDescsBackward() call
    if(problem.IsForward())
    {
        return false;
    }

    const miopen::mha::MhaInputDescsBackward& descsBwd = problem.GetDescsBackward();

    auto [N, H, S, D] = miopen::tien<4>(descsBwd.kDesc.GetLengths());

<<<<<<< HEAD
    return MIOPEN_USE_ROCBLAS                                         //
           && !miopen::IsDisabled(ENV(MIOPEN_DEBUG_ATTN_NAIVE_BWD))   //
=======
    return !env::disabled(MIOPEN_DEBUG_ATTN_NAIVE_BWD)                //
>>>>>>> 847c979b
           && S <= std::numeric_limits<uint32_t>::max()               //
           && D <= std::numeric_limits<uint32_t>::max()               //
           && descsBwd.kDesc.IsPacked()                               //
           && descsBwd.qDesc.IsPacked()                               //
           && descsBwd.vDesc.IsPacked()                               //
           && descsBwd.oDesc.IsPacked()                               //
           && descsBwd.doDesc.IsPacked()                              //
           && descsBwd.mDesc.IsPacked()                               //
           && descsBwd.zInvDesc.IsPacked()                            //
           && descsBwd.dkDesc.IsPacked()                              //
           && descsBwd.dqDesc.IsPacked()                              //
           && descsBwd.dvDesc.IsPacked()                              //
           && descsBwd.mDesc.GetType() == miopenFloat                 //
           && descsBwd.zInvDesc.GetType() == miopenFloat              //
           && descsBwd.kDesc.GetType() == descsBwd.qDesc.GetType()    //
           && descsBwd.kDesc.GetType() == descsBwd.vDesc.GetType()    //
           && descsBwd.kDesc.GetType() == descsBwd.oDesc.GetType()    //
           && descsBwd.kDesc.GetType() == descsBwd.dqDesc.GetType()   //
           && descsBwd.kDesc.GetType() == descsBwd.dkDesc.GetType()   //
           && descsBwd.kDesc.GetType() == descsBwd.dvDesc.GetType()   //
           && ((descsBwd.kDesc.GetType() == miopenFloat)              //
               || (USE_ROCBLAS_EX3                                    //
                   && (MIOPEN_FP8_IEEE_EXPONENT_BIAS == 0)            //
                   && (descsBwd.kDesc.GetType() == miopenFloat8)))    //
           && ((descsBwd.doDesc.GetType() == miopenFloat)             //
               || (USE_ROCBLAS_EX3                                    //
                   && (MIOPEN_FP8_IEEE_EXPONENT_BIAS == 0)            //
                   && (descsBwd.doDesc.GetType() == miopenBFloat8))); //
#else
    return false;
#endif
}

std::size_t MhaBackward::GetWorkspaceSize([[maybe_unused]] const ExecutionContext& context,
                                          const miopen::mha::ProblemDescription& problem) const
{
    const auto& kDesc = problem.GetDescsBackward().kDesc;
    return SplitBufferToWorkspace(kDesc.GetLengths(), kDesc.GetType()).GetSize();
}

ConvSolution MhaBackward::GetSolution(const ExecutionContext& context,
                                      const miopen::mha::ProblemDescription& problem) const
{
    auto result = ConvSolution{miopenStatusSuccess};

    uint64_t N, H, S, D;
    std::tie(N, H, S, D) = miopen::tien<4>(problem.GetDescsBackward().kDesc.GetLengths());
    uint32_t emb_dim     = static_cast<uint32_t>(D);
    uint32_t seq_len     = static_cast<uint32_t>(S);
    uint64_t nhs         = N * H * S;
    uint64_t nhsd        = N * H * S * D;
    float scale          = problem.GetDescsBackward().scale; // just to capture it into lambda

    auto ABType_K  = problem.GetDescsBackward().kDesc.GetType();
    auto ABType_dO = problem.GetDescsBackward().doDesc.GetType();

    auto warpSize = context.GetStream().GetWavefrontWidth();

    size_t local_threads  = std::clamp(nextPow2(D), warpSize, static_cast<size_t>(256));
    size_t global_threads = nhs * local_threads;

    auto dOxO_reduction_kernel         = KernelInfo{};
    dOxO_reduction_kernel.comp_options = KernelBuildParameters{
        {"THREADS", local_threads},
        {"OUT_TYPE", GetDataType(ABType_K)},
        {"dO_TYPE", GetDataType(ABType_dO)}}.GenerateFor(kbp::HIP{});
    dOxO_reduction_kernel.kernel_file = "MIOpenSoftmaxAttn.cpp";
    dOxO_reduction_kernel.kernel_name = D > local_threads ? "ScaleRowReduceCommon"
                                        : D > warpSize    ? "ScaleRowReduceBlock"
                                                          : "ScaleRowReduceWarp";
    if(D <= warpSize)
    {
        global_threads = Ceil(global_threads, local_threads / warpSize);
    }
    dOxO_reduction_kernel.l_wk = {local_threads, 1, 1};
    dOxO_reduction_kernel.g_wk = {global_threads, 1, 1};
    result.construction_params.push_back(dOxO_reduction_kernel);

    local_threads  = std::clamp(nextPow2(S), warpSize, static_cast<size_t>(256));
    global_threads = nhs * local_threads;

    auto bwd_attention_kernel         = KernelInfo{};
    bwd_attention_kernel.comp_options = KernelBuildParameters{
        {"THREADS", local_threads},
        {"OUT_TYPE", GetDataType(ABType_K)}}.GenerateFor(kbp::HIP{});
    bwd_attention_kernel.kernel_file = "MIOpenSoftmaxAttn.cpp";
    bwd_attention_kernel.kernel_name = S > local_threads ? "BwdAttentionCommon"
                                       : S > warpSize    ? "BwdAttentionBlock"
                                                         : "BwdAttentionWarp";
    if(S <= warpSize)
    {
        global_threads = Ceil(global_threads, local_threads / warpSize);
    }
    bwd_attention_kernel.l_wk = {local_threads, 1, 1};
    bwd_attention_kernel.g_wk = {global_threads, 1, 1};
    result.construction_params.push_back(bwd_attention_kernel);

    auto getBuffPart = [ws = SplitBufferToWorkspace(S, D, nhs, ABType_K)](void* buffer,
                                                                          size_t part_idx) {
        return static_cast<void*>(static_cast<std::byte*>(buffer) + ws.GetOffset(part_idx));
    };

    local_threads  = std::clamp(nextPow2(nhsd), warpSize, static_cast<size_t>(256));
    global_threads = RoundUpToMultiple(nhsd, local_threads);

    auto scale_reduce_kernel         = KernelInfo{};
    scale_reduce_kernel.comp_options = KernelBuildParameters{
        {"THREADS", local_threads},
        {"OUT_TYPE",
         GetDataType(ABType_K)}}.GenerateFor(kbp::HIP{});
    scale_reduce_kernel.kernel_file = "MIOpenSoftmaxAttn.cpp";
    scale_reduce_kernel.kernel_name = "ScaleReduce";
    scale_reduce_kernel.l_wk        = {local_threads, 1, 1};
    scale_reduce_kernel.g_wk        = {global_threads, 1, 1};
    result.construction_params.push_back(scale_reduce_kernel);

    result.invoker_factory = [=](const std::vector<Kernel>& kernels) {
        return [=](const Handle& handle_, const AnyInvokeParams& raw_params) {
            decltype(auto) params = raw_params.CastTo<miopen::mha::InvokeParams>();

            HipEventPtr start    = nullptr;
            HipEventPtr stop     = nullptr;
            const bool profiling = handle_.IsProfilingEnabled();
            const auto& dataBwd  = params.GetDataBackward();

            handle_.ReserveExtraStreamsInPool(2);

            auto recordSyncEvent = [&handle_]() {
                auto event = make_hip_fast_event();
                hipEventRecord(event.get(), handle_.GetStream());
                return event;
            };

            auto waitSyncEvent = [&handle_](HipEventPtr&& event) {
                auto tmp_for_deletion(std::move(event));
                hipStreamWaitEvent(handle_.GetStream(), tmp_for_deletion.get(), 0);
            };

            if(profiling)
            {
                start = make_hip_event();
                stop  = make_hip_event();
                handle_.EnableProfiling(false);
                hipEventRecord(start.get(), handle_.GetStream());
            }

            void* fp32_QxK_S_ws = getBuffPart(params.GetWorkspace(), 0);
            void* fp32_dOxV_ws  = getBuffPart(params.GetWorkspace(), 1);
            void* fp32_dS_ws =
                ABType_K == miopenFloat ? fp32_dOxV_ws : getBuffPart(params.GetWorkspace(), 5);
            void* fp32_dOxO_SxdO_ws = getBuffPart(params.GetWorkspace(), 2);
            void* fp32_dSxK_ws      = getBuffPart(params.GetWorkspace(), 3);
            void* fp32_dSxQ_ws      = getBuffPart(params.GetWorkspace(), 4);

            decltype(auto) dOxO_reduction_kernel = handle_.Run(kernels[0]);
            dOxO_reduction_kernel(dataBwd.doData,
                                  dataBwd.oData,
                                  fp32_dOxO_SxdO_ws,
                                  dataBwd.descaleDOData,
                                  dataBwd.descaleOData,
                                  dataBwd.dropoutProbabilityData,
                                  emb_dim,
                                  nhs);
            hipMemsetAsync(dataBwd.amaxDSData, 0, sizeof(float), handle_.GetStream());
            hipMemsetAsync(dataBwd.amaxDVData, 0, sizeof(float), handle_.GetStream());

            handle_.SetStreamFromPool(1);
            gemm(handle_,
                 false,
                 true,
                 S,
                 S,
                 D,
                 D,
                 D,
                 S,
                 N * H,
                 S * D,
                 S * D,
                 S * S,
                 scale,
                 ABType_K,
                 dataBwd.qData,
                 ABType_K,
                 dataBwd.kData,
                 fp32_QxK_S_ws,
                 true);

            HipEventPtr event_QxK = recordSyncEvent();
            hipMemsetAsync(dataBwd.amaxDQData, 0, sizeof(float), handle_.GetStream());

            handle_.SetStreamFromPool(2);
            gemm(handle_,
                 false,
                 true,
                 S,
                 S,
                 D,
                 D,
                 D,
                 S,
                 N * H,
                 S * D,
                 S * D,
                 S * S,
                 1.0f,
                 ABType_dO,
                 dataBwd.doData,
                 ABType_K,
                 dataBwd.vData,
                 fp32_dOxV_ws,
                 true);

            HipEventPtr event_dOxV = recordSyncEvent();
            hipMemsetAsync(dataBwd.amaxDKData, 0, sizeof(float), handle_.GetStream());

            handle_.SetStreamFromPool(0);
            waitSyncEvent(std::move(event_QxK));
            waitSyncEvent(std::move(event_dOxV));

            decltype(auto) bwd_attention_kernel = handle_.Run(kernels[1]);
            bwd_attention_kernel(fp32_QxK_S_ws,
                                 fp32_dOxV_ws,
                                 fp32_dS_ws,
                                 dataBwd.mData,
                                 dataBwd.zInvData,
                                 fp32_dOxO_SxdO_ws,
                                 dataBwd.amaxDSData,
                                 dataBwd.descaleQData,
                                 dataBwd.descaleKData,
                                 dataBwd.descaleDOData,
                                 dataBwd.descaleVData,
                                 dataBwd.scaleSData,
                                 dataBwd.scaleDSData,
                                 dataBwd.dropoutSeedData,
                                 dataBwd.dropoutOffsetData,
                                 dataBwd.dropoutProbabilityData,
                                 scale,
                                 seq_len,
                                 nhs);

            gemm(handle_,
                 false,
                 false,
                 S,
                 D,
                 S,
                 S,
                 D,
                 D,
                 N * H,
                 S * S,
                 S * D,
                 S * D,
                 1.0f,
                 ABType_K,
                 fp32_dS_ws,
                 ABType_K,
                 dataBwd.kData,
                 fp32_dSxK_ws,
                 true);
            HipEventPtr event_bwd1 = recordSyncEvent();

            gemm(handle_,
                 true,
                 false,
                 S,
                 D,
                 S,
                 S,
                 D,
                 D,
                 N * H,
                 S * S,
                 S * D,
                 S * D,
                 1.0f,
                 ABType_K,
                 fp32_dS_ws,
                 ABType_K,
                 dataBwd.qData,
                 fp32_dSxQ_ws,
                 true);
            HipEventPtr event_bwd2 = recordSyncEvent();

            decltype(auto) scale_reduce_kernel = handle_.Run(kernels[2]);

            handle_.SetStreamFromPool(1);
            waitSyncEvent(std::move(event_bwd1));
            scale_reduce_kernel(fp32_dSxK_ws,
                                dataBwd.dqData,
                                dataBwd.amaxDQData,
                                dataBwd.descaleDSData,
                                dataBwd.descaleKData,
                                dataBwd.scaleDQData,
                                nhsd);
            HipEventPtr event_bwd3 = recordSyncEvent();

            handle_.SetStreamFromPool(2);
            waitSyncEvent(std::move(event_bwd2));
            scale_reduce_kernel(fp32_dSxQ_ws,
                                dataBwd.dkData,
                                dataBwd.amaxDKData,
                                dataBwd.descaleDSData,
                                dataBwd.descaleQData,
                                dataBwd.scaleDKData,
                                nhsd);
            HipEventPtr event_bwd4 = recordSyncEvent();

            handle_.SetStreamFromPool(0);
            gemm(handle_,
                 true,
                 false,
                 S,
                 D,
                 S,
                 S,
                 D,
                 D,
                 N * H,
                 S * S,
                 S * D,
                 S * D,
                 1.0f,
                 miopenFloat,
                 fp32_QxK_S_ws,
                 ABType_dO,
                 dataBwd.doData,
                 fp32_dOxO_SxdO_ws,
                 true);

            scale_reduce_kernel(fp32_dOxO_SxdO_ws,
                                dataBwd.dvData,
                                dataBwd.amaxDVData,
                                dataBwd.descaleSData,
                                dataBwd.descaleDOData,
                                dataBwd.scaleDVData,
                                nhsd);

            waitSyncEvent(std::move(event_bwd3));
            waitSyncEvent(std::move(event_bwd4));

            if(profiling)
            {
                hipEventRecord(stop.get(), handle_.GetStream());
                handle_.EnableProfiling(true);
                hipEventSynchronize(stop.get());
                float mS = 0;
                hipEventElapsedTime(&mS, start.get(), stop.get());
                handle_.ResetKernelTime();
                handle_.AccumKernelTime(mS);
            }
        };
    };

    return result;
}

bool MhaBackward::MayNeedWorkspace() const { return true; }

} // namespace mha

} // namespace solver

} // namespace miopen<|MERGE_RESOLUTION|>--- conflicted
+++ resolved
@@ -91,12 +91,7 @@
 
     auto [N, H, S, D] = miopen::tien<4>(descsBwd.kDesc.GetLengths());
 
-<<<<<<< HEAD
-    return MIOPEN_USE_ROCBLAS                                         //
-           && !miopen::IsDisabled(ENV(MIOPEN_DEBUG_ATTN_NAIVE_BWD))   //
-=======
     return !env::disabled(MIOPEN_DEBUG_ATTN_NAIVE_BWD)                //
->>>>>>> 847c979b
            && S <= std::numeric_limits<uint32_t>::max()               //
            && D <= std::numeric_limits<uint32_t>::max()               //
            && descsBwd.kDesc.IsPacked()                               //
