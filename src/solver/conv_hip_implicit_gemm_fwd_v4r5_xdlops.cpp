/*******************************************************************************
 *
 * MIT License
 *
 * Copyright (c) 2020 Advanced Micro Devices, Inc.
 *
 * Permission is hereby granted, free of charge, to any person obtaining a copy
 * of this software and associated documentation files (the "Software"), to deal
 * in the Software without restriction, including without limitation the rights
 * to use, copy, modify, merge, publish, distribute, sublicense, and/or sell
 * copies of the Software, and to permit persons to whom the Software is
 * furnished to do so, subject to the following conditions:
 *
 * The above copyright notice and this permission notice shall be included in all
 * copies or substantial portions of the Software.
 *
 * THE SOFTWARE IS PROVIDED "AS IS", WITHOUT WARRANTY OF ANY KIND, EXPRESS OR
 * IMPLIED, INCLUDING BUT NOT LIMITED TO THE WARRANTIES OF MERCHANTABILITY,
 * FITNESS FOR A PARTICULAR PURPOSE AND NONINFRINGEMENT. IN NO EVENT SHALL THE
 * AUTHORS OR COPYRIGHT HOLDERS BE LIABLE FOR ANY CLAIM, DAMAGES OR OTHER
 * LIABILITY, WHETHER IN AN ACTION OF CONTRACT, TORT OR OTHERWISE, ARISING FROM,
 * OUT OF OR IN CONNECTION WITH THE SOFTWARE OR THE USE OR OTHER DEALINGS IN THE
 * SOFTWARE.
 *
 *******************************************************************************/

#include <miopen/conv/invokers/impl_gemm.hpp>
#include <miopen/solver.hpp>
#include <miopen/handle.hpp>
#include <miopen/generic_search.hpp>
#include <miopen/hip_build_utils.hpp>
#include "implicitgemm_util.hpp"

MIOPEN_DECLARE_ENV_VAR(MIOPEN_DEBUG_CONV_IMPLICIT_GEMM_HIP_FWD_V4R5_XDLOPS)

/* this fix is for fp16 xdlops vectorizable kernels due to followings, we may revisit this fix after
  compiler fix:
  1. compiler issues(25% impact)
  2. LDS write performance(75% impact)
*/
MIOPEN_DECLARE_ENV_VAR(
    MIOPEN_DEBUG_CONV_IMPLICIT_GEMM_FWD_V4R5_XDLOPS_ADD_VECTOR_LOAD_GEMMN_TUNE_PARAM)

namespace miopen {
namespace solver {

static std::tuple<int, int, int, int> CalculateGemmSize(const ConvolutionContext& ctx)
{
    const std::size_t g  = ConvolutionContextInterpreter::GetGroupCountG(ctx);
    const std::size_t n  = ConvolutionContextInterpreter::GetBatchN(ctx);
    const std::size_t k  = ConvolutionContextInterpreter::GetOutputChannelK(ctx);
    const std::size_t c  = ConvolutionContextInterpreter::GetInputChannelC(ctx);
    const std::size_t ho = ConvolutionContextInterpreter::GetOutputHeightHo(ctx);
    const std::size_t wo = ConvolutionContextInterpreter::GetOutputWidthWo(ctx);
    const std::size_t y  = ConvolutionContextInterpreter::GetFilterHeightY(ctx);
    const std::size_t x  = ConvolutionContextInterpreter::GetFilterWidthX(ctx);

    const std::size_t k_per_group = k / g;
    const std::size_t c_per_group = c / g;

    const std::size_t gemm_g       = g;
    const std::size_t gemm_m       = k_per_group;
    const std::size_t gemm_n       = n * ho * wo;
    const std::size_t gemm_k_total = c_per_group * y * x;

    return std::make_tuple(gemm_g, gemm_m, gemm_n, gemm_k_total);
}

PerformanceImplicitGemmForwardV4R5Xdlops::PerformanceImplicitGemmForwardV4R5Xdlops()
    : PerformanceImplicitGemmForwardV4R5Xdlops::PerformanceImplicitGemmForwardV4R5Xdlops(
          4, 4, 1, 4, 4, 1, false, false, 1, false)
{
}

PerformanceImplicitGemmForwardV4R5Xdlops::PerformanceImplicitGemmForwardV4R5Xdlops(bool spare)
    : PerformanceImplicitGemmForwardV4R5Xdlops::PerformanceImplicitGemmForwardV4R5Xdlops(
          4, 4, 1, 4, 4, 1, false, false, 1, spare)
{
}

PerformanceImplicitGemmForwardV4R5Xdlops::PerformanceImplicitGemmForwardV4R5Xdlops(
    int GemmMPerBlock_,
    int GemmNPerBlock_,
    int GemmKPerBlock_,
    int GemmMPerWave_,
    int GemmNPerWave_,
    int GemmKPack_,
    bool GemmAThreadCopyMoreGemmK_,
    bool GemmBThreadCopyMoreGemmKPack_,
    int GemmBThreadDataPerRead_GemmN_,
    bool use_spare_set_)
    : GemmMPerBlock(GemmMPerBlock_),
      GemmNPerBlock(GemmNPerBlock_),
      GemmKPerBlock(GemmKPerBlock_),
      GemmMPerWave(GemmMPerWave_),
      GemmNPerWave(GemmNPerWave_),
      GemmKPack(GemmKPack_),
      GemmAThreadCopyMoreGemmK(GemmAThreadCopyMoreGemmK_),
      GemmBThreadCopyMoreGemmKPack(GemmBThreadCopyMoreGemmKPack_),
      GemmBThreadDataPerRead_GemmN(GemmBThreadDataPerRead_GemmN_),
      use_spare_set(use_spare_set_)
{
}

bool PerformanceImplicitGemmForwardV4R5Xdlops::
operator==(const PerformanceImplicitGemmForwardV4R5Xdlops& other) const
{
    // clang-format off
    return GemmMPerBlock == other.GemmMPerBlock
        && GemmNPerBlock == other.GemmNPerBlock
        && GemmKPerBlock == other.GemmKPerBlock
        && GemmMPerWave == other.GemmMPerWave
        && GemmNPerWave == other.GemmNPerWave
        && GemmKPack == other.GemmKPack
        && GemmAThreadCopyMoreGemmK  == other.GemmAThreadCopyMoreGemmK
        && GemmBThreadCopyMoreGemmKPack  == other.GemmBThreadCopyMoreGemmKPack
        && GemmBThreadDataPerRead_GemmN  == other.GemmBThreadDataPerRead_GemmN
        && use_spare_set == other.use_spare_set;
    // clang-format on
}

bool PerformanceImplicitGemmForwardV4R5Xdlops::SetNextValue()
{
    do
    {
        // list performance parameters in reverse order, in order for tuning to iterate over the
        // range in normal order
        if(miopen::IsEnabled(
               MIOPEN_DEBUG_CONV_IMPLICIT_GEMM_FWD_V4R5_XDLOPS_ADD_VECTOR_LOAD_GEMMN_TUNE_PARAM{}))
        {
            if(!NextTwoPower<1, 8>(GemmBThreadDataPerRead_GemmN))
                break;
        }
        if(!NextFlag<false, true>(GemmBThreadCopyMoreGemmKPack))
            break;
        // force to be false to reduce search space
        if(!NextFlag<false, false>(GemmAThreadCopyMoreGemmK))
            break;
        if(!NextTwoPower<1, 8>(GemmKPack))
            break;
        if(!NextTwoPower<4, 128>(GemmNPerWave))
            break;
        if(!NextTwoPower<4, 128>(GemmMPerWave))
            break;
        if(!NextTwoPower<1, 8>(GemmKPerBlock))
            break;
        if(!NextTwoPower<4, 256>(GemmNPerBlock))
            break;
        if(!NextTwoPower<4, 256>(GemmMPerBlock))
            break;
        return false;
    } while(false);

    return true;
}

void PerformanceImplicitGemmForwardV4R5Xdlops::EuristicInit(const ConvolutionContext& ctx)
{
    PerformanceImplicitGemmForwardV4R5Xdlops tmp;

    // loop over certain ranges of tuning parameter
    auto get_euristic_config = [&](auto is_valid_func) {
        if(ctx.IsFp32())
        {
            tmp = {256, 256, 8, 128, 128, 4, false, true, 1};

            bool all_visited = false;
            do
            {
                do
                {
                    // list in reverse order of importance,
                    // and favor large GEMM
                    if(!PreviousTwoPower<1, 8>(tmp.GemmBThreadDataPerRead_GemmN))
                        break;
                    if(!PreviousTwoPower<1, 8>(tmp.GemmKPerBlock))
                        break;
                    if(!PreviousTwoPower<1, 4>(tmp.GemmKPack))
                        break;
                    if(!PreviousTwoPower<4, 128>(tmp.GemmNPerWave))
                        break;
                    if(!PreviousTwoPower<4, 128>(tmp.GemmMPerWave))
                        break;
                    if(!PreviousTwoPower<4, 256>(tmp.GemmNPerBlock))
                        break;
                    if(!PreviousTwoPower<4, 256>(tmp.GemmMPerBlock))
                        break;

                    all_visited = true;
                } while(false);

                if(is_valid_func(tmp, ctx))
                    break;
            } while(!all_visited);
        }
        else if(ctx.IsFp16())
        {
            tmp              = {256, 256, 8, 128, 128, 8, false, true, 1};
            bool all_visited = false;
            do
            {
                do
                {
                    // list in reverse order of importance,
                    // and favor large GEMM
                    if(!PreviousTwoPower<1, 8>(tmp.GemmBThreadDataPerRead_GemmN))
                        break;
                    if(!PreviousTwoPower<1, 8>(tmp.GemmKPerBlock))
                        break;
                    if(!PreviousTwoPower<4, 8>(tmp.GemmKPack))
                        break;
                    if(!PreviousTwoPower<4, 128>(tmp.GemmNPerWave))
                        break;
                    if(!PreviousTwoPower<4, 128>(tmp.GemmMPerWave))
                        break;
                    if(!PreviousTwoPower<4, 256>(tmp.GemmNPerBlock))
                        break;
                    if(!PreviousTwoPower<4, 256>(tmp.GemmMPerBlock))
                        break;

                    all_visited = true;
                } while(false);

                if(is_valid_func(tmp, ctx))
                    break;
            } while(!all_visited);
        }
        else if(ctx.IsBfp16())
        {
            tmp = {256, 256, 8, 128, 128, 8, false, true, 1};

            bool all_visited = false;
            do
            {
                do
                {
                    // list in reverse order of importance,
                    // and favor large GEMM
                    if(!PreviousTwoPower<1, 8>(tmp.GemmBThreadDataPerRead_GemmN))
                        break;
                    if(!PreviousTwoPower<1, 8>(tmp.GemmKPerBlock))
                        break;
                    if(!PreviousTwoPower<2, 8>(tmp.GemmKPack))
                        break;
                    if(!PreviousTwoPower<4, 128>(tmp.GemmNPerWave))
                        break;
                    if(!PreviousTwoPower<4, 128>(tmp.GemmMPerWave))
                        break;
                    if(!PreviousTwoPower<4, 256>(tmp.GemmNPerBlock))
                        break;
                    if(!PreviousTwoPower<4, 256>(tmp.GemmMPerBlock))
                        break;

                    all_visited = true;
                } while(false);

                if(is_valid_func(tmp, ctx))
                    break;
            } while(!all_visited);
        }
        else
        {
            MIOPEN_LOG_E("Only fp32, fp16, and bfp16 are supported");
            assert(false);
        }
    };

    // first round: really valid and fast
    get_euristic_config([](auto config, auto conv_context) {
        return config.IsReallyValid(conv_context) && config.IsFastToBeUsedForTuning(conv_context);
    });

    // second round: really valid
    if(!tmp.IsReallyValid(ctx))
    {
        get_euristic_config(
            [](auto config, auto conv_context) { return config.IsReallyValid(conv_context); });
    }

    // final check
    if(!tmp.IsReallyValid(ctx))
    {
        MIOPEN_LOG_E("All attempts failed");
        assert(false);
    }
    *this = tmp;
    MIOPEN_LOG_I(ToString());
}

std::string PerformanceImplicitGemmForwardV4R5Xdlops::ToString() const
{
    std::ostringstream ss;
    Serialize(ss);
    return ss.str();
}

std::tuple<int, bool> PerformanceImplicitGemmForwardV4R5Xdlops::CalculateBlockSize() const
{
    int block_size = 0;

    try
    {
        if(!(GemmMPerBlock % GemmMPerWave == 0 && GemmNPerBlock % GemmNPerWave == 0))
            MIOPEN_THROW("invalid performance parameter");

        const auto WaveSize = 64;
        block_size = (GemmNPerBlock * GemmMPerBlock) / (GemmMPerWave * GemmNPerWave) * WaveSize;
    }
    catch(...)
    {
        return std::make_tuple(-1, false);
    }

    return std::make_tuple(block_size, true);
}

std::tuple<int, bool>
PerformanceImplicitGemmForwardV4R5Xdlops::CalculateGridSize(const ConvolutionContext& ctx) const
{
    int GridSize = 0;

    try
    {
        int gemm_g = -1;
        int gemm_m = -1;
        int gemm_n = -1;

        std::tie(gemm_g, gemm_m, gemm_n, std::ignore) = CalculateGemmSize(ctx);

        if(!(gemm_m % GemmMPerBlock == 0 && gemm_n % GemmNPerBlock == 0))
            MIOPEN_THROW("invalid performance parameter");

        GridSize = gemm_g * (gemm_m / GemmMPerBlock) * (gemm_n / GemmNPerBlock);
    }
    catch(...)
    {
        return std::make_tuple(-1, false);
    }

    return std::make_tuple(GridSize, true);
}

std::tuple<int, int, int, int, int, bool>
PerformanceImplicitGemmForwardV4R5Xdlops::CalculateGemmABlockCopyPerformanceParameters(
    const ConvolutionContext& ctx) const
{
    // A tensor shape [GemmG, GemmK, GemmM, GemmKPack]

    int ClusterLengths_GemmK     = -1;
    int ClusterLengths_GemmM     = -1;
    int ClusterLengths_GemmKPack = -1;
    int SrcDataPerRead_GemmKPack = ctx.IsFp32() ? amd_buffer_load_max_length<float>()
                                                : amd_buffer_load_max_length<half_float::half>();
    int DstDataPerWrite_GemmKPack = ctx.IsFp32() ? amd_lds_write_max_length<float>()
                                                 : amd_lds_write_max_length<half_float::half>();

    try
    {
        bool valid = false;

        int block_size = -1;

        std::tie(block_size, valid) = CalculateBlockSize();

        if(!valid)
            MIOPEN_THROW("invalid performance parameter");

        // GemmKPack is src vector read dimension, bounded by GemmKPack
        SrcDataPerRead_GemmKPack = gcd(SrcDataPerRead_GemmKPack, GemmKPack);

        // calculate threadwise copy size
        auto data_per_thread_copy =
            std::max(1, (GemmKPerBlock * GemmMPerBlock * GemmKPack) / block_size);

        // make sure a thread can do a full vector load, at the cost that some threads
        // may not do threadwise copy at all
        // data_per_thread_copy = lcm(data_per_thread_copy, SrcDataPerRead_GemmKPack);

        const auto data_per_thread_copy_gemmkpack = SrcDataPerRead_GemmKPack;
        const auto tmp = data_per_thread_copy / data_per_thread_copy_gemmkpack;

        if(tmp == 0)
            MIOPEN_THROW("invalid performance parameter");

        int data_per_thread_copy_gemmk = -1;
        int data_per_thread_copy_gemmm = -1;

        if(GemmAThreadCopyMoreGemmK)
        {
            data_per_thread_copy_gemmk = gcd(GemmKPerBlock, tmp);
            data_per_thread_copy_gemmm = tmp / data_per_thread_copy_gemmk;
        }
        else
        {
            data_per_thread_copy_gemmm = gcd(GemmMPerBlock, tmp);
            data_per_thread_copy_gemmk = tmp / data_per_thread_copy_gemmm;
        }

        // vector write into LDS
        DstDataPerWrite_GemmKPack = gcd(DstDataPerWrite_GemmKPack, data_per_thread_copy_gemmkpack);

        if(!(GemmKPerBlock % data_per_thread_copy_gemmk == 0 &&
             GemmMPerBlock % data_per_thread_copy_gemmm == 0 &&
             GemmKPack % data_per_thread_copy_gemmkpack == 0))
            MIOPEN_THROW("invalid performance parameter");

        ClusterLengths_GemmK     = GemmKPerBlock / data_per_thread_copy_gemmk;
        ClusterLengths_GemmM     = GemmMPerBlock / data_per_thread_copy_gemmm;
        ClusterLengths_GemmKPack = GemmKPack / data_per_thread_copy_gemmkpack;

        // blockwise-copy support that block_size is larger than thread cluster size, which means
        // some threads may not do threadwise copy
        if(block_size != ClusterLengths_GemmK * ClusterLengths_GemmM * ClusterLengths_GemmKPack)
            MIOPEN_THROW("invalid performance parameter");
    }
    catch(...)
    {
        return std::make_tuple(-1, -1, -1, -1, -1, false);
    }

    return std::make_tuple(ClusterLengths_GemmK,
                           ClusterLengths_GemmM,
                           ClusterLengths_GemmKPack,
                           SrcDataPerRead_GemmKPack,
                           DstDataPerWrite_GemmKPack,
                           true);
}

std::tuple<int, int, int, int, int, bool>
PerformanceImplicitGemmForwardV4R5Xdlops::CalculateGemmBBlockCopyPerformanceParameters(
    const ConvolutionContext& ctx) const
{
    // B tensor shape [GemmG, GemmK, GemmN, GemmKPack]

    int ClusterLengths_GemmK     = -1;
    int ClusterLengths_B         = -1;
    int ClusterLengths_GemmKPack = -1;
    int SrcDataPerRead_B         = ctx.IsFp32() ? amd_buffer_load_max_length<float>()
                                        : amd_buffer_load_max_length<half_float::half>();
    int DstDataPerWrite_GemmKPack = ctx.IsFp32() ? amd_lds_write_max_length<float>()
                                                 : amd_lds_write_max_length<half_float::half>();

    try
    {
        bool valid = false;

        int block_size = -1;

        std::tie(block_size, valid) = CalculateBlockSize();

        if(!valid)
            MIOPEN_THROW("invalid performance parameter");

        // GemmN is src vector read dimension
        // calculate vector length on gemmn dimension based on global tensor layout
        const auto y  = ConvolutionContextInterpreter::GetFilterHeightY(ctx);
        const auto x  = ConvolutionContextInterpreter::GetFilterWidthX(ctx);
        const auto ho = ConvolutionContextInterpreter::GetOutputHeightHo(ctx);
        const auto wo = ConvolutionContextInterpreter::GetOutputWidthWo(ctx);
        const auto conv_stride_h =
            ConvolutionContextInterpreter::GetAdjustedConvolutionStrideH(ctx);
        const auto conv_stride_w =
            ConvolutionContextInterpreter::GetAdjustedConvolutionStrideW(ctx);
        const auto conv_dilation_w =
            ConvolutionContextInterpreter::GetAdjustedConvolutionDilationW(ctx);
        const auto in_left_pad_h  = ConvolutionContextInterpreter::GetInputLeftPadH(ctx);
        const auto in_left_pad_w  = ConvolutionContextInterpreter::GetInputLeftPadW(ctx);
        const auto in_right_pad_h = ConvolutionContextInterpreter::GetAdjustedInputRightPadH(ctx);
        const auto in_right_pad_w = ConvolutionContextInterpreter::GetAdjustedInputRightPadW(ctx);

        const auto NWaves    = GemmNPerBlock / GemmNPerWave;
        const auto BPerBlock = GemmNPerBlock / NWaves;

        // GemmN is src vector read dimension, bounded by input tensor global memory layout
        // TODO this logic need to be more aggresive
        if(y == 1 && x == 1 && conv_stride_h == 1 && conv_stride_w == 1 && in_left_pad_h == 0 &&
           in_left_pad_w == 0 && in_right_pad_h == 0 && in_right_pad_w == 0)
        {
            SrcDataPerRead_B = gcd(SrcDataPerRead_B, ho * wo);
        }
        else if(conv_stride_w == 1 && in_left_pad_w == 0 && in_right_pad_w == 0)
        {
            SrcDataPerRead_B = gcd(SrcDataPerRead_B, wo);
        }
        else if(conv_stride_w == 1)
        {
            SrcDataPerRead_B =
                gcd(SrcDataPerRead_B, wo, in_left_pad_w, in_right_pad_w, conv_dilation_w);
        }
        else
        {
            SrcDataPerRead_B = 1;
        }

        // SrcDataPerRead_B also bounded by BPerBlock
        SrcDataPerRead_B = gcd(SrcDataPerRead_B, BPerBlock);

        // calculate threadwise copy size
        auto data_per_thread_copy =
            std::max(1, (GemmKPerBlock * NWaves * BPerBlock * GemmKPack) / block_size);
        if(miopen::IsEnabled(
               MIOPEN_DEBUG_CONV_IMPLICIT_GEMM_FWD_V4R5_XDLOPS_ADD_VECTOR_LOAD_GEMMN_TUNE_PARAM{}))
        {
            if(ctx.IsFp16())
            {
                if(SrcDataPerRead_B >= GemmBThreadDataPerRead_GemmN)
                {
                    SrcDataPerRead_B = GemmBThreadDataPerRead_GemmN;
                }
                else
                {
                    MIOPEN_THROW("invalid performance parameter");
                }
            }
            else
            {
                if(SrcDataPerRead_B != GemmBThreadDataPerRead_GemmN)
                {
                    MIOPEN_THROW("invalid performance parameter");
                }
            }
        }
        // make sure a thread can do a full vector load, at the cost that some threads
        // may not do threadwise copy at all
        data_per_thread_copy = lcm(data_per_thread_copy, SrcDataPerRead_B);

        const auto data_per_thread_copy_b = SrcDataPerRead_B;

        if(data_per_thread_copy_b * NWaves == 0 ||
           data_per_thread_copy % (data_per_thread_copy_b * NWaves) != 0)
            MIOPEN_THROW("invalid performance parameter");

        const auto tmp = data_per_thread_copy / (data_per_thread_copy_b * NWaves);

        int data_per_thread_copy_gemmkpack = -1;
        int data_per_thread_copy_gemmk     = -1;
        if(GemmBThreadCopyMoreGemmKPack)
        {
            data_per_thread_copy_gemmkpack = gcd(GemmKPack, tmp);
            data_per_thread_copy_gemmk     = tmp / data_per_thread_copy_gemmkpack;
        }
        else
        {
            data_per_thread_copy_gemmk     = gcd(GemmKPerBlock, tmp);
            data_per_thread_copy_gemmkpack = tmp / data_per_thread_copy_gemmk;
        }

        // vector write into LDS
        DstDataPerWrite_GemmKPack = gcd(DstDataPerWrite_GemmKPack, data_per_thread_copy_gemmkpack);

        if(!(data_per_thread_copy_gemmkpack > 0 && data_per_thread_copy_gemmk > 0 &&
             data_per_thread_copy_b > 0))
        {
            MIOPEN_THROW("invalid performance parameter");
        }

        if(!(GemmKPerBlock % data_per_thread_copy_gemmk == 0 &&
             BPerBlock % data_per_thread_copy_b == 0 &&
             GemmKPack % data_per_thread_copy_gemmkpack == 0))
            MIOPEN_THROW("invalid performance parameter");

        ClusterLengths_GemmK     = GemmKPerBlock / data_per_thread_copy_gemmk;
        ClusterLengths_B         = BPerBlock / data_per_thread_copy_b;
        ClusterLengths_GemmKPack = GemmKPack / data_per_thread_copy_gemmkpack;

        // blockwise-copy support that block_size is larger than thread cluster size, which means
        // some threads may not do threadwise copy
        if(block_size != ClusterLengths_GemmK * ClusterLengths_B * ClusterLengths_GemmKPack)
            MIOPEN_THROW("invalid performance parameter");
    }
    catch(...)
    {
        return std::make_tuple(-1, -1, -1, -1, -1, false);
    }

    return std::make_tuple(ClusterLengths_GemmK,
                           ClusterLengths_B,
                           ClusterLengths_GemmKPack,
                           SrcDataPerRead_B,
                           DstDataPerWrite_GemmKPack,
                           true);
}

std::tuple<std::size_t, bool> PerformanceImplicitGemmForwardV4R5Xdlops::CalculateLdsNumberOfByte(
    const ConvolutionContext& ctx) const
{
    const auto a_block_space = GemmKPerBlock * GemmMPerBlock * GemmKPack;
    const auto b_block_space = GemmKPerBlock * GemmNPerBlock * GemmKPack;

    std::size_t lds_size =
        (a_block_space + b_block_space) * (ctx.IsFp32() ? sizeof(float) : sizeof(half_float::half));

    return std::make_tuple(lds_size, true);
}

// Used by IsReallyValid()
bool PerformanceImplicitGemmForwardV4R5Xdlops::IsValidValue() const
{
    // clang-format off
    return IsTwoPower<4, 256>(GemmMPerBlock)
        && IsTwoPower<4, 256>(GemmNPerBlock)
        && IsTwoPower<1, 8>(GemmKPerBlock)
        && IsTwoPower<4, 128>(GemmMPerWave)
        && IsTwoPower<4, 128>(GemmNPerWave)
        && IsTwoPower<1, 8>(GemmKPack)
        && IsTwoPower<1, 8>(GemmBThreadDataPerRead_GemmN);
    // clang-format on
}

// Used by EuristicInit() and GenericSearch
// Only return false if a performance config will violate requirements given by kernel algorithm
bool PerformanceImplicitGemmForwardV4R5Xdlops::IsReallyValid(const ConvolutionContext& ctx) const
{
    if(!IsValidValue())
        return false;

    if(!IsValidBlockwiseGemmXdlops(
           ctx, GemmMPerBlock, GemmNPerBlock, GemmKPerBlock, GemmMPerWave, GemmNPerWave, GemmKPack))
        return false;

    bool valid = false;

    // check tensor contraction
    {
        const std::size_t n = ConvolutionContextInterpreter::GetBatchN(ctx);
        const auto NWaves   = GemmNPerBlock / GemmNPerWave;
        // check if N can be divided by NWaves, as N will be unmerged into N1
        // and NWaves for tensor contraction
        if(n % NWaves != 0)
            return false;
    }

    // check blockwise GEMM size
    {
        int gemm_m       = -1;
        int gemm_n       = -1;
        int gemm_k_total = -1;

        std::tie(std::ignore, gemm_m, gemm_n, gemm_k_total) = CalculateGemmSize(ctx);

        if(gemm_k_total % GemmKPack != 0)
            return false;

        const auto gemm_k = gemm_k_total / GemmKPack;

        if(!(gemm_m % GemmMPerBlock == 0 && gemm_n % GemmNPerBlock == 0 &&
             gemm_k % GemmKPerBlock == 0))
            return false;
    }

    // check blockwise copy of A matrix
    {
        std::tie(std::ignore, std::ignore, std::ignore, std::ignore, std::ignore, valid) =
            CalculateGemmABlockCopyPerformanceParameters(ctx);

        if(!valid)
            return false;
    }

    // check blockwise copy of B matrix
    {
        std::tie(std::ignore, std::ignore, std::ignore, std::ignore, std::ignore, valid) =
            CalculateGemmBBlockCopyPerformanceParameters(ctx);

        if(!valid)
            return false;
    }

    // check LDS allocation
    std::size_t lds_size = 0;
    std::tie(lds_size, valid) = CalculateLdsNumberOfByte(ctx);

    return (valid and lds_size <= get_lds_max_number_of_byte());
}

// Used by GenericSearch, not used by EuristicInit
// Return false if a performance config is known to be sub-optimal, comparing to other performance
// config inside tuning range
bool PerformanceImplicitGemmForwardV4R5Xdlops::IsFastToBeUsedForTuning(
    const ConvolutionContext& ctx) const
{
    if(use_spare_set)
        return true;

    // somehow, 128x128 wave-wise GEMM tend to spill register
    // TODO revisit this when 128x128 wave-wise GEMM become efficient
    {
        if(GemmMPerWave * GemmNPerWave > 64 * 128)
            return false;
    }

    // don't need too many blocks
    {
        int gemm_m = 0;
        int gemm_n = 0;

        std::tie(std::ignore, gemm_m, gemm_n, std::ignore) = CalculateGemmSize(ctx);

        // this is grid size using current blockwise-GEMM
        const int grid_size = (gemm_m * gemm_n) / (GemmMPerBlock * GemmNPerBlock);

        // this the the biggest blockwise-GEMM you can do
        int max_blockwise_gemm_size =
            std::max(gcd(256, gemm_m) * gcd(128, gemm_n), gcd(128, gemm_m) * gcd(256, gemm_n));

        // this is the grid size using the biggest blockwise-GEMM
        auto grid_size_max_blockwise_gemm =
            (std::size_t(gemm_m) * gemm_n) / max_blockwise_gemm_size;

        const float ratio = float(grid_size) / grid_size_max_blockwise_gemm;

        const auto num_cu = ctx.GetStream().GetMaxComputeUnits();

        if(grid_size_max_blockwise_gemm > 5 * num_cu)
        {
            if(ratio > 2.81)
                return false;
        }
        else if(grid_size_max_blockwise_gemm > 4 * num_cu)
        {
            if(ratio > 3.61)
                return false;
        }
        else if(grid_size_max_blockwise_gemm > 3 * num_cu)
        {
            if(ratio > 4.41)
                return false;
        }
        else if(grid_size_max_blockwise_gemm > 2 * num_cu)
        {
            if(ratio > 6.41)
                return false;
        }
        else if(grid_size_max_blockwise_gemm > num_cu)
        {
            if(ratio > 12.41)
                return false;
        }
    }

    // don't need too many waves per block
    {
        const int wave_per_block = (GemmMPerBlock / GemmMPerWave) * (GemmNPerBlock / GemmNPerWave);

        if(!(wave_per_block > 1 && wave_per_block <= 4))
        {
            return false;
        }
    }

    // avoid skinny blockwise GEMM whenever possible
    {
        int gemm_m = 0;
        int gemm_n = 0;

        std::tie(std::ignore, gemm_m, gemm_n, std::ignore) = CalculateGemmSize(ctx);

        if(GemmMPerBlock > 2 * GemmNPerBlock)
        {
            if(gemm_n % (2 * GemmNPerBlock) == 0)
                return false;
        }

        if(GemmNPerBlock > 2 * GemmMPerBlock)
        {
            if(gemm_m % (2 * GemmMPerBlock) == 0)
                return false;
        }
    }

    // avoid skinny wavewise GEMM whenever possible
    {
        if(GemmMPerWave > 2 * GemmNPerWave)
        {
            if(GemmNPerBlock % (2 * GemmNPerWave) == 0)
                return false;
        }

        if(GemmNPerWave > 2 * GemmMPerWave)
        {
            if(GemmMPerBlock % (2 * GemmMPerWave) == 0)
                return false;
        }
    }

    // each thread should not too much data
    {
        const int block_size = (GemmMPerBlock / GemmMPerWave) * (GemmNPerBlock / GemmNPerWave) * 64;

        const int a_data_per_thread_copy = (GemmKPerBlock * GemmMPerBlock * GemmKPack) / block_size;
        const int b_data_per_thread_copy = (GemmKPerBlock * GemmNPerBlock * GemmKPack) / block_size;

        if(ctx.IsFp32())
        {
            if(a_data_per_thread_copy > 16 || b_data_per_thread_copy > 16)
                return false;
        }
        else if(ctx.IsFp16() || ctx.IsBfp16())
        {
            if(a_data_per_thread_copy > 32 || b_data_per_thread_copy > 32)
                return false;
        }
    }

    // GemmKPerBlock*GemmKPack should not be too small, otherwise read performance of A matrix would
    // be bad
    {
        if(ctx.IsFp32())
        {
            if(GemmKPack > 4)
                return false;

            if(GemmKPerBlock * GemmKPack < 8)
                return false;
        }
        else if(ctx.IsFp16() || ctx.IsBfp16())
        {
            if(GemmKPerBlock * GemmKPack < 16)
                return false;
        }
    }

    // DstDataPerWrite_GemmKPack should not be too small, otherwise too many ds_write instruction
    // would cause bad performance
    {
        if(miopen::IsEnabled(
               MIOPEN_DEBUG_CONV_IMPLICIT_GEMM_FWD_V4R5_XDLOPS_ADD_VECTOR_LOAD_GEMMN_TUNE_PARAM{}))
        {
            if(ctx.IsFp16())
            {
                int SrcDataPerRead_B          = 0;
                int DstDataPerWrite_GemmKPack = 0;
                bool valid                    = false;
                std::tie(std::ignore,
                         std::ignore,
                         std::ignore,
                         SrcDataPerRead_B,
                         DstDataPerWrite_GemmKPack,
                         valid) = CalculateGemmBBlockCopyPerformanceParameters(ctx);
                if(valid)
                {
                    if((SrcDataPerRead_B > 1) &&
                       ((DstDataPerWrite_GemmKPack == 1) || (DstDataPerWrite_GemmKPack == 2)))
                    {
                        return false;
                    }
                }
            }
        }
    }
    return true;
}

// Used by GenericSearch, not used by EuristicInit
// Return false, if you don't want to this to be included in tuning range used by generic search
// A performance config may still be valid w.r.t algorithm correctness, even when IsValid() return
// false
bool PerformanceImplicitGemmForwardV4R5Xdlops::IsValid(const ConvolutionContext& ctx) const
{
    return IsReallyValid(ctx) && IsFastToBeUsedForTuning(ctx);
}

// Used by GenericSearch, not used by EuristicInit
bool ConvHipImplicitGemmForwardV4R5Xdlops::IsValidPerformanceConfig(
    const ConvolutionContext& ctx, const PerformanceImplicitGemmForwardV4R5Xdlops& c) const
{
    return c.IsReallyValid(ctx);
}

PerformanceImplicitGemmForwardV4R5Xdlops
ConvHipImplicitGemmForwardV4R5Xdlops::GetPerformanceConfig(const ConvolutionContext& ctx) const
{
    PerformanceImplicitGemmForwardV4R5Xdlops config;
    config.EuristicInit(ctx);
    MIOPEN_LOG_I(config.ToString());
    return config;
}

ConvSolution ConvHipImplicitGemmForwardV4R5Xdlops::GetSolution(
    const ConvolutionContext& ctx,
    const PerformanceImplicitGemmForwardV4R5Xdlops& config,
    bool) const
{
    ConvSolution result;
    KernelInfo construction_parameters;

    assert(config.IsReallyValid(ctx));

    construction_parameters.kernel_file =
        "gridwise_convolution_forward_implicit_gemm_v4r5_xdlops_nchw_kcyx_nkhw.cpp";

    construction_parameters.kernel_name =
        "gridwise_convolution_forward_implicit_gemm_v4r5_xdlops_nchw_kcyx_nkhw";

    int grid_size  = 0;
    int block_size = 0;

    std::tie(grid_size, std::ignore)  = config.CalculateGridSize(ctx);
    std::tie(block_size, std::ignore) = config.CalculateBlockSize();

    construction_parameters.l_wk.push_back(block_size);
    construction_parameters.l_wk.push_back(1);
    construction_parameters.l_wk.push_back(1);

    construction_parameters.g_wk.push_back(block_size * grid_size);
    construction_parameters.g_wk.push_back(1);
    construction_parameters.g_wk.push_back(1);

    int GemmABlockCopyClusterLengths_GemmK      = -1;
    int GemmABlockCopyClusterLengths_GemmM      = -1;
    int GemmABlockCopyClusterLengths_GemmKPack  = -1;
    int GemmABlockCopySrcDataPerRead_GemmKPack  = -1;
    int GemmABlockCopyDstDataPerWrite_GemmKPack = -1;

    int GemmBBlockCopyClusterLengths_GemmK      = -1;
    int GemmBBlockCopyClusterLengths_B          = -1;
    int GemmBBlockCopyClusterLengths_GemmKPack  = -1;
    int GemmBBlockCopySrcDataPerRead_GemmN      = -1;
    int GemmBBlockCopyDstDataPerWrite_GemmKPack = -1;

    std::tie(GemmABlockCopyClusterLengths_GemmK,
             GemmABlockCopyClusterLengths_GemmM,
             GemmABlockCopyClusterLengths_GemmKPack,
             GemmABlockCopySrcDataPerRead_GemmKPack,
             GemmABlockCopyDstDataPerWrite_GemmKPack,
             std::ignore) = config.CalculateGemmABlockCopyPerformanceParameters(ctx);

    std::tie(GemmBBlockCopyClusterLengths_GemmK,
             GemmBBlockCopyClusterLengths_B,
             GemmBBlockCopyClusterLengths_GemmKPack,
             GemmBBlockCopySrcDataPerRead_GemmN,
             GemmBBlockCopyDstDataPerWrite_GemmKPack,
             std::ignore) = config.CalculateGemmBBlockCopyPerformanceParameters(ctx);

    const auto NWaves    = config.GemmNPerBlock / config.GemmNPerWave;
    const auto BPerBlock = config.GemmNPerBlock / NWaves;
    const auto BPerWave  = config.GemmNPerWave;

    // clang-format off
    construction_parameters.comp_options =
        std::string(" -DCK_PARAM_PROBLEM_G=") + std::to_string(ConvolutionContextInterpreter::GetGroupCountG(ctx)) +
        std::string(" -DCK_PARAM_PROBLEM_N=") + std::to_string(ConvolutionContextInterpreter::GetBatchN(ctx)) +
        std::string(" -DCK_PARAM_PROBLEM_K=") + std::to_string(ConvolutionContextInterpreter::GetOutputChannelK(ctx)) +
        std::string(" -DCK_PARAM_PROBLEM_C=") + std::to_string(ConvolutionContextInterpreter::GetInputChannelC(ctx)) +
        std::string(" -DCK_PARAM_PROBLEM_HI=") + std::to_string(ConvolutionContextInterpreter::GetInputHeightHi(ctx)) +
        std::string(" -DCK_PARAM_PROBLEM_WI=") + std::to_string(ConvolutionContextInterpreter::GetInputWidthWi(ctx)) +
        std::string(" -DCK_PARAM_PROBLEM_HO=") + std::to_string(ConvolutionContextInterpreter::GetOutputHeightHo(ctx)) +
        std::string(" -DCK_PARAM_PROBLEM_WO=") + std::to_string(ConvolutionContextInterpreter::GetOutputWidthWo(ctx)) +
        std::string(" -DCK_PARAM_PROBLEM_Y=") + std::to_string(ConvolutionContextInterpreter::GetFilterHeightY(ctx)) +
        std::string(" -DCK_PARAM_PROBLEM_X=") + std::to_string(ConvolutionContextInterpreter::GetFilterWidthX(ctx)) +
        std::string(" -DCK_PARAM_PROBLEM_CONV_STRIDE_H=") + std::to_string(ConvolutionContextInterpreter::GetAdjustedConvolutionStrideH(ctx)) +
        std::string(" -DCK_PARAM_PROBLEM_CONV_STRIDE_W=") + std::to_string(ConvolutionContextInterpreter::GetAdjustedConvolutionStrideW(ctx)) +
        std::string(" -DCK_PARAM_PROBLEM_CONV_DILATION_H=") + std::to_string(ConvolutionContextInterpreter::GetAdjustedConvolutionDilationH(ctx)) +
        std::string(" -DCK_PARAM_PROBLEM_CONV_DILATION_W=") + std::to_string(ConvolutionContextInterpreter::GetAdjustedConvolutionDilationW(ctx)) +
        std::string(" -DCK_PARAM_PROBLEM_IN_LEFT_PAD_H=") + std::to_string(ConvolutionContextInterpreter::GetInputLeftPadH(ctx)) +
        std::string(" -DCK_PARAM_PROBLEM_IN_LEFT_PAD_W=") + std::to_string(ConvolutionContextInterpreter::GetInputLeftPadW(ctx)) +
        std::string(" -DCK_PARAM_PROBLEM_IN_RIGHT_PAD_H=") + std::to_string(ConvolutionContextInterpreter::GetAdjustedInputRightPadH(ctx)) +
        std::string(" -DCK_PARAM_PROBLEM_IN_RIGHT_PAD_W=") + std::to_string(ConvolutionContextInterpreter::GetAdjustedInputRightPadW(ctx)) +
        std::string(" -DCK_PARAM_TUNABLE_GEMM_M_PER_BLOCK=") + std::to_string(config.GemmMPerBlock) +
        std::string(" -DCK_PARAM_TUNABLE_GEMM_B_PER_BLOCK=") + std::to_string(BPerBlock) +
        std::string(" -DCK_PARAM_TUNABLE_GEMM_K_PER_BLOCK=") + std::to_string(config.GemmKPerBlock) +
        std::string(" -DCK_PARAM_TUNABLE_GEMM_M_PER_WAVE=") + std::to_string(config.GemmMPerWave) +
        std::string(" -DCK_PARAM_TUNABLE_GEMM_B_PER_WAVE=") + std::to_string(BPerWave) +
        std::string(" -DCK_PARAM_TUNABLE_NWAVES=") + std::to_string(NWaves) +
        std::string(" -DCK_PARAM_TUNABLE_GEMM_KPACK=") + std::to_string(config.GemmKPack) +
        std::string(" -DCK_PARAM_DEPENDENT_BLOCK_SIZE=") + std::to_string(block_size) +
        std::string(" -DCK_PARAM_DEPENDENT_GRID_SIZE=") + std::to_string(grid_size) +
        std::string(" -DCK_PARAM_DEPENDENT_GEMM_A_BLOCK_COPY_CLUSTER_LENGTHS_GEMM_K=") + std::to_string(GemmABlockCopyClusterLengths_GemmK) +
        std::string(" -DCK_PARAM_DEPENDENT_GEMM_A_BLOCK_COPY_CLUSTER_LENGTHS_GEMM_M=") + std::to_string(GemmABlockCopyClusterLengths_GemmM) +
        std::string(" -DCK_PARAM_DEPENDENT_GEMM_A_BLOCK_COPY_CLUSTER_LENGTHS_GEMM_KPACK=") + std::to_string(GemmABlockCopyClusterLengths_GemmKPack) +
        std::string(" -DCK_PARAM_DEPENDENT_GEMM_A_BLOCK_COPY_SRC_DATA_PER_READ_GEMM_KPACK=") + std::to_string(GemmABlockCopySrcDataPerRead_GemmKPack) +
        std::string(" -DCK_PARAM_DEPENDENT_GEMM_A_BLOCK_COPY_DST_DATA_PER_WRITE_GEMM_KPACK=") + std::to_string(GemmABlockCopyDstDataPerWrite_GemmKPack) +
        std::string(" -DCK_PARAM_DEPENDENT_GEMM_B_BLOCK_COPY_CLUSTER_LENGTHS_GEMM_K=") + std::to_string(GemmBBlockCopyClusterLengths_GemmK) +
        std::string(" -DCK_PARAM_DEPENDENT_GEMM_B_BLOCK_COPY_CLUSTER_LENGTHS_GEMM_B=") + std::to_string(GemmBBlockCopyClusterLengths_B) +
        std::string(" -DCK_PARAM_DEPENDENT_GEMM_B_BLOCK_COPY_CLUSTER_LENGTHS_GEMM_KPACK=") + std::to_string(GemmBBlockCopyClusterLengths_GemmKPack) +
        std::string(" -DCK_PARAM_DEPENDENT_GEMM_B_BLOCK_COPY_SRC_DATA_PER_READ_GEMM_N=") + std::to_string(GemmBBlockCopySrcDataPerRead_GemmN) +
        std::string(" -DCK_PARAM_DEPENDENT_GEMM_B_BLOCK_COPY_DST_DATA_PER_WRITE_GEMM_KPACK=") + std::to_string(GemmBBlockCopyDstDataPerWrite_GemmKPack) +
        std::string(" -DCK_USE_AMD_XDLOPS=") + std::to_string(IsXdlopsSupport(ctx) ? 1 : 0) +
        std::string(" -DCK_USE_AMD_XDLOPS_INLINE_ASM=") + std::to_string(miopen::IsEnabled(MIOPEN_DEBUG_IMPLICIT_GEMM_XDLOPS_INLINE_ASM{}) ? 1 : 0) +
        std::string(" -DCK_USE_AMD_XDLOPS_EMULATE=") + (miopen::IsEnabled(MIOPEN_DEBUG_CONV_IMPLICIT_GEMM_XDLOPS_EMULATE{}) ? '1' : '0') +
        get_ck_common_compiler_flag(ctx) +
        ctx.general_compile_options;
    // clang-format on

    result.invoker_factory = conv::MakeImplGemmDataInvokerFactory(ctx);
    result.construction_params.push_back(construction_parameters);
    return result;
}

bool ConvHipImplicitGemmForwardV4R5Xdlops::IsApplicable(const ConvolutionContext& ctx) const
{
    if(miopen::IsDisabled(MIOPEN_DEBUG_CONV_IMPLICIT_GEMM_HIP_FWD_V4R5_XDLOPS{}))
        return false;

    if(ctx.skip_solutions_that_take_long_time_to_build_and_have_narrow_coverage)
        return false;

<<<<<<< HEAD
    if(!IsComposableKernelSupportedHardware(ctx))
=======
    if(!ctx.use_hip_kernels)
>>>>>>> 2763a156
        return false;

    if(!IsXdlopsSupport(ctx))
        return false;

    if(!(ctx.IsFp32() || ctx.IsFp16() || ctx.IsBfp16()))
        return false;

    const auto y = ConvolutionContextInterpreter::GetFilterHeightY(ctx);
    const auto x = ConvolutionContextInterpreter::GetFilterWidthX(ctx);

    // disable the solver for conv1x1 due to perf regression
    if(y == 1 && x == 1)
        return false;

    if(!ctx.direction.IsForward())
        return false;

    if(!ctx.Is2d())
        return false;

    if(!IsIndexRangeLargeEnough(ctx))
        return false;

    // gemm size
    {
        int gemm_g       = -1;
        int gemm_m       = -1;
        int gemm_n       = -1;
        int gemm_k_total = -1;

        std::tie(gemm_g, gemm_m, gemm_n, gemm_k_total) = CalculateGemmSize(ctx);

        if(!IsValidGridGemmXdlops(gemm_m, gemm_n, gemm_k_total))
            return false;
    }

    // this particular EuristicInit is so comprehensive, that if it cannot predict a valid
    // performance config, the problem is probably not applicable
    PerformanceImplicitGemmForwardV4R5Xdlops config;
    config.EuristicInit(ctx);

    return config.IsReallyValid(ctx);
}

PerformanceImplicitGemmForwardV4R5Xdlops
ConvHipImplicitGemmForwardV4R5Xdlops::Search(const ConvolutionContext& ctx,
                                             const AnyInvokeParams& invoke_ctx) const
{
    return GenericSearch(*this, ctx, invoke_ctx);
}

} // namespace solver
} // namespace miopen<|MERGE_RESOLUTION|>--- conflicted
+++ resolved
@@ -995,11 +995,10 @@
     if(ctx.skip_solutions_that_take_long_time_to_build_and_have_narrow_coverage)
         return false;
 
-<<<<<<< HEAD
+    if(!ctx.use_hip_kernels)
+        return false;
+
     if(!IsComposableKernelSupportedHardware(ctx))
-=======
-    if(!ctx.use_hip_kernels)
->>>>>>> 2763a156
         return false;
 
     if(!IsXdlopsSupport(ctx))
