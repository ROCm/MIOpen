
/*******************************************************************************
 *
 * MIT License
 *
 * Copyright (c) 2023 Advanced Micro Devices, Inc.
 *
 * Permission is hereby granted, free of charge, to any person obtaining a copy
 * of this software and associated documentation files (the "Software"), to deal
 * in the Software without restriction, including without limitation the rights
 * to use, copy, modify, merge, publish, distribute, sublicense, and/or sell
 * copies of the Software, and to permit persons to whom the Software is
 * furnished to do so, subject to the following conditions:
 *
 * The above copyright notice and this permission notice shall be included in all
 * copies or substantial portions of the Software.
 *
 * THE SOFTWARE IS PROVIDED "AS IS", WITHOUT WARRANTY OF ANY KIND, EXPRESS OR
 * IMPLIED, INCLUDING BUT NOT LIMITED TO THE WARRANTIES OF MERCHANTABILITY,
 * FITNESS FOR A PARTICULAR PURPOSE AND NONINFRINGEMENT. IN NO EVENT SHALL THE
 * AUTHORS OR COPYRIGHT HOLDERS BE LIABLE FOR ANY CLAIM, DAMAGES OR OTHER
 * LIABILITY, WHETHER IN AN ACTION OF CONTRACT, TORT OR OTHERWISE, ARISING FROM,
 * OUT OF OR IN CONNECTION WITH THE SOFTWARE OR THE USE OR OTHER DEALINGS IN THE
 * SOFTWARE.
 *
 *******************************************************************************/

#include <vector>
#include <cstdint>

#include <miopen/check_numerics.hpp>
#include <miopen/solver.hpp>
#include <miopen/fusion/solvers.hpp>
#include <miopen/generic_search.hpp>
#include <miopen/conv/data_invoke_params.hpp>
#include <miopen/solver/problem_description_interpreter.hpp>
#if MIOPEN_BACKEND_HIP && MIOPEN_USE_COMPOSABLEKERNEL
#include <miopen/solver/ck_utility_common.hpp>
#include <miopen/solver/implicitgemm_ck_util.hpp>
#include <ck/tensor_operation/gpu/device/device_conv_fwd_bias_activation.hpp>
#include <ck/library/tensor_operation_instance/gpu/grouped_convolution_forward_scaleadd_scaleadd_relu.hpp>
#endif
MIOPEN_DECLARE_ENV_VAR_BOOL(MIOPEN_DEBUG_CONV_CK_IGEMM_FWD_BIAS_RES_ADD_ACTIV)

namespace miopen {
namespace solver {
namespace fusion {

#if MIOPEN_BACKEND_HIP && MIOPEN_USE_COMPOSABLEKERNEL

using CK_OutLayout = ck::tensor_layout::convolution::NDHWGK;

// DataType also applies to weights
// AccumDataType also applies to added z & bias tensors
template <typename DataType, typename AccumDataType = DataType>
using DeviceOp = ck::tensor_operation::device::instance::DeviceOperationInstanceFactory<
    ck::tensor_operation::device::DeviceGroupedConvFwdMultipleABD<
        3,
        ck::tensor_layout::convolution::NDHWGC,
        ck::tensor_layout::convolution::GKZYXC,
        ck::Tuple<CK_OutLayout, ck::tensor_layout::convolution::G_K>,
        CK_OutLayout,
        DataType,                                // in data type
        DataType,                                // wei data type
        ck::Tuple<AccumDataType, AccumDataType>, // z & bias tensors data type
        DataType,                                // out data type
        ck::tensor_operation::element_wise::PassThrough,
        ck::tensor_operation::element_wise::PassThrough,
        ck::tensor_operation::element_wise::
            ScaleAddScaleAddRelu>>; // end DeviceOperationInstanceFactory

namespace {

struct CKArgs
{
    CKArgs(const miopen::conv::ProblemDescription& problem)
    {
        G  = ProblemInterpreter::GetGroupCountG(problem);
        N  = ProblemInterpreter::GetBatchN(problem);
        K1 = ProblemInterpreter::GetOutputChannelK(problem);
        C1 = ProblemInterpreter::GetInputChannelC(problem);
        C  = C1 / G; // Number of input Channel per group
        K  = K1 / G; // Number of output Channel per group
        Hi = ProblemInterpreter::GetInputHeightHi(problem);
        Wi = ProblemInterpreter::GetInputWidthWi(problem);
        Ho = ProblemInterpreter::GetOutputHeightHo(problem);
        Wo = ProblemInterpreter::GetOutputWidthWo(problem);
        Y  = ProblemInterpreter::GetFilterHeightY(problem);
        X  = ProblemInterpreter::GetFilterWidthX(problem);
        Di = ProblemInterpreter::GetInputDepthDi(problem);
        Do = ProblemInterpreter::GetOutputDepthDo(problem);
        Z  = ProblemInterpreter::GetFilterDepthZ(problem);

        in_lens      = {G, N, C, Di, Hi, Wi};
        out_lens     = {G, N, K, Do, Ho, Wo};
        wei_lens     = {G, K, C, Z, Y, X};
        bias_lens    = {G, 1, K, 1, 1, 1};
        bias_strides = {K, 0, 1, 0, 0, 0};

        // miopen filter_stride to CK filter_stride
        auto miopen_in_strides  = problem.GetIn().GetStrides();
        auto miopen_out_strides = problem.GetOut().GetStrides();
        auto miopen_wei_strides = problem.GetWeights().GetStrides();
        miopen_in_strides.insert(miopen_in_strides.begin(), C);
        miopen_out_strides.insert(miopen_out_strides.begin(), K);
        miopen_wei_strides.insert(miopen_wei_strides.begin(), K * miopen_wei_strides[0]);
        std::copy(miopen_in_strides.begin(), miopen_in_strides.end(), in_strides.begin());
        std::copy(miopen_out_strides.begin(), miopen_out_strides.end(), out_strides.begin());
        std::copy(miopen_wei_strides.begin(), miopen_wei_strides.end(), wei_strides.begin());

        filter_stride   = {ProblemInterpreter::GetAdjustedConvolutionStrideD(problem),
                         ProblemInterpreter::GetAdjustedConvolutionStrideH(problem),
                         ProblemInterpreter::GetAdjustedConvolutionStrideW(problem)};
        filter_dilation = {ProblemInterpreter::GetAdjustedConvolutionDilationD(problem),
                           ProblemInterpreter::GetAdjustedConvolutionDilationH(problem),
                           ProblemInterpreter::GetAdjustedConvolutionDilationW(problem)};
        lPadding        = {ProblemInterpreter::GetInputLeftPadD(problem),
                    ProblemInterpreter::GetInputLeftPadH(problem),
                    ProblemInterpreter::GetInputLeftPadW(problem)};
        rPadding        = {ProblemInterpreter::GetAdjustedInputRightPadD(problem),
                    ProblemInterpreter::GetAdjustedInputRightPadH(problem),
                    ProblemInterpreter::GetAdjustedInputRightPadW(problem)};
    }

    CKArgs(const CKArgs&) = default;
    CKArgs(CKArgs&&)      = default;
    CKArgs& operator=(const CKArgs&) = default;

    template <typename DevOpPtr>
    auto MakeArgPtr(const DevOpPtr& op_ptr,
                    ConstData_t in_buf,
                    ConstData_t wei_buf,
                    Data_t out_buf,
                    ConstData_t z_buf,
                    ConstData_t bias_buf,
                    float alpha1,
                    float alpha2) const
    {
        using ScaleAddScaleAddRelu = ck::tensor_operation::element_wise::ScaleAddScaleAddRelu;
        return op_ptr->MakeArgumentPointer(in_buf,
                                           wei_buf,
                                           {z_buf, bias_buf},
                                           out_buf,
                                           in_lens,
                                           in_strides,
                                           wei_lens,
                                           wei_strides,
                                           {out_lens, bias_lens},
                                           {out_strides, bias_strides},
                                           out_lens,
                                           out_strides,
                                           filter_stride,
                                           filter_dilation,
                                           lPadding,
                                           rPadding,
                                           {}, // PassThrough
                                           {}, // PassThrough
                                           ScaleAddScaleAddRelu{alpha1, alpha2});
    }

    template <typename DevOpPtr>
    auto MakeArgPtr(const DevOpPtr& op_ptr,
                    const miopen::fusion::FusionInvokeParams& data_ctx) const
    {
        const auto& conv_param =
            dynamic_cast<miopen::fusion::ConvolutionOpInvokeParam&>(*data_ctx.op_args.params[0]);
        assert(&conv_param);

        const auto& z_param =
            dynamic_cast<miopen::fusion::TensorScaleAddOpInvokeParam&>(*data_ctx.op_args.params[1]);
        assert(&z_param);

        const auto& bias_param =
            dynamic_cast<miopen::fusion::BiasOpInvokeParam&>(*data_ctx.op_args.params[2]);
        assert(&bias_param);

        /// \todo: Support general activation functions.
        /// only relu activation supported and hardcoded for now
        [[maybe_unused]] const auto& activ_param =
            dynamic_cast<miopen::fusion::ActivationOpInvokeParam&>(*data_ctx.op_args.params[3]);
        assert(&activ_param);

        return MakeArgPtr(op_ptr,
                          data_ctx.in,
                          conv_param.weights,
                          data_ctx.out,
                          z_param.tensor_ptr,
                          bias_param.bdata,
                          conv_param.alpha,
                          z_param.alpha);
    }

#if 0
    template <typename OpPtr>
    auto MakeArgPtr(const OpPtr& op_ptr, const ConvDataTensors& tensors) const
    {
        return MakeArgPtr(op_ptr, tensors.in, tensors.w, tensors.out);
    }
#endif

    template <typename DevOpPtr>
    bool IsSupportedBy(const DevOpPtr& op_ptr) const
    {
        auto arg_ptr = MakeArgPtr(op_ptr, nullptr, nullptr, nullptr, nullptr, nullptr, 1.0, 1.0);
        return op_ptr->IsSupportedArgument(arg_ptr.get());
    }

    int G;
    int N;
    int K;
    int C;
    int C1;
    int K1;
    int Hi;
    int Wi;
    int Di;
    int Ho;
    int Wo;
    int Do;
    int Y;
    int X;
    int Z;
    std::array<ck::index_t, 6> in_lens;
    std::array<ck::index_t, 6> in_strides;
    std::array<ck::index_t, 6> out_lens;
    std::array<ck::index_t, 6> out_strides;
    std::array<ck::index_t, 6> wei_lens;
    std::array<ck::index_t, 6> wei_strides;
    std::array<ck::index_t, 6> bias_lens;
    std::array<ck::index_t, 6> bias_strides;
    std::array<ck::index_t, 3> filter_stride;
    std::array<ck::index_t, 3> filter_dilation;
    std::array<ck::index_t, 3> lPadding;
    std::array<ck::index_t, 3> rPadding;
};

} // namespace

// TODO: deal with separate input/output data types
template <typename DataType, typename AccumDataType>
void PerfConfigConvCKIgemmFwdBiasResAddActivFused::Init(
    const miopen::conv::ProblemDescription& problem)
{

    valid_kernels = FillValidKernelsIDs<DeviceOp<DataType, AccumDataType>, CKArgs>(problem);
    index         = 0;
    assert(!valid_kernels.empty());
    kernel_id = valid_kernels[0];
}

template <typename DataType, typename AccumDataType>
bool PerfConfigConvCKIgemmFwdBiasResAddActivFused::CheckIsSupportCKArgs(
    const miopen::conv::ProblemDescription& problem) const
{
    return IsCKArgsSupported<DeviceOp<DataType, AccumDataType>, CKArgs>(problem, kernel_id);
}

template <typename DataType, typename AccumDataType>
bool ConvCKIgemmFwdBiasResAddActivFused::CheckCKApplicability(
    const miopen::conv::ProblemDescription& problem) const
{
    return IsCKApplicable<DeviceOp<DataType, AccumDataType>, CKArgs>(problem);
}

#endif

void PerfConfigConvCKIgemmFwdBiasResAddActivFused::HeuristicInit(
    const FusionDescription& fdesc_problem)
{
    index     = 0;
    kernel_id = "";

#if !MIOPEN_BACKEND_HIP || !MIOPEN_USE_COMPOSABLEKERNEL
    std::ignore = fdesc_problem;
#else
    const auto conv_problem = fdesc_problem.GetConvProblem(0, miopen::conv::Direction::Forward);
    switch(conv_problem.GetInDataType())
    {
    case miopenHalf: Init<ck::half_t>(conv_problem); break;
    case miopenFloat: Init<float>(conv_problem); break;
    case miopenBFloat16: Init<ck::bhalf_t>(conv_problem); break;
    case miopenInt8: Init<int8_t, float>(conv_problem); break;
    case miopenFloat8:
    case miopenBFloat8:
    case miopenInt32:
    case miopenInt64:
    case miopenDouble:
    default: MIOPEN_THROW("Unsupported datatype");
    }

#endif
}

bool PerfConfigConvCKIgemmFwdBiasResAddActivFused::SetNextValue(
    const FusionDescription& fdesc_problem)
{
#if !MIOPEN_BACKEND_HIP || !MIOPEN_USE_COMPOSABLEKERNEL
    std::ignore = fdesc_problem;
    return false;
#else
    if(this->valid_kernels.empty())
    {
        this->HeuristicInit(fdesc_problem);
        assert(!valid_kernels.empty());
        return true;
    }
    if((this->index + 1) < valid_kernels.size())
    {
        ++this->index;
        this->kernel_id = this->valid_kernels[index];
        return true;
    }
    else
        return false;
#endif
}

bool PerfConfigConvCKIgemmFwdBiasResAddActivFused::IsValidValue() const
{
    return this->index >= 0 && this->index < valid_kernels.size();
}

bool PerfConfigConvCKIgemmFwdBiasResAddActivFused::IsValid(
    const FusionContext&, const FusionDescription& fdesc_problem) const
{
#if !MIOPEN_BACKEND_HIP || !MIOPEN_USE_COMPOSABLEKERNEL
    std::ignore = fdesc_problem;
    return false;
#else
    // Extract convolution problem from the fusion context.
    const auto conv_problem = fdesc_problem.GetConvProblem(0, miopen::conv::Direction::Forward);
    switch(conv_problem.GetInDataType())
    {
    case miopenHalf: return CheckIsSupportCKArgs<ck::half_t>(conv_problem);
    case miopenFloat: return CheckIsSupportCKArgs<float>(conv_problem);
    case miopenBFloat16: return CheckIsSupportCKArgs<ck::bhalf_t>(conv_problem);
    case miopenInt8: return CheckIsSupportCKArgs<int8_t, float>(conv_problem);
    case miopenFloat8:
    case miopenBFloat8:
    case miopenInt32:
    case miopenInt64:
    case miopenDouble:
    default: MIOPEN_THROW("Unsupported datatype");
    }
    return false;
#endif
}

bool PerfConfigConvCKIgemmFwdBiasResAddActivFused::operator==(
    const PerfConfigConvCKIgemmFwdBiasResAddActivFused& other) const
{
    return this->kernel_id == other.kernel_id;
}
PerfConfigConvCKIgemmFwdBiasResAddActivFused
ConvCKIgemmFwdBiasResAddActivFused::GetDefaultPerformanceConfig(
    const FusionContext&, const FusionDescription& fdesc_problem) const
{
    PerfConfigConvCKIgemmFwdBiasResAddActivFused pp;
    pp.HeuristicInit(fdesc_problem);
    MIOPEN_LOG_I(pp.ToString());
    return pp;
}

bool ConvCKIgemmFwdBiasResAddActivFused::IsValidPerformanceConfig(
    const FusionContext& ctx,
    const FusionDescription& fdesc_problem,
    const PerfConfigConvCKIgemmFwdBiasResAddActivFused& config) const
{
    return config.IsValid(ctx, fdesc_problem);
}

PerfConfigConvCKIgemmFwdBiasResAddActivFused
ConvCKIgemmFwdBiasResAddActivFused::Search(const FusionContext& ctx,
                                           const FusionDescription& fdesc_problem,
                                           const AnyInvokeParams& invoke_ctx) const
{
    return GenericSearch(*this, ctx, fdesc_problem, invoke_ctx);
}

bool ConvCKIgemmFwdBiasResAddActivFused::IsApplicable(const FusionContext& ctx,
                                                      const FusionDescription& fdesc_problem) const
{
#if !MIOPEN_BACKEND_HIP || !MIOPEN_USE_COMPOSABLEKERNEL
    std::ignore = ctx;
    std::ignore = fdesc_problem;
    return false;
#else
    const auto& desc = *fdesc_problem.fusion_plan_desc;
    if(desc.op_map.empty())
    {
        MIOPEN_THROW(miopenStatusInternalError, "desc.op_map.empty()");
    }
<<<<<<< HEAD
    if(env::disabled(MIOPEN_DEBUG_CONV_CK_IGEMM_FWD_BIAS_RES_ADD_ACTIV))
=======
    if(miopen::IsDisabled(MIOPEN_ENV(MIOPEN_DEBUG_CONV_CK_IGEMM_FWD_BIAS_RES_ADD_ACTIV)))
>>>>>>> 4f5ed42b
        return false;
    // check the sequence of prims
    if(desc.op_map.size() != 4)
        return false;
    if(desc.op_map[0]->kind() != miopenFusionOpConvForward)
        return false;
    if(desc.op_map[1]->kind() != miopenFusionOpTensorScaleAdd)
        return false;
    if(desc.op_map[2]->kind() != miopenFusionOpBiasForward)
        return false;
    if(desc.op_map[3]->kind() != miopenFusionOpActivForward)
        return false;
    const auto& activ_op = dynamic_cast<ActivFwdFusionOpDescriptor&>(*desc.op_map[3]);
    if(activ_op.activMode != miopenActivationRELU)
        return false;
    const auto conv_problem = fdesc_problem.GetConvProblem(0, miopen::conv::Direction::Forward);

    if(conv_problem.IsTensorsCasted())
        return false;
    if(conv_problem.GetConv().attribute.deterministic)
        return false;
    if(conv_problem.HasNonPackedTensors())
        return false;
    if(!conv_problem.AllTensorsDimsFitIntoInt())
        return false;
    if(conv_problem.HasMixedDataTypes())
        return false;
    if(!(conv_problem.Is2d() || conv_problem.Is3d()))
        return false;
    if(!conv_problem.IsLayoutNHWC())
        return false;
    if(!ck_utility::is_ck_whitelist(ctx.GetStream().GetDeviceName()))
        return false;

    switch(conv_problem.GetInDataType())
    {
    case miopenHalf: return CheckCKApplicability<ck::half_t>(conv_problem);
    case miopenFloat: return CheckCKApplicability<float>(conv_problem);
    case miopenBFloat16: return CheckCKApplicability<ck::bhalf_t>(conv_problem);
    case miopenInt8: return CheckCKApplicability<int8_t, float>(conv_problem);
    case miopenFloat8:
    case miopenBFloat8:
    case miopenInt32:
    case miopenInt64:
    case miopenDouble:
    default: MIOPEN_THROW("Unsupported datatype");
    }
    return false;
#endif
}

ConvSolution ConvCKIgemmFwdBiasResAddActivFused::GetSolution(
    const FusionContext&,
    const FusionDescription& fdesc_problem,
    const PerfConfigConvCKIgemmFwdBiasResAddActivFused& config) const
{
#if !MIOPEN_BACKEND_HIP || !MIOPEN_USE_COMPOSABLEKERNEL
    std::ignore = fdesc_problem;
    std::ignore = config;
    return {};
#else
    const auto conv_problem = fdesc_problem.GetConvProblem(0, miopen::conv::Direction::Forward);

    using ParamType = miopen::fusion::FusionInvokeParams;
    switch(conv_problem.GetInDataType())
    {
    case miopenInt8:
        return InitAnyInvokerFactory<DeviceOp<int8_t, float>, CKArgs, ParamType>(conv_problem,
                                                                                 config.kernel_id);
    case miopenHalf:
        return InitAnyInvokerFactory<DeviceOp<ck::half_t, ck::half_t>, CKArgs, ParamType>(
            conv_problem, config.kernel_id);
    case miopenFloat:
        return InitAnyInvokerFactory<DeviceOp<float, float>, CKArgs, ParamType>(conv_problem,
                                                                                config.kernel_id);
    case miopenBFloat16:
        return InitAnyInvokerFactory<DeviceOp<ck::bhalf_t, ck::bhalf_t>, CKArgs, ParamType>(
            conv_problem, config.kernel_id);

    case miopenInt32:
    case miopenInt64:
    case miopenDouble:
    case miopenFloat8:
    case miopenBFloat8:
    default:
        MIOPEN_THROW(miopenStatusInternalError,
                     "ConvHipImplicitGemmBwdXdlops operation not implemented for this data type");
    }

#endif
}

} // namespace fusion
} // namespace solver
} // namespace miopen<|MERGE_RESOLUTION|>--- conflicted
+++ resolved
@@ -390,11 +390,7 @@
     {
         MIOPEN_THROW(miopenStatusInternalError, "desc.op_map.empty()");
     }
-<<<<<<< HEAD
     if(env::disabled(MIOPEN_DEBUG_CONV_CK_IGEMM_FWD_BIAS_RES_ADD_ACTIV))
-=======
-    if(miopen::IsDisabled(MIOPEN_ENV(MIOPEN_DEBUG_CONV_CK_IGEMM_FWD_BIAS_RES_ADD_ACTIV)))
->>>>>>> 4f5ed42b
         return false;
     // check the sequence of prims
     if(desc.op_map.size() != 4)
