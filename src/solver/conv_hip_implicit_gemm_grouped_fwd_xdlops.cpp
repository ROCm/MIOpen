--- conflicted
+++ resolved
@@ -288,6 +288,8 @@
 #if MIOPEN_BACKEND_HIP && MIOPEN_USE_COMPOSABLEKERNEL
     if(miopen::IsDisabled(MIOPEN_DEBUG_GROUP_CONV_IMPLICIT_GEMM_HIP_FWD_XDLOPS{}))
         return false;
+    if(problem.IsTensorsCasted())
+        return false;
     if(problem.GetConv().attribute.deterministic)
         return false;
     if(problem.GetInDataType() != problem.GetWeightsDataType() ||
@@ -324,39 +326,6 @@
     [[maybe_unused]] const ProblemDescription& problem,
     [[maybe_unused]] const PerformanceConfigHipImplicitGemmGroupFwdXdlops& config) const
 {
-<<<<<<< HEAD
-    std::ignore = ctx;
-#if !MIOPEN_BACKEND_HIP || !MIOPEN_USE_COMPOSABLEKERNEL
-    std::ignore = problem;
-    std::ignore = config;
-    return {};
-#else
-    ConvSolution result;
-    result.invoker_factory = [=](const std::vector<Kernel>& kernels) {
-        std::ignore = kernels;
-        return [=](const Handle& handle, const AnyInvokeParams& primitive_parameters) {
-            switch(problem.GetInDataType())
-            {
-            case miopenHalf:
-                RunCKSolution<ck::half_t>(handle, primitive_parameters, problem, config);
-                break;
-            case miopenFloat:
-                RunCKSolution<float>(handle, primitive_parameters, problem, config);
-                break;
-            case miopenInt8:
-                RunCKSolution<int8_t>(handle, primitive_parameters, problem, config);
-                break;
-            case miopenInt32:
-            case miopenInt8x4:
-            case miopenBFloat16:
-            case miopenFloat8:
-            case miopenBFloat8:
-            case miopenDouble: break;
-            }
-        };
-    };
-    return result;
-=======
 #if MIOPEN_BACKEND_HIP && MIOPEN_USE_COMPOSABLEKERNEL
     switch(problem.GetInDataType())
     {
@@ -373,11 +342,12 @@
     case miopenInt8x4:
     case miopenBFloat16:
     case miopenDouble:
+    case miopenFloat8:
+    case miopenBFloat8:
     default:
         MIOPEN_THROW(miopenStatusInternalError,
                      "ConvHipImplicitGemmFwdXdlops operation not implemented for this data type");
     }
->>>>>>> 71969935
 #endif
     return {};
 }
