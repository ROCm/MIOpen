--- conflicted
+++ resolved
@@ -334,11 +334,7 @@
         return false;
     if(problem.GetInDataType() != miopenFloat && problem.GetInDataType() != miopenHalf)
         return false;
-<<<<<<< HEAD
     if(env::disabled(MIOPEN_DEBUG_GROUP_CONV_IMPLICIT_GEMM_HIP_FWD_XDLOPS_AI_HEUR))
-=======
-    if(miopen::IsDisabled(MIOPEN_ENV(MIOPEN_DEBUG_GROUP_CONV_IMPLICIT_GEMM_HIP_FWD_XDLOPS_AI_HEUR)))
->>>>>>> 4f5ed42b
         return false;
     return true;
 }
@@ -479,11 +475,7 @@
     [[maybe_unused]] const ProblemDescription& problem) const
 {
 #if MIOPEN_BACKEND_HIP && MIOPEN_USE_COMPOSABLEKERNEL
-<<<<<<< HEAD
     if(env::disabled(MIOPEN_DEBUG_GROUP_CONV_IMPLICIT_GEMM_HIP_FWD_XDLOPS))
-=======
-    if(miopen::IsDisabled(MIOPEN_ENV(MIOPEN_DEBUG_GROUP_CONV_IMPLICIT_GEMM_HIP_FWD_XDLOPS)))
->>>>>>> 4f5ed42b
         return false;
     if(problem.HasNonPackedTensors())
         return false;
