/*******************************************************************************
 *
 * MIT License
 *
 * Copyright (c) 2023 Advanced Micro Devices, Inc.
 *
 * Permission is hereby granted, free of charge, to any person obtaining a copy
 * of this software and associated documentation files (the "Software"), to deal
 * in the Software without restriction, including without limitation the rights
 * to use, copy, modify, merge, publish, distribute, sublicense, and/or sell
 * copies of the Software, and to permit persons to whom the Software is
 * furnished to do so, subject to the following conditions:
 *
 * The above copyright notice and this permission notice shall be included in all
 * copies or substantial portions of the Software.
 *
 * THE SOFTWARE IS PROVIDED "AS IS", WITHOUT WARRANTY OF ANY KIND, EXPRESS OR
 * IMPLIED, INCLUDING BUT NOT LIMITED TO THE WARRANTIES OF MERCHANTABILITY,
 * FITNESS FOR A PARTICULAR PURPOSE AND NONINFRINGEMENT. IN NO EVENT SHALL THE
 * AUTHORS OR COPYRIGHT HOLDERS BE LIABLE FOR ANY CLAIM, DAMAGES OR OTHER
 * LIABILITY, WHETHER IN AN ACTION OF CONTRACT, TORT OR OTHERWISE, ARISING FROM,
 * OUT OF OR IN CONNECTION WITH THE SOFTWARE OR THE USE OR OTHER DEALINGS IN THE
 * SOFTWARE.
 *
 *******************************************************************************/

#include <vector>
#include <cstdint>

#include <miopen/solver.hpp>
#include <miopen/generic_search.hpp>
#include <miopen/conv/data_invoke_params.hpp>
#include <miopen/solver/problem_description_interpreter.hpp>
#if MIOPEN_BACKEND_HIP && MIOPEN_USE_COMPOSABLEKERNEL
#include <ck/library/tensor_operation_instance/gpu/grouped_convolution_forward.hpp>
#endif
#include <miopen/solver/implicitgemm_ck_util.hpp>
MIOPEN_DECLARE_ENV_VAR(MIOPEN_DEBUG_GROUP_CONV_IMPLICIT_GEMM_HIP_FWD_XDLOPS)

namespace miopen {
namespace solver {
namespace conv {

using ProblemDescription = miopen::conv::ProblemDescription;

#if MIOPEN_BACKEND_HIP && MIOPEN_USE_COMPOSABLEKERNEL
template <typename DataType>
using DeviceOpGFwd = ck::tensor_operation::device::DeviceGroupedConvFwdMultipleD<
    2,
    ck::tensor_layout::convolution::NHWGC,
    ck::tensor_layout::convolution::GKYXC,
    ck::Tuple<>,
    ck::tensor_layout::convolution::NHWGK,
    DataType,
    DataType,
    ck::Tuple<>,
    DataType,
    ck::tensor_operation::element_wise::PassThrough,
    ck::tensor_operation::element_wise::PassThrough,
    ck::tensor_operation::element_wise::PassThrough>;

template <typename DataType>
using DeviceOpGFwdPtrs =
    ck::tensor_operation::device::instance::DeviceOperationInstanceFactory<DeviceOpGFwd<DataType>>;

namespace {
struct CKArgs
{
    CKArgs(const ProblemDescription& problem)
    {
        G  = ProblemInterpreter::GetGroupCountG(problem);
        N  = ProblemInterpreter::GetBatchN(problem);
        K1 = ProblemInterpreter::GetOutputChannelK(problem);
        C1 = ProblemInterpreter::GetInputChannelC(problem);
        C  = C1 / G; // Number of input Channel per group
        K  = K1 / G; // Number of output Channel per group
        Hi = ProblemInterpreter::GetInputHeightHi(problem);
        Wi = ProblemInterpreter::GetInputWidthWi(problem);
        Ho = ProblemInterpreter::GetOutputHeightHo(problem);
        Wo = ProblemInterpreter::GetOutputWidthWo(problem);
        Y  = ProblemInterpreter::GetFilterHeightY(problem);
        X  = ProblemInterpreter::GetFilterWidthX(problem);

        input  = {G, N, C, Hi, Wi};
        output = {G, N, K, Ho, Wo};
        weight = {G, K, C, Y, X};

        // strides from NHWGC to GNCHW laout
        in_strides  = {C, Hi * Wi * G * C, 1, Wi * G * C, G * C};
        out_strides = {K, Ho * Wo * G * K, 1, Wo * G * K, G * K};
        wei_strides = {K * Y * X * C, Y * X * C, 1, X * C, C};
        strides     = {ProblemInterpreter::GetAdjustedConvolutionStrideH(problem),
                   ProblemInterpreter::GetAdjustedConvolutionStrideW(problem)};
        dilation    = {ProblemInterpreter::GetAdjustedConvolutionDilationH(problem),
                    ProblemInterpreter::GetAdjustedConvolutionDilationW(problem)};
        lPadding    = {ProblemInterpreter::GetInputLeftPadH(problem),
                    ProblemInterpreter::GetInputLeftPadW(problem)};
        rPadding    = {ProblemInterpreter::GetAdjustedInputRightPadH(problem),
                    ProblemInterpreter::GetAdjustedInputRightPadW(problem)};
    }

    CKArgs(const CKArgs&) = default;
    CKArgs(CKArgs&&)      = default;
    CKArgs& operator=(const CKArgs&) = default;

    template <typename ConvPtr>
    auto MakeArgPtr(const ConvPtr& conv_ptr, ConstData_t in, ConstData_t w, Data_t out) const
    {
        return conv_ptr->MakeArgumentPointer(in,
                                             w,
                                             {},
                                             out,
                                             input,
                                             in_strides,
                                             weight,
                                             wei_strides,
                                             {},
                                             {},
                                             output,
                                             out_strides,
                                             strides,
                                             dilation,
                                             lPadding,
                                             rPadding,
                                             {},
                                             {},
                                             {});
    }

    template <typename ConvPtr>
    auto MakeArgPtr(const ConvPtr& conv_ptr, const ConvDataTensors& tensors) const
    {
        return MakeArgPtr(conv_ptr, tensors.in, tensors.w, tensors.out);
    }

    template <typename ConvPtr>
    bool IsSupportedBy(const ConvPtr& conv_ptr) const
    {
        auto arg_ptr = MakeArgPtr(conv_ptr, nullptr, nullptr, nullptr);
        return conv_ptr->IsSupportedArgument(arg_ptr.get());
    }

    int G;
    int N;
    int K;
    int C;
    int C1;
    int K1;
    int Hi;
    int Wi;
    int Ho;
    int Wo;
    int Y;
    int X;
    std::array<ck::index_t, 5> input;
    std::array<ck::index_t, 5> in_strides;
    std::array<ck::index_t, 5> output;
    std::array<ck::index_t, 5> out_strides;
    std::array<ck::index_t, 5> weight;
    std::array<ck::index_t, 5> wei_strides;
    std::array<ck::index_t, 2> strides;
    std::array<ck::index_t, 2> dilation;
    std::array<ck::index_t, 2> lPadding;
    std::array<ck::index_t, 2> rPadding;
};

} // namespace

template <typename DataType>
void PerformanceConfigHipImplicitGemmGroupFwdXdlops::Init(const ProblemDescription& problem)
{
    valid_kernels = FillValidKernelsIDs<DeviceOpGFwdPtrs<DataType>, CKArgs>(problem);
    index         = 0;
    kernel_id     = valid_kernels[index];
}

template <typename DataType>
bool PerformanceConfigHipImplicitGemmGroupFwdXdlops::CheckIsSupportCKArgs(
    const ProblemDescription& problem) const
{
    return IsCKArgsSupported<DeviceOpGFwdPtrs<DataType>, CKArgs>(problem, kernel_id);
}

template <typename DataType>
bool ConvHipImplicitGemmGroupFwdXdlops::CheckCKApplicability(
    const ProblemDescription& problem) const
{
    return IsCKApplicable<DeviceOpGFwdPtrs<DataType>, CKArgs>(problem);
}
#endif

void PerformanceConfigHipImplicitGemmGroupFwdXdlops::HeuristicInit(
    [[maybe_unused]] const ProblemDescription& problem)
{
    index     = 0;
    kernel_id = "";

#if MIOPEN_BACKEND_HIP && MIOPEN_USE_COMPOSABLEKERNEL
    switch(problem.GetInDataType())
    {
    case miopenHalf: Init<ck::half_t>(problem); break;
    case miopenFloat: Init<float>(problem); break;
    case miopenInt8: Init<int8_t>(problem); break;
    case miopenInt32:
    case miopenBFloat16:
    case miopenFloat8:
    case miopenBFloat8:
    case miopenDouble: break;
    }
#endif
}

bool PerformanceConfigHipImplicitGemmGroupFwdXdlops::SetNextValue(const ProblemDescription& problem)
{
    if(valid_kernels.empty())
    {
        HeuristicInit(problem);
        assert(!valid_kernels.empty());
        return true;
    }
    if((index + 1) < valid_kernels.size())
    {
        ++index;
        kernel_id = valid_kernels[index];
        return true;
    }
    else
        return false;
}

bool PerformanceConfigHipImplicitGemmGroupFwdXdlops::IsValidValue() const
{
    return index < valid_kernels.size();
}

bool PerformanceConfigHipImplicitGemmGroupFwdXdlops::IsValid(
    [[maybe_unused]] const ProblemDescription& problem) const
{
#if MIOPEN_BACKEND_HIP && MIOPEN_USE_COMPOSABLEKERNEL
    switch(problem.GetInDataType())
    {
    case miopenHalf: return CheckIsSupportCKArgs<ck::half_t>(problem);
    case miopenFloat: return CheckIsSupportCKArgs<float>(problem);
    case miopenInt8: return CheckIsSupportCKArgs<int8_t>(problem);
    case miopenInt32:
    case miopenBFloat16:
    case miopenFloat8:
    case miopenBFloat8:
    case miopenDouble: break;
    }
#endif
    return false;
}

bool PerformanceConfigHipImplicitGemmGroupFwdXdlops::operator==(
    const PerformanceConfigHipImplicitGemmGroupFwdXdlops& other) const
{
    return this->kernel_id == other.kernel_id;
}

PerformanceConfigHipImplicitGemmGroupFwdXdlops
ConvHipImplicitGemmGroupFwdXdlops::GetDefaultPerformanceConfig(
    const ExecutionContext&, const ProblemDescription& problem) const
{
    PerformanceConfigHipImplicitGemmGroupFwdXdlops pp;
    pp.HeuristicInit(problem);
    return pp;
}

bool ConvHipImplicitGemmGroupFwdXdlops::IsValidPerformanceConfig(
    const ExecutionContext&,
    const ProblemDescription& problem,
    const PerformanceConfigHipImplicitGemmGroupFwdXdlops& config) const
{
    return config.IsValid(problem);
}

PerformanceConfigHipImplicitGemmGroupFwdXdlops
ConvHipImplicitGemmGroupFwdXdlops::Search(const ExecutionContext& ctx,
                                          const ProblemDescription& problem,
                                          const AnyInvokeParams& invoke_ctx) const
{
    return GenericSearch(*this, ctx, problem, invoke_ctx);
}

bool ConvHipImplicitGemmGroupFwdXdlops::IsApplicable(
    [[maybe_unused]] const ExecutionContext& ctx,
    [[maybe_unused]] const ProblemDescription& problem) const
{
#if MIOPEN_BACKEND_HIP && MIOPEN_USE_COMPOSABLEKERNEL
    if(miopen::IsDisabled(MIOPEN_DEBUG_GROUP_CONV_IMPLICIT_GEMM_HIP_FWD_XDLOPS{}))
        return false;
    if(problem.IsTensorsCasted())
        return false;
    if(problem.GetConv().attribute.deterministic)
        return false;
    if(problem.GetInDataType() != problem.GetWeightsDataType() ||
       problem.GetWeightsDataType() != problem.GetOutDataType() ||
       problem.GetInDataType() != problem.GetOutDataType())
        return false;
    if(!problem.IsDirectionForward())
        return false;
    if(!problem.Is2d())
        return false;
    if(!problem.IsLayoutNHWC())
        return false;
    const std::string& arch = ctx.GetStream().GetDeviceName();
    if(!(arch == "gfx908" || arch == "gfx90a"))
        return false;
    switch(problem.GetInDataType())
    {
    case miopenHalf: return CheckCKApplicability<ck::half_t>(problem);
    case miopenFloat: return CheckCKApplicability<float>(problem);
    case miopenInt8: return CheckCKApplicability<int8_t>(problem);
    case miopenInt32:
    case miopenBFloat16:
    case miopenFloat8:
    case miopenBFloat8:
    case miopenDouble: break;
    }
#endif
    return false;
}

ConvSolution ConvHipImplicitGemmGroupFwdXdlops::GetSolution(
    [[maybe_unused]] const ExecutionContext& ctx,
    [[maybe_unused]] const ProblemDescription& problem,
    [[maybe_unused]] const PerformanceConfigHipImplicitGemmGroupFwdXdlops& config) const
{
#if MIOPEN_BACKEND_HIP && MIOPEN_USE_COMPOSABLEKERNEL
    switch(problem.GetInDataType())
    {
    case miopenHalf:
<<<<<<< HEAD
        return InitInvokerFactory<DeviceOpGFwdPtrs<ck::half_t>,
                                  CKArgs,
                                  miopen::conv::DataInvokeParams>(problem, config.kernel_id);
    case miopenFloat:
        return InitInvokerFactory<DeviceOpGFwdPtrs<float>, CKArgs, miopen::conv::DataInvokeParams>(
            problem, config.kernel_id);
    case miopenInt8:
        return InitInvokerFactory<DeviceOpGFwdPtrs<int8_t>, CKArgs, miopen::conv::DataInvokeParams>(
=======
        return MakeInvokerFactory<DeviceOpGFwdPtrs<ck::half_t>, CKArgs, conv::DataInvokeParams>(
            problem, config.kernel_id);
    case miopenFloat:
        return MakeInvokerFactory<DeviceOpGFwdPtrs<float>, CKArgs, conv::DataInvokeParams>(
            problem, config.kernel_id);
    case miopenInt8:
        return MakeInvokerFactory<DeviceOpGFwdPtrs<int8_t>, CKArgs, conv::DataInvokeParams>(
>>>>>>> b5c9cd5b
            problem, config.kernel_id);
    case miopenInt32:
    case miopenBFloat16:
    case miopenDouble:
    case miopenFloat8:
    case miopenBFloat8:
    default:
        MIOPEN_THROW(miopenStatusInternalError,
                     "ConvHipImplicitGemmFwdXdlops operation not implemented for this data type");
    }
#endif
    return {};
}

} // namespace conv
} // namespace solver
} // namespace miopen<|MERGE_RESOLUTION|>--- conflicted
+++ resolved
@@ -331,24 +331,13 @@
     switch(problem.GetInDataType())
     {
     case miopenHalf:
-<<<<<<< HEAD
-        return InitInvokerFactory<DeviceOpGFwdPtrs<ck::half_t>,
-                                  CKArgs,
-                                  miopen::conv::DataInvokeParams>(problem, config.kernel_id);
+        return MakeInvokerFactory<DeviceOpGFwdPtrs<ck::half_t>, CKArgs, miopen::conv::DataInvokeParams>(
+            problem, config.kernel_id);
     case miopenFloat:
-        return InitInvokerFactory<DeviceOpGFwdPtrs<float>, CKArgs, miopen::conv::DataInvokeParams>(
+        return MakeInvokerFactory<DeviceOpGFwdPtrs<float>, CKArgs, miopen::conv::DataInvokeParams>(
             problem, config.kernel_id);
     case miopenInt8:
-        return InitInvokerFactory<DeviceOpGFwdPtrs<int8_t>, CKArgs, miopen::conv::DataInvokeParams>(
-=======
-        return MakeInvokerFactory<DeviceOpGFwdPtrs<ck::half_t>, CKArgs, conv::DataInvokeParams>(
-            problem, config.kernel_id);
-    case miopenFloat:
-        return MakeInvokerFactory<DeviceOpGFwdPtrs<float>, CKArgs, conv::DataInvokeParams>(
-            problem, config.kernel_id);
-    case miopenInt8:
-        return MakeInvokerFactory<DeviceOpGFwdPtrs<int8_t>, CKArgs, conv::DataInvokeParams>(
->>>>>>> b5c9cd5b
+        return MakeInvokerFactory<DeviceOpGFwdPtrs<int8_t>, CKArgs, miopen::conv::DataInvokeParams>(
             problem, config.kernel_id);
     case miopenInt32:
     case miopenBFloat16:
