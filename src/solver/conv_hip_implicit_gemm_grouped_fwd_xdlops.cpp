/*******************************************************************************
 *
 * MIT License
 *
 * Copyright (c) 2023 Advanced Micro Devices, Inc.
 *
 * Permission is hereby granted, free of charge, to any person obtaining a copy
 * of this software and associated documentation files (the "Software"), to deal
 * in the Software without restriction, including without limitation the rights
 * to use, copy, modify, merge, publish, distribute, sublicense, and/or sell
 * copies of the Software, and to permit persons to whom the Software is
 * furnished to do so, subject to the following conditions:
 *
 * The above copyright notice and this permission notice shall be included in all
 * copies or substantial portions of the Software.
 *
 * THE SOFTWARE IS PROVIDED "AS IS", WITHOUT WARRANTY OF ANY KIND, EXPRESS OR
 * IMPLIED, INCLUDING BUT NOT LIMITED TO THE WARRANTIES OF MERCHANTABILITY,
 * FITNESS FOR A PARTICULAR PURPOSE AND NONINFRINGEMENT. IN NO EVENT SHALL THE
 * AUTHORS OR COPYRIGHT HOLDERS BE LIABLE FOR ANY CLAIM, DAMAGES OR OTHER
 * LIABILITY, WHETHER IN AN ACTION OF CONTRACT, TORT OR OTHERWISE, ARISING FROM,
 * OUT OF OR IN CONNECTION WITH THE SOFTWARE OR THE USE OR OTHER DEALINGS IN THE
 * SOFTWARE.
 *
 *******************************************************************************/

#include <vector>
#include <cstdint>

#include <miopen/solver.hpp>
#include <miopen/generic_search.hpp>
#include <miopen/conv/data_invoke_params.hpp>
#include <miopen/solver/problem_description_interpreter.hpp>
#if MIOPEN_BACKEND_HIP && MIOPEN_USE_COMPOSABLEKERNEL
#include <ck/library/tensor_operation_instance/gpu/grouped_convolution_forward.hpp>
#endif
#include <miopen/solver/implicitgemm_ck_util.hpp>
MIOPEN_DECLARE_ENV_VAR(MIOPEN_DEBUG_GROUP_CONV_IMPLICIT_GEMM_HIP_FWD_XDLOPS)

namespace miopen {
namespace solver {

#if MIOPEN_BACKEND_HIP && MIOPEN_USE_COMPOSABLEKERNEL
template <typename DataType>
using DeviceOpGFwd = ck::tensor_operation::device::DeviceGroupedConvFwdMultipleD<
    2,
    ck::tensor_layout::convolution::NHWGC,
    ck::tensor_layout::convolution::GKYXC,
    ck::Tuple<>,
    ck::tensor_layout::convolution::NHWGK,
    DataType,
    DataType,
    ck::Tuple<>,
    DataType,
    ck::tensor_operation::element_wise::PassThrough,
    ck::tensor_operation::element_wise::PassThrough,
    ck::tensor_operation::element_wise::PassThrough>;

template <typename DataType>
using DeviceOpGFwdPtrs =
    ck::tensor_operation::device::instance::DeviceOperationInstanceFactory<DeviceOpGFwd<DataType>>;

namespace {
struct CKArgs
{
    CKArgs(const ProblemDescription& problem)
    {
        G  = ProblemInterpreter::GetGroupCountG(problem);
        N  = ProblemInterpreter::GetBatchN(problem);
        K1 = ProblemInterpreter::GetOutputChannelK(problem);
        C1 = ProblemInterpreter::GetInputChannelC(problem);
        C  = C1 / G; // Number of input Channel per group
        K  = K1 / G; // Number of output Channel per group
        Hi = ProblemInterpreter::GetInputHeightHi(problem);
        Wi = ProblemInterpreter::GetInputWidthWi(problem);
        Ho = ProblemInterpreter::GetOutputHeightHo(problem);
        Wo = ProblemInterpreter::GetOutputWidthWo(problem);
        Y  = ProblemInterpreter::GetFilterHeightY(problem);
        X  = ProblemInterpreter::GetFilterWidthX(problem);

        input  = {G, N, C, Hi, Wi};
        output = {G, N, K, Ho, Wo};
        weight = {G, K, C, Y, X};

        // strides from NHWGC to GNCHW laout
        in_strides  = {C, Hi * Wi * G * C, 1, Wi * G * C, G * C};
        out_strides = {K, Ho * Wo * G * K, 1, Wo * G * K, G * K};
        wei_strides = {K * Y * X * C, Y * X * C, 1, X * C, C};
        strides     = {ProblemInterpreter::GetAdjustedConvolutionStrideH(problem),
                   ProblemInterpreter::GetAdjustedConvolutionStrideW(problem)};
        dilation    = {ProblemInterpreter::GetAdjustedConvolutionDilationH(problem),
                    ProblemInterpreter::GetAdjustedConvolutionDilationW(problem)};
        lPadding    = {ProblemInterpreter::GetInputLeftPadH(problem),
                    ProblemInterpreter::GetInputLeftPadW(problem)};
        rPadding    = {ProblemInterpreter::GetAdjustedInputRightPadH(problem),
                    ProblemInterpreter::GetAdjustedInputRightPadW(problem)};
    }

    CKArgs(const CKArgs&) = default;
    CKArgs(CKArgs&&)      = default;
    CKArgs& operator=(const CKArgs&) = default;

    template <typename ConvPtr>
    auto MakeArgPtr(const ConvPtr& conv_ptr, ConstData_t in, ConstData_t w, Data_t out) const
    {
        return conv_ptr->MakeArgumentPointer(in,
                                             w,
                                             {},
                                             out,
                                             input,
                                             in_strides,
                                             weight,
                                             wei_strides,
                                             {},
                                             {},
                                             output,
                                             out_strides,
                                             strides,
                                             dilation,
                                             lPadding,
                                             rPadding,
                                             {},
                                             {},
                                             {});
    }

    template <typename ConvPtr>
    auto MakeArgPtr(const ConvPtr& conv_ptr, const ConvDataTensors& tensors) const
    {
        return MakeArgPtr(conv_ptr, tensors.in, tensors.w, tensors.out);
    }

    template <typename ConvPtr>
    bool IsSupportedBy(const ConvPtr& conv_ptr) const
    {
        auto arg_ptr = MakeArgPtr(conv_ptr, nullptr, nullptr, nullptr);
        return conv_ptr->IsSupportedArgument(arg_ptr.get());
    }

    int G;
    int N;
    int K;
    int C;
    int C1;
    int K1;
    int Hi;
    int Wi;
    int Ho;
    int Wo;
    int Y;
    int X;
    std::array<ck::index_t, 5> input;
    std::array<ck::index_t, 5> in_strides;
    std::array<ck::index_t, 5> output;
    std::array<ck::index_t, 5> out_strides;
    std::array<ck::index_t, 5> weight;
    std::array<ck::index_t, 5> wei_strides;
    std::array<ck::index_t, 2> strides;
    std::array<ck::index_t, 2> dilation;
    std::array<ck::index_t, 2> lPadding;
    std::array<ck::index_t, 2> rPadding;
};
} // namespace

template <typename DataType>
void PerformanceConfigHipImplicitGemmGroupFwdXdlops::Init(const ProblemDescription& problem)
{
    valid_kernels = FillValidKernelsIDs<DeviceOpGFwdPtrs<DataType>, CKArgs>(problem);
    index         = 0;
    kernel_id     = valid_kernels[index];
}

template <typename DataType>
bool PerformanceConfigHipImplicitGemmGroupFwdXdlops::CheckIsSupportCKArgs(
    const ProblemDescription& problem) const
{
    return IsCKArgsSupported<DeviceOpGFwdPtrs<DataType>, CKArgs>(problem, kernel_id);
}

template <typename DataType>
bool ConvHipImplicitGemmGroupFwdXdlops::CheckCKApplicability(
    const ProblemDescription& problem) const
{
    return IsCKApplicable<DeviceOpGFwdPtrs<DataType>, CKArgs>(problem);
}
#endif

void PerformanceConfigHipImplicitGemmGroupFwdXdlops::HeuristicInit(
    [[maybe_unused]] const ProblemDescription& problem)
{
    index     = 0;
    kernel_id = "";

#if MIOPEN_BACKEND_HIP && MIOPEN_USE_COMPOSABLEKERNEL
    switch(problem.GetInDataType())
    {
    case miopenHalf: Init<ck::half_t>(problem); break;
    case miopenFloat: Init<float>(problem); break;
    case miopenInt8: Init<int8_t>(problem); break;
    case miopenInt32:
    case miopenInt8x4:
    case miopenBFloat16:
    case miopenDouble: break;
    }
#endif
}

bool PerformanceConfigHipImplicitGemmGroupFwdXdlops::SetNextValue(const ProblemDescription& problem)
{
    if(valid_kernels.empty())
    {
        HeuristicInit(problem);
        assert(!valid_kernels.empty());
        return true;
    }
    if((index + 1) < valid_kernels.size())
    {
        ++index;
        kernel_id = valid_kernels[index];
        return true;
    }
    else
        return false;
}

bool PerformanceConfigHipImplicitGemmGroupFwdXdlops::IsValidValue() const
{
    return index < valid_kernels.size();
}

bool PerformanceConfigHipImplicitGemmGroupFwdXdlops::IsValid(
    [[maybe_unused]] const ProblemDescription& problem) const
{
#if MIOPEN_BACKEND_HIP && MIOPEN_USE_COMPOSABLEKERNEL
    switch(problem.GetInDataType())
    {
    case miopenHalf: return CheckIsSupportCKArgs<ck::half_t>(problem);
    case miopenFloat: return CheckIsSupportCKArgs<float>(problem);
    case miopenInt8: return CheckIsSupportCKArgs<int8_t>(problem);
    case miopenInt32:
    case miopenInt8x4:
    case miopenBFloat16:
    case miopenDouble: break;
    }
#endif
    return false;
}

bool PerformanceConfigHipImplicitGemmGroupFwdXdlops::operator==(
    const PerformanceConfigHipImplicitGemmGroupFwdXdlops& other) const
{
    return this->kernel_id == other.kernel_id;
}

PerformanceConfigHipImplicitGemmGroupFwdXdlops
ConvHipImplicitGemmGroupFwdXdlops::GetDefaultPerformanceConfig(
    const ExecutionContext&, const ProblemDescription& problem) const
{
    PerformanceConfigHipImplicitGemmGroupFwdXdlops pp;
    pp.HeuristicInit(problem);
    return pp;
}

bool ConvHipImplicitGemmGroupFwdXdlops::IsValidPerformanceConfig(
    const ExecutionContext&,
    const ProblemDescription& problem,
    const PerformanceConfigHipImplicitGemmGroupFwdXdlops& config) const
{
    return config.IsValid(problem);
}

PerformanceConfigHipImplicitGemmGroupFwdXdlops
ConvHipImplicitGemmGroupFwdXdlops::Search(const ExecutionContext& ctx,
                                          const ProblemDescription& problem,
                                          const AnyInvokeParams& invoke_ctx) const
{
    return GenericSearch(*this, ctx, problem, invoke_ctx);
}

<<<<<<< HEAD
bool ConvHipImplicitGemmGroupFwdXdlops::IsApplicable(const ExecutionContext& ctx,
                                                     const ProblemDescription& problem) const
=======
bool ConvHipImplicitGemmGroupFwdXdlops::IsApplicable(
    [[maybe_unused]] const ConvolutionContext& ctx,
    [[maybe_unused]] const ProblemDescription& problem) const
>>>>>>> 6bcd1417
{
#if MIOPEN_BACKEND_HIP && MIOPEN_USE_COMPOSABLEKERNEL
    if(miopen::IsDisabled(MIOPEN_DEBUG_GROUP_CONV_IMPLICIT_GEMM_HIP_FWD_XDLOPS{}))
        return false;
    if(problem.GetConv().attribute.deterministic)
        return false;
    if(problem.GetInDataType() != problem.GetWeightsDataType() ||
       problem.GetWeightsDataType() != problem.GetOutDataType() ||
       problem.GetInDataType() != problem.GetOutDataType())
        return false;
    if(!problem.direction.IsForward())
        return false;
    if(!problem.Is2d())
        return false;
    if(!problem.IsLayoutNHWC())
        return false;
    const std::string& arch = ctx.GetStream().GetDeviceName();
    if(!(arch == "gfx908" || arch == "gfx90a"))
        return false;
    switch(problem.GetInDataType())
    {
    case miopenHalf: return CheckCKApplicability<ck::half_t>(problem);
    case miopenFloat: return CheckCKApplicability<float>(problem);
    case miopenInt8: return CheckCKApplicability<int8_t>(problem);
    case miopenInt32:
    case miopenInt8x4:
    case miopenBFloat16:
    case miopenDouble: break;
    }
#endif
    return false;
}

ConvSolution ConvHipImplicitGemmGroupFwdXdlops::GetSolution(
<<<<<<< HEAD
    const ExecutionContext& ctx,
    const ProblemDescription& problem,
    const PerformanceConfigHipImplicitGemmGroupFwdXdlops& config) const
=======
    [[maybe_unused]] const ConvolutionContext& ctx,
    [[maybe_unused]] const ProblemDescription& problem,
    [[maybe_unused]] const PerformanceConfigHipImplicitGemmGroupFwdXdlops& config) const
>>>>>>> 6bcd1417
{
#if MIOPEN_BACKEND_HIP && MIOPEN_USE_COMPOSABLEKERNEL
    switch(problem.GetInDataType())
    {
    case miopenHalf:
        return InitInvokerFactory<DeviceOpGFwdPtrs<ck::half_t>, CKArgs, conv::DataInvokeParams>(
            problem, config.kernel_id);
    case miopenFloat:
        return InitInvokerFactory<DeviceOpGFwdPtrs<float>, CKArgs, conv::DataInvokeParams>(
            problem, config.kernel_id);
    case miopenInt8:
        return InitInvokerFactory<DeviceOpGFwdPtrs<int8_t>, CKArgs, conv::DataInvokeParams>(
            problem, config.kernel_id);
    case miopenInt32:
    case miopenInt8x4:
    case miopenBFloat16:
    case miopenDouble:
    default:
        MIOPEN_THROW(miopenStatusInternalError,
                     "ConvHipImplicitGemmFwdXdlops operation not implemented for this data type");
    }
#endif
    return {};
}

} // namespace solver
} // namespace miopen<|MERGE_RESOLUTION|>--- conflicted
+++ resolved
@@ -277,14 +277,9 @@
     return GenericSearch(*this, ctx, problem, invoke_ctx);
 }
 
-<<<<<<< HEAD
-bool ConvHipImplicitGemmGroupFwdXdlops::IsApplicable(const ExecutionContext& ctx,
-                                                     const ProblemDescription& problem) const
-=======
 bool ConvHipImplicitGemmGroupFwdXdlops::IsApplicable(
-    [[maybe_unused]] const ConvolutionContext& ctx,
+    [[maybe_unused]] const ExecutionContext& ctx,
     [[maybe_unused]] const ProblemDescription& problem) const
->>>>>>> 6bcd1417
 {
 #if MIOPEN_BACKEND_HIP && MIOPEN_USE_COMPOSABLEKERNEL
     if(miopen::IsDisabled(MIOPEN_DEBUG_GROUP_CONV_IMPLICIT_GEMM_HIP_FWD_XDLOPS{}))
@@ -319,15 +314,9 @@
 }
 
 ConvSolution ConvHipImplicitGemmGroupFwdXdlops::GetSolution(
-<<<<<<< HEAD
-    const ExecutionContext& ctx,
-    const ProblemDescription& problem,
-    const PerformanceConfigHipImplicitGemmGroupFwdXdlops& config) const
-=======
-    [[maybe_unused]] const ConvolutionContext& ctx,
+    [[maybe_unused]] const ExecutionContext& ctx,
     [[maybe_unused]] const ProblemDescription& problem,
     [[maybe_unused]] const PerformanceConfigHipImplicitGemmGroupFwdXdlops& config) const
->>>>>>> 6bcd1417
 {
 #if MIOPEN_BACKEND_HIP && MIOPEN_USE_COMPOSABLEKERNEL
     switch(problem.GetInDataType())
