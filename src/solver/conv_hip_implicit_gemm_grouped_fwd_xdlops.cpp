/*******************************************************************************
 *
 * MIT License
 *
 * Copyright (c) 2023 Advanced Micro Devices, Inc.
 *
 * Permission is hereby granted, free of charge, to any person obtaining a copy
 * of this software and associated documentation files (the "Software"), to deal
 * in the Software without restriction, including without limitation the rights
 * to use, copy, modify, merge, publish, distribute, sublicense, and/or sell
 * copies of the Software, and to permit persons to whom the Software is
 * furnished to do so, subject to the following conditions:
 *
 * The above copyright notice and this permission notice shall be included in all
 * copies or substantial portions of the Software.
 *
 * THE SOFTWARE IS PROVIDED "AS IS", WITHOUT WARRANTY OF ANY KIND, EXPRESS OR
 * IMPLIED, INCLUDING BUT NOT LIMITED TO THE WARRANTIES OF MERCHANTABILITY,
 * FITNESS FOR A PARTICULAR PURPOSE AND NONINFRINGEMENT. IN NO EVENT SHALL THE
 * AUTHORS OR COPYRIGHT HOLDERS BE LIABLE FOR ANY CLAIM, DAMAGES OR OTHER
 * LIABILITY, WHETHER IN AN ACTION OF CONTRACT, TORT OR OTHERWISE, ARISING FROM,
 * OUT OF OR IN CONNECTION WITH THE SOFTWARE OR THE USE OR OTHER DEALINGS IN THE
 * SOFTWARE.
 *
 *******************************************************************************/

#include <vector>
#include <cstdint>

#include <miopen/solver.hpp>
#include <miopen/generic_search.hpp>
#include <miopen/conv/data_invoke_params.hpp>
#include <miopen/solver/problem_description_interpreter.hpp>
#if MIOPEN_BACKEND_HIP && MIOPEN_USE_COMPOSABLEKERNEL
#include <ck/library/tensor_operation_instance/gpu/grouped_convolution_forward.hpp>
#endif
#include <miopen/solver/implicitgemm_ck_util.hpp>
MIOPEN_DECLARE_ENV_VAR(MIOPEN_DEBUG_GROUP_CONV_IMPLICIT_GEMM_HIP_FWD_XDLOPS)

namespace miopen {
namespace solver {

#if MIOPEN_BACKEND_HIP && MIOPEN_USE_COMPOSABLEKERNEL
template <typename DataType>
using DeviceOpGFwd = ck::tensor_operation::device::DeviceGroupedConvFwdMultipleD<
    2,
    ck::tensor_layout::convolution::NHWGC,
    ck::tensor_layout::convolution::GKYXC,
    ck::Tuple<>,
    ck::tensor_layout::convolution::NHWGK,
    DataType,
    DataType,
    ck::Tuple<>,
    DataType,
    ck::tensor_operation::element_wise::PassThrough,
    ck::tensor_operation::element_wise::PassThrough,
    ck::tensor_operation::element_wise::PassThrough>;

template <typename DataType>
using DeviceOpGFwdPtrs =
    ck::tensor_operation::device::instance::DeviceOperationInstanceFactory<DeviceOpGFwd<DataType>>;

namespace {
struct CKArgs
{
    CKArgs(const ProblemDescription& problem)
    {
        G  = ProblemInterpreter::GetGroupCountG(problem);
        N  = ProblemInterpreter::GetBatchN(problem);
        K1 = ProblemInterpreter::GetOutputChannelK(problem);
        C1 = ProblemInterpreter::GetInputChannelC(problem);
        C  = C1 / G; // Number of input Channel per group
        K  = K1 / G; // Number of output Channel per group
        Hi = ProblemInterpreter::GetInputHeightHi(problem);
        Wi = ProblemInterpreter::GetInputWidthWi(problem);
        Ho = ProblemInterpreter::GetOutputHeightHo(problem);
        Wo = ProblemInterpreter::GetOutputWidthWo(problem);
        Y  = ProblemInterpreter::GetFilterHeightY(problem);
        X  = ProblemInterpreter::GetFilterWidthX(problem);

        input  = {G, N, C, Hi, Wi};
        output = {G, N, K, Ho, Wo};
        weight = {G, K, C, Y, X};

        // strides from NHWGC to GNCHW laout
        in_strides  = {C, Hi * Wi * G * C, 1, Wi * G * C, G * C};
        out_strides = {K, Ho * Wo * G * K, 1, Wo * G * K, G * K};
        wei_strides = {K * Y * X * C, Y * X * C, 1, X * C, C};
        strides     = {ProblemInterpreter::GetAdjustedConvolutionStrideH(problem),
                   ProblemInterpreter::GetAdjustedConvolutionStrideW(problem)};
        dilation    = {ProblemInterpreter::GetAdjustedConvolutionDilationH(problem),
                    ProblemInterpreter::GetAdjustedConvolutionDilationW(problem)};
        lPadding    = {ProblemInterpreter::GetInputLeftPadH(problem),
                    ProblemInterpreter::GetInputLeftPadW(problem)};
        rPadding    = {ProblemInterpreter::GetAdjustedInputRightPadH(problem),
                    ProblemInterpreter::GetAdjustedInputRightPadW(problem)};
    }

    CKArgs(const CKArgs&) = default;
    CKArgs(CKArgs&&)      = default;
    CKArgs& operator=(const CKArgs&) = default;

    template <typename ConvPtr>
    auto MakeArgPtr(const ConvPtr& conv_ptr, ConstData_t in, ConstData_t w, Data_t out) const
    {
        return conv_ptr->MakeArgumentPointer(in,
                                             w,
                                             {},
                                             out,
                                             input,
                                             in_strides,
                                             weight,
                                             wei_strides,
                                             {},
                                             {},
                                             output,
                                             out_strides,
                                             strides,
                                             dilation,
                                             lPadding,
                                             rPadding,
                                             {},
                                             {},
                                             {});
    }

    template <typename ConvPtr>
    auto MakeArgPtr(const ConvPtr& conv_ptr, const ConvDataTensors& tensors) const
    {
        return MakeArgPtr(conv_ptr, tensors.in, tensors.w, tensors.out);
    }

    template <typename ConvPtr>
    bool IsSupportedBy(const ConvPtr& conv_ptr) const
    {
        auto arg_ptr = MakeArgPtr(conv_ptr, nullptr, nullptr, nullptr);
        return conv_ptr->IsSupportedArgument(arg_ptr.get());
    }

    int G;
    int N;
    int K1;
    int C1;
    int K;
    int C;
    int Hi;
    int Wi;
    int Ho;
    int Wo;
    int Y;
    int X;
    std::array<ck::index_t, 5> input;
    std::array<ck::index_t, 5> in_strides;
    std::array<ck::index_t, 5> output;
    std::array<ck::index_t, 5> out_strides;
    std::array<ck::index_t, 5> weight;
    std::array<ck::index_t, 5> wei_strides;
    std::array<ck::index_t, 2> strides;
    std::array<ck::index_t, 2> dilation;
    std::array<ck::index_t, 2> lPadding;
    std::array<ck::index_t, 2> rPadding;
};
} // namespace

template <typename DataType>
void PerformanceConfigHipImplicitGemmGroupFwdXdlops::Init(const ProblemDescription& problem)
{
    valid_kernels = FillValidKernelsIDs<DeviceOpGFwdPtrs<DataType>, CKArgs>(problem);
    index         = 0;
    kernel_id     = valid_kernels[index];
}

template <typename DataType>
bool PerformanceConfigHipImplicitGemmGroupFwdXdlops::CheckIsSupportCKArgs(
    const ProblemDescription& problem) const
{
    return IsCKArgsSupported<DeviceOpGFwdPtrs<DataType>, CKArgs>(problem, kernel_id);
}

template <typename DataType>
bool ConvHipImplicitGemmGroupFwdXdlops::CheckCKApplicability(
    const ProblemDescription& problem) const
{
    return IsCKApplicable<DeviceOpGFwdPtrs<DataType>, CKArgs>(problem);
}
#endif

void PerformanceConfigHipImplicitGemmGroupFwdXdlops::HeuristicInit(
    [[maybe_unused]] const ProblemDescription& problem)
{
    index     = 0;
    kernel_id = "";

#if MIOPEN_BACKEND_HIP && MIOPEN_USE_COMPOSABLEKERNEL
    switch(problem.GetInDataType())
    {
    case miopenHalf: Init<ck::half_t>(problem); break;
    case miopenFloat: Init<float>(problem); break;
    case miopenInt8: Init<int8_t>(problem); break;
    case miopenInt32:
    case miopenInt8x4: // Support discontinued.
    case miopenBFloat16:
    case miopenFloat8:
    case miopenBFloat8:
    case miopenDouble: break;
    }
#endif
}

bool PerformanceConfigHipImplicitGemmGroupFwdXdlops::SetNextValue(const ProblemDescription& problem)
{
    if(valid_kernels.empty())
    {
        HeuristicInit(problem);
        assert(!valid_kernels.empty());
        return true;
    }
    if((index + 1) < valid_kernels.size())
    {
        ++index;
        kernel_id = valid_kernels[index];
        return true;
    }
    else
        return false;
}

bool PerformanceConfigHipImplicitGemmGroupFwdXdlops::IsValidValue() const
{
    return index < valid_kernels.size();
}

bool PerformanceConfigHipImplicitGemmGroupFwdXdlops::IsValid(
    [[maybe_unused]] const ProblemDescription& problem) const
{
#if MIOPEN_BACKEND_HIP && MIOPEN_USE_COMPOSABLEKERNEL
    switch(problem.GetInDataType())
    {
    case miopenHalf: return CheckIsSupportCKArgs<ck::half_t>(problem);
    case miopenFloat: return CheckIsSupportCKArgs<float>(problem);
    case miopenInt8: return CheckIsSupportCKArgs<int8_t>(problem);
    case miopenInt32:
    case miopenInt8x4: // Support discontinued.
    case miopenBFloat16:
    case miopenFloat8:
    case miopenBFloat8:
    case miopenDouble: break;
    }
#endif
    return false;
}

bool PerformanceConfigHipImplicitGemmGroupFwdXdlops::operator==(
    const PerformanceConfigHipImplicitGemmGroupFwdXdlops& other) const
{
    return this->kernel_id == other.kernel_id;
}

PerformanceConfigHipImplicitGemmGroupFwdXdlops
ConvHipImplicitGemmGroupFwdXdlops::GetDefaultPerformanceConfig(
    const ExecutionContext&, const ProblemDescription& problem) const
{
    PerformanceConfigHipImplicitGemmGroupFwdXdlops pp;
    pp.HeuristicInit(problem);
    return pp;
}

bool ConvHipImplicitGemmGroupFwdXdlops::IsValidPerformanceConfig(
    const ExecutionContext&,
    const ProblemDescription& problem,
    const PerformanceConfigHipImplicitGemmGroupFwdXdlops& config) const
{
    return config.IsValid(problem);
}

PerformanceConfigHipImplicitGemmGroupFwdXdlops
ConvHipImplicitGemmGroupFwdXdlops::Search(const ExecutionContext& ctx,
                                          const ProblemDescription& problem,
                                          const AnyInvokeParams& invoke_ctx) const
{
    return GenericSearch(*this, ctx, problem, invoke_ctx);
}

bool ConvHipImplicitGemmGroupFwdXdlops::IsApplicable(
    [[maybe_unused]] const ExecutionContext& ctx,
    [[maybe_unused]] const ProblemDescription& problem) const
{
#if MIOPEN_BACKEND_HIP && MIOPEN_USE_COMPOSABLEKERNEL
    if(miopen::IsDisabled(MIOPEN_DEBUG_GROUP_CONV_IMPLICIT_GEMM_HIP_FWD_XDLOPS{}))
        return false;
    if(problem.IsTensorsCasted())
        return false;
    if(problem.GetConv().attribute.deterministic)
        return false;
    if(problem.GetInDataType() != problem.GetWeightsDataType() ||
       problem.GetWeightsDataType() != problem.GetOutDataType() ||
       problem.GetInDataType() != problem.GetOutDataType())
        return false;
    if(!problem.direction.IsForward())
        return false;
    if(!problem.Is2d())
        return false;
    if(!(problem.IsLayoutNHWC() || problem.IsLayoutDefault()))
        return false;
    const std::string& arch = ctx.GetStream().GetDeviceName();
    if(!(arch == "gfx908" || arch == "gfx90a"))
        return false;
    switch(problem.GetInDataType())
    {
    case miopenHalf: return CheckCKApplicability<ck::half_t>(problem);
    case miopenFloat: return CheckCKApplicability<float>(problem);
    case miopenInt8: return CheckCKApplicability<int8_t>(problem);
    case miopenInt32:
    case miopenInt8x4: // Support discontinued.
    case miopenBFloat16:
    case miopenFloat8:
    case miopenBFloat8:
    case miopenDouble: break;
    }
#endif
    return false;
}

ConvSolution ConvHipImplicitGemmGroupFwdXdlops::GetSolution(
    [[maybe_unused]] const ExecutionContext& ctx,
    [[maybe_unused]] const ProblemDescription& problem,
    [[maybe_unused]] const PerformanceConfigHipImplicitGemmGroupFwdXdlops& config) const
{
#if MIOPEN_BACKEND_HIP && MIOPEN_USE_COMPOSABLEKERNEL
<<<<<<< HEAD
    return MakeSolutionGroupConvImplicitGemmXdlops(
        problem,
        [&](auto data_type_val) {
            using T = decltype(data_type_val);
            return InitInvokerFactoryFwdNCHW<2,
                                             DeviceOpGFwdPtrs<T>,
                                             CKArgs,
                                             conv::DataInvokeParams>(
                ctx, problem, config.kernel_id);
        },
        [&](auto data_type_val) {
            using T = decltype(data_type_val);
            return InitInvokerFactoryNHWC<DeviceOpGFwdPtrs<T>, CKArgs, conv::DataInvokeParams>(
                ctx, problem, config.kernel_id);
        });

#else
=======
    switch(problem.GetInDataType())
    {
    case miopenHalf:
        return InitInvokerFactory<DeviceOpGFwdPtrs<ck::half_t>, CKArgs, conv::DataInvokeParams>(
            problem, config.kernel_id);
    case miopenFloat:
        return InitInvokerFactory<DeviceOpGFwdPtrs<float>, CKArgs, conv::DataInvokeParams>(
            problem, config.kernel_id);
    case miopenInt8:
        return InitInvokerFactory<DeviceOpGFwdPtrs<int8_t>, CKArgs, conv::DataInvokeParams>(
            problem, config.kernel_id);
    case miopenInt32:
    case miopenInt8x4: // Support discontinued.
    case miopenBFloat16:
    case miopenDouble:
    case miopenFloat8:
    case miopenBFloat8:
    default:
        MIOPEN_THROW(miopenStatusInternalError,
                     "ConvHipImplicitGemmFwdXdlops operation not implemented for this data type");
    }
#endif
>>>>>>> 251c1d18
    return {};
#endif
}

} // namespace solver
} // namespace miopen<|MERGE_RESOLUTION|>--- conflicted
+++ resolved
@@ -327,7 +327,6 @@
     [[maybe_unused]] const PerformanceConfigHipImplicitGemmGroupFwdXdlops& config) const
 {
 #if MIOPEN_BACKEND_HIP && MIOPEN_USE_COMPOSABLEKERNEL
-<<<<<<< HEAD
     return MakeSolutionGroupConvImplicitGemmXdlops(
         problem,
         [&](auto data_type_val) {
@@ -345,30 +344,6 @@
         });
 
 #else
-=======
-    switch(problem.GetInDataType())
-    {
-    case miopenHalf:
-        return InitInvokerFactory<DeviceOpGFwdPtrs<ck::half_t>, CKArgs, conv::DataInvokeParams>(
-            problem, config.kernel_id);
-    case miopenFloat:
-        return InitInvokerFactory<DeviceOpGFwdPtrs<float>, CKArgs, conv::DataInvokeParams>(
-            problem, config.kernel_id);
-    case miopenInt8:
-        return InitInvokerFactory<DeviceOpGFwdPtrs<int8_t>, CKArgs, conv::DataInvokeParams>(
-            problem, config.kernel_id);
-    case miopenInt32:
-    case miopenInt8x4: // Support discontinued.
-    case miopenBFloat16:
-    case miopenDouble:
-    case miopenFloat8:
-    case miopenBFloat8:
-    default:
-        MIOPEN_THROW(miopenStatusInternalError,
-                     "ConvHipImplicitGemmFwdXdlops operation not implemented for this data type");
-    }
-#endif
->>>>>>> 251c1d18
     return {};
 #endif
 }
