--- conflicted
+++ resolved
@@ -194,12 +194,6 @@
 
     const std::string name = params.GetStream().GetDeviceName();
     if(!(StartsWith(name, "gfx8") || StartsWith(name, "gfx9")))
-<<<<<<< HEAD
-        return false;
-#if WORKAROUND_ISSUE_1146
-    if(name == "gfx90a")
-=======
->>>>>>> 2024ff6a
         return false;
 #endif
     if(!params.IsLayoutDefault())
