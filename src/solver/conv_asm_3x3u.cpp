/*******************************************************************************
 *
 * MIT License
 *
 * Copyright (c) 2017 Advanced Micro Devices, Inc.
 *
 * Permission is hereby granted, free of charge, to any person obtaining a copy
 * of this software and associated documentation files (the "Software"), to deal
 * in the Software without restriction, including without limitation the rights
 * to use, copy, modify, merge, publish, distribute, sublicense, and/or sell
 * copies of the Software, and to permit persons to whom the Software is
 * furnished to do so, subject to the following conditions:
 *
 * The above copyright notice and this permission notice shall be included in all
 * copies or substantial portions of the Software.
 *
 * THE SOFTWARE IS PROVIDED "AS IS", WITHOUT WARRANTY OF ANY KIND, EXPRESS OR
 * IMPLIED, INCLUDING BUT NOT LIMITED TO THE WARRANTIES OF MERCHANTABILITY,
 * FITNESS FOR A PARTICULAR PURPOSE AND NONINFRINGEMENT. IN NO EVENT SHALL THE
 * AUTHORS OR COPYRIGHT HOLDERS BE LIABLE FOR ANY CLAIM, DAMAGES OR OTHER
 * LIABILITY, WHETHER IN AN ACTION OF CONTRACT, TORT OR OTHERWISE, ARISING FROM,
 * OUT OF OR IN CONNECTION WITH THE SOFTWARE OR THE USE OR OTHER DEALINGS IN THE
 * SOFTWARE.
 *
 *******************************************************************************/

#include <miopen/gcn_asm_utils.hpp>
#include <miopen/env.hpp>
#include <miopen/logger.hpp>
#include <miopen/handle.hpp>
#include <miopen/solver.hpp>
#include <miopen/generic_search.hpp>
#include <miopen/kernel_build_params.hpp>
#include <miopen/sequences.hpp>
#include <miopen/conv/invokers/gen_x_w_y_pad.hpp>

#include <cstdint>
#include <sstream>
#include <limits>
#include <cassert>
#include <tuple>

MIOPEN_DECLARE_ENV_VAR(MIOPEN_DEBUG_CONV_DIRECT_ASM_3X3U_PERF_VALS)
MIOPEN_DECLARE_ENV_VAR(MIOPEN_DEBUG_CONV_DIRECT_ASM_3X3U)

namespace miopen {
namespace solver {

namespace {
// clang-format off
auto PerfFieldRules()
{
    return seq::MakeRuleSet(
        std::make_tuple(seq::Span<int, 0, 9>{}, &PerformanceConfigConvAsm3x3U::limit_wave_cnt),
        std::make_tuple(seq::Span<int, 1, 8>{}, &PerformanceConfigConvAsm3x3U::filters_per_wave),
        std::make_tuple(seq::Span<int, 1, 8>{}, &PerformanceConfigConvAsm3x3U::output_lines_per_wave)
    );
}
// clang-format on

} // namespace

bool PerformanceConfigConvAsm3x3U::SetNextValue(const ConvolutionContext& /*config*/)
{
    return !PerfFieldRules().Next(*this);
}

PerformanceConfigConvAsm3x3U::PerformanceConfigConvAsm3x3U(int lwc, int fpw, int olpw)
    : limit_wave_cnt(lwc), filters_per_wave(fpw), output_lines_per_wave(olpw)
{
}

bool PerformanceConfigConvAsm3x3U::operator==(const PerformanceConfigConvAsm3x3U& other) const
{
    return PerfFieldRules().Compare(*this, other);
}

bool PerformanceConfigConvAsm3x3U::IsValidValue() const { return PerfFieldRules().IsIn(*this); }

bool PerformanceConfigConvAsm3x3U::IsValid(const ConvolutionContext& config) const
{
    if(!IsValidValue())
        return false;
    // to-do add support of uneven_outputs into grouped conv
    bool uneven_outputs = (config.n_outputs % filters_per_wave) != 0;
    auto num_wavefronts = config.n_outputs / filters_per_wave;
    if(config.group_counts > 1 && (uneven_outputs || (num_wavefronts % config.group_counts != 0)))
        return false;

    // Count the number of VGPRs required.
    const auto& img_width  = config.in_width;
    const auto& img_height = config.in_height;
    int n                  = 0;

    const bool enable_zero_line_padding_on_read = (img_height != output_lines_per_wave);
    if(enable_zero_line_padding_on_read)
        ++n;

    const int img_x_blocks = img_width;
    const int w64_chunks   = (img_x_blocks + 63) / 64;
    assert(w64_chunks != 0);
    if(w64_chunks == 0)
        return false;
    const int active_lanes = (img_x_blocks + w64_chunks - 1) / w64_chunks;
    assert(active_lanes != 0);
    if(active_lanes == 0)
        return false;
    const bool uneven_line_read_mode = (img_x_blocks % active_lanes != 0);
    if(uneven_line_read_mode)
        ++n;

    const int block_size_x        = 1;
    const int gprs_per_input_line = (img_x_blocks * block_size_x + active_lanes - 1) / active_lanes;
    const int input_lines_per_wave =
        (img_height == output_lines_per_wave) ? output_lines_per_wave : (output_lines_per_wave + 2);

    const int k_group_size                  = config.n_outputs / config.group_counts;
    const bool k_group_size_is_power_of_two = ((k_group_size & (k_group_size - 1)) == 0);
    n += (k_group_size_is_power_of_two || gprs_per_input_line * input_lines_per_wave >= 4)
             ? (gprs_per_input_line * input_lines_per_wave)
             : 4; // linesA
    n += (k_group_size_is_power_of_two || gprs_per_input_line * input_lines_per_wave >= 3)
             ? (gprs_per_input_line * input_lines_per_wave)
             : 3; // linesB

    // const bool enable_dpp_zero_column_padding = true;
    // if(enable_dpp_zero_column_padding)
    n += 2;

    const int acc_lines_per_wave = output_lines_per_wave;
    n += (gprs_per_input_line * filters_per_wave * acc_lines_per_wave);

    const int available_vgprs = 256;
    return n < available_vgprs;
}

void PerformanceConfigConvAsm3x3U::HeuristicInit(const ConvolutionContext& config)
{
    limit_wave_cnt        = 0;
    filters_per_wave      = 2;
    output_lines_per_wave = 2;

    if(config.n_outputs % (filters_per_wave * config.group_counts) != 0)
    {
        filters_per_wave = 1;
    }

    MIOPEN_LOG_I(ToString());
}

std::string PerformanceConfigConvAsm3x3U::ToString() const
{
    std::ostringstream ss;
    Serialize(ss);
    return ss.str();
}

PerformanceConfigConvAsm3x3U
<<<<<<< HEAD
ConvAsm3x3U::GetDefaultPerformanceConfigCTS(const ConvolutionContext& params) const
=======
ConvAsm3x3U::GetDefaultPerformanceConfig(const ConvolutionContext& params) const
>>>>>>> d00883a5
{
    PerformanceConfigConvAsm3x3U pp;
    pp.HeuristicInit(params);
    MIOPEN_LOG_I(pp.ToString());
    return pp;
}

bool ConvAsm3x3U::IsValidPerformanceConfigCTS(const ConvolutionContext& problem,
                                              const PerformanceConfigConvAsm3x3U& c) const
{
    return c.IsValidValue() && c.IsValid(problem);
}

bool ConvAsm3x3U::IsApplicable(const ConvolutionContext& params) const
{
    if(miopen::IsDisabled(MIOPEN_DEBUG_CONV_DIRECT_ASM_3X3U{}))
        return false;
    if(!params.use_asm_kernels)
        return false;
    if(!params.Is2d())
        return false;
    if(params.IsAsymmetricPadH() || params.IsAsymmetricPadW())
        return false;
    if(!(params.direction.IsForward() || params.direction.IsBackwardData()))
        return false;
    if(!params.rmv.IsV2orV3())
        return false;

    const auto target = params.GetStream().GetTargetProperties();
    if(target.Xnack() && *target.Xnack())
        return false;

    const std::string name = params.GetStream().GetDeviceName();
    if(!(StartsWith(name, "gfx8") || StartsWith(name, "gfx9")))
        return false;
    if(!params.IsLayoutDefault())
    {
        return false;
    }

    constexpr auto GIB                         = static_cast<int64_t>(1024) * 1024 * 1024;
    constexpr auto TIB                         = GIB * 1024;
    constexpr auto ELEM_SZ                     = static_cast<int64_t>(sizeof(float));
    constexpr int64_t SHADER_FEATURE_INDEX_MAX = static_cast<uint32_t>(-1);
    const auto IN_FEATURE_COUNT  = static_cast<int64_t>(params.batch_sz) * params.n_inputs;
    const auto OUT_FEATURE_COUNT = static_cast<int64_t>(params.batch_sz) * params.n_outputs;
    const auto IN_IMG_SZ         = ELEM_SZ * params.in_height * params.in_width;
    const auto OUT_IMG_SZ        = ELEM_SZ * params.out_height * params.out_width;
    const auto IN_BUF_SZ         = IN_IMG_SZ * IN_FEATURE_COUNT;
    const auto OUT_BUF_SZ        = OUT_IMG_SZ * OUT_FEATURE_COUNT;
    const auto WEI_BUF_SZ =
        ELEM_SZ * params.n_inputs * params.n_outputs * params.kernel_size_h * params.kernel_size_w;
    // clang-format off
    return params.pad_w == 1
        && params.pad_h == 1
        && params.kernel_stride_w == 1
        && params.kernel_stride_h == 1
        && params.kernel_dilation_w == 1
        && params.kernel_dilation_h == 1
        && params.kernel_size_w == 3
        && params.kernel_size_h == 3
        && params.n_inputs > 0
        && (params.n_inputs / params.group_counts) % 4 == 0 /// \todo: remove restriction that (n_inputs/group_counts) must be multiple of 4
        && params.in_width > 3
        && params.in_width <= 1000
        && IN_IMG_SZ  <= GIB
        && OUT_IMG_SZ <= 4 * GIB
        && IN_FEATURE_COUNT  - 1 <= SHADER_FEATURE_INDEX_MAX
        && OUT_FEATURE_COUNT - 1 <= SHADER_FEATURE_INDEX_MAX
        && IN_BUF_SZ  <= 256 * TIB
        && OUT_BUF_SZ <= 256 * TIB
        && WEI_BUF_SZ <= 4 * GIB
        && params.IsFp32()
        && params.in_layout == "NCHW";
        // && (params.forward ? params.weights_layout == "KCHW" : params.weights_layout == "CKHW" )
    // clang-format on
}

<<<<<<< HEAD
ConvSolution ConvAsm3x3U::GetSolutionCTS(const ConvolutionContext& params,
                                         const PerformanceConfigConvAsm3x3U& config) const
=======
ConvSolution ConvAsm3x3U::GetSolution(const ConvolutionContext& params,
                                      const PerformanceConfigConvAsm3x3U& config) const
>>>>>>> d00883a5
{
    ConvSolution result;
    // Perf tune:
    const PerformanceConfigConvAsm3x3U* pcfg = &config;

<<<<<<< HEAD
    // Try to load config from environment variable
=======
>>>>>>> d00883a5
    PerformanceConfigConvAsm3x3U fromEnv;
    {
        std::string s;
        const auto p_asciz = miopen::GetStringEnv(MIOPEN_DEBUG_CONV_DIRECT_ASM_3X3U_PERF_VALS{});
        if(p_asciz != nullptr)
        {
            s = std::string(p_asciz);
            if(!s.empty()) // else nothing to parse.
            {
                if(!fromEnv.Deserialize(s) || !fromEnv.IsValid(params))
                {
                    MIOPEN_LOG_E("MIOPEN_DEBUG_CONV_DIRECT_ASM_3X3U_PERF_VALS: "
                                 "Bad format or invalid for the problem config: "
                                 << s);
                }
                else
                {
                    MIOPEN_LOG_I("Overridden from env: " << fromEnv.ToString());
                    pcfg = &fromEnv;
                }
            }
        }
    }

    const int k_group_size                  = params.n_outputs / params.group_counts;
    const bool k_group_size_is_power_of_two = ((k_group_size & (k_group_size - 1)) == 0);

    const auto w64_chunks   = (params.in_width + 63) / 64;
    const auto active_lanes = (params.in_width + w64_chunks - 1) / w64_chunks;

    KernelBuildParameters options{
        {"batch_size", params.batch_sz},
        {"img_width", params.in_width},
        {"img_height", params.in_height},
        {"input_channels", params.n_inputs},
        {"output_channels", params.n_outputs},
        {"weights_layout", params.direction.IsForward() ? 0 : 1},
        {"reverse_weights", params.direction.IsForward() ? 0 : 1},
        {"ROCM_METADATA_VERSION", params.rmv.UseV3() ? 5 : 4},
        {"limit_wave_cnt", pcfg->limit_wave_cnt},
        {"filters_per_wave", pcfg->filters_per_wave},
        {"output_lines_per_wave", pcfg->output_lines_per_wave},
        // Debugging:
        {"group_counts", params.group_counts},
        {"k_group_size_is_power_of_two", k_group_size_is_power_of_two},
        {"workgroup_size_x", active_lanes},
    };

    KernelInfo construction_params;
    construction_params.comp_options = options.GenerateFor(kbp::GcnAsm{});

    construction_params.l_wk.push_back(active_lanes);
    construction_params.l_wk.push_back(1);
    construction_params.l_wk.push_back(1);

    construction_params.g_wk.push_back(
        active_lanes * ((params.n_outputs + pcfg->filters_per_wave - 1) / pcfg->filters_per_wave));
    construction_params.g_wk.push_back((params.in_height + pcfg->output_lines_per_wave - 1) /
                                       pcfg->output_lines_per_wave);
    construction_params.g_wk.push_back(params.batch_sz);

    construction_params.kernel_file = "conv3x3.s";
    construction_params.kernel_name = "miopenGcnAsmConv3x3U";

    result.construction_params.push_back(construction_params);
    result.invoker_factory = &conv::MakeGenericXWYPadInvoker;

    return result;
}

PerformanceConfigConvAsm3x3U ConvAsm3x3U::SearchCTS(const ConvolutionContext& context,
                                                    const AnyInvokeParams& invoke_ctx) const
{
    return GenericSearch(*this, context, invoke_ctx);
}

} // namespace solver
} // namespace miopen<|MERGE_RESOLUTION|>--- conflicted
+++ resolved
@@ -156,11 +156,7 @@
 }
 
 PerformanceConfigConvAsm3x3U
-<<<<<<< HEAD
-ConvAsm3x3U::GetDefaultPerformanceConfigCTS(const ConvolutionContext& params) const
-=======
 ConvAsm3x3U::GetDefaultPerformanceConfig(const ConvolutionContext& params) const
->>>>>>> d00883a5
 {
     PerformanceConfigConvAsm3x3U pp;
     pp.HeuristicInit(params);
@@ -168,8 +164,8 @@
     return pp;
 }
 
-bool ConvAsm3x3U::IsValidPerformanceConfigCTS(const ConvolutionContext& problem,
-                                              const PerformanceConfigConvAsm3x3U& c) const
+bool ConvAsm3x3U::IsValidPerformanceConfig(const ConvolutionContext& problem,
+                                           const PerformanceConfigConvAsm3x3U& c) const
 {
     return c.IsValidValue() && c.IsValid(problem);
 }
@@ -239,22 +235,13 @@
     // clang-format on
 }
 
-<<<<<<< HEAD
-ConvSolution ConvAsm3x3U::GetSolutionCTS(const ConvolutionContext& params,
-                                         const PerformanceConfigConvAsm3x3U& config) const
-=======
 ConvSolution ConvAsm3x3U::GetSolution(const ConvolutionContext& params,
                                       const PerformanceConfigConvAsm3x3U& config) const
->>>>>>> d00883a5
 {
     ConvSolution result;
     // Perf tune:
     const PerformanceConfigConvAsm3x3U* pcfg = &config;
 
-<<<<<<< HEAD
-    // Try to load config from environment variable
-=======
->>>>>>> d00883a5
     PerformanceConfigConvAsm3x3U fromEnv;
     {
         std::string s;
@@ -325,8 +312,8 @@
     return result;
 }
 
-PerformanceConfigConvAsm3x3U ConvAsm3x3U::SearchCTS(const ConvolutionContext& context,
-                                                    const AnyInvokeParams& invoke_ctx) const
+PerformanceConfigConvAsm3x3U ConvAsm3x3U::Search(const ConvolutionContext& context,
+                                                 const AnyInvokeParams& invoke_ctx) const
 {
     return GenericSearch(*this, context, invoke_ctx);
 }
