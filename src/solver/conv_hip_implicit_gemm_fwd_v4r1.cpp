--- conflicted
+++ resolved
@@ -46,11 +46,7 @@
         return false;
     if(!IsComposableKernelSupportedHardware(ctx))
         return false;
-<<<<<<< HEAD
-    if(miopen::IsEnabled(MIOPEN_DEBUG_CONVOLUTION_DETERMINISTIC{}))
-=======
     if(ctx.conv_problem.GetConv().attribute.deterministic)
->>>>>>> 6c94c7b2
         return false;
     if(!ctx.direction.IsForward())
         return false;
