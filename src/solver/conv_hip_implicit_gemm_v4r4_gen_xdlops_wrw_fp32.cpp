--- conflicted
+++ resolved
@@ -545,8 +545,6 @@
 
     result.construction_params.push_back(construction_parameters);
 
-<<<<<<< HEAD
-=======
     result.invoker_factory = [](const std::vector<Kernel>& kernels) {
         return [=](const Handle& handle, const AnyInvokeParams& primitive_params) {
             const auto& invoke_params = primitive_params.CastTo<conv::WrWInvokeParams>();
@@ -574,7 +572,6 @@
     return result;
 }
 
->>>>>>> a9a3119d
 bool ConvHipImplicitGemmV4R4GenXdlopsWrWFp32::IsApplicable(const ConvolutionContext& ctx) const
 {
 /// \todo Fix and remove this workaround.
