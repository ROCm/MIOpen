/*******************************************************************************
 *
 * MIT License
 *
 * Copyright (c) 2021 Advanced Micro Devices, Inc.
 *
 * Permission is hereby granted, free of charge, to any person obtaining a copy
 * of this software and associated documentation files (the "Software"), to deal
 * in the Software without restriction, including without limitation the rights
 * to use, copy, modify, merge, publish, distribute, sublicense, and/or sell
 * copies of the Software, and to permit persons to whom the Software is
 * furnished to do so, subject to the following conditions:
 *
 * The above copyright notice and this permission notice shall be included in all
 * copies or substantial portions of the Software.
 *
 * THE SOFTWARE IS PROVIDED "AS IS", WITHOUT WARRANTY OF ANY KIND, EXPRESS OR
 * IMPLIED, INCLUDING BUT NOT LIMITED TO THE WARRANTIES OF MERCHANTABILITY,
 * FITNESS FOR A PARTICULAR PURPOSE AND NONINFRINGEMENT. IN NO EVENT SHALL THE
 * AUTHORS OR COPYRIGHT HOLDERS BE LIABLE FOR ANY CLAIM, DAMAGES OR OTHER
 * LIABILITY, WHETHER IN AN ACTION OF CONTRACT, TORT OR OTHERWISE, ARISING FROM,
 * OUT OF OR IN CONNECTION WITH THE SOFTWARE OR THE USE OR OTHER DEALINGS IN THE
 * SOFTWARE.
 *
 *******************************************************************************/

#include <miopen/solver/conv_direct_naive_conv.hpp>
#include <miopen/solver.hpp>
#include <miopen/problem_description.hpp>
#include <miopen/gcn_asm_utils.hpp>
#include <miopen/stringutils.hpp>
#include <miopen/solver/implicitgemm_util.hpp>
#include <miopen/datatype.hpp>
#include <ostream>

namespace miopen {

namespace debug {
// NOLINTNEXTLINE (cppcoreguidelines-avoid-non-const-global-variables)
bool AlwaysEnableConvDirectNaive = false;

} // namespace debug

namespace solver {

bool ConvDirectNaiveConvIsAssemblyKernel(const ExecutionContext& ctx,
                                         const ProblemDescription& problem)
{
    const auto device_name = ctx.GetStream().GetDeviceName();
    return (device_name == "gfx906" || device_name == "gfx908") && ctx.rmv.IsV3() &&
           problem.IsLayoutDefault() && (!problem.IsInt8());
}

// Check tensor data type respectively
bool IsInputFp32(const ProblemDescription& problem)
{
    return (problem.GetInDataType() == miopenFloat &&
            problem.GetWeightsDataType() == miopenFloat) ||
           (problem.GetOutDataType() == miopenFloat &&
            problem.GetWeightsDataType() == miopenFloat) ||
           (problem.GetInDataType() == miopenFloat && problem.GetOutDataType() == miopenFloat);
}
bool IsInputFp16(const ProblemDescription& problem)
{
    return (problem.GetInDataType() == miopenHalf && problem.GetWeightsDataType() == miopenHalf) ||
           (problem.GetOutDataType() == miopenHalf && problem.GetWeightsDataType() == miopenHalf) ||
           (problem.GetInDataType() == miopenHalf && problem.GetOutDataType() == miopenHalf);
}
bool IsInputBfp16(const ProblemDescription& problem)
{
    return (problem.GetInDataType() == miopenBFloat16 &&
            problem.GetWeightsDataType() == miopenBFloat16) ||
           (problem.GetOutDataType() == miopenBFloat16 &&
            problem.GetWeightsDataType() == miopenBFloat16) ||
           (problem.GetInDataType() == miopenBFloat16 &&
            problem.GetOutDataType() == miopenBFloat16);
}
bool IsInputInt8(const ProblemDescription& problem)
{
    return (problem.GetInDataType() == miopenInt8 && problem.GetWeightsDataType() == miopenInt8) ||
           (problem.GetOutDataType() == miopenInt8 && problem.GetWeightsDataType() == miopenInt8) ||
           (problem.GetInDataType() == miopenInt8 && problem.GetOutDataType() == miopenInt8);
}
bool IsAccFp64(const ProblemDescription& problem)
{
    return IsInputFp32(problem) || IsInputFp16(problem) || IsInputBfp16(problem);
}
bool IsAccInt32(const ProblemDescription& problem) { return IsInputInt8(problem); }
bool IsOutputFp32(const ProblemDescription& problem)
{
    return problem.IsFp32() ||
           (problem.GetInDataType() == miopenInt8 && problem.GetWeightsDataType() == miopenInt8 &&
            problem.GetOutDataType() == miopenFloat);
}
bool IsOutputFp16(const ProblemDescription& problem) { return problem.IsFp16(); }
bool IsOutputBfp16(const ProblemDescription& problem) { return problem.IsBfp16(); }
bool IsOutputInt8(const ProblemDescription& problem)
{
    return problem.GetInDataType() == miopenInt8 && problem.GetWeightsDataType() == miopenInt8 &&
           problem.GetOutDataType() == miopenInt8;
}
bool IsOutputInt32(const ProblemDescription& problem)
{
    return problem.GetInDataType() == miopenInt8 && problem.GetWeightsDataType() == miopenInt8 &&
           problem.GetOutDataType() == miopenInt32;
}

std::string ConvDirectNaiveConvKernelName(const ProblemDescription& problem)
{
    std::ostringstream kernel_name;
    kernel_name << "naive_conv_";
    if(problem.direction.IsForward())
        kernel_name << "fwd_";
    else if(problem.direction.IsBackwardData())
        kernel_name << "bwd_";
    else if(problem.direction.IsBackwardWrW())
        kernel_name << "wrw_";
    else
        MIOPEN_THROW("unsupported convolution direction");

    if(problem.IsLayoutDefault())
    {
        if(problem.Is2d())
            kernel_name << "nchw_";
        else
            kernel_name << "ncdhw_";
    }
    else if(problem.IsLayoutNHWC())
    {
        if(problem.Is2d())
            kernel_name << "nhwc_";
        else
            kernel_name << "ndhwc_";
    }
    else
        MIOPEN_THROW("unsupported tensor layout");

    if(problem.IsFp8() || problem.IsTensorsCasted() || problem.IsBfp8())
    {
        kernel_name << miopen::GetDataType(ProblemInterpreter::GetInputDataType(problem));
        kernel_name << "_" << miopen::GetDataType(problem.GetWeightsDataType());
        kernel_name << "_" << miopen::GetDataType(ProblemInterpreter::GetOutputDataType(problem));
        return kernel_name.str();
    }
    else if(IsInputFp32(problem))
        kernel_name << "float_";
    else if(IsInputFp16(problem))
        kernel_name << "half_";
    else if(IsInputBfp16(problem))
        kernel_name << "ushort_";
    else if(IsInputInt8(problem))
        kernel_name << "int8_t_";
    else
        MIOPEN_THROW("unsupported data type:");

    if(IsAccInt32(problem))
        kernel_name << "int32_t_";
    else if(IsAccFp64(problem))
        kernel_name << "double_";
    else
        MIOPEN_THROW("unsupported data type:");

    if(IsOutputFp32(problem))
        kernel_name << "float";
    else if(IsOutputFp16(problem))
        kernel_name << "half";
    else if(IsOutputBfp16(problem))
        kernel_name << "ushort";
    else if(IsOutputInt8(problem))
        kernel_name << "int8_t";
    else if(IsOutputInt32(problem))
        kernel_name << "int32_t";
    else
        MIOPEN_THROW("unsupported data type:");

    return kernel_name.str();
}

std::string ConvDirectNaiveConvKernelFile(const ConvolutionContext& ctx,
                                          const ProblemDescription& problem)
{
    const auto device_name = ctx.GetStream().GetDeviceName();
    // The above function, ConvDirectNaiveConvKernelName is not in sync for the asm kernel,
    // resulting in empty code objects. This happens for systems with COv3 as the default type.
    // if(device_name == "gfx906" || device_name == "gfx908")
    // {
    //     if(ctx.rmv.IsV3() && problem.IsLayoutDefault() && !problem.IsFp8() &&
    //        !problem.IsTensorsCasted() && !problem.IsBfp8())
    //         return "naive_conv_gcn.s";
    // }
    if(problem.IsFp8() || problem.IsTensorsCasted() || problem.IsBfp8())
        return "fp8_naive_conv.cpp";
    return "naive_conv.cpp";
}

<<<<<<< HEAD
std::string ConvDirectNaiveConvCompileOption(const ExecutionContext& ctx)
=======
std::string ConvDirectNaiveConvCompileOption(const ConvolutionContext& ctx,
                                             const ProblemDescription& problem)
>>>>>>> 3825849c
{
    std::string filename = ConvDirectNaiveConvKernelFile(ctx, problem);
    if(miopen::EndsWith(filename, ".s"))
    {
        std::ostringstream options;
        GenerateClangDefsym(options, "ROCM_METADATA_VERSION", 5);
        return options.str();
    }
    std::ostringstream ss;
    ss << ctx.general_compile_options;
    if(problem.IsFp8() || problem.IsTensorsCasted() || problem.IsBfp8())
    {
        ss << " -DINPUT_TYPE="
           << miopen::GetDataType(ProblemInterpreter::GetInputDataType(problem));
        ss << " -DWEIGHTS_TYPE=" << miopen::GetDataType(problem.GetWeightsDataType());
        ss << " -DOUTPUT_TYPE="
           << miopen::GetDataType(ProblemInterpreter::GetOutputDataType(problem));
        const auto in_cast_type = problem.GetInCastType();
        if(in_cast_type)
            ss << " -DINPUT_CAST_TYPE=" << miopen::GetDataType(*in_cast_type);
        const auto wei_cast_type = problem.GetWeightsCastType();
        if(wei_cast_type)
            ss << " -DWEIGHTS_CAST_TYPE=" << miopen::GetDataType(*(wei_cast_type));
        const auto out_cast_type = ProblemInterpreter::GetOutputCastType(problem);
        if(out_cast_type)
            ss << " -DOUTPUT_CAST_TYPE=" << miopen::GetDataType(*out_cast_type);
        ss << " -DMIOPEN_FP8_CLIPPING=" << MIOPEN_FP8_CLIPPING;
        ss << " -DMIOPEN_FP8_IEEE_EXPONENT_BIAS=" << MIOPEN_FP8_IEEE_EXPONENT_BIAS;
        //     Let the kernel choose its accumulator (double for naive kernels )
    }
    return ss.str();
}

bool ConvDirectNaiveConvIsApplicableByKernelType(const ExecutionContext& ctx,
                                                 const ProblemDescription& problem)
{
    if(ConvDirectNaiveConvIsAssemblyKernel(ctx, problem))
    {
        if(!ctx.use_asm_kernels)
            return false;
    }
    else
    {
        if(!ctx.use_hip_kernels)
            return false;
    }
    return true;
}

} // namespace solver
} // namespace miopen<|MERGE_RESOLUTION|>--- conflicted
+++ resolved
@@ -193,12 +193,8 @@
     return "naive_conv.cpp";
 }
 
-<<<<<<< HEAD
-std::string ConvDirectNaiveConvCompileOption(const ExecutionContext& ctx)
-=======
-std::string ConvDirectNaiveConvCompileOption(const ConvolutionContext& ctx,
+std::string ConvDirectNaiveConvCompileOption(const ExecutionContext& ctx,
                                              const ProblemDescription& problem)
->>>>>>> 3825849c
 {
     std::string filename = ConvDirectNaiveConvKernelFile(ctx, problem);
     if(miopen::EndsWith(filename, ".s"))
