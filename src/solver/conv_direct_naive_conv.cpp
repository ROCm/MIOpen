/*******************************************************************************
 *
 * MIT License
 *
 * Copyright (c) 2021 Advanced Micro Devices, Inc.
 *
 * Permission is hereby granted, free of charge, to any person obtaining a copy
 * of this software and associated documentation files (the "Software"), to deal
 * in the Software without restriction, including without limitation the rights
 * to use, copy, modify, merge, publish, distribute, sublicense, and/or sell
 * copies of the Software, and to permit persons to whom the Software is
 * furnished to do so, subject to the following conditions:
 *
 * The above copyright notice and this permission notice shall be included in all
 * copies or substantial portions of the Software.
 *
 * THE SOFTWARE IS PROVIDED "AS IS", WITHOUT WARRANTY OF ANY KIND, EXPRESS OR
 * IMPLIED, INCLUDING BUT NOT LIMITED TO THE WARRANTIES OF MERCHANTABILITY,
 * FITNESS FOR A PARTICULAR PURPOSE AND NONINFRINGEMENT. IN NO EVENT SHALL THE
 * AUTHORS OR COPYRIGHT HOLDERS BE LIABLE FOR ANY CLAIM, DAMAGES OR OTHER
 * LIABILITY, WHETHER IN AN ACTION OF CONTRACT, TORT OR OTHERWISE, ARISING FROM,
 * OUT OF OR IN CONNECTION WITH THE SOFTWARE OR THE USE OR OTHER DEALINGS IN THE
 * SOFTWARE.
 *
 *******************************************************************************/

#include "miopen/env.hpp"
#include <miopen/solver/conv_direct_naive_conv.hpp>
#include <miopen/solver.hpp>
#include <miopen/conv/problem_description.hpp>
#include <miopen/gcn_asm_utils.hpp>
#include <miopen/stringutils.hpp>
#include <miopen/solver/implicitgemm_util.hpp>
#include <miopen/datatype.hpp>
#include <ostream>

namespace miopen {

namespace debug {
// NOLINTNEXTLINE (cppcoreguidelines-avoid-non-const-global-variables)
bool AlwaysEnableConvDirectNaive = false;

} // namespace debug

namespace solver {
namespace conv {

using ProblemDescription = miopen::conv::ProblemDescription;

bool ConvDirectNaiveConvIsAssemblyKernel(const ExecutionContext& ctx,
                                         const ProblemDescription& problem)
{
    const auto device_name = ctx.GetStream().GetDeviceName();
    return (device_name == "gfx906" || device_name == "gfx908") && ctx.rmv.IsV3() &&
           problem.IsLayoutDefault() && (problem.IsFp16() || problem.IsFp32() || problem.IsBfp16());
}

// Check tensor data type respectively
bool IsInputFp32(const ProblemDescription& problem)
{
    return (problem.GetInDataType() == miopenFloat &&
            problem.GetWeightsDataType() == miopenFloat) ||
           (problem.GetOutDataType() == miopenFloat &&
            problem.GetWeightsDataType() == miopenFloat) ||
           (problem.GetInDataType() == miopenFloat && problem.GetOutDataType() == miopenFloat);
}

bool IsInputFp16(const ProblemDescription& problem)
{
    return (problem.GetInDataType() == miopenHalf && problem.GetWeightsDataType() == miopenHalf) ||
           (problem.GetOutDataType() == miopenHalf && problem.GetWeightsDataType() == miopenHalf) ||
           (problem.GetInDataType() == miopenHalf && problem.GetOutDataType() == miopenHalf);
}

bool IsInputBfp16(const ProblemDescription& problem)
{
    return (problem.GetInDataType() == miopenBFloat16 &&
            problem.GetWeightsDataType() == miopenBFloat16) ||
           (problem.GetOutDataType() == miopenBFloat16 &&
            problem.GetWeightsDataType() == miopenBFloat16) ||
           (problem.GetInDataType() == miopenBFloat16 &&
            problem.GetOutDataType() == miopenBFloat16);
}

bool IsInputInt8(const ProblemDescription& problem)
{
    return (problem.GetInDataType() == miopenInt8 && problem.GetWeightsDataType() == miopenInt8) ||
           (problem.GetOutDataType() == miopenInt8 && problem.GetWeightsDataType() == miopenInt8) ||
           (problem.GetInDataType() == miopenInt8 && problem.GetOutDataType() == miopenInt8);
}

bool IsAccFp64(const ProblemDescription& problem)
{
    return IsInputFp32(problem) || IsInputFp16(problem) || IsInputBfp16(problem);
}

bool IsAccInt32(const ProblemDescription& problem) { return IsInputInt8(problem); }

bool IsOutputFp32(const ProblemDescription& problem)
{
    return problem.IsFp32() ||
           (problem.GetInDataType() == miopenInt8 && problem.GetWeightsDataType() == miopenInt8 &&
            problem.GetOutDataType() == miopenFloat);
}

bool IsOutputFp16(const ProblemDescription& problem) { return problem.IsFp16(); }

bool IsOutputBfp16(const ProblemDescription& problem) { return problem.IsBfp16(); }

bool IsOutputInt8(const ProblemDescription& problem)
{
    return problem.GetInDataType() == miopenInt8 && problem.GetWeightsDataType() == miopenInt8 &&
           problem.GetOutDataType() == miopenInt8;
}

bool IsOutputInt32(const ProblemDescription& problem)
{
    return problem.GetInDataType() == miopenInt8 && problem.GetWeightsDataType() == miopenInt8 &&
           problem.GetOutDataType() == miopenInt32;
}

MIOPEN_DECLARE_ENV_VAR(MIOPEN_DEBUG_CONV_DIRECT_NAIVE_USE_PACKED_KERNELS);

std::string ConvDirectNaiveConvKernelName(const ProblemDescription& problem)
{
    std::ostringstream kernel_name;
<<<<<<< HEAD
    kernel_name << "naive_conv_";
    if(problem.IsDirectionForward())
=======
    if(miopen::IsEnabled(MIOPEN_DEBUG_CONV_DIRECT_NAIVE_USE_PACKED_KERNELS()))
    {
        kernel_name << "naive_conv_packed_";
    }
    else
    {
        kernel_name << "naive_conv_nonpacked_";
    }

    if(problem.direction.IsForward())
>>>>>>> b45e54d6
        kernel_name << "fwd_";
    else if(problem.IsDirectionBackwardData())
        kernel_name << "bwd_";
    else if(problem.IsDirectionBackwardWrW())
        kernel_name << "wrw_";
    else
        MIOPEN_THROW("unsupported convolution direction");

    if(problem.IsLayoutDefault())
    {
        if(problem.Is2d())
            kernel_name << "nchw_";
        else
            kernel_name << "ncdhw_";
    }
    else if(problem.IsLayoutNHWC())
    {
        if(problem.Is2d())
            kernel_name << "nhwc_";
        else
            kernel_name << "ndhwc_";
    }
    else
        MIOPEN_THROW("unsupported tensor layout");

    if(problem.IsFp8() || problem.IsTensorsCasted() || problem.IsBfp8())
    {
        kernel_name << miopen::GetDataType(ProblemInterpreter::GetInputDataType(problem));
        kernel_name << "_" << miopen::GetDataType(problem.GetWeightsDataType());
        kernel_name << "_" << miopen::GetDataType(ProblemInterpreter::GetOutputDataType(problem));
        return kernel_name.str();
    }
    else if(IsInputFp32(problem))
        kernel_name << "float_";
    else if(IsInputFp16(problem))
        kernel_name << "half_";
    else if(IsInputBfp16(problem))
        kernel_name << "ushort_";
    else if(IsInputInt8(problem))
        kernel_name << "int8_t_";
    else
        MIOPEN_THROW("unsupported data type:");

    if(IsAccInt32(problem))
        kernel_name << "int32_t_";
    else if(IsAccFp64(problem))
        kernel_name << "double_";
    else
        MIOPEN_THROW("unsupported data type:");

    if(IsOutputFp32(problem))
        kernel_name << "float";
    else if(IsOutputFp16(problem))
        kernel_name << "half";
    else if(IsOutputBfp16(problem))
        kernel_name << "ushort";
    else if(IsOutputInt8(problem))
        kernel_name << "int8_t";
    else if(IsOutputInt32(problem))
        kernel_name << "int32_t";
    else
        MIOPEN_THROW("unsupported data type:");

    return kernel_name.str();
}

std::string ConvDirectNaiveConvKernelFile(const ExecutionContext& ctx,
                                          const ProblemDescription& problem)
{
    const auto device_name = ctx.GetStream().GetDeviceName();
    // The above function, ConvDirectNaiveConvKernelName is not in sync for the asm kernel,
    // resulting in empty code objects. This happens for systems with COv3 as the default type.
    // if(device_name == "gfx906" || device_name == "gfx908")
    // {
    //     if(ctx.rmv.IsV3() && problem.IsLayoutDefault() && !problem.IsFp8() &&
    //        !problem.IsTensorsCasted() && !problem.IsBfp8())
    //         return "naive_conv_gcn.s";
    // }
    if(problem.IsFp8() || problem.IsTensorsCasted() || problem.IsBfp8())
        return "fp8_naive_conv.cpp";
    return "naive_conv.cpp";
}

std::string ConvDirectNaiveConvCompileOption(const ExecutionContext& ctx,
                                             const ProblemDescription& problem)
{
    std::string filename = ConvDirectNaiveConvKernelFile(ctx, problem);
    if(miopen::EndsWith(filename, ".s"))
    {
        std::ostringstream options;
        GenerateClangDefsym(options, "ROCM_METADATA_VERSION", 5);
        return options.str();
    }
    std::ostringstream ss;
    ss << ctx.general_compile_options;
    if(problem.IsFp8() || problem.IsTensorsCasted() || problem.IsBfp8())
    {
        ss << " -DINPUT_TYPE="
           << miopen::GetDataType(ProblemInterpreter::GetInputDataType(problem));
        ss << " -DWEIGHTS_TYPE=" << miopen::GetDataType(problem.GetWeightsDataType());
        ss << " -DOUTPUT_TYPE="
           << miopen::GetDataType(ProblemInterpreter::GetOutputDataType(problem));
        const auto in_cast_type = ProblemInterpreter::GetInputCastType(problem);
        if(in_cast_type)
            ss << " -DINPUT_CAST_TYPE=" << miopen::GetDataType(*in_cast_type);
        const auto wei_cast_type = problem.GetWeightsCastType();
        if(wei_cast_type)
            ss << " -DWEIGHTS_CAST_TYPE=" << miopen::GetDataType(*wei_cast_type);
        const auto out_cast_type = ProblemInterpreter::GetOutputCastType(problem);
        if(out_cast_type)
            ss << " -DOUTPUT_CAST_TYPE=" << miopen::GetDataType(*out_cast_type);
        ss << " -DMIOPEN_FP8_CLIPPING=" << MIOPEN_FP8_CLIPPING;
        ss << " -DMIOPEN_FP8_IEEE_EXPONENT_BIAS=" << MIOPEN_FP8_IEEE_EXPONENT_BIAS;
        //     Let the kernel choose its accumulator (double for naive kernels )
    }
    return ss.str();
}

bool ConvDirectNaiveConvIsApplicableByKernelType(const ExecutionContext& ctx,
                                                 const ProblemDescription& problem)
{
    if(ConvDirectNaiveConvIsAssemblyKernel(ctx, problem))
    {
        if(!ctx.use_asm_kernels)
            return false;
    }
    else
    {
        if(!ctx.use_hip_kernels)
            return false;
    }
    return true;
}

<<<<<<< HEAD
} // namespace conv
=======
/// Figure out the index of C (channel) stride so we can expand it into
/// (G, C_per_group). Return value G_stride_idx is the position of G stride
/// in the stride vector, such that the (G_stride_idx - 1) is the index that
/// contains C's stride as a multiplying factor
int conv_internal::GetGroupStrideIndex(const ProblemDescription& problem)
{
    int G_stride_idx = -1;
    if(problem.IsLayoutDefault())
    {
        G_stride_idx = 1;
    }
    else
    {
        assert(problem.IsLayoutNHWC());
        assert(problem.Is2d() || problem.Is3d());
        //
        // G_stride_idx = problem.Is2d() ? 3 : 4;
        // For NHWC, MIOpen stores strides in NCHW order, so we are interested in 1 + W's
        // stride as that will be the value of G_stride_idx;
        G_stride_idx = problem.Is2d() ? 4 : 5;
    }
    assert(G_stride_idx != -1);
    return G_stride_idx;
}

void conv_internal::DebugPrintTensorStrides(const TensorDescriptor& inDesc,
                                            const TensorDescriptor& wDesc,
                                            const TensorDescriptor& outDesc)
{

    auto printOneStrideVec = [](const char* name, const auto& vec) {
        MIOPEN_LOG_I(name << " = [");
        for(const size_t v : vec)
        {
            MIOPEN_LOG_I(v << ",");
        }
        MIOPEN_LOG_I("]\n");
    };

    printOneStrideVec("inDesc = ", inDesc.GetStrides());
    printOneStrideVec("wDesc = ", wDesc.GetStrides());
    printOneStrideVec("outDesc = ", outDesc.GetStrides());
}

>>>>>>> b45e54d6
} // namespace solver
} // namespace miopen<|MERGE_RESOLUTION|>--- conflicted
+++ resolved
@@ -124,21 +124,16 @@
 std::string ConvDirectNaiveConvKernelName(const ProblemDescription& problem)
 {
     std::ostringstream kernel_name;
-<<<<<<< HEAD
-    kernel_name << "naive_conv_";
+    if(miopen::IsEnabled(MIOPEN_DEBUG_CONV_DIRECT_NAIVE_USE_PACKED_KERNELS()))
+    {
+        kernel_name << "naive_conv_packed_";
+    }
+    else
+    {
+        kernel_name << "naive_conv_nonpacked_";
+    }
+
     if(problem.IsDirectionForward())
-=======
-    if(miopen::IsEnabled(MIOPEN_DEBUG_CONV_DIRECT_NAIVE_USE_PACKED_KERNELS()))
-    {
-        kernel_name << "naive_conv_packed_";
-    }
-    else
-    {
-        kernel_name << "naive_conv_nonpacked_";
-    }
-
-    if(problem.direction.IsForward())
->>>>>>> b45e54d6
         kernel_name << "fwd_";
     else if(problem.IsDirectionBackwardData())
         kernel_name << "bwd_";
@@ -273,9 +268,6 @@
     return true;
 }
 
-<<<<<<< HEAD
-} // namespace conv
-=======
 /// Figure out the index of C (channel) stride so we can expand it into
 /// (G, C_per_group). Return value G_stride_idx is the position of G stride
 /// in the stride vector, such that the (G_stride_idx - 1) is the index that
@@ -320,6 +312,6 @@
     printOneStrideVec("outDesc = ", outDesc.GetStrides());
 }
 
->>>>>>> b45e54d6
+} // namespace conv
 } // namespace solver
 } // namespace miopen