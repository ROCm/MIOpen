--- conflicted
+++ resolved
@@ -33,7 +33,6 @@
 #include <miopen/solver/implicitgemm_util.hpp>
 #include <miopen/datatype.hpp>
 #include <ostream>
-#include <filesystem>
 
 namespace miopen {
 
@@ -112,11 +111,7 @@
 std::string ConvDirectNaiveConvKernelName(const ProblemDescription& problem)
 {
     std::ostringstream kernel_name;
-<<<<<<< HEAD
-    if(miopen::IsEnvvarValueEnabled("MIOPEN_USE_PACKED_CONV_REF_KERNEL"))
-=======
     if(miopen::IsEnabled(MIOPEN_DEBUG_CONV_DIRECT_NAIVE_USE_PACKED_KERNELS()))
->>>>>>> 1253aed9
     {
         kernel_name << "naive_conv_packed_";
     }
@@ -189,8 +184,6 @@
     else
         MIOPEN_THROW("unsupported data type:");
 
-    // TODO(Amber): Left for debugging. Will remove in the future.
-    // std::cout << "############ kernel_name = " << kernel_name.str() << std::endl;
     return kernel_name.str();
 }
 
@@ -262,19 +255,11 @@
     return true;
 }
 
-<<<<<<< HEAD
-// figure out the index of C (channel) stride so we can expand it into
-// (G, C_per_group). Return value G_stride_idx is the position of G stride
-// in the stride vector, such that the (G_stride_idx - 1) is the index that
-// contains C's stride as a multiplying factor
-int GetGroupStrideIndex(const ProblemDescription& problem)
-=======
 /// Figure out the index of C (channel) stride so we can expand it into
 /// (G, C_per_group). Return value G_stride_idx is the position of G stride
 /// in the stride vector, such that the (G_stride_idx - 1) is the index that
 /// contains C's stride as a multiplying factor
 int conv_internal::GetGroupStrideIndex(const ProblemDescription& problem)
->>>>>>> 1253aed9
 {
     int G_stride_idx = -1;
     if(problem.IsLayoutDefault())
@@ -295,20 +280,6 @@
     return G_stride_idx;
 }
 
-<<<<<<< HEAD
-void printTensorStrides(const TensorDescriptor& inDesc,
-                        const TensorDescriptor& wDesc,
-                        const TensorDescriptor& outDesc)
-{
-
-    auto printOneStrideVec = [](const char* name, const auto& vec) {
-        printf("%s = [", name);
-        for(const size_t v : vec)
-        {
-            printf("%zu,", v);
-        }
-        printf("]\n");
-=======
 void conv_internal::DebugPrintTensorStrides(const TensorDescriptor& inDesc,
                                             const TensorDescriptor& wDesc,
                                             const TensorDescriptor& outDesc)
@@ -321,7 +292,6 @@
             MIOPEN_LOG_I(v << ",");
         }
         MIOPEN_LOG_I("]\n");
->>>>>>> 1253aed9
     };
 
     printOneStrideVec("inDesc = ", inDesc.GetStrides());
