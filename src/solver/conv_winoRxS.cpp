--- conflicted
+++ resolved
@@ -682,12 +682,6 @@
         // clang-format on
 
 #if WORKAROUND_ISSUE_2493
-<<<<<<< HEAD
-    if(!miopen::IsDisabled(MIOPEN_DEBUG_WORKAROUND_ISSUE_2493{}))
-    {
-        if(ShaderModel(ctx, problem, Winodata, Winofilter).GetGranularityLoss() > 0.995)
-            return false;
-=======
     if(!miopen::IsDisabled(MIOPEN_DEBUG_WORKAROUND_ISSUE_2493{}) && !miopen::debug::IsWarmupOngoing)
     {
         constexpr double max_perf_drop_due_to_granularity = 200; // Times.
@@ -697,7 +691,6 @@
             MIOPEN_LOG_I("granularity_loss =" << gl);
             return false;
         }
->>>>>>> f0606ba1
     }
 #endif
 
