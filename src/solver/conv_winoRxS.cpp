/*******************************************************************************
 *
 * MIT License
 *
 * Copyright (c) 2023 Advanced Micro Devices, Inc.
 *
 * Permission is hereby granted, free of charge, to any person obtaining a copy
 * of this software and associated documentation files (the "Software"), to deal
 * in the Software without restriction, including without limitation the rights
 * to use, copy, modify, merge, publish, distribute, sublicense, and/or sell
 * copies of the Software, and to permit persons to whom the Software is
 * furnished to do so, subject to the following conditions:
 *
 * The above copyright notice and this permission notice shall be included in all
 * copies or substantial portions of the Software.
 *
 * THE SOFTWARE IS PROVIDED "AS IS", WITHOUT WARRANTY OF ANY KIND, EXPRESS OR
 * IMPLIED, INCLUDING BUT NOT LIMITED TO THE WARRANTIES OF MERCHANTABILITY,
 * FITNESS FOR A PARTICULAR PURPOSE AND NONINFRINGEMENT. IN NO EVENT SHALL THE
 * AUTHORS OR COPYRIGHT HOLDERS BE LIABLE FOR ANY CLAIM, DAMAGES OR OTHER
 * LIABILITY, WHETHER IN AN ACTION OF CONTRACT, TORT OR OTHERWISE, ARISING FROM,
 * OUT OF OR IN CONNECTION WITH THE SOFTWARE OR THE USE OR OTHER DEALINGS IN THE
 * SOFTWARE.
 *
 *******************************************************************************/

#include <miopen/solver.hpp>

#include <miopen/conv/data_invoke_params.hpp>
#include <miopen/conv/compiled_in_parameters.hpp>
#include <miopen/conv/wrw_invoke_params.hpp>
#include <miopen/env.hpp>
#include <miopen/generic_search.hpp>
#include <miopen/invoke_params.hpp>
#include <miopen/kernel_build_params.hpp>
#include <miopen/sequences.hpp>
#include <miopen/stringutils.hpp>

#include <boost/any.hpp>
#include <boost/optional.hpp>

#include <tuple>

// ConvBinWinoRxS<2,3> is intended to handle group convolutions, but
// it is able to work with non-group convolutions and shows quite good performance,
// comparable with ConvBinWinogradRxSf2x3g1. Due to the issue in #1533 (fixed in #1634)
// AND some inaccuracy (jitter) of benchmarking, it is often shows the "best" performance
// with non-group convolutions, and therefore unexpected records where ConvBinWinoRxS<2,3>
// is the "best" leaked into find-db. That is why disabling ConvBinWinoRxS<2,3> for non-group
// convolutions leads to performance drops. Let's enable ConvBinWinoRxS<2,3> for non-group
// in order to quickly W/A the perf issue. When find-db fix is ready,
// we will keep ConvBinWinoRxS<2,3> for group convolutions only.
#define WORKAROUND_ISSUE_1681 0

/// \anchor disable_winograd_with_huge_granularity_loss
/// This is to exclude Winograd from PyTorch correctness tests.
/// These tests are written in incorrect manner.
/// They are very sensitive to the values in the output tensors,
/// but do not provide inputs that guarantee minimal deviation
/// (a numerical difference between kernel output and theoretically
/// "ideal" output). This is especially important for Winograd.
/// As a result, the PyTorch correctness tests often produce false
/// failures when Winograd algorithm is used. As PyTorch correctness
/// tests use very small convolutions and Winograd algorithm is
/// ineffective with such small configs due to huge granularity loss,
/// we can disable Winograd without any performance implications.
#define WORKAROUND_ISSUE_2492_GRANULARITY_LOSS 0
/// \anchor disable_winograd_with_small_tensor
/// This is alternative W/A for the same problem, which
/// resolves issues shown at
/// https://github.com/ROCm/MIOpen/issues/2492#issuecomment-1910928563
/// The idea is to disable the solver for very small tensors.
/// PyTorch tests use sizes like 2x2x6x6 (NCHW), but let's add
/// some spare space for N anc C and disable starting from 4x4x6x6.
#define WORKAROUND_ISSUE_2492_TINY_TENSOR 1

MIOPEN_DECLARE_ENV_VAR_BOOL(MIOPEN_DEBUG_WORKAROUND_ISSUE_2492)

MIOPEN_DECLARE_ENV_VAR_BOOL(MIOPEN_DEBUG_AMD_WINOGRAD_RXS_F2X3)
MIOPEN_DECLARE_ENV_VAR_STR(MIOPEN_DEBUG_AMD_WINOGRAD_RXS_F2X3_PERF_VALS)
MIOPEN_DECLARE_ENV_VAR_BOOL(MIOPEN_DEBUG_AMD_WINOGRAD_RXS_F2X3_G1)

MIOPEN_DECLARE_ENV_VAR_BOOL(MIOPEN_DEBUG_AMD_WINOGRAD_RXS_F3X2)
MIOPEN_DECLARE_ENV_VAR_STR(MIOPEN_DEBUG_AMD_WINOGRAD_RXS_F3X2_PERF_VALS)

#define MAX_CU_LIMIT 512

#define IS2X3 (Winodata == 2 && Winofilter == 3)
#define IS3X2 (Winodata == 3 && Winofilter == 2)

/// \todo The model is well-defined in for filters sized up to 5.
/// However, it seems producing valid results without this limitation,
/// when used against simple GEMM WTI model (to select the fastest solver).
/// This needs to be re-tested/re-considered when we have WTI
/// models for other solvers, OR when GEMM WTI model is improved.
/// --atamazov 2020-11-07.
#define WTI_MODEL_ALLOW_ANY_RS 1
#define WTI_MODEL_ALLOW_ANY_CK 1

static inline size_t Ceil(const size_t v, const size_t m)
{
    assert(m > 0);
    return (v + m - 1) / m;
}

static inline size_t RoundUpToMultiple(size_t val, size_t factor)
{
    return Ceil(val, factor) * factor;
}

// Let's avoid clang-tidy warnings without explicit casts.
static inline size_t RoundUpToMultiple(size_t val, int factor)
{
    return Ceil(val, factor) * factor;
}

static inline int GetBestNGroupParam(const int R,
                                     const int S,
                                     const int R_stride,
                                     const int S_stride,
                                     const int C,
                                     const int K,
                                     const int OH,
                                     const int OW,
                                     const int pad_H,
                                     const int pad_W,
                                     const int N,
                                     const int idilation_w,
                                     const int idilation_h,
                                     const int n_groups,
                                     const int G,
                                     const int o_tile,
                                     const int f_tile)
{
    int r_factor   = f_tile * 2;
    int s_factor   = r_factor;
    int c_factor   = 2;
    int k_factor   = 32;
    int nwh_factor = 32;
    int w_factor   = o_tile * idilation_w * S_stride;
    int h_factor   = o_tile * idilation_h * R_stride;

    if(S_stride == 1 && idilation_w == 1 && S <= f_tile)
        s_factor = f_tile;
    if((R_stride == 1 && idilation_h == 1) || (R % (f_tile * 2)) == 1)
        r_factor = f_tile;
    if(S_stride == 2 || R_stride == 2 || idilation_w == 2 || idilation_h == 2)
        c_factor = 1;

    size_t g_s = RoundUpToMultiple(S, s_factor);
    size_t g_r = RoundUpToMultiple(R, r_factor);
    size_t g_c = RoundUpToMultiple(C, c_factor);
    size_t g_k = RoundUpToMultiple(K, k_factor);
    size_t g_w = OW;
    size_t g_h = OH;

    if((pad_W % 2 == 0) && (idilation_w > 1 || S_stride > 1))
        g_w += 1;
    if((pad_H % 2 == 1) && (idilation_h > 1 || R_stride > 1))
        g_h += 1;

    g_w            = RoundUpToMultiple(g_w, w_factor);
    g_h            = RoundUpToMultiple(g_h, h_factor);
    size_t g_n_w_h = RoundUpToMultiple(g_w * g_h * N, nwh_factor * w_factor * h_factor);

    int best_n_groups_cnt = 1;
    double min_param      = 0;
    for(auto i = 1; i < n_groups; ++i)
    {
        size_t g_n_w_h_k =
            RoundUpToMultiple(g_n_w_h * g_k, nwh_factor * w_factor * h_factor * k_factor * i);
        size_t granulated_mac_count = g_n_w_h_k * g_c * g_s * g_r;
        size_t n_groups_per_cu      = Ceil(static_cast<size_t>(i) * G, n_groups);
        double perf_metric = static_cast<double>(n_groups_per_cu) * granulated_mac_count / i;
        if(static_cast<double>(granulated_mac_count) / i > 1.0e+7)
            perf_metric *= (1 + i * 0.003);
        else
            perf_metric *= (1 + i * 0.04);
        if(i == 1)
            min_param = perf_metric;
        if(min_param > perf_metric)
        {
            best_n_groups_cnt = i;
            min_param         = perf_metric;
        }
    }
    return best_n_groups_cnt;
}

namespace miopen {
namespace solver {
namespace conv {

using ProblemDescription = miopen::conv::ProblemDescription;

namespace {

auto PerfFieldRules()
{
    return seq::MakeRuleSet(std::make_tuple(seq::Span<int, 1, MAX_CU_LIMIT>{},
                                            &PerformanceConfigConvBinWinogradRxS::n_groups));
}

// Winograd v21 is preferred on Vega10/Vega20 ASICs due to ~25% performance regression with Winograd
// v30. The exception is Winograd F(3,2) stride2 as this mode is unsupported in v21. Details:
// https://github.com/ROCm/MIOpen/pull/1927#issuecomment-1412741130
template <int Winodata, int Winofilter>
inline bool IsWinogradV21Preferred(const std::string& asic, const ProblemDescription& problem)
{
    return (StartsWith(asic, "gfx900") || StartsWith(asic, "gfx906")) &&
           !(IS3X2 && problem.GetKernelStrideW() == 2);
}

inline bool IsShaderConstraintsMetV21(const ProblemDescription& problem,
                                      const int R,
                                      const int S,
                                      const int C,
                                      const int K,
                                      const int H,
                                      const int W,
                                      const int OH,
                                      const int OW,
                                      const int N)
{
    uint64_t o_K_stride      = static_cast<uint64_t>(OH) * OW;
    uint64_t o_N_stride      = o_K_stride * K;
    uint64_t o_N_stride_OHOW = o_N_stride + o_K_stride;

    uint64_t d_C_stride    = static_cast<uint64_t>(H) * W;
    uint64_t d_N_stride    = d_C_stride * C;
    uint64_t d_N_stride_HW = d_N_stride + d_C_stride;

    auto num_tiles  = Ceil(OH, 2) * Ceil(OW, 2);
    auto stride_one = problem.GetKernelStrideH() == 1 && problem.GetKernelStrideW() == 1 &&
                      problem.GetDilationH() == 1 && problem.GetDilationW() == 1;

    // clang-format off
    // Check implementation limits.
    return N < std::pow(2, 16)
        && C < std::pow(2, 16)
        && H < std::pow(2, 16)
        && W < std::pow(2, 16)
        && K < std::pow(2, 16)
        && S < std::pow(2, 16)
        && R < std::pow(2, 16)
        && OH < std::pow(2, 16)
        && OW < std::pow(2, 16)
        && problem.GetPadW() < std::pow(2, 16)
        && problem.GetPadH() < std::pow(2, 16)
        && C * R * S < std::pow(2, 22)
        && K * R * S < std::pow(2, 28)
        && ((o_N_stride_OHOW < std::pow(2, 29) && d_N_stride_HW < std::pow(2, 29))
           || (stride_one && o_N_stride < std::pow(2, 30) && d_N_stride < std::pow(2, 30)
           && (N == 1 || num_tiles % 16 == 0)));
    // clang-format on
}

inline bool IsShaderConstraintsMetV30(const ProblemDescription& problem,
                                      const int R,
                                      const int S,
                                      const int C,
                                      const int K,
                                      const int H,
                                      const int W,
                                      const int OH,
                                      const int OW,
                                      const int N)
{
    // clang-format off
    // Check implementation limits.
    return N < std::pow(2, 16)
        && C < std::pow(2, 16)
        && H < std::pow(2, 16)
        && W < std::pow(2, 16)
        && K < std::pow(2, 16)
        && S < std::pow(2, 16)
        && R < std::pow(2, 16)
        && OH < std::pow(2, 16)
        && OW < std::pow(2, 16)
        && problem.GetPadW() < std::pow(2, 16)
        && problem.GetPadH() < std::pow(2, 16)
        && H * W < std::pow(2, 29)
        && K * R * S < std::pow(2, 28)
        && (C + 1) * H * W < std::pow(2, 30)
        && (C + 1) * R * S < std::pow(2, 22)
        && (K + 1) * OH * OW < std::pow(2, 30);
    // clang-format on
}

template <int Winodata, int Winofilter>
inline bool IsShaderConstraintsMet(const ProblemDescription& problem,
                                   const int R,
                                   const int S,
                                   const int C,
                                   const int K,
                                   const int H,
                                   const int W,
                                   const int OH,
                                   const int OW,
                                   const int N,
                                   const std::string& asic)
{
    // Padding for bwd data shall not be negative.
    /// \todo Either remove WrW related code or re-use function from RxS
    if(problem.IsDirectionBackwardData())
    {
        if(!(0 <= problem.GetBackwardPadW() && problem.GetBackwardPadW() < std::pow(2, 16)))
            return false;
        if(!(0 <= problem.GetBackwardPadH() && problem.GetBackwardPadH() < std::pow(2, 16)))
            return false;
    }

    if(!problem.IsLayoutDefault())
        return false;

    return IsWinogradV21Preferred<Winodata, Winofilter>(asic, problem)
               ? IsShaderConstraintsMetV21(problem, R, S, C, K, H, W, OH, OW, N)
               : IsShaderConstraintsMetV30(problem, R, S, C, K, H, W, OH, OW, N);
}

} // namespace

PerformanceConfigConvBinWinogradRxS::PerformanceConfigConvBinWinogradRxS(int n_groups_)
    : n_groups(n_groups_)
{
}

template <int Winodata, int Winofilter>
void PerformanceConfigConvBinWinogradRxS::HeuristicInit(const ExecutionContext& ctx,
                                                        const ProblemDescription& problem)
{
    const auto n_inputs_per_group  = problem.GetInChannels() / problem.GetGroupCount(),
               n_outputs_per_group = problem.GetOutChannels() / problem.GetGroupCount();
    if(problem.GetGroupCount() == 1)
    {
        n_groups = ctx.GetStream().GetMaxHardwareComputeUnits();
        return;
    }

    if(problem.IsDirectionBackwardWrW())
    {
        n_groups = GetBestNGroupParam(problem.GetInHeight(),
                                      problem.GetInWidth(),
                                      problem.GetDilationH(),
                                      problem.GetDilationW(),
                                      problem.GetBatchSize(), // N
                                      n_inputs_per_group,     // K
                                      problem.GetWeightsHeight(),
                                      problem.GetWeightsWidth(),
                                      problem.GetPadW(),
                                      problem.GetPadH(),
                                      n_outputs_per_group, // C
                                      problem.GetKernelStrideH(),
                                      problem.GetKernelStrideW(),
                                      ctx.GetStream().GetMaxHardwareComputeUnits(),
                                      problem.GetGroupCount(),
                                      Winodata,
                                      Winofilter);
    }
    else
    {
        n_groups = GetBestNGroupParam(problem.GetWeightsHeight(), // RxS
                                      problem.GetWeightsWidth(),
                                      problem.GetKernelStrideH(),
                                      problem.GetKernelStrideW(),
                                      n_inputs_per_group,     // C
                                      n_outputs_per_group,    // K
                                      problem.GetOutHeight(), // OHxOW
                                      problem.GetOutWidth(),
                                      problem.GetPadW(),
                                      problem.GetPadH(),
                                      problem.GetBatchSize(), // N
                                      problem.GetDilationH(),
                                      problem.GetDilationW(),
                                      ctx.GetStream().GetMaxHardwareComputeUnits(),
                                      problem.GetGroupCount(),
                                      Winodata,
                                      Winofilter);
    }
}

bool PerformanceConfigConvBinWinogradRxS::SetNextValue(const ProblemDescription&)
{
    return !PerfFieldRules().Next(*this);
}

bool PerformanceConfigConvBinWinogradRxS::IsValidValue() const
{
    return PerfFieldRules().IsIn(*this);
}

bool PerformanceConfigConvBinWinogradRxS::IsValid(const ExecutionContext& ctx) const
{
    if(ctx.GetStream().GetMaxHardwareComputeUnits() < n_groups)
        return false;

    if(!IsValidValue())
        return false;
    return true;
}

bool PerformanceConfigConvBinWinogradRxS::operator==(
    const PerformanceConfigConvBinWinogradRxS& other) const
{
    return n_groups == other.n_groups;
}

template <int Winodata, int Winofilter>
PerformanceConfigConvBinWinogradRxS
ConvBinWinoRxS<Winodata, Winofilter>::GetDefaultPerformanceConfig(
    const ExecutionContext& ctx, const ProblemDescription& problem) const
{
    PerformanceConfigConvBinWinogradRxS pp;
    pp.HeuristicInit<Winodata, Winofilter>(ctx, problem);
    MIOPEN_LOG_I(pp.ToString());
    return pp;
}

template <int Winodata, int Winofilter>
bool ConvBinWinoRxS<Winodata, Winofilter>::IsValidPerformanceConfig(
    const ExecutionContext& ctx,
    const ProblemDescription&,
    const PerformanceConfigConvBinWinogradRxS& config) const
{
    return config.IsValidValue() && config.IsValid(ctx);
}

template <int Winodata, int Winofilter>
PerformanceConfigConvBinWinogradRxS
ConvBinWinoRxS<Winodata, Winofilter>::Search(const ExecutionContext& ctx,
                                             const ProblemDescription& problem,
                                             const AnyInvokeParams& invoke_ctx) const
{
    return GenericSearch(*this, ctx, problem, invoke_ctx);
}

namespace {

class ShaderModel : public UnifiedDescriptionConv2d
{
    static constexpr size_t NHW_tiles_factor = 32;

    size_t n_CU;
    size_t n_groups;

    double direct_convolution_macs;

    size_t R_loops;
    size_t S_loops;
    size_t C_loops;

    size_t n_works_per_CU;

    bool dstride2;
    bool ostride2;

    bool single_mode;

    bool is_fp16;
    bool is_2x3;

    bool out_of_model_scope; // Shader model produces unreliable results.
    double granularity_loss;

public:
    ShaderModel(const ExecutionContext& ctx,
                const ProblemDescription& problem,
                size_t Winodata,
                size_t Winofilter)
        : UnifiedDescriptionConv2d(problem),
          n_CU{ctx.GetStream().GetMaxHardwareComputeUnits()}, /// \todo Take n_CU from PerfConfig.
          direct_convolution_macs{static_cast<double>(C * N * K) / 1e+6 *
                                  static_cast<double>(Ceil(S * out_w, input_stride_w) *
                                                      Ceil(R * out_h, input_stride_h))},
          is_fp16{problem.IsFp16()},
          is_2x3{IS2X3},
          out_of_model_scope
    {
        !(problem.GetGroupCount() == 1) //
            || !(U == 1)                //
            || !(V == 1)                //
            || !(input_stride_h == 1)   //
            || !(input_stride_w == 1)   //
            || !(filter_stride_h == 1)  //
            || !(filter_stride_w == 1)  //
#if !WTI_MODEL_ALLOW_ANY_RS
            || !(R <= 5) //
            || !(S <= 5) //
#endif
#if !WTI_MODEL_ALLOW_ANY_CK
            || !(C >= 16) //
            || !(K >= 16)
#endif
    }
    {
        /// \todo add G to UnifiedDescriptionConv2d
        size_t G = static_cast<size_t>(problem.GetGroupCount());

        const size_t Ts = Winofilter;
        const size_t Tr = Winofilter; // Ts and Tr must be the same

        const size_t Tow = Winodata;
        const size_t Toh = Winodata; // Tow and Toh must be the same

        const bool dstride2_w{input_stride_w == 2};
        const bool dstride2_h{input_stride_h == 2};
        dstride2 = dstride2_w && dstride2_h;

        const bool ostride2_w{U == 2};
        const bool ostride2_h{V == 2};
        ostride2 = ostride2_w && ostride2_h;

        const bool stride1_w{!(dstride2_w || ostride2_w)};
        const bool stride1_h{!(dstride2_h || ostride2_h)};

        single_mode =
            stride1_w &&
            (S <= Ts /*|| (L_F_FORCE_FILTER_TRAVERSE_MODE == 1 && L_F_FILTER_TRAVERSE_DUAL == 0)*/);

        const auto R_factor = ((stride1_h || (R % (2 * Tr) == 1)) ? Tr : 2 * Tr);
        const auto Rg       = RoundUpToMultiple(R, R_factor);

        const auto S_factor = single_mode ? Ts : 2 * Ts;
        const auto Sg       = RoundUpToMultiple(S, S_factor);

        const auto C_factor = is_fp16 ? 2 : 1 /*fp32*/;
        const auto Cg       = RoundUpToMultiple(C, C_factor);

        const auto K_factor = dstride2 ? 16u : 32u;
        const auto Kg       = Ceil(K, K_factor);

        const auto OWg = RoundUpToMultiple(out_w + ((dstride2_w && (pad_w % 2 == 0)) ? 1 : 0),
                                           Tow * input_stride_w);
        const auto OHg = RoundUpToMultiple(out_h + ((dstride2_h && (pad_h % 2 == 1)) ? 1 : 0),
                                           Toh * input_stride_h);

        const auto NWH_tiles = N * (OHg / (Toh * input_stride_h)) * (OWg / (Tow * input_stride_w));
        const auto NHW_tiles_g = Ceil(NWH_tiles, NHW_tiles_factor);

        const auto n_works = Kg * NHW_tiles_g;

        S_loops = Sg / S_factor;
        R_loops = Rg / Tr;
        C_loops = Cg / C_factor;

        const auto NKWH_w = K_factor * NHW_tiles_factor * Toh * Tow;
        const auto grid_g = static_cast<double>(NKWH_w * Cg * Rg * Sg) / 1e6;

        auto compute_granularity_loss =
            [n_works, G, grid_g, CU = n_CU, dc_macs = direct_convolution_macs](size_t groups) {
                const auto works_per_CU = Ceil(n_works, groups) * Ceil(G * groups, CU);
                const auto n_works_g    = works_per_CU * CU;
                const auto macs_g       = static_cast<double>(n_works_g) * grid_g;
                return 1. - dc_macs / macs_g;
            };

        if(G == 1)
        {
            n_groups         = n_CU;
            n_works_per_CU   = Ceil(n_works, n_CU);
            granularity_loss = compute_granularity_loss(n_groups);
            return;
        }

        n_groups         = 1;
        granularity_loss = compute_granularity_loss(n_groups);
        for(auto i = n_groups + 1; i < n_CU; ++i)
        {
            auto loss = compute_granularity_loss(i);
            if(loss < granularity_loss)
            {
                n_groups         = i;
                granularity_loss = loss;
            }
        }

        n_works_per_CU = Ceil(n_works, n_groups) * Ceil(G * n_groups, n_CU);
    }

    [[maybe_unused]] size_t GetNGroups() const noexcept { return n_groups; }

    double ComputeWti() const noexcept
    {
        if(out_of_model_scope)
            return -1.0; // Shader model produces unreliable results.

        // perf tables for the following kernel binaries:
        // {stride1.f32, ostride2.f32, dstride2.f32} : {stride1.f16, ostride2.f16, dstride2.f16}
        // should be updated in case of any changes in kernels configurations or implementaion

        // F(2,3)
        constexpr auto const_2_3 =
            std::array<std::array<size_t, 3>, 2>{{{23652, 18349, 35391}, {28561, 58446, 40618}}};
        constexpr auto fe_2_3 =
            std::array<std::array<size_t, 3>, 2>{{{648, 690, 664}, {872, 737, 800}}};
        constexpr auto ph_2_3 =
            std::array<std::array<size_t, 3>, 2>{{{308, 326, 316}, {327, 337, 335}}};
        constexpr auto be_2_3 =
            std::array<std::array<size_t, 3>, 2>{{{2039, 2409, 1873}, {1852, 2533, 1593}}};

        // F(3,2)
        constexpr auto const_3_2 =
            std::array<std::array<size_t, 3>, 2>{{{37329, 38554, 39701}, {41417, 49740, 57820}}};
        constexpr auto fe_3_2 =
            std::array<std::array<size_t, 3>, 2>{{{950, 616, 550}, {799, 779, 573}}};
        constexpr auto ph_3_2 =
            std::array<std::array<size_t, 3>, 2>{{{295, 315, 308}, {309, 329, 325}}};
        constexpr auto be_3_2 =
            std::array<std::array<size_t, 3>, 2>{{{6295, 9900, 7201}, {4941, 4927, 5111}}};

        const size_t fp_idx     = is_fp16 ? 1 : 0;
        const size_t stride_idx = ostride2 ? 1 : dstride2 ? 2 : 0 /*stride1*/;

        const auto const_cost = (is_2x3 ? const_2_3 : const_3_2)[fp_idx][stride_idx];
        const auto fe_cost    = (is_2x3 ? fe_2_3 : fe_3_2)[fp_idx][stride_idx];
        const auto ph_cost    = (is_2x3 ? ph_2_3 : ph_3_2)[fp_idx][stride_idx];
        const auto be_cost    = (is_2x3 ? be_2_3 : be_3_2)[fp_idx][stride_idx];

        const auto fe_calls = n_works_per_CU * S_loops * R_loops;
        const auto be_calls = n_works_per_CU * (dstride2 ? 2 : 1);
        const auto phases   = fe_calls * C_loops * (!single_mode && !dstride2 ? 2 : 1);

        const auto cycles_predicted = static_cast<double>(const_cost + fe_cost * fe_calls +
                                                          ph_cost * phases + be_cost * be_calls) /
                                      1e6;

        if(cycles_predicted <= 0.1)
            return -1.0; // Unreliable, too small work to do for the shader.

        /// \todo Adjust for different architectures, probably it should be an external source for
        /// this metric
        const size_t macs_per_cu_per_clock = static_cast<size_t>(64) * (is_fp16 ? 2 : 1);

        const auto ideal_direct_cycles =
            direct_convolution_macs / static_cast<double>(n_CU * macs_per_cu_per_clock);
        const auto WTI_predicted = ideal_direct_cycles / cycles_predicted;

        return WTI_predicted;
    }

    [[maybe_unused]] double GetGranularityLoss() const { return granularity_loss; }
};

} // namespace

template <int Winodata, int Winofilter>
static float GetWtiBase(const ExecutionContext& ctx, const ProblemDescription& problem)
{
    constexpr auto WTI_UNKNOWN = -2.0;
    const auto rv              = ShaderModel(ctx, problem, Winodata, Winofilter).ComputeWti();
    return rv < 0 ? WTI_UNKNOWN : rv;
}

template <int Winodata, int Winofilter>
static bool IsApplicableBase(const ExecutionContext& ctx, const ProblemDescription& problem)
{
    if(!problem.Is2d())
        return false;
    if(problem.HasNonPackedTensors())
        return false;
    if(!problem.AllTensorsDimsFitIntoInt())
        return false;
    if(!(problem.IsFp32() || problem.IsFp16()))
        return false;
    if(problem.IsTensorsCasted())
        return false;
    if(!ctx.use_asm_kernels)
        return false;
    if(!ctx.rmv.IsV3())
        return false;

    const auto target = ctx.GetStream().GetTargetProperties();
    if(target.Xnack() && *target.Xnack())
        return false;

    const auto name = ctx.GetStream().GetDeviceName();
    if(!(StartsWith(name, "gfx9") || StartsWith(name, "gfx10") || StartsWith(name, "gfx11")))
        return false;
    if(problem.IsFp16() &&
       !(StartsWith(name, "gfx906") || StartsWith(name, "gfx908") || StartsWith(name, "gfx90a") ||
         StartsWith(name, "gfx94") || StartsWith(name, "gfx1011") || StartsWith(name, "gfx1012") ||
         StartsWith(name, "gfx103") || StartsWith(name, "gfx11")))
        return false;

    if(name == "gfx90a" && problem.IsGfx90aFp16altRequired())
        return false;

    // clang-format off
    if (!((problem.GetKernelStrideW() == 1 || problem.GetKernelStrideW() == 2)
        && problem.GetKernelStrideW() == problem.GetKernelStrideH()
        && problem.GetDilationW() == 1
        && problem.GetDilationH() == 1
        && problem.GetBias() == 0
        && problem.GetInLayout() == "NCHW"))
        return false;
        // clang-format on

#if WORKAROUND_ISSUE_2492_GRANULARITY_LOSS
<<<<<<< HEAD
    if(!env::disabled(MIOPEN_DEBUG_WORKAROUND_ISSUE_2492) && !miopen::debug::IsWarmupOngoing)
=======
    if(!miopen::IsDisabled(MIOPEN_ENV(MIOPEN_DEBUG_WORKAROUND_ISSUE_2492)) &&
       !miopen::debug::IsWarmupOngoing)
>>>>>>> 4f5ed42b
    {
        constexpr double max_perf_drop_due_to_granularity = 200; // Times.
        const auto gl = ShaderModel(ctx, problem, Winodata, Winofilter).GetGranularityLoss();
        if(gl > (1.0 - 1.0 / max_perf_drop_due_to_granularity))
        {
            MIOPEN_LOG_I("granularity_loss =" << gl);
            return false;
        }
    }
#endif

#if WORKAROUND_ISSUE_2492_TINY_TENSOR
<<<<<<< HEAD
    if(!env::disabled(MIOPEN_DEBUG_WORKAROUND_ISSUE_2492) && !miopen::debug::IsWarmupOngoing)
=======
    if(!miopen::IsDisabled(MIOPEN_ENV(MIOPEN_DEBUG_WORKAROUND_ISSUE_2492)) &&
       !miopen::debug::IsWarmupOngoing)
>>>>>>> 4f5ed42b
    {
        // Group count is not taken into account intentionally.
        if(problem.GetInHeight() <= 6     //
           && problem.GetInWidth() <= 6   //
           && problem.GetBatchSize() <= 4 //
           && problem.GetInChannels() <= 4)
            return false;
    }
#endif

    const auto n_inputs_per_group  = problem.GetInChannels() / problem.GetGroupCount(),
               n_outputs_per_group = problem.GetOutChannels() / problem.GetGroupCount();

    if(problem.IsDirectionBackwardWrW())
    {
        if(problem.GetKernelStrideW() == 2)
            return false;
        return IsShaderConstraintsMet<Winodata, Winofilter>(problem,
                                                            problem.GetInHeight(),
                                                            problem.GetInWidth(),
                                                            problem.GetBatchSize(), // N
                                                            n_inputs_per_group,     // K
                                                            problem.GetOutHeight(),
                                                            problem.GetOutWidth(),
                                                            problem.GetWeightsHeight(),
                                                            problem.GetWeightsWidth(),
                                                            n_outputs_per_group, // C
                                                            name);
    }
    else
    {
        return IsShaderConstraintsMet<Winodata, Winofilter>(problem,
                                                            problem.GetWeightsHeight(), // RxS
                                                            problem.GetWeightsWidth(),
                                                            n_inputs_per_group,    // C
                                                            n_outputs_per_group,   // K
                                                            problem.GetInHeight(), // HxW
                                                            problem.GetInWidth(),
                                                            problem.GetOutHeight(), // OHxOW
                                                            problem.GetOutWidth(),
                                                            problem.GetBatchSize(), // N
                                                            name);
    }
}

template <int Winodata, int Winofilter>
bool ConvBinWinoRxS<Winodata, Winofilter>::IsApplicable(const ExecutionContext& ctx,
                                                        const ProblemDescription& problem) const
{
    if(IS2X3)
    {
<<<<<<< HEAD
        if(env::disabled(MIOPEN_DEBUG_AMD_WINOGRAD_RXS_F2X3))
=======
        if(miopen::IsDisabled(MIOPEN_ENV(MIOPEN_DEBUG_AMD_WINOGRAD_RXS_F2X3)))
>>>>>>> 4f5ed42b
            return false;
#if !WORKAROUND_ISSUE_1681
        if(problem.GetGroupCount() == 1 && !problem.IsDirectionBackwardWrW())
            return false;
#endif
    }
    if(IS3X2)
    {
<<<<<<< HEAD
        if(env::disabled(MIOPEN_DEBUG_AMD_WINOGRAD_RXS_F3X2))
=======
        if(miopen::IsDisabled(MIOPEN_ENV(MIOPEN_DEBUG_AMD_WINOGRAD_RXS_F3X2)))
>>>>>>> 4f5ed42b
            return false;
    }
    return IsApplicableBase<Winodata, Winofilter>(ctx, problem);
}

template <int Winodata, int Winofilter>
static inline boost::optional<PerformanceConfigConvBinWinogradRxS>
GetPerfConfFromEnv(const ExecutionContext& ctx)
{
    PerformanceConfigConvBinWinogradRxS fromEnv;
    std::string s;
    const char* env_name;

    if(IS2X3)
    {
<<<<<<< HEAD
        s        = env::value(MIOPEN_DEBUG_AMD_WINOGRAD_RXS_F2X3_PERF_VALS);
=======
        s        = miopen::GetStringEnv(MIOPEN_ENV(MIOPEN_DEBUG_AMD_WINOGRAD_RXS_F2X3_PERF_VALS));
>>>>>>> 4f5ed42b
        env_name = "MIOPEN_DEBUG_AMD_WINOGRAD_RXS_F2X3_PERF_VALS";
    }
    else if(IS3X2)
    {
<<<<<<< HEAD
        s        = env::value(MIOPEN_DEBUG_AMD_WINOGRAD_RXS_F3X2_PERF_VALS);
=======
        s        = miopen::GetStringEnv(MIOPEN_ENV(MIOPEN_DEBUG_AMD_WINOGRAD_RXS_F3X2_PERF_VALS));
>>>>>>> 4f5ed42b
        env_name = "MIOPEN_DEBUG_AMD_WINOGRAD_RXS_F3X2_PERF_VALS";
    }

    if(s.empty())
        return {};

    if(!fromEnv.Deserialize(s) || !fromEnv.IsValid(ctx))
    {
        MIOPEN_LOG_E(env_name << "Tuning config: Bad value or invalid format: `" << s << '\'');
        return boost::none;
    }

    MIOPEN_LOG_I("Overridden from env: " << fromEnv.ToString());

    return fromEnv;
}

template <int Winodata, int Winofilter>
ConvSolution ConvBinWinoRxS<Winodata, Winofilter>::GetSolution(
    const ExecutionContext& ctx,
    const ProblemDescription& problem,
    const PerformanceConfigConvBinWinogradRxS& config) const
{
    const auto n_groups = config.n_groups;
    // NOLINTNEXTLINE (cppcoreguidelines-avoid-non-const-global-variables)
    static bool IsWarned = false;
    if(!IsWarned)
    {
        if(ctx.GetStream().GetMaxHardwareComputeUnits() > MAX_CU_LIMIT)
        {
            MIOPEN_LOG_WE(SolverDbId()
                          << ": GPU has " << ctx.GetStream().GetMaxHardwareComputeUnits()
                          << "CUs, but this solver supports max " << MAX_CU_LIMIT
                          << "and thus may show sub-optimal performance.");
        }
        IsWarned = true;
    }

    ConvSolution result;

    const PerformanceConfigConvBinWinogradRxS* pcfg = &config;

    const auto fromEnv = GetPerfConfFromEnv<Winodata, Winofilter>(ctx);
    if(fromEnv)
    {
        pcfg = &(*fromEnv);
    }

    const auto name     = ctx.GetStream().GetDeviceName();
    const auto is_gfx9  = StartsWith(name, "gfx9");
    const auto is_gfx10 = StartsWith(name, "gfx10");
    const auto is_v21   = IsWinogradV21Preferred<Winodata, Winofilter>(name, problem);
    size_t wg_size      = is_gfx9 ? 512 : 256;

    KernelInfo kernel;

    kernel.g_wk.push_back(wg_size * pcfg->GetNGroups() * problem.GetGroupCount());
    kernel.g_wk.push_back(1);
    kernel.g_wk.push_back(1);

    kernel.l_wk.push_back(wg_size);
    kernel.l_wk.push_back(1);
    kernel.l_wk.push_back(1);

    const auto force_cache_bypass = (name == "gfx940") || (name == "gfx941");

    KernelBuildParameters options{
        {"ROCM_METADATA_VERSION", 5},
        {"FORCE_CACHE_BYPASS_ON_STORE", force_cache_bypass},
    };
    kernel.comp_options = options.GenerateFor(kbp::GcnAsm{});
    kernel.comp_options += std::string(" -mcumode -mwavefrontsize64");

    const std::string kernel_version = is_v21 ? "_v21_1_3" : "_v30_3_1";
    std::string kernel_name          = "miopenSp3AsmConv" + kernel_version;
    std::string kernel_file          = "Conv_Winograd" + kernel_version;
    std::string kernel_postfix;

    if(is_gfx9)
    {
        kernel_name += "_gfx9";
    }
    else if(is_gfx10)
    {
        kernel_name += "_gfx10";
    }
    else // if(is_gfx11)
    {
        kernel_name += "_gfx11";
    }

    if(problem.IsFp32())
    {
        kernel_name += "_fp32";
        kernel_file += "_fp32";
    }
    else // if(problem.IsFp16())
    {
        kernel_name += is_gfx9 ? "_fp16_dot2_edc" : "_fp16_dot2";
        kernel_file += "_fp16_dot2";
    }

    kernel_postfix = IS2X3 ? "_f2x3" : "_f3x2";

    if(problem.GetKernelStrideW() == 1)
    {
        kernel_postfix += "_stride1";
    }
    else if(problem.GetKernelStrideW() == 2 && !problem.IsDirectionBackwardData())
    {
        kernel_postfix += "_stride2";
    }
    else // if(problem.GetDilationH() == 2)
    {
        kernel_postfix += "_dilation2";
    }

    kernel.kernel_name = kernel_name + kernel_postfix;
    kernel.kernel_file = kernel_file + kernel_postfix + ".s";

    result.construction_params.push_back(kernel);

    constexpr int F_REVERSE_R = 1 << 0;
    constexpr int F_REVERSE_S = 1 << 1;
    constexpr int F_FLIP_K_C  = 1 << 2;
    // These are not used yet. Nevertheless let's keep as a shader documentation.
    // constexpr int F_FLIP_DATA_N_C = 1 << 3; // Unsupported in f3x2.
    // constexpr int F_FLIP_OUT_N_K = 1 << 4; // Unsupported in f3x2.
    // constexpr int F_ADDR_INDIRECT  = 1 << 6;
    // constexpr int F_BIAS  = 1 << 7;
    // constexpr int F_LEAKY_RELU  = 1 << 8;
    constexpr int F_NKC_STRIDES   = 1 << 9;
    constexpr int F_GROUP_STRIDES = 1 << 10;
    // constexpr int F_FORCE_FILTER_TRAVERSE_MODE  = 1 << 11;
    // constexpr int F_FILTER_TRAVERSE_DUAL  = 1 << 12;
    // constexpr int F_TENSOR_OFFSETS  = 1 << 13;
    constexpr int F_USE_ACTIVATION_MODE = 1 << 14;
    // constexpr int F_USE_EXTENDED_FLAGS_64  = 1 << 15;
    int flags = F_NKC_STRIDES | F_GROUP_STRIDES | (is_v21 ? 0 : F_USE_ACTIVATION_MODE);

    constexpr uint8_t IDENTITY = 0;
    // constexpr uint8_t LEAKY_RELU = 1;
    // constexpr uint8_t SIGMOID = 2;
    // constexpr uint8_t SCALED_TANH = 3;
    uint8_t identity_activation = IDENTITY;

    int N, C, H, W, K, out_H, out_W, R, S, pad_H, pad_W;
    MemLayout_t d_layout, o_layout, f_layout;

    const bool is_forward = problem.IsDirectionForward();
    const bool is_backWrW = problem.IsDirectionBackwardWrW();
    const int group_cnt   = problem.GetGroupCount();

    if(!is_backWrW)
    {
        int unused_n_groups = 0;
        GetCompiledInParameters(ctx,
                                problem,
                                &N,
                                &C,
                                &H,
                                &W,
                                &K,
                                &unused_n_groups,
                                &out_H,
                                &out_W,
                                &R,
                                &S,
                                &pad_H,
                                &pad_W);
        C /= group_cnt;
        K /= group_cnt;

        d_layout = GetGroupConvLayout(GetMemLayout_t(problem.GetInLayout()), true);
        o_layout = GetGroupConvLayout(GetMemLayout_t(problem.GetOutLayout()), true);
        f_layout = GetGroupConvLayout(
            is_forward ? MemLayout_t::NCHW : GetSwappedNCLayout(MemLayout_t::NCHW), false);

        flags |= is_forward ? 0 : F_REVERSE_R | F_REVERSE_S | F_FLIP_K_C;
    }
    else
    {
        int unused_n_groups = 0;
        GetCompiledInParameters(ctx,
                                problem,
                                &C,
                                &K,
                                &R,
                                &S,
                                &N,
                                &unused_n_groups,
                                &H,
                                &W,
                                &out_H,
                                &out_W,
                                &pad_H,
                                &pad_W);
        N /= group_cnt;
        K /= group_cnt;
        pad_H = problem.GetConv().GetConvPads()[0];
        pad_W = problem.GetConv().GetConvPads()[1];

        d_layout =
            GetGroupConvLayout(GetSwappedNCLayout(GetMemLayout_t(problem.GetInLayout())), true);
        o_layout =
            GetGroupConvLayout(GetSwappedNCLayout(GetMemLayout_t(problem.GetOutLayout())), false);
        f_layout = GetGroupConvLayout(GetSwappedNCLayout(MemLayout_t::NCHW), true);
    }

    // cppcheck-suppress unreadVariable
    BuffInfo d_buf(d_layout, N, C, H, W, group_cnt, GetTypeSize(problem.GetInDataType()));
    // cppcheck-suppress unreadVariable
    BuffInfo o_buf(o_layout, N, K, out_H, out_W, group_cnt, GetTypeSize(problem.GetOutDataType()));
    // cppcheck-suppress unreadVariable
    BuffInfo f_buf(f_layout, K, C, R, S, group_cnt, GetTypeSize(problem.GetWeightsDataType()));
    const auto d_strides = is_v21 ? d_buf.byte_stride : d_buf.stride;
    const auto f_strides = is_v21 ? f_buf.byte_stride : f_buf.stride;
    const auto o_strides = is_v21 ? o_buf.byte_stride : o_buf.stride;

    result.invoker_factory = [=](std::vector<Kernel> kernels) {
        return [=](const Handle& handle, const AnyInvokeParams& primitive_params) {
            int reserved             = 0;
            uint64_t reserved_offset = 0;
            int* reserved_ptr        = nullptr;

            const auto k = handle.Run(kernels[0]);
            const auto data_tensors =
                !is_backWrW ? primitive_params.CastTo<miopen::conv::DataInvokeParams>().tensors.in
                            : primitive_params.CastTo<miopen::conv::WrWInvokeParams>().tensors.x;
            const auto filter_tensors =
                !is_backWrW ? primitive_params.CastTo<miopen::conv::DataInvokeParams>().tensors.w
                            : primitive_params.CastTo<miopen::conv::WrWInvokeParams>().tensors.dy;
            const auto out_tensors =
                !is_backWrW ? primitive_params.CastTo<miopen::conv::DataInvokeParams>().tensors.out
                            : primitive_params.CastTo<miopen::conv::WrWInvokeParams>().tensors.dw;

            // clang-format off
                MIOPEN_LOG_I2(" N=" << N << " G=" << group_cnt << " C=" << C << " H=" << H << " W=" << W << " K=" << K
                    << " n_groups=" << n_groups << " flags=" << flags << " R=" << R << " S=" << S
                    << " pad_H=" << pad_H << " pad_W=" << pad_W << " out_H=" << out_H << " out_W=" << out_W
                    << " d_N_stride=" << d_strides.nk  << " d_C_stride=" << d_strides.c
                    << " d_H_stride=" << d_strides.h   << " d_W_stride=" << d_strides.w
                    << " f_K_stride=" << f_strides.nk  << " f_C_stride=" << f_strides.c
                    << " f_R_stride=" << f_strides.h   << " f_S_stride=" << f_strides.w
                    << " o_N_stride=" << o_strides.nk  << " o_K_stride=" << o_strides.c
                    << " o_H_stride=" << o_strides.h   << " o_W_stride=" << o_strides.w
                    << " d_G_stride=" << d_strides.g   << " f_G_stride=" << f_strides.g
                    << " o_G_stride=" << o_strides.g);
            // clang-format on
            if(is_v21)
            {
                k(N,
                  C,
                  H,
                  W,
                  K,
                  n_groups,
                  flags,
                  reserved,
                  data_tensors,
                  filter_tensors,
                  out_tensors,
                  reserved_ptr, // Unused return_addr.
                  R,
                  S,
                  pad_H,
                  pad_W,
                  out_H,
                  out_W,
                  reserved_ptr,    // Unused bias_addr.
                  reserved,        // Unused relu_alpha.
                  reserved,        // Unused reserved2.
                  reserved_offset, // Unused d_offset.
                  reserved_offset, // Unused f_offset.
                  reserved_offset, // Unused o_offset.
                  reserved_offset, // Unused b_offset.
                  d_strides.nk,
                  d_strides.c,
                  d_strides.h,
                  d_strides.w,
                  f_strides.nk,
                  f_strides.c,
                  f_strides.h,
                  f_strides.w,
                  o_strides.nk,
                  o_strides.c,
                  o_strides.h,
                  o_strides.w,
                  group_cnt,
                  d_strides.g,
                  f_strides.g,
                  o_strides.g);
            }
            else
            {
                k(N,
                  C,
                  H,
                  W,
                  K,
                  n_groups,
                  flags,
                  reserved,
                  data_tensors,
                  filter_tensors,
                  out_tensors,
                  reserved_ptr, // Unused return_addr.
                  R,
                  S,
                  pad_H,
                  pad_W,
                  out_H,
                  out_W,
                  reserved_ptr,    // Unused bias_addr.
                  reserved,        // Unused alpha.
                  reserved,        // Unused beta.
                  reserved_offset, // Unused d_offset.
                  reserved_offset, // Unused f_offset.
                  reserved_offset, // Unused o_offset.
                  reserved_offset, // Unused b_offset.
                  d_strides.nk,
                  d_strides.c,
                  d_strides.h,
                  d_strides.w,
                  f_strides.nk,
                  f_strides.c,
                  f_strides.h,
                  f_strides.w,
                  o_strides.nk,
                  o_strides.c,
                  o_strides.h,
                  o_strides.w,
                  group_cnt,
                  d_strides.g,
                  f_strides.g,
                  o_strides.g,
                  identity_activation);
            }
        };
    };

    return result;
}

bool ConvBinWinogradRxSf2x3g1::IsApplicable(const ExecutionContext& ctx,
                                            const ProblemDescription& problem) const
{
<<<<<<< HEAD
    if(env::disabled(MIOPEN_DEBUG_AMD_WINOGRAD_RXS_F2X3_G1))
=======
    if(miopen::IsDisabled(MIOPEN_ENV(MIOPEN_DEBUG_AMD_WINOGRAD_RXS_F2X3_G1)))
>>>>>>> 4f5ed42b
        return false;
    return IsApplicableBase<2, 3>(ctx, problem) && problem.GetGroupCount() == 1;
}

float ConvBinWinogradRxSf2x3g1::GetWti(const ExecutionContext& ctx,
                                       const ProblemDescription& problem) const
{
    return GetWtiBase<2, 3>(ctx, problem);
}

ConvSolution ConvBinWinogradRxSf2x3g1::GetSolution(const ExecutionContext& ctx,
                                                   const ProblemDescription& problem) const
{
    const auto tunable = ConvBinWinoRxS<2, 3>{};
    return tunable.GetSolution(ctx, problem, tunable.GetDefaultPerformanceConfig(ctx, problem));
}

template struct ConvBinWinoRxS<2, 3>;
template struct ConvBinWinoRxS<3, 2>;

} // namespace conv
} // namespace solver
} // namespace miopen<|MERGE_RESOLUTION|>--- conflicted
+++ resolved
@@ -696,12 +696,7 @@
         // clang-format on
 
 #if WORKAROUND_ISSUE_2492_GRANULARITY_LOSS
-<<<<<<< HEAD
     if(!env::disabled(MIOPEN_DEBUG_WORKAROUND_ISSUE_2492) && !miopen::debug::IsWarmupOngoing)
-=======
-    if(!miopen::IsDisabled(MIOPEN_ENV(MIOPEN_DEBUG_WORKAROUND_ISSUE_2492)) &&
-       !miopen::debug::IsWarmupOngoing)
->>>>>>> 4f5ed42b
     {
         constexpr double max_perf_drop_due_to_granularity = 200; // Times.
         const auto gl = ShaderModel(ctx, problem, Winodata, Winofilter).GetGranularityLoss();
@@ -714,12 +709,7 @@
 #endif
 
 #if WORKAROUND_ISSUE_2492_TINY_TENSOR
-<<<<<<< HEAD
     if(!env::disabled(MIOPEN_DEBUG_WORKAROUND_ISSUE_2492) && !miopen::debug::IsWarmupOngoing)
-=======
-    if(!miopen::IsDisabled(MIOPEN_ENV(MIOPEN_DEBUG_WORKAROUND_ISSUE_2492)) &&
-       !miopen::debug::IsWarmupOngoing)
->>>>>>> 4f5ed42b
     {
         // Group count is not taken into account intentionally.
         if(problem.GetInHeight() <= 6     //
@@ -771,11 +761,7 @@
 {
     if(IS2X3)
     {
-<<<<<<< HEAD
         if(env::disabled(MIOPEN_DEBUG_AMD_WINOGRAD_RXS_F2X3))
-=======
-        if(miopen::IsDisabled(MIOPEN_ENV(MIOPEN_DEBUG_AMD_WINOGRAD_RXS_F2X3)))
->>>>>>> 4f5ed42b
             return false;
 #if !WORKAROUND_ISSUE_1681
         if(problem.GetGroupCount() == 1 && !problem.IsDirectionBackwardWrW())
@@ -784,11 +770,7 @@
     }
     if(IS3X2)
     {
-<<<<<<< HEAD
         if(env::disabled(MIOPEN_DEBUG_AMD_WINOGRAD_RXS_F3X2))
-=======
-        if(miopen::IsDisabled(MIOPEN_ENV(MIOPEN_DEBUG_AMD_WINOGRAD_RXS_F3X2)))
->>>>>>> 4f5ed42b
             return false;
     }
     return IsApplicableBase<Winodata, Winofilter>(ctx, problem);
@@ -804,20 +786,12 @@
 
     if(IS2X3)
     {
-<<<<<<< HEAD
         s        = env::value(MIOPEN_DEBUG_AMD_WINOGRAD_RXS_F2X3_PERF_VALS);
-=======
-        s        = miopen::GetStringEnv(MIOPEN_ENV(MIOPEN_DEBUG_AMD_WINOGRAD_RXS_F2X3_PERF_VALS));
->>>>>>> 4f5ed42b
         env_name = "MIOPEN_DEBUG_AMD_WINOGRAD_RXS_F2X3_PERF_VALS";
     }
     else if(IS3X2)
     {
-<<<<<<< HEAD
         s        = env::value(MIOPEN_DEBUG_AMD_WINOGRAD_RXS_F3X2_PERF_VALS);
-=======
-        s        = miopen::GetStringEnv(MIOPEN_ENV(MIOPEN_DEBUG_AMD_WINOGRAD_RXS_F3X2_PERF_VALS));
->>>>>>> 4f5ed42b
         env_name = "MIOPEN_DEBUG_AMD_WINOGRAD_RXS_F3X2_PERF_VALS";
     }
 
@@ -1165,11 +1139,7 @@
 bool ConvBinWinogradRxSf2x3g1::IsApplicable(const ExecutionContext& ctx,
                                             const ProblemDescription& problem) const
 {
-<<<<<<< HEAD
     if(env::disabled(MIOPEN_DEBUG_AMD_WINOGRAD_RXS_F2X3_G1))
-=======
-    if(miopen::IsDisabled(MIOPEN_ENV(MIOPEN_DEBUG_AMD_WINOGRAD_RXS_F2X3_G1)))
->>>>>>> 4f5ed42b
         return false;
     return IsApplicableBase<2, 3>(ctx, problem) && problem.GetGroupCount() == 1;
 }
