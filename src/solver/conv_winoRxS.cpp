/*******************************************************************************
 *
 * MIT License
 *
 * Copyright (c) 2020 Advanced Micro Devices, Inc.
 *
 * Permission is hereby granted, free of charge, to any person obtaining a copy
 * of this software and associated documentation files (the "Software"), to deal
 * in the Software without restriction, including without limitation the rights
 * to use, copy, modify, merge, publish, distribute, sublicense, and/or sell
 * copies of the Software, and to permit persons to whom the Software is
 * furnished to do so, subject to the following conditions:
 *
 * The above copyright notice and this permission notice shall be included in all
 * copies or substantial portions of the Software.
 *
 * THE SOFTWARE IS PROVIDED "AS IS", WITHOUT WARRANTY OF ANY KIND, EXPRESS OR
 * IMPLIED, INCLUDING BUT NOT LIMITED TO THE WARRANTIES OF MERCHANTABILITY,
 * FITNESS FOR A PARTICULAR PURPOSE AND NONINFRINGEMENT. IN NO EVENT SHALL THE
 * AUTHORS OR COPYRIGHT HOLDERS BE LIABLE FOR ANY CLAIM, DAMAGES OR OTHER
 * LIABILITY, WHETHER IN AN ACTION OF CONTRACT, TORT OR OTHERWISE, ARISING FROM,
 * OUT OF OR IN CONNECTION WITH THE SOFTWARE OR THE USE OR OTHER DEALINGS IN THE
 * SOFTWARE.
 *
 *******************************************************************************/

#include <miopen/solver.hpp>

#include <miopen/conv/data_invoke_params.hpp>
#include <miopen/conv/compiled_in_parameters.hpp>
#include <miopen/conv/wrw_invoke_params.hpp>
#include <miopen/env.hpp>
#include <miopen/generic_search.hpp>
#include <miopen/invoke_params.hpp>
#include <miopen/kernel_build_params.hpp>
#include <miopen/sequences.hpp>
#include <miopen/stringutils.hpp>
#include <miopen/fusion/solvers.hpp>
#include <miopen/fusion/utils.hpp>

#include <boost/any.hpp>
#include <boost/optional.hpp>

#include <tuple>

// ConvBinWinoRxS<2,3> is intended to handle group convolutions, but
// it is able to work with non-group convolutions and shows quite good performance,
// comparable with ConvBinWinogradRxSf2x3g1. Due to the issue in #1533 (fixed in #1634)
// AND some inaccuracy (jitter) of benchmarking, it is often shows the "best" performance
// with non-group convolutions, and therefore unexpected records where ConvBinWinoRxS<2,3>
// is the "best" leaked into find-db. That is why disabling ConvBinWinoRxS<2,3> for non-group
// convolutions leads to performance drops. Let's enable ConvBinWinoRxS<2,3> for non-group
// in order to quickly W/A the perf issue. When find-db fix is ready,
// we will keep ConvBinWinoRxS<2,3> for group convolutions only.
#define WORKAROUND_ISSUE_1681 0

MIOPEN_DECLARE_ENV_VAR(MIOPEN_DEBUG_AMD_WINOGRAD_RXS_F2X3)
MIOPEN_DECLARE_ENV_VAR(MIOPEN_DEBUG_AMD_WINOGRAD_RXS_F2X3_PERF_VALS)
MIOPEN_DECLARE_ENV_VAR(MIOPEN_DEBUG_AMD_WINOGRAD_RXS_F2X3_G1)

MIOPEN_DECLARE_ENV_VAR(MIOPEN_DEBUG_AMD_WINOGRAD_RXS_F3X2)
MIOPEN_DECLARE_ENV_VAR(MIOPEN_DEBUG_AMD_WINOGRAD_RXS_F3X2_PERF_VALS)

#define MAX_CU_LIMIT 512

#define IS2X3 (Winodata == 2 && Winofilter == 3)
#define IS3X2 (Winodata == 3 && Winofilter == 2)

/// \todo The model is well-defined in for filters sized up to 5.
/// However, it seems producing valid results without this limitation,
/// when used against simple GEMM WTI model (to select the fastest solver).
/// This needs to be re-tested/re-considered when we have WTI
/// models for other solvers, OR when GEMM WTI model is improved.
/// --atamazov 2020-11-07.
#define WTI_MODEL_ALLOW_ANY_RS 1

static inline size_t Ceil(const size_t v, const size_t m)
{
    assert(m > 0);
    return (v + m - 1) / m;
}

static inline size_t RoundUpToMultiple(size_t val, size_t factor)
{
    return Ceil(val, factor) * factor;
}

// Let's avoid clang-tidy warnings without explicit casts.
static inline size_t RoundUpToMultiple(size_t val, int factor)
{
    return Ceil(val, factor) * factor;
}

static inline int GetBestNGroupParam(const int R,
                                     const int S,
                                     const int R_stride,
                                     const int S_stride,
                                     const int C,
                                     const int K,
                                     const int OH,
                                     const int OW,
                                     const int pad_H,
                                     const int pad_W,
                                     const int N,
                                     const int idilation_w,
                                     const int idilation_h,
                                     const int n_groups,
                                     const int G,
                                     const int o_tile,
                                     const int f_tile)
{
    int r_factor   = f_tile * 2;
    int s_factor   = r_factor;
    int c_factor   = 2;
    int k_factor   = 32;
    int nwh_factor = 32;
    int w_factor   = o_tile * idilation_w * S_stride;
    int h_factor   = o_tile * idilation_h * R_stride;

    if(S_stride == 1 && idilation_w == 1 && S <= f_tile)
        s_factor = f_tile;
    if((R_stride == 1 && idilation_h == 1) || (R % (f_tile * 2)) == 1)
        r_factor = f_tile;
    if(S_stride == 2 || R_stride == 2 || idilation_w == 2 || idilation_h == 2)
        c_factor = 1;

    size_t g_s = RoundUpToMultiple(S, s_factor);
    size_t g_r = RoundUpToMultiple(R, r_factor);
    size_t g_c = RoundUpToMultiple(C, c_factor);
    size_t g_k = RoundUpToMultiple(K, k_factor);
    size_t g_w = OW;
    size_t g_h = OH;

    if((pad_W % 2 == 0) && (idilation_w > 1 || S_stride > 1))
        g_w += 1;
    if((pad_H % 2 == 1) && (idilation_h > 1 || R_stride > 1))
        g_h += 1;

    g_w            = RoundUpToMultiple(g_w, w_factor);
    g_h            = RoundUpToMultiple(g_h, h_factor);
    size_t g_n_w_h = RoundUpToMultiple(g_w * g_h * N, nwh_factor * w_factor * h_factor);

    int best_n_groups_cnt = 1;
    double min_param      = 0;
    for(auto i = 1; i < n_groups; ++i)
    {
        size_t g_n_w_h_k =
            RoundUpToMultiple(g_n_w_h * g_k, nwh_factor * w_factor * h_factor * k_factor * i);
        size_t granulated_mac_count = g_n_w_h_k * g_c * g_s * g_r;
        size_t n_groups_per_cu      = Ceil(static_cast<size_t>(i) * G, n_groups);
        double perf_metric = static_cast<double>(n_groups_per_cu) * granulated_mac_count / i;
        if(static_cast<double>(granulated_mac_count) / i > 1.0e+7)
            perf_metric *= (1 + i * 0.003);
        else
            perf_metric *= (1 + i * 0.04);
        if(i == 1)
            min_param = perf_metric;
        if(min_param > perf_metric)
        {
            best_n_groups_cnt = i;
            min_param         = perf_metric;
        }
    }
    return best_n_groups_cnt;
}

namespace miopen {
namespace solver {

namespace {
// clang-format off
    auto PerfFieldRules()
    {
        return seq::MakeRuleSet(
            std::make_tuple(seq::Span<int, 1, MAX_CU_LIMIT>{}, &PerformanceConfigConvBinWinogradRxS::n_groups)
        );
    }
// clang-format on

inline bool IsShaderContraintsMet(const ProblemDescription& problem,
                                  const int R,
                                  const int S,
                                  const int C,
                                  const int K,
                                  const int H,
                                  const int W,
                                  const int OH,
                                  const int OW,
                                  const int N)
{
    // Padding for bwd data shall not be negative.
    /// \todo Either remove WrW related code or re-use function from RxS
    if(problem.direction.IsBackwardData())
    {
        if(!(0 <= problem.GetBackwardPadW() && problem.GetBackwardPadW() < std::pow(2, 16)))
            return false;
        if(!(0 <= problem.GetBackwardPadH() && problem.GetBackwardPadH() < std::pow(2, 16)))
            return false;
    }
    if(!problem.IsLayoutDefault())
    {
        return false;
    }

    uint64_t o_K_stride      = static_cast<uint64_t>(OH) * OW;
    uint64_t o_N_stride      = o_K_stride * K;
    uint64_t o_N_stride_OHOW = o_N_stride + o_K_stride;

    uint64_t d_C_stride    = static_cast<uint64_t>(H) * W;
    uint64_t d_N_stride    = d_C_stride * C;
    uint64_t d_N_stride_HW = d_N_stride + d_C_stride;

    auto num_tiles  = Ceil(OH, 2) * Ceil(OW, 2);
    auto stride_one = problem.kernel_stride_h == 1 && problem.kernel_stride_w == 1 &&
                      problem.kernel_dilation_h == 1 && problem.kernel_dilation_w == 1;

    // clang-format off
    // Check implementation limits.
    return N < std::pow(2, 16)
        && C < std::pow(2, 16)
        && H < std::pow(2, 16)
        && W < std::pow(2, 16)
        && K < std::pow(2, 16)
        && S < std::pow(2, 16)
        && R < std::pow(2, 16)
        && OH < std::pow(2, 16)
        && OW < std::pow(2, 16)
        && problem.pad_w < std::pow(2, 16)
        && problem.pad_h < std::pow(2, 16)
        && C * R * S < std::pow(2, 22)
        && K * R * S < std::pow(2, 28)
        && ((o_N_stride_OHOW < std::pow(2, 29) && d_N_stride_HW < std::pow(2, 29))
           || (stride_one && o_N_stride < std::pow(2, 30) && d_N_stride < std::pow(2, 30)
           && (N == 1 || num_tiles % 16 == 0)));
}

} // namespace

PerformanceConfigConvBinWinogradRxS::PerformanceConfigConvBinWinogradRxS(int n_groups_)
    : n_groups(n_groups_)
{
}

template <int Winodata, int Winofilter>
void PerformanceConfigConvBinWinogradRxS::HeuristicInit(const ConvolutionContext& ctx,
                                                        const ProblemDescription& problem)
{
    const auto n_inputs_per_group  = problem.n_inputs / problem.group_counts,
               n_outputs_per_group = problem.n_outputs / problem.group_counts;
    if(problem.group_counts == 1)
    {
        n_groups = ctx.GetStream().GetMaxHardwareComputeUnits();
        return;
    }

    if(problem.direction.IsBackwardWrW())
    {
        n_groups = GetBestNGroupParam(problem.in_height,
                                      problem.in_width,
                                      problem.kernel_dilation_h,
                                      problem.kernel_dilation_w,
                                      problem.batch_sz,   // N
                                      n_inputs_per_group, // K
                                      problem.kernel_size_h,
                                      problem.kernel_size_w,
                                      problem.pad_w,
                                      problem.pad_h,
                                      n_outputs_per_group, // C
                                      problem.kernel_stride_h,
                                      problem.kernel_stride_w,
                                      ctx.GetStream().GetMaxHardwareComputeUnits(),
                                      problem.group_counts,
                                      Winodata,
                                      Winofilter);
    }
    else
    {
        n_groups = GetBestNGroupParam(problem.kernel_size_h, // RxS
                                      problem.kernel_size_w,
                                      problem.kernel_stride_h,
                                      problem.kernel_stride_w,
                                      n_inputs_per_group,  // C
                                      n_outputs_per_group, // K
                                      problem.out_height,  // OHxOW
                                      problem.out_width,
                                      problem.pad_w,
                                      problem.pad_h,
                                      problem.batch_sz, // N
                                      problem.kernel_dilation_h,
                                      problem.kernel_dilation_w,
                                      ctx.GetStream().GetMaxHardwareComputeUnits(),
                                      problem.group_counts,
                                      Winodata,
                                      Winofilter);
    }
}

bool PerformanceConfigConvBinWinogradRxS::SetNextValue(const ConvolutionContext& /*ctx*/)
{
    return !PerfFieldRules().Next(*this);
}

bool PerformanceConfigConvBinWinogradRxS::IsValidValue() const
{
    return PerfFieldRules().IsIn(*this);
}

bool PerformanceConfigConvBinWinogradRxS::IsValid(const ConvolutionContext& ctx) const
{
    if(ctx.GetStream().GetMaxHardwareComputeUnits() < n_groups)
        return false;

    if(!IsValidValue())
        return false;
    return true;
}

bool PerformanceConfigConvBinWinogradRxS::operator==(
    const PerformanceConfigConvBinWinogradRxS& other) const
{
    return n_groups == other.n_groups;
}

template <int Winodata, int Winofilter>
PerformanceConfigConvBinWinogradRxS
ConvBinWinoRxS<Winodata, Winofilter>::GetDefaultPerformanceConfig(
    const ConvolutionContext& ctx, const ProblemDescription& problem) const
{
    PerformanceConfigConvBinWinogradRxS pp;
    pp.HeuristicInit<Winodata, Winofilter>(ctx, problem);
    MIOPEN_LOG_I(pp.ToString());
    return pp;
}

template <int Winodata, int Winofilter>
bool ConvBinWinoRxS<Winodata, Winofilter>::IsValidPerformanceConfig(
    const ConvolutionContext& ctx, const PerformanceConfigConvBinWinogradRxS& config) const
{
    return config.IsValidValue() && config.IsValid(ctx);
}

template <int Winodata, int Winofilter>
PerformanceConfigConvBinWinogradRxS
ConvBinWinoRxS<Winodata, Winofilter>::Search(const ConvolutionContext& ctx,
                                             const ProblemDescription& problem,
                                             const AnyInvokeParams& invoke_ctx) const
{
    return GenericSearch(*this, ctx, problem, invoke_ctx);
}

template <int Winodata, int Winofilter>
class ShaderModel : public UnifiedDescriptionConv2d
{
    const size_t DATATYPE_BITS;    // S
    const size_t n_groups;         // BQ ~compute units
    const bool out_of_model_scope; // Shader model produces unreliable results.

public:
    ShaderModel(const ConvolutionContext& ctx, const ProblemDescription& problem)
        : UnifiedDescriptionConv2d(problem),
          DATATYPE_BITS(problem.IsFp16() ? 16 : 32),
          n_groups(ctx.GetStream()
                       .GetMaxHardwareComputeUnits()), /// \todo Take n_groups from PerfConfig.
          out_of_model_scope(!(problem.group_counts == 1) || //
                             !(U == 1) ||                    //
                             !(V == 1) ||                    //
                             !(input_stride_h == 1) ||       //
                             !(input_stride_w == 1) ||       //
                             !(filter_stride_h == 1) ||      //
                             !(filter_stride_w == 1) ||      //
#if !WTI_MODEL_ALLOW_ANY_RS
                             !(R <= 5) || //
                             !(S <= 5) || //
#endif
                             !(C >= 16) || //
                             !(K >= 16))
    {
        // Computations do not support negative padding.
        // Negative padding is not applicable, so let use simple assert here.
        assert(pad_h >= 0 && pad_w >= 0);
    }

    double ComputeWti() const
    {
        if(out_of_model_scope)
            return -1.0; // Shader model produces unreliable results.

        const auto direct_convolution_macs =
            static_cast<double>(C * N * K) / 1e+6 *
            static_cast<double>(RoundUpToMultiple(S * out_w / input_stride_w, 1)) *
            static_cast<double>(RoundUpToMultiple(R * out_h / input_stride_h, 1)); // AK

        constexpr size_t TILE_S = Winofilter; // AL
        constexpr size_t TILE_R = Winofilter; // AO
        assert(!(U > 2 && V > 2));
        const auto granulated_S =
            (U == 1 && input_stride_w == 1 && filter_stride_w == 1 && S <= TILE_S)
                ? TILE_S
                : RoundUpToMultiple(S, 2 * TILE_S); // AM
        const auto granulated_R = RoundUpToMultiple(
            R,
            (((V == 1 && input_stride_h == 1 && filter_stride_h == 1) || (R % (2 * TILE_R) == 1))
                 ? TILE_R
                 : 2 * TILE_R)); // AP

        constexpr size_t TILE_OUT_W = Winodata; // AR
        constexpr size_t TILE_OUT_H = Winodata; // AU
        const auto granulated_out_w =
            RoundUpToMultiple(out_w + ((input_stride_w == 2 && (pad_w % 2 != 0)) ? 1 : 0),
                              TILE_OUT_W * input_stride_w); // AS
        const auto granulated_out_h =
            RoundUpToMultiple(out_h + ((input_stride_h == 2 && (pad_h % 2 != 0)) ? 1 : 0),
                              TILE_OUT_H * input_stride_h); // AV

        constexpr size_t GRANULARITY_NHW_TILES = 32; // AY$2
        constexpr size_t GRANULARITY_K         = 32; // BC$2

        const auto NWH_tiles =
            granulated_out_w * granulated_out_h * N / TILE_OUT_H / TILE_OUT_W; // AX

        const auto granulated_NWH_tiles = RoundUpToMultiple(
            NWH_tiles,
            GRANULARITY_NHW_TILES * ((input_stride_w == 2 && input_stride_h == 2) ? 2 : 1)); // AY

        const auto granulated_C =
            RoundUpToMultiple(C,
                              ((U == 1 && S <= 3) ? 2 : 1) * 32 / DATATYPE_BITS); // BA

        const auto granulated_K = RoundUpToMultiple(
            K,
            GRANULARITY_K / ((input_stride_w == 2 && input_stride_h == 2) ? 2 : 1)); // BC

        const auto NKWH_tiles = granulated_NWH_tiles * granulated_K; // BE

        const auto granulated_NKWH_tiles =
            RoundUpToMultiple(NKWH_tiles,
                              n_groups * GRANULARITY_NHW_TILES * GRANULARITY_K); // BR

        const auto works_per_CU = granulated_NKWH_tiles / 32 / n_groups; // BY

        constexpr size_t MIN_FE_PER_WORK = 20; // BZ$2

        const auto fe_per_work =
            std::max(MIN_FE_PER_WORK,
                     granulated_S * granulated_R * granulated_C * DATATYPE_BITS / 32); // BZ

        const auto phases   = fe_per_work * works_per_CU; // CA
        const auto fe_calls = phases;                     // CC
        const auto be_calls = works_per_CU;               // CD

        constexpr double C0      = 43283;                                       // CB$2
        constexpr double C1      = 1.012;                                       // CC$2
        constexpr double C2      = 134.14;                                      // CD$2
        const auto GUI_predicted = (C0 + C1 * fe_calls + C2 * be_calls) / 1e+6; // CE

        if(GUI_predicted <= 0.1)
            return -1.0; // Unreliable, too small work to do for the shader.

        const auto N_MACS_PER_CU_PER_CLOCK = static_cast<size_t>(64) * 32 / DATATYPE_BITS;
        const auto WTI_predicted           = direct_convolution_macs /
                                   static_cast<double>(N_MACS_PER_CU_PER_CLOCK) /
                                   static_cast<double>(n_groups) / GUI_predicted; // similar to BW
        return WTI_predicted;
    }
};

template <int Winodata, int Winofilter>
static float GetWtiBase(const ConvolutionContext& ctx, const ProblemDescription& problem)
{
    constexpr auto WTI_UNKNOWN = -2.0;
    const auto rv              = ShaderModel<Winodata, Winofilter>(ctx, problem).ComputeWti();
    return rv < 0 ? WTI_UNKNOWN : rv;
}

static bool IsApplicableBase(const ConvolutionContext& ctx, const ProblemDescription& problem)
{
    if(!problem.Is2d())
        return false;
    if(!(problem.IsFp32() || problem.IsFp16()))
        return false;
    if(!ctx.use_asm_kernels)
        return false;
    if(!ctx.rmv.IsV3())
        return false;

    const auto target = ctx.GetStream().GetTargetProperties();
    if(target.Xnack() && *target.Xnack())
        return false;

    const auto name = ctx.GetStream().GetDeviceName();
    if(!(StartsWith(name, "gfx9") || StartsWith(name, "gfx10")))
        return false;
    if(problem.IsFp16() &&
       !(StartsWith(name, "gfx906") || StartsWith(name, "gfx908") || StartsWith(name, "gfx90a") ||
         StartsWith(name, "gfx1011") || StartsWith(name, "gfx1012") || StartsWith(name, "gfx103")))
        return false;

    if(name == "gfx90a" && problem.conv_problem.IsGfx90aFp16altRequired())
        return false;

    // clang-format off
    if (!((problem.kernel_stride_w == 1 || problem.kernel_stride_w == 2)
        && problem.kernel_stride_w == problem.kernel_stride_h
        && problem.kernel_dilation_w == 1
        && problem.kernel_dilation_h == 1
        && problem.bias == 0
        && problem.in_layout == "NCHW"))
        return false;
    // clang-format on

    const auto n_inputs_per_group  = problem.n_inputs / problem.group_counts,
               n_outputs_per_group = problem.n_outputs / problem.group_counts;

    if(problem.direction.IsBackwardWrW())
    {
        if(problem.kernel_stride_w == 2)
            return false;
        return IsShaderContraintsMet(problem,
                                     problem.in_height,
                                     problem.in_width,
                                     problem.batch_sz,   // N
                                     n_inputs_per_group, // K
                                     problem.out_height,
                                     problem.out_width,
                                     problem.kernel_size_h,
                                     problem.kernel_size_w,
                                     n_outputs_per_group); // C
    }
    else
    {
        return IsShaderContraintsMet(problem,
                                     problem.kernel_size_h, // RxS
                                     problem.kernel_size_w,
                                     n_inputs_per_group,  // C
                                     n_outputs_per_group, // K
                                     problem.in_height,   // HxW
                                     problem.in_width,
                                     problem.out_height, // OHxOW
                                     problem.out_width,
                                     problem.batch_sz); // N
    }
}

template <int Winodata, int Winofilter>
bool ConvBinWinoRxS<Winodata, Winofilter>::IsApplicable(const ConvolutionContext& ctx,
                                                        const ProblemDescription& problem) const
{
    if(IS2X3)
    {
        if(miopen::IsDisabled(MIOPEN_DEBUG_AMD_WINOGRAD_RXS_F2X3{}))
            return false;
#if !WORKAROUND_ISSUE_1681
        if(problem.group_counts == 1 && !problem.direction.IsBackwardWrW())
            return false;
#endif
    }
    if(IS3X2)
    {
        if(miopen::IsDisabled(MIOPEN_DEBUG_AMD_WINOGRAD_RXS_F3X2{}))
            return false;
        if(problem.kernel_stride_w == 2) // f3x2 stride 2 not implemented yet
            return false;
    }
    return IsApplicableBase(ctx, problem);
}

template <int Winodata, int Winofilter>
static inline boost::optional<PerformanceConfigConvBinWinogradRxS>
GetPerfConfFromEnv(const ConvolutionContext& ctx)
{
    PerformanceConfigConvBinWinogradRxS fromEnv;
    std::string s;
    const char* p_asciz = nullptr;
    const char* env_name;

    if(IS2X3)
    {
        p_asciz  = miopen::GetStringEnv(MIOPEN_DEBUG_AMD_WINOGRAD_RXS_F2X3_PERF_VALS{});
        env_name = MIOPEN_DEBUG_AMD_WINOGRAD_RXS_F2X3_PERF_VALS::value();
    }
    else if(IS3X2)
    {
        p_asciz  = miopen::GetStringEnv(MIOPEN_DEBUG_AMD_WINOGRAD_RXS_F3X2_PERF_VALS{});
        env_name = MIOPEN_DEBUG_AMD_WINOGRAD_RXS_F3X2_PERF_VALS::value();
    }

    if(p_asciz == nullptr)
        return {};

    s = std::string(p_asciz);

    if(!fromEnv.Deserialize(s) || !fromEnv.IsValid(ctx))
    {
        MIOPEN_LOG_E(env_name << "Tuning config: Bad value or invalid format: `" << s << '\'');
        return boost::none;
    }

    MIOPEN_LOG_I("Overridden from env: " << fromEnv.ToString());

    return fromEnv;
}

template <int Winodata, int Winofilter>
ConvSolution ConvBinWinoRxS<Winodata, Winofilter>::GetSolution(
    const ConvolutionContext& ctx,
    const ProblemDescription& problem,
    const PerformanceConfigConvBinWinogradRxS& config) const
{
    const auto n_groups = config.n_groups;
    // NOLINTNEXTLINE (cppcoreguidelines-avoid-non-const-global-variables)
    static bool IsWarned;
    if(!IsWarned)
    {
        if(ctx.GetStream().GetMaxHardwareComputeUnits() > MAX_CU_LIMIT)
            MIOPEN_LOG_WE(SolverDbId()
                          << ": GPU has " << ctx.GetStream().GetMaxHardwareComputeUnits()
                          << "CUs, but this solver supports max " << MAX_CU_LIMIT
                          << "and thus may show sub-optimal performance.");
        IsWarned = true;
    }

    ConvSolution result;

    const PerformanceConfigConvBinWinogradRxS* pcfg = &config;

    const auto fromEnv = GetPerfConfFromEnv<Winodata, Winofilter>(ctx);
    if(fromEnv)
    {
        pcfg = &(*fromEnv);
    }

    const auto name    = ctx.GetStream().GetDeviceName();
    const auto is_gfx9 = StartsWith(name, "gfx9");
    size_t wg_size     = is_gfx9 ? 512 : 256;

    KernelInfo kernel;

    kernel.g_wk.push_back(wg_size * pcfg->GetNGroups() * problem.group_counts);
    kernel.g_wk.push_back(1);
    kernel.g_wk.push_back(1);

    kernel.l_wk.push_back(wg_size);
    kernel.l_wk.push_back(1);
    kernel.l_wk.push_back(1);

    KernelBuildParameters options{
        {"ROCM_METADATA_VERSION", 5},
    };
    kernel.comp_options = options.GenerateFor(kbp::GcnAsm{});

    std::string kernel_name = "miopenSp3AsmConv_v21_1_3";
    std::string kernel_file = "Conv_Winograd_v21_1_3";
    std::string kernel_postfix;

    if(is_gfx9)
    {
        kernel_name += "_gfx9";
    }
    else // if(StartsWith(name, "gfx10"))
    {
        kernel_name += "_gfx10";
        kernel.comp_options += std::string(" -mcumode -mwavefrontsize64");
    }

    if(IS2X3)
    {
        kernel_postfix = problem.IsFp32() ? "_fp32" : "_fp16_dot2_edc";

        if(problem.kernel_stride_w == 1)
        {
            kernel_postfix += "_stride1";
        }
        else if(problem.kernel_stride_w == 2 && !problem.direction.IsBackwardData())
        {
            kernel_postfix += "_stride2";
        }
        else // if(problem.kernel_dilation_h == 2)
        {
            kernel_postfix += "_dilation2";
        }
        if(problem.group_counts != 1 || problem.direction.IsBackwardWrW())
        {
            kernel_postfix += "_group";
        }
    }
    else if(IS3X2)
    {
        kernel_postfix = problem.IsFp32() ? "_f3x2_fp32" : "_f3x2_fp16_dot2_edc";
        kernel_postfix += "_stride1"; // f3x2 stride 2 is not implemented yet
        kernel_postfix += "_group";
    }

    kernel.kernel_name = kernel_name + kernel_postfix;
    kernel.kernel_file = kernel_file + kernel_postfix + ".s";

    result.construction_params.push_back(kernel);

    if(!problem.direction.IsBackwardWrW())
    {
        const bool is_forward     = problem.direction.IsForward();
        constexpr int F_REVERSE_R = 1 << 0;
        constexpr int F_REVERSE_S = 1 << 1;
        constexpr int F_FLIP_K_C  = 1 << 2;
        // These are not used yet. Nevertheless let's keep as a shader documentation.
        // constexpr int F_FLIP_DATA_N_C = 1 << 3; // Unsupported in f3x2.
        // constexpr int F_FLIP_OUT_N_K = 1 << 4; // Unsupported in f3x2.
        // constexpr int L_F_ADDR_INDIRECT  = 1 << 6;
        // constexpr int L_F_BIAS  = 1 << 7;
        // constexpr int L_F_LEAKY_RELU  = 1 << 8;
        constexpr int L_F_NKC_STRIDES   = 1 << 9;
        constexpr int L_F_GROUP_STRIDES = 1 << 10;
        // constexpr int L_F_FORCE_FILTER_TRAVERSE_MODE  = 1 << 11;
        // constexpr int L_F_FILTER_TRAVERSE_DUAL  = 1 << 12;
        // constexpr int L_F_TENSOR_OFFSETS  = 1 << 13;
        // constexpr int L_F_USE_EXTENDED_FLAGS_64  = 1 << 15;
        int reserved             = 0;
        uint64_t reserved_offset = 0;
        int* reserved_ptr        = nullptr;
        int ignore;

        int N, C, H, W, K, out_H, out_W, R, S, pad_H, pad_W;
        GetCompiledInParameters(
            ctx, problem, &N, &C, &H, &W, &K, &ignore, &out_H, &out_W, &R, &S, &pad_H, &pad_W);
        const auto group_cnt = problem.group_counts;
        C                    = C / group_cnt;
        K                    = K / group_cnt;
        int flags            = is_forward ? 0 : F_REVERSE_R + F_REVERSE_S + F_FLIP_K_C;
        flags |= L_F_NKC_STRIDES + L_F_GROUP_STRIDES;

        // cppcheck-suppress unreadVariable
        BuffInfo d_buf(GetGroupConvLayout(GetMemLayout_t(problem.in_layout), true),
                       N,
                       C,
                       H,
                       W,
                       group_cnt,
                       GetTypeSize(problem.in_data_type)),
            // cppcheck-suppress unreadVariable
            o_buf(GetGroupConvLayout(GetMemLayout_t(problem.out_layout), true),
                  N,
                  K,
                  out_H,
                  out_W,
                  group_cnt,
                  GetTypeSize(problem.out_data_type)),
            // cppcheck-suppress unreadVariable
            f_buf(GetGroupConvLayout(is_forward ? (MemLayout_t::NCHW)
                                                : GetSwappedNCLayout(MemLayout_t::NCHW),
                                     false),
                  K,
                  C,
                  R,
                  S,
                  group_cnt,
                  GetTypeSize(problem.weights_data_type));

        result.invoker_factory = [=](std::vector<Kernel> kernels) {
            return [=](const Handle& handle, const AnyInvokeParams& primitive_params) {
                const auto k         = handle.Run(kernels[0]);
                const auto& data_ctx = primitive_params.CastTo<conv::DataInvokeParams>();
                const auto& tensors  = data_ctx.tensors;

                // clang-format off
                MIOPEN_LOG_I2(" N=" << N << " G=" << group_cnt << " C=" << C << " H=" << H << " W=" << W << " K=" << K
                    << " n_groups=" << n_groups << " flags=" << flags << " R=" << R << " S=" << S
                    << " pad_H=" << pad_H << " pad_W=" << pad_W << " out_H=" << out_H << " out_W=" << out_W
                    << " d_buf.byte_stride.nk=" << d_buf.byte_stride.nk << " d_buf.byte_stride.c=" << d_buf.byte_stride.c
                    << " d_buf.byte_stride.h=" << d_buf.byte_stride.h << " d_buf.byte_stride.w=" << d_buf.byte_stride.w
                    << " f_buf.byte_stride.nk=" << f_buf.byte_stride.nk << " f_buf.byte_stride.c=" << f_buf.byte_stride.c
                    << " f_buf.byte_stride.h=" << f_buf.byte_stride.h << " f_buf.byte_stride.w=" << f_buf.byte_stride.w
                    << " o_buf.byte_stride.nk=" << o_buf.byte_stride.nk << " o_buf.byte_stride.c=" << o_buf.byte_stride.c
                    << " o_buf.byte_stride.h="  << o_buf.byte_stride.h <<  " o_buf.byte_stride.w=" << o_buf.byte_stride.w
                    << " d_buf.byte_stride.g=" << d_buf.byte_stride.g  << " o_buf.byte_stride.g="  << o_buf.byte_stride.g
                    << " f_buf.byte_stride.g=" << f_buf.byte_stride.g); // clang-format on

                k(N,
                  C,
                  H,
                  W,
                  K,
                  n_groups,
                  flags,
                  reserved,
                  tensors.in,
                  tensors.w,
                  tensors.out,
                  reserved_ptr, // Unused return_addr.
                  R,
                  S,
                  pad_H, // Like Fwd wino.
                  pad_W,
                  out_H,
                  out_W,
                  reserved_ptr,    // Unused bias_addr.
                  reserved,        // Unused relu_alpha.
                  reserved,        // Unused reserved2.
                  reserved_offset, // Unused d_offset.
                  reserved_offset, // Unused f_offset.
                  reserved_offset, // Unused o_offset.
                  reserved_offset, // Unused b_offset.
                  d_buf.byte_stride.nk,
                  d_buf.byte_stride.c,
                  d_buf.byte_stride.h,
                  d_buf.byte_stride.w,
                  f_buf.byte_stride.nk,
                  f_buf.byte_stride.c,
                  f_buf.byte_stride.h,
                  f_buf.byte_stride.w,
                  o_buf.byte_stride.nk,
                  o_buf.byte_stride.c,
                  o_buf.byte_stride.h,
                  o_buf.byte_stride.w,
                  group_cnt,
                  d_buf.byte_stride.g,
                  f_buf.byte_stride.g,
                  o_buf.byte_stride.g);
            };
        };
    }
    else
    {
        int unused = 0;
        int N, C, H, W, K, out_H, out_W, R, S;
        GetCompiledInParameters(
            ctx, problem, &C, &K, &R, &S, &N, &unused, &H, &W, &out_H, &out_W, &unused, &unused);
        const auto group_cnt             = problem.group_counts;
        static const int F_NKC_STRIDES   = 1 << 9;
        static const int F_GROUP_STRIDES = 1 << 10;
        int flags                        = F_NKC_STRIDES + F_GROUP_STRIDES;
        N                                = N / group_cnt;
        K                                = K / group_cnt;
        int pad_H                        = problem.conv_problem.GetConv().GetConvPads()[0];
        int pad_W                        = problem.conv_problem.GetConv().GetConvPads()[1];

        BuffInfo d_buf(
            GetGroupConvLayout(GetSwappedNCLayout(GetMemLayout_t(problem.in_layout)), true),
            N,
            C,
            H,
            W,
            group_cnt,
            GetTypeSize(problem.in_data_type)),
            o_buf(GetGroupConvLayout(GetSwappedNCLayout(GetMemLayout_t(problem.out_layout)), false),
                  N,
                  K,
                  out_H,
                  out_W,
                  group_cnt,
                  GetTypeSize(problem.out_data_type)),
            f_buf(GetGroupConvLayout(GetSwappedNCLayout(MemLayout_t::NCHW), true),
                  K,
                  C,
                  R,
                  S,
                  group_cnt,
                  GetTypeSize(problem.weights_data_type));

        decltype(auto) batch_sz = problem.batch_sz;
        decltype(auto) n_inputs = problem.n_inputs;

        result.invoker_factory = [=](std::vector<Kernel> kernels) {
            return [=](const Handle& handle, const AnyInvokeParams& primitive_params) {
                decltype(auto) invoke_params = primitive_params.CastTo<conv::WrWInvokeParams>();
                const auto& tensors          = invoke_params.tensors;

                // clang-format off
                MIOPEN_LOG_I2(" N=" << N << " G=" << group_cnt << " C=" << C << " H=" << H << " W=" << W << " K=" << K
                    << " n_groups=" << n_groups << " flags=" << flags << " R=" << R << " S=" << S
                    << " pad_H=" << pad_H << " pad_W=" << pad_W << " out_H=" << out_H << " out_W=" << out_W
                    << " d_buf.byte_stride.nk=" << d_buf.byte_stride.nk << " d_buf.byte_stride.c=" << d_buf.byte_stride.c
                    << " d_buf.byte_stride.h=" << d_buf.byte_stride.h << " d_buf.byte_stride.w=" << d_buf.byte_stride.w
                    << " f_buf.byte_stride.nk=" << f_buf.byte_stride.nk << " f_buf.byte_stride.c=" << f_buf.byte_stride.c
                    << " f_buf.byte_stride.h=" << f_buf.byte_stride.h << " f_buf.byte_stride.w=" << f_buf.byte_stride.w
                    << " o_buf.byte_stride.nk=" << o_buf.byte_stride.nk << " o_buf.byte_stride.c=" << o_buf.byte_stride.c
                    << " o_buf.byte_stride.h="  << o_buf.byte_stride.h <<  " o_buf.byte_stride.w=" << o_buf.byte_stride.w
                    << " d_buf.byte_stride.g=" << d_buf.byte_stride.g  << " o_buf.byte_stride.g="  << o_buf.byte_stride.g
                    << " f_buf.byte_stride.g=" << f_buf.byte_stride.g); // clang-format on
                MIOPEN_LOG_I2(" ctx.batch_sz=" << batch_sz << "ctx.n_inputs=" << n_inputs);

                int reserved             = 0;
                uint64_t reserved_offset = 0;
                int* reserved_ptr        = nullptr;

                handle.Run(kernels[0])(N,
                                       C,
                                       H,
                                       W,
                                       K,
                                       n_groups,
                                       flags,
                                       reserved,
                                       tensors.x,
                                       tensors.dy,
                                       tensors.dw,
                                       reserved_ptr, // Unused return_addr.
                                       R,
                                       S,
                                       pad_H, // Like Fwd wino.
                                       pad_W,
                                       out_H,
                                       out_W,
                                       reserved_ptr,    // Unused bias_addr.
                                       reserved,        // Unused relu_alpha.
                                       reserved,        // Unused reserved2.
                                       reserved_offset, // Unused d_offset.
                                       reserved_offset, // Unused f_offset.
                                       reserved_offset, // Unused o_offset.
                                       reserved_offset, // Unused b_offset.
                                       d_buf.byte_stride.nk,
                                       d_buf.byte_stride.c,
                                       d_buf.byte_stride.h,
                                       d_buf.byte_stride.w,
                                       f_buf.byte_stride.nk,
                                       f_buf.byte_stride.c,
                                       f_buf.byte_stride.h,
                                       f_buf.byte_stride.w,
                                       o_buf.byte_stride.nk,
                                       o_buf.byte_stride.c,
                                       o_buf.byte_stride.h,
                                       o_buf.byte_stride.w,
                                       group_cnt,
                                       d_buf.byte_stride.g,
                                       f_buf.byte_stride.g,
                                       o_buf.byte_stride.g);
            };
        };
    }

    return result;
}

bool ConvBinWinogradRxSf2x3g1::IsApplicable(const ConvolutionContext& ctx,
                                            const ProblemDescription& problem) const
{
    if(miopen::IsDisabled(MIOPEN_DEBUG_AMD_WINOGRAD_RXS_F2X3_G1{}))
        return false;
    return IsApplicableBase(ctx, problem) && problem.group_counts == 1;
}

float ConvBinWinogradRxSf2x3g1::GetWti(const ConvolutionContext& ctx,
                                       const ProblemDescription& problem) const
{
    return GetWtiBase<2, 3>(ctx, problem);
}

ConvSolution ConvBinWinogradRxSf2x3g1::GetSolution(const ConvolutionContext& ctx,
                                                   const ProblemDescription& problem) const
{
    const auto tunable = ConvBinWinoRxS<2, 3>{};
    return tunable.GetSolution(ctx, problem, tunable.GetDefaultPerformanceConfig(ctx, problem));
}

namespace fusion {

bool ConvBinWinogradRxSf2x3g1Fused::IsApplicable(const FusionContext& context) const
{
    if(miopen::IsDisabled(MIOPEN_DEBUG_AMD_WINOGRAD_RXS_F2X3_G1{}))
        return false;
    if(!WinoCommonIsApplicable(context))
        return false;
    const miopen::ConvolutionContext conv_ctx =
        context.GetConvContext(0, miopen::conv::Direction::Forward);
    const std::string name = conv_ctx.GetStream().GetDeviceName();
    if(name == "gfx900" || name == "gfx906" || name == "gfx908" || name == "gfx90a" ||
       name == "gfx1011" || name == "gfx1012" || name == "gfx1030" || name == "gfx1031")
    {
        const auto oH = conv_ctx.problem.conv_problem.GetOutHeight();
        const auto oW = conv_ctx.problem.conv_problem.GetOutWidth();
        if(oH * oW > std::pow(2, 23))
            return false;
    }
    else
        return false;
    if(conv_ctx.problem.kernel_stride_h > 2)
        return false;
    return true;
}

<<<<<<< HEAD
ConvSolution ConvBinWinogradRxSf2x3g1Fused::GetSolution(const FusionContext& params) const
=======
ConvSolution ConvBinWinogradRxSf2x3g1Fused::GetSolution(const ConvolutionContext& ctx) const
>>>>>>> 9fc10593
{
    ConvSolution result;
    KernelInfo kernel;

<<<<<<< HEAD
    const auto conv_ctx = params.GetConvContext(0, miopen::conv::Direction::Forward);

    const auto n_groups = conv_ctx.GetStream().GetMaxHardwareComputeUnits();
    const auto name     = conv_ctx.GetStream().GetDeviceName();
=======
    const auto n_groups = ctx.GetStream().GetMaxHardwareComputeUnits();
    const auto name     = ctx.GetStream().GetDeviceName();
>>>>>>> 9fc10593
    const auto is_gfx9  = StartsWith(name, "gfx9");
    const auto is_gfx10 = StartsWith(name, "gfx10");
    size_t wg_size      = is_gfx9 ? 512 : 256;
    kernel.g_wk.push_back(wg_size * n_groups);
    kernel.g_wk.push_back(1);
    kernel.g_wk.push_back(1);

    kernel.l_wk.push_back(wg_size);
    kernel.l_wk.push_back(1);
    kernel.l_wk.push_back(1);

    KernelBuildParameters options{
        {"ROCM_METADATA_VERSION", 5},
    };
    kernel.comp_options = options.GenerateFor(kbp::GcnAsm{});
    if(!is_gfx9)
        kernel.comp_options += std::string(" -mcumode -mwavefrontsize64");
    const auto kernel_postfix = "_fp32_stride" + std::to_string(conv_ctx.problem.kernel_stride_h);
    kernel.kernel_file        = "Conv_Winograd_v21_1_3" + kernel_postfix + ".s";
    const std::string family  = [&]() {
        if(is_gfx9)
            return "gfx9";
        else if(is_gfx10)
            return "gfx10";
        return "";
    }();
    kernel.kernel_name = "miopenSp3AsmConv_v21_1_3_" + family + kernel_postfix;
    result.construction_params.push_back(kernel);
    const auto x = conv_ctx.problem.conv_problem.GetWeightsWidth();
    const auto y = conv_ctx.problem.conv_problem.GetWeightsHeight();
    if(x == 3 && y == 3)
        result.weight = 100;
    else
        result.weight = 5;
    const auto& desc    = *params.problem.fusion_plan_desc;
    const int bias_idx  = GetOpIdx(desc.op_map, miopenFusionOpBiasForward);
    const int activ_idx = GetOpIdx(desc.op_map, miopenFusionOpActivForward);
    int N, C, H, W, K, n_groups_, out_H, out_W, R, S, pad_H, pad_W;
    GetCompiledInParameters(params,
                            conv_ctx.problem,
                            &N,
                            &C,
                            &H,
                            &W,
                            &K,
                            &n_groups_,
                            &out_H,
                            &out_W,
                            &R,
                            &S,
                            &pad_H,
                            &pad_W);
    const int zero = 0;
    int flags      = [&]() {
        if(bias_idx != -1 && activ_idx != -1)
            return (1 << 7) + (1 << 8);
        else if(bias_idx != -1)
            return (1 << 7);
        else
            return zero;
    }();
    const miopenActivationMode_t activ_mode = [&]() {
        if(activ_idx != -1)
        {
            const auto& activ_op =
                dynamic_cast<ActivFwdFusionOpDescriptor&>(*desc.op_map[activ_idx]);
            return activ_op.activMode;
        }
        return miopenActivationPASTHRU;
    }();

    result.invoker_factory = [=](const std::vector<Kernel>& kernels) {
        return [=](const Handle& handle, const AnyInvokeParams& primitive_parameters) {
            const auto& launch_kernel = handle.Run(kernels[0]);
            const auto& invoke_ctx =
                primitive_parameters.CastTo<miopen::fusion::FusionInvokeParams>();
            const auto& bot_buf = invoke_ctx.in;
            const auto& wei_buf =
                std::dynamic_pointer_cast<miopen::fusion::ConvolutionOpInvokeParam>(
                    invoke_ctx.op_invokers[0])
                    ->weights;
            const auto& top_buf = invoke_ctx.out;
            const auto bias_ptr = [&]() {
                if(bias_idx != -1)
                {
                    return std::dynamic_pointer_cast<miopen::fusion::BiasOpInvokeParam>(
                               invoke_ctx.op_invokers[1])
                        ->bdata;
                }
                else
                    return static_cast<ConstData_t>(nullptr);
            }();
            float activ_alpha = [&]() {
                if(activ_idx != -1)
                {
                    const auto& activ_args =
                        std::dynamic_pointer_cast<miopen::fusion::ActivationOpInvokeParam>(
                            invoke_ctx.op_invokers[activ_idx]);
                    if(activ_mode == miopenActivationLEAKYRELU)
                        return (static_cast<float>(activ_args->activAlpha));
                }
                return static_cast<float>(0.0);
            }();
            launch_kernel(N,
                          C,
                          H,
                          W,
                          K,
                          n_groups_, // Not related to group convolutions
                          flags,     // flags
                          zero,      // reserved
                          bot_buf,
                          wei_buf,
                          top_buf,
                          nullptr, // return_addr
                          R,
                          S,
                          pad_H,
                          pad_W,
                          out_H,
                          out_W,
                          bias_ptr,
                          activ_alpha // leaky relu alpha
            );
        };
    };
    return result;
}

} // namespace fusion

template struct ConvBinWinoRxS<2, 3>;
template struct ConvBinWinoRxS<3, 2>;

} // namespace solver
} // namespace miopen<|MERGE_RESOLUTION|>--- conflicted
+++ resolved
@@ -976,24 +976,15 @@
     return true;
 }
 
-<<<<<<< HEAD
 ConvSolution ConvBinWinogradRxSf2x3g1Fused::GetSolution(const FusionContext& params) const
-=======
-ConvSolution ConvBinWinogradRxSf2x3g1Fused::GetSolution(const ConvolutionContext& ctx) const
->>>>>>> 9fc10593
 {
     ConvSolution result;
     KernelInfo kernel;
 
-<<<<<<< HEAD
     const auto conv_ctx = params.GetConvContext(0, miopen::conv::Direction::Forward);
 
     const auto n_groups = conv_ctx.GetStream().GetMaxHardwareComputeUnits();
     const auto name     = conv_ctx.GetStream().GetDeviceName();
-=======
-    const auto n_groups = ctx.GetStream().GetMaxHardwareComputeUnits();
-    const auto name     = ctx.GetStream().GetDeviceName();
->>>>>>> 9fc10593
     const auto is_gfx9  = StartsWith(name, "gfx9");
     const auto is_gfx10 = StartsWith(name, "gfx10");
     size_t wg_size      = is_gfx9 ? 512 : 256;
