/*******************************************************************************
 *
 * MIT License
 *
 * Copyright (c) 2019 Advanced Micro Devices, Inc.
 *
 * Permission is hereby granted, free of charge, to any person obtaining a copy
 * of this software and associated documentation files (the "Software"), to deal
 * in the Software without restriction, including without limitation the rights
 * to use, copy, modify, merge, publish, distribute, sublicense, and/or sell
 * copies of the Software, and to permit persons to whom the Software is
 * furnished to do so, subject to the following conditions:
 *
 * The above copyright notice and this permission notice shall be included in all
 * copies or substantial portions of the Software.
 *
 * THE SOFTWARE IS PROVIDED "AS IS", WITHOUT WARRANTY OF ANY KIND, EXPRESS OR
 * IMPLIED, INCLUDING BUT NOT LIMITED TO THE WARRANTIES OF MERCHANTABILITY,
 * FITNESS FOR A PARTICULAR PURPOSE AND NONINFRINGEMENT. IN NO EVENT SHALL THE
 * AUTHORS OR COPYRIGHT HOLDERS BE LIABLE FOR ANY CLAIM, DAMAGES OR OTHER
 * LIABILITY, WHETHER IN AN ACTION OF CONTRACT, TORT OR OTHERWISE, ARISING FROM,
 * OUT OF OR IN CONNECTION WITH THE SOFTWARE OR THE USE OR OTHER DEALINGS IN THE
 * SOFTWARE.
 *
 *******************************************************************************/

#include <sstream>
#include <limits>
#include <cassert>

#include <miopen/conv/fused_data_invoke_params.hpp>
#include <miopen/conv/tensors.hpp>
#include <miopen/env.hpp>
#include <miopen/gcn_asm_utils.hpp>
#include <miopen/generic_search.hpp>
#include <miopen/handle.hpp>
#include <miopen/logger.hpp>
#include <miopen/fusion_plan.hpp>
#include <miopen/fusion/solvers.hpp>
#include <miopen/fusion/fusion_invoke_params.hpp>

#include "half.hpp"

using half_float::half;

namespace miopen {
namespace solver {

namespace fusion {

void PerformanceConfigConvBiasActivAsm1x1U::HeuristicInit(const FusionProblemDescription& problem)
{
    PerformanceConfigConvAsm1x1U::HeuristicInit(
        problem.GetConvContext(0, conv::Direction::Forward));
}

bool PerformanceConfigConvBiasActivAsm1x1U::SetNextValue(const FusionProblemDescription& problem)
{
    return PerformanceConfigConvAsm1x1U::SetNextValue(
        problem.GetConvContext(0, conv::Direction::Forward));
}

bool PerformanceConfigConvBiasActivAsm1x1U::IsValid(const FusionProblemDescription& problem) const
{
    return PerformanceConfigConvAsm1x1U::IsValid(
        problem.GetConvContext(0, conv::Direction::Forward));
}

PerformanceConfigConvBiasActivAsm1x1U
ConvBiasActivAsm1x1U::GetDefaultPerformanceConfig(const FusionProblemDescription& desc) const
{
    PerformanceConfigConvBiasActivAsm1x1U pp;
    pp.HeuristicInit(desc);
    MIOPEN_LOG_I(pp.ToString());
    return pp;
}

bool ConvBiasActivAsm1x1U::IsValidPerformanceConfig(
    const FusionProblemDescription& problem, const PerformanceConfigConvBiasActivAsm1x1U& c) const
{
    return c.IsValidValue() && c.IsValid(problem);
}

PerformanceConfigConvBiasActivAsm1x1U
ConvBiasActivAsm1x1U::Search(const FusionProblemDescription& context, const AnyInvokeParams&) const
{
<<<<<<< HEAD
    auto cba_context = context.GetConvContext(0, conv::Direction::Forward);
    cba_context.bias = 1;
    cba_context.bias_sz =
        cba_context.n_outputs * ((cba_context.out_data_type == miopenHalf) ? 2 : 4);
    if(!cba_context.direction.IsForward())
=======
    auto cba_context         = context;
    cba_context.problem.bias = 1;
    cba_context.problem.bias_sz =
        cba_context.problem.n_outputs * ((context.problem.out_data_type == miopenHalf) ? 2 : 4);
    if(!context.problem.direction.IsForward())
>>>>>>> 79e6fe68
        MIOPEN_THROW("Only inference supported.");

    /// Workaround: Fused conv API does not pass user-allocated buffers here,
    /// but we need these buffers for search.
    auto& handle        = cba_context.GetStream();
<<<<<<< HEAD
    const auto bias_buf = handle.Create(cba_context.bias_sz);
    const auto in_buf   = handle.Create(cba_context.bot_sz);
    const auto wei_buf  = handle.Create(cba_context.weights_sz);
    const auto out_buf  = handle.Create(cba_context.top_sz);

    auto tensors             = FusedConvDataTensors{};
    tensors.in               = in_buf.get();
    tensors.w                = wei_buf.get();
    tensors.out              = out_buf.get();
    tensors.inDesc           = cba_context.conv_problem.GetIn();
    tensors.wDesc            = cba_context.conv_problem.GetWeights();
    tensors.outDesc          = cba_context.conv_problem.GetOut();
    tensors.bias             = bias_buf.get();
    const auto gfx90aaltimpl = cba_context.conv_problem.GetConv().attribute.gfx90aFp16alt.GetFwd();
=======
    const auto bias_buf = handle.Create(cba_context.problem.bias_sz);
    const auto in_buf   = handle.Create(cba_context.problem.bot_sz);
    const auto wei_buf  = handle.Create(cba_context.problem.weights_sz);
    const auto out_buf  = handle.Create(cba_context.problem.top_sz);

    auto tensors    = FusedConvDataTensors{};
    tensors.in      = in_buf.get();
    tensors.w       = wei_buf.get();
    tensors.out     = out_buf.get();
    tensors.inDesc  = context.problem.conv_problem.GetIn();
    tensors.wDesc   = context.problem.conv_problem.GetWeights();
    tensors.outDesc = context.problem.conv_problem.GetOut();
    tensors.bias    = bias_buf.get();
    const auto gfx90aaltimpl =
        context.problem.conv_problem.GetConv().attribute.gfx90aFp16alt.GetFwd();
>>>>>>> 79e6fe68
    const auto fused_invoke_ctx = conv::FusedDataInvokeParams(tensors, nullptr, 0, gfx90aaltimpl);
    return GenericSearch(*this, context, fused_invoke_ctx);
}

ConvSolution
ConvBiasActivAsm1x1U::GetSolution(const miopen::FusionProblemDescription& problem,
                                  const PerformanceConfigConvBiasActivAsm1x1U& config) const
{
    const auto ctx = problem.GetConvContext(0, conv::Direction::Forward);
    ConvAsm1x1U base_sol{};

    auto sol = base_sol.GetSolution(ctx, config);

    if(sol.construction_params.size() != 1)
        MIOPEN_THROW("ConvBiasActivAsm1x1U expects only one kernel");

    auto& kernel_info       = sol.construction_params[0];
    kernel_info.kernel_file = "conv1x1u_bias_activ.s";
    const auto& desc        = *problem.fusion_plan_desc;

    const bool has_bias = [&]() {
        if(desc.op_map.size() == 3)
            return true;
        else if(desc.op_map[1]->kind() == miopenFusionOpBiasForward)
            return true;
        return false;
    }();
    const int activ_idx = [&]() {
        if(desc.op_map.size() == 3)
            return 2;
        else if(desc.op_map[1]->kind() == miopenFusionOpActivForward)
            return 1;
        return -1;
    }();

    std::ostringstream cba_options;
    GenerateClangDefsym(cba_options, "fusion_mode", 1);
    if(has_bias)
        GenerateClangDefsym(cba_options, "bias_mode", 1);
    if(activ_idx != -1)
    {
        GenerateClangDefsym(cba_options, "enable_activ", 1);
        const auto& activ_op = dynamic_cast<ActivFwdFusionOpDescriptor&>(*desc.op_map[activ_idx]);
        GenerateClangDefsym(cba_options, "activ_mode", static_cast<int>(activ_op.activMode));
    }
    kernel_info.comp_options += cba_options.str();

<<<<<<< HEAD
    const auto out_data_type = ctx.conv_problem.GetOutDataType();
=======
    const auto out_data_type = params.problem.conv_problem.GetOutDataType();
>>>>>>> 79e6fe68

    sol.invoker_factory = [=](const std::vector<Kernel>& kernels) {
        return [=](const Handle& handle, const AnyInvokeParams& primitive_parameters) {
            const auto& kernel = handle.Run(kernels[0]);
            const auto& invoke_ctx =
                primitive_parameters.CastTo<miopen::fusion::FusionInvokeParams>();
            const auto& bot_ocl_buf = invoke_ctx.in;
            const auto& wei_ocl_buf =
                std::dynamic_pointer_cast<miopen::fusion::ConvolutionOpInvokeParam>(
                    invoke_ctx.op_invokers[0])
                    ->weights;
            const auto& top_ocl_buf  = invoke_ctx.out;
            const auto& bias_ocl_buf = [&]() -> ConstData_t {
                if(has_bias)
                    return std::dynamic_pointer_cast<miopen::fusion::BiasOpInvokeParam>(
                               invoke_ctx.op_invokers[1])
                        ->bdata;
                else
                    return nullptr;
            }();

            if(activ_idx == -1) // skip the activation args
            {
                kernel(bot_ocl_buf, top_ocl_buf, wei_ocl_buf, bias_ocl_buf);
            }
            else
            {
                const auto& activ_invoker =
                    std::dynamic_pointer_cast<miopen::fusion::ActivationOpInvokeParam>(
                        invoke_ctx.op_invokers[activ_idx]);
                const auto activ_alpha = activ_invoker->activAlpha;
                const auto activ_beta  = activ_invoker->activBeta;
                const auto activ_gamma = activ_invoker->activGamma;
                if(out_data_type == miopenHalf)
                {
                    short unused = 0;
                    auto alpha   = half(activ_alpha);
                    auto beta    = half(activ_beta);
                    auto gamma   = half(activ_gamma);
                    kernel(alpha,
                           beta,
                           gamma,
                           unused,
                           bot_ocl_buf,
                           top_ocl_buf,
                           wei_ocl_buf,
                           bias_ocl_buf);
                }
                else
                {
                    int unused  = 0;
                    float alpha = activ_alpha;
                    float beta  = activ_beta;
                    float gamma = activ_gamma;
                    kernel(alpha,
                           beta,
                           gamma,
                           unused,
                           bot_ocl_buf,
                           top_ocl_buf,
                           wei_ocl_buf,
                           bias_ocl_buf);
                }
            }
        };
    };
    return sol;
}

bool ConvBiasActivAsm1x1U::IsApplicable(const FusionProblemDescription& problem) const
{
    const auto& desc = *problem.fusion_plan_desc;
    if(desc.op_map.empty())
    {
        MIOPEN_THROW("");
    }
    // check the sequence of prims
    if(desc.op_map.size() > 3)
        return false;
    if(desc.op_map[0]->kind() != miopenFusionOpConvForward)
        return false;
    if(desc.op_map.size() >= 2)
    {
        const auto prim = desc.op_map[1]->kind();
        if(!(prim == miopenFusionOpBiasForward || prim == miopenFusionOpActivForward))
            return false;
    }
    if(desc.op_map.size() == 3)
    {
        const auto prim = desc.op_map[2]->kind();
        if(prim != miopenFusionOpActivForward)
            return false;
    }
    ConvAsm1x1U sol{};
    // Check if the conovlution part is applicable
    return sol.IsApplicable(problem.GetConvContext(0, conv::Direction::Forward));
}

} // namespace fusion
} // namespace solver
} // namespace miopen<|MERGE_RESOLUTION|>--- conflicted
+++ resolved
@@ -84,40 +84,17 @@
 PerformanceConfigConvBiasActivAsm1x1U
 ConvBiasActivAsm1x1U::Search(const FusionProblemDescription& context, const AnyInvokeParams&) const
 {
-<<<<<<< HEAD
-    auto cba_context = context.GetConvContext(0, conv::Direction::Forward);
-    cba_context.bias = 1;
-    cba_context.bias_sz =
-        cba_context.n_outputs * ((cba_context.out_data_type == miopenHalf) ? 2 : 4);
-    if(!cba_context.direction.IsForward())
-=======
-    auto cba_context         = context;
+    auto cba_context         = context.GetConvContext(0, conv::Direction::Forward);
     cba_context.problem.bias = 1;
     cba_context.problem.bias_sz =
-        cba_context.problem.n_outputs * ((context.problem.out_data_type == miopenHalf) ? 2 : 4);
-    if(!context.problem.direction.IsForward())
->>>>>>> 79e6fe68
+        cba_context.problem.n_outputs * ((cba_context.problem.out_data_type == miopenHalf) ? 2 : 4);
+    if(!cba_context.problem.direction.IsForward())
         MIOPEN_THROW("Only inference supported.");
 
     /// Workaround: Fused conv API does not pass user-allocated buffers here,
     /// but we need these buffers for search.
-    auto& handle        = cba_context.GetStream();
-<<<<<<< HEAD
-    const auto bias_buf = handle.Create(cba_context.bias_sz);
-    const auto in_buf   = handle.Create(cba_context.bot_sz);
-    const auto wei_buf  = handle.Create(cba_context.weights_sz);
-    const auto out_buf  = handle.Create(cba_context.top_sz);
-
-    auto tensors             = FusedConvDataTensors{};
-    tensors.in               = in_buf.get();
-    tensors.w                = wei_buf.get();
-    tensors.out              = out_buf.get();
-    tensors.inDesc           = cba_context.conv_problem.GetIn();
-    tensors.wDesc            = cba_context.conv_problem.GetWeights();
-    tensors.outDesc          = cba_context.conv_problem.GetOut();
-    tensors.bias             = bias_buf.get();
-    const auto gfx90aaltimpl = cba_context.conv_problem.GetConv().attribute.gfx90aFp16alt.GetFwd();
-=======
+    auto& handle = cba_context.GetStream();
+
     const auto bias_buf = handle.Create(cba_context.problem.bias_sz);
     const auto in_buf   = handle.Create(cba_context.problem.bot_sz);
     const auto wei_buf  = handle.Create(cba_context.problem.weights_sz);
@@ -127,13 +104,12 @@
     tensors.in      = in_buf.get();
     tensors.w       = wei_buf.get();
     tensors.out     = out_buf.get();
-    tensors.inDesc  = context.problem.conv_problem.GetIn();
-    tensors.wDesc   = context.problem.conv_problem.GetWeights();
-    tensors.outDesc = context.problem.conv_problem.GetOut();
+    tensors.inDesc  = cba_context.problem.conv_problem.GetIn();
+    tensors.wDesc   = cba_context.problem.conv_problem.GetWeights();
+    tensors.outDesc = cba_context.problem.conv_problem.GetOut();
     tensors.bias    = bias_buf.get();
     const auto gfx90aaltimpl =
-        context.problem.conv_problem.GetConv().attribute.gfx90aFp16alt.GetFwd();
->>>>>>> 79e6fe68
+        cba_context.problem.conv_problem.GetConv().attribute.gfx90aFp16alt.GetFwd();
     const auto fused_invoke_ctx = conv::FusedDataInvokeParams(tensors, nullptr, 0, gfx90aaltimpl);
     return GenericSearch(*this, context, fused_invoke_ctx);
 }
@@ -181,11 +157,7 @@
     }
     kernel_info.comp_options += cba_options.str();
 
-<<<<<<< HEAD
-    const auto out_data_type = ctx.conv_problem.GetOutDataType();
-=======
-    const auto out_data_type = params.problem.conv_problem.GetOutDataType();
->>>>>>> 79e6fe68
+    const auto out_data_type = ctx.problem.conv_problem.GetOutDataType();
 
     sol.invoker_factory = [=](const std::vector<Kernel>& kernels) {
         return [=](const Handle& handle, const AnyInvokeParams& primitive_parameters) {
