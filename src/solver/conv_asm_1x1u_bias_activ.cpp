/*******************************************************************************
 *
 * MIT License
 *
 * Copyright (c) 2019 Advanced Micro Devices, Inc.
 *
 * Permission is hereby granted, free of charge, to any person obtaining a copy
 * of this software and associated documentation files (the "Software"), to deal
 * in the Software without restriction, including without limitation the rights
 * to use, copy, modify, merge, publish, distribute, sublicense, and/or sell
 * copies of the Software, and to permit persons to whom the Software is
 * furnished to do so, subject to the following conditions:
 *
 * The above copyright notice and this permission notice shall be included in all
 * copies or substantial portions of the Software.
 *
 * THE SOFTWARE IS PROVIDED "AS IS", WITHOUT WARRANTY OF ANY KIND, EXPRESS OR
 * IMPLIED, INCLUDING BUT NOT LIMITED TO THE WARRANTIES OF MERCHANTABILITY,
 * FITNESS FOR A PARTICULAR PURPOSE AND NONINFRINGEMENT. IN NO EVENT SHALL THE
 * AUTHORS OR COPYRIGHT HOLDERS BE LIABLE FOR ANY CLAIM, DAMAGES OR OTHER
 * LIABILITY, WHETHER IN AN ACTION OF CONTRACT, TORT OR OTHERWISE, ARISING FROM,
 * OUT OF OR IN CONNECTION WITH THE SOFTWARE OR THE USE OR OTHER DEALINGS IN THE
 * SOFTWARE.
 *
 *******************************************************************************/

#include <sstream>
#include <limits>
#include <cassert>

#include <miopen/conv/fused_data_invoke_params.hpp>
#include <miopen/conv/tensors.hpp>
#include <miopen/env.hpp>
#include <miopen/gcn_asm_utils.hpp>
#include <miopen/generic_search.hpp>
#include <miopen/handle.hpp>
#include <miopen/logger.hpp>
#include <miopen/fusion_plan.hpp>
#include <miopen/fusion/solvers.hpp>
#include <miopen/fusion/fusion_invoke_params.hpp>

#include "half.hpp"

using half_float::half;

namespace miopen {
namespace solver {

namespace fusion {

bool PerformanceConfigConvBiasActivAsm1x1U::IsValid(const ConvolutionContext& config) const
{
    const int sgprs = 25 + 7 + 2 * k_mult * c_mult;
    if(!(sgprs < 102)) /// \todo This is valid for Gfx8 and Gfx9. Check for newer parts.
        return false;

    return PerformanceConfigConvAsm1x1U::IsValid(config);
}

bool PerformanceConfigConvBiasActivAsm1x1U::operator==(
    const PerformanceConfigConvBiasActivAsm1x1U& other) const
{
    // clang-format off
            return read_size == other.read_size
                && k_mult == other.k_mult
                && chunks_per_wave == other.chunks_per_wave
                && chunk_size == other.chunk_size
                && n_mult == other.n_mult
                && c_mult == other.c_mult
                && waves_c_in_group == other.waves_c_in_group
                && waves_k_in_group == other.waves_k_in_group
                && use_spare_set == other.use_spare_set; // clang-format on
}

PerformanceConfigConvBiasActivAsm1x1U
ConvBiasActivAsm1x1U::GetDefaultPerformanceConfig(const ConvolutionContext& params) const
{
    std::ignore = params;
#if 0
    PerformanceConfigConvBiasActivAsm1x1U pp;
    pp.HeuristicInit(params);
    MIOPEN_LOG_I(pp.ToString());
#endif
    return {};
}

bool ConvBiasActivAsm1x1U::IsValidPerformanceConfig(
    const ConvolutionContext& problem, const PerformanceConfigConvBiasActivAsm1x1U& c) const
{
    return c.IsValidValue() && c.IsValid(problem);
}

bool ConvBiasActivAsm1x1U::IsApplicable(const ConvolutionContext& params) const
{
    return ConvAsm1x1U{}.IsApplicable(params);
}

size_t ConvBiasActivAsm1x1U::GetWorkspaceSize(const ConvolutionContext& params) const
{
    return ConvAsm1x1U{}.GetWorkspaceSize(params);
}

PerformanceConfigConvBiasActivAsm1x1U
ConvBiasActivAsm1x1U::Search(const ConvolutionContext& context, const AnyInvokeParams&) const
{
    std::ignore = context;
    return {};
#if 0
    auto cba_context    = context;
    cba_context.bias    = 1;
    cba_context.bias_sz = cba_context.n_outputs * ((context.out_data_type == miopenHalf) ? 2 : 4);
    if(!context.direction.IsForward())
        MIOPEN_THROW("Only inference supported.");

    /// Workaround: Fused conv API does not pass user-allocated buffers here,
    /// but we need these buffers for search.
    auto& handle        = cba_context.GetStream();
    const auto bias_buf = handle.Create(cba_context.bias_sz);
    const auto in_buf   = handle.Create(cba_context.bot_sz);
    const auto wei_buf  = handle.Create(cba_context.weights_sz);
    const auto out_buf  = handle.Create(cba_context.top_sz);

<<<<<<< HEAD
    auto tensors    = FusedConvDataTensors{};
    tensors.in      = in_buf.get();
    tensors.w       = wei_buf.get();
    tensors.out     = out_buf.get();
    tensors.inDesc  = context.conv_problem.GetIn();
    tensors.wDesc   = context.conv_problem.GetWeights();
    tensors.outDesc = context.conv_problem.GetOut();
    tensors.bias    = bias_buf.get();
    PerformanceConfigConvBiasActivAsm1x1U pp;
    pp.HeuristicInit(context);
    return pp;
    // return GenericSearch(*this, cba_context, fused_invoke_ctx);
#endif
}

inline ConvolutionContext ConvOp2Ctx(const ExecutionContext& context,
                                     const ConvForwardOpDescriptor& conv_op)
{
    const auto dir = conv::Direction::Forward;
    TensorDescriptor out_desc;
    conv_op.GetOutputDesc(out_desc);
    auto ctx = ConvolutionContext{
        conv_op.input_desc, conv_op.filter_desc, out_desc, conv_op.base_desc /* conv desc */, dir};
    ctx.do_search                  = context.do_search;
    ctx.save_srch_req              = context.save_srch_req;
    ctx.use_asm_kernels            = context.use_asm_kernels;
    ctx.use_hip_kernels            = context.use_hip_kernels;
    ctx.use_opencl_convolutions    = context.use_opencl_convolutions;
    ctx.use_binaries               = context.use_binaries;
    ctx.disable_search_enforce     = context.disable_search_enforce;
    ctx.disable_perfdb_access      = context.disable_perfdb_access;
    ctx.use_dynamic_solutions_only = context.use_dynamic_solutions_only;
    ctx.general_compile_options    = "";

    ctx.SetStream(&context.GetStream());
    ctx.DetectRocm();
    ctx.SetupFloats();
    return ctx;
}

ConvSolution ConvBiasActivAsm1x1U::GetSolution(const ExecutionContext& context,
                                               const miopen::FusionPlanDescriptor& desc) const
/*
                                  const PerformanceConfigConvAsm1x1U& config,
                                  bool disableConfigOverrideFromEnv) const
*/
{
    const auto& conv_op = dynamic_cast<ConvForwardOpDescriptor&>(*desc.op_map[0]);
    auto ctx            = ConvOp2Ctx(context, conv_op);
#if 0
    std::ignore = config;
    std::ignore = disableConfigOverrideFromEnv;
#endif

    auto config = PerformanceConfigConvAsm1x1U{};
    config.HeuristicInit(ctx);

    auto sol = ConvAsm1x1U::GetSolution(ctx, config, false);
=======
    auto tensors                = FusedConvDataTensors{};
    tensors.in                  = in_buf.get();
    tensors.w                   = wei_buf.get();
    tensors.out                 = out_buf.get();
    tensors.inDesc              = context.conv_problem.GetIn();
    tensors.wDesc               = context.conv_problem.GetWeights();
    tensors.outDesc             = context.conv_problem.GetOut();
    tensors.bias                = bias_buf.get();
    const auto gfx90aaltimpl    = context.conv_problem.GetConv().attribute.gfx90aFp16alt.GetFwd();
    const auto fused_invoke_ctx = conv::FusedDataInvokeParams(tensors, nullptr, 0, gfx90aaltimpl);
    return GenericSearch(*this, cba_context, fused_invoke_ctx);
}

ConvSolution
ConvBiasActivAsm1x1U::GetSolution(const ConvolutionContext& params,
                                  const PerformanceConfigConvBiasActivAsm1x1U& config) const
{
    auto sol = ConvAsm1x1U{}.GetSolution(params, config);
>>>>>>> 46b85e8f

    if(sol.construction_params.size() != 1)
        MIOPEN_THROW("ConvBiasActivAsm1x1U expects only one kernel");

    auto& kernel_info       = sol.construction_params[0];
    kernel_info.kernel_file = "conv1x1u_bias_activ.s";

    const bool has_bias = [&]() {
        if(desc.op_map.size() == 3)
            return true;
        else if(desc.op_map[1]->kind() == miopenFusionOpBiasForward)
            return true;
        return false;
    }();
    const int activ_idx = [&]() {
        if(desc.op_map.size() == 3)
            return 2;
        else if(desc.op_map[1]->kind() == miopenFusionOpActivForward)
            return 1;
        return -1;
    }();

    std::ostringstream cba_options;
    GenerateClangDefsym(cba_options, "fusion_mode", 1);
    if(has_bias)
        GenerateClangDefsym(cba_options, "bias_mode", 1);
    if(activ_idx != -1)
    {
        GenerateClangDefsym(cba_options, "enable_activ", 1);
        const auto& activ_op = dynamic_cast<ActivFwdFusionOpDescriptor&>(*desc.op_map[activ_idx]);
        GenerateClangDefsym(cba_options, "activ_mode", static_cast<int>(activ_op.activMode));
    }
    kernel_info.comp_options += cba_options.str();

    const auto out_data_type = ctx.conv_problem.GetOutDataType();

    sol.invoker_factory = [=](const std::vector<Kernel>& kernels) {
        return [=](const Handle& handle, const AnyInvokeParams& primitive_parameters) {
            const auto& kernel = handle.Run(kernels[0]);
            const auto& invoke_ctx =
                primitive_parameters.CastTo<miopen::fusion::FusionInvokeParams>();
            const auto& bot_ocl_buf = invoke_ctx.in;
            const auto& wei_ocl_buf =
                std::dynamic_pointer_cast<miopen::fusion::ConvolutionOpInvokeParam>(
                    invoke_ctx.op_invokers[0])
                    ->workspace;
            const auto& top_ocl_buf  = invoke_ctx.out;
            const auto& bias_ocl_buf = [&]() -> ConstData_t {
                if(has_bias)
                    return std::dynamic_pointer_cast<miopen::fusion::BiasOpInvokeParam>(
                               invoke_ctx.op_invokers[1])
                        ->bdata;
                else
                    return nullptr;
            }();

            if(activ_idx == -1) // skip the activation args
            {
                kernel(bot_ocl_buf, top_ocl_buf, wei_ocl_buf, bias_ocl_buf);
            }
            else
            {
                const auto& activ_invoker =
                    std::dynamic_pointer_cast<miopen::fusion::ActivationOpInvokeParam>(
                        invoke_ctx.op_invokers[activ_idx]);
                const auto activ_alpha = activ_invoker->activAlpha;
                const auto activ_beta  = activ_invoker->activBeta;
                const auto activ_gamma = activ_invoker->activGamma;
                if(out_data_type == miopenHalf)
                {
                    short unused = 0;
                    auto alpha   = half(activ_alpha);
                    auto beta    = half(activ_beta);
                    auto gamma   = half(activ_gamma);
                    kernel(alpha,
                           beta,
                           gamma,
                           unused,
                           bot_ocl_buf,
                           top_ocl_buf,
                           wei_ocl_buf,
                           bias_ocl_buf);
                }
                else
                {
                    int unused  = 0;
                    float alpha = activ_alpha;
                    float beta  = activ_beta;
                    float gamma = activ_gamma;
                    kernel(alpha,
                           beta,
                           gamma,
                           unused,
                           bot_ocl_buf,
                           top_ocl_buf,
                           wei_ocl_buf,
                           bias_ocl_buf);
                }
            }
        };
    };
    return sol;
}

bool ConvBiasActivAsm1x1U::IsApplicable(const ExecutionContext& context,
                                        const miopen::FusionPlanDescriptor& desc) const
{
    std::ignore = context;
    std::ignore = desc;
    if(desc.op_map.empty())
    {
        MIOPEN_THROW("");
    }
    // check the sequence of prims
    if(desc.op_map.size() > 3)
        return false;
    if(desc.op_map[0]->kind() != miopenFusionOpConvForward)
        return false;
    if(desc.op_map.size() >= 2)
    {
        const auto prim = desc.op_map[1]->kind();
        if(!(prim == miopenFusionOpBiasForward || prim == miopenFusionOpActivForward))
            return false;
    }
    if(desc.op_map.size() == 3)
    {
        const auto prim = desc.op_map[2]->kind();
        if(prim != miopenFusionOpActivForward)
            return false;
    }
    // Get the conv problem descriptor from the ops and pass it to the base class IsApplicable
    const auto& conv_op = dynamic_cast<ConvForwardOpDescriptor&>(*desc.op_map[0]);
    auto ctx            = ConvOp2Ctx(context, conv_op);

    // Check if the conovlution part is applicable
    if(!ConvAsm1x1U::IsApplicable(ctx))
        return false;
#if 0
    ctx.SetBufs(bufs);
#endif
    return true;
}

} // namespace fusion
} // namespace solver
} // namespace miopen<|MERGE_RESOLUTION|>--- conflicted
+++ resolved
@@ -48,30 +48,6 @@
 
 namespace fusion {
 
-bool PerformanceConfigConvBiasActivAsm1x1U::IsValid(const ConvolutionContext& config) const
-{
-    const int sgprs = 25 + 7 + 2 * k_mult * c_mult;
-    if(!(sgprs < 102)) /// \todo This is valid for Gfx8 and Gfx9. Check for newer parts.
-        return false;
-
-    return PerformanceConfigConvAsm1x1U::IsValid(config);
-}
-
-bool PerformanceConfigConvBiasActivAsm1x1U::operator==(
-    const PerformanceConfigConvBiasActivAsm1x1U& other) const
-{
-    // clang-format off
-            return read_size == other.read_size
-                && k_mult == other.k_mult
-                && chunks_per_wave == other.chunks_per_wave
-                && chunk_size == other.chunk_size
-                && n_mult == other.n_mult
-                && c_mult == other.c_mult
-                && waves_c_in_group == other.waves_c_in_group
-                && waves_k_in_group == other.waves_k_in_group
-                && use_spare_set == other.use_spare_set; // clang-format on
-}
-
 PerformanceConfigConvBiasActivAsm1x1U
 ConvBiasActivAsm1x1U::GetDefaultPerformanceConfig(const ConvolutionContext& params) const
 {
@@ -88,16 +64,6 @@
     const ConvolutionContext& problem, const PerformanceConfigConvBiasActivAsm1x1U& c) const
 {
     return c.IsValidValue() && c.IsValid(problem);
-}
-
-bool ConvBiasActivAsm1x1U::IsApplicable(const ConvolutionContext& params) const
-{
-    return ConvAsm1x1U{}.IsApplicable(params);
-}
-
-size_t ConvBiasActivAsm1x1U::GetWorkspaceSize(const ConvolutionContext& params) const
-{
-    return ConvAsm1x1U{}.GetWorkspaceSize(params);
 }
 
 PerformanceConfigConvBiasActivAsm1x1U
@@ -120,7 +86,6 @@
     const auto wei_buf  = handle.Create(cba_context.weights_sz);
     const auto out_buf  = handle.Create(cba_context.top_sz);
 
-<<<<<<< HEAD
     auto tensors    = FusedConvDataTensors{};
     tensors.in      = in_buf.get();
     tensors.w       = wei_buf.get();
@@ -178,27 +143,7 @@
     auto config = PerformanceConfigConvAsm1x1U{};
     config.HeuristicInit(ctx);
 
-    auto sol = ConvAsm1x1U::GetSolution(ctx, config, false);
-=======
-    auto tensors                = FusedConvDataTensors{};
-    tensors.in                  = in_buf.get();
-    tensors.w                   = wei_buf.get();
-    tensors.out                 = out_buf.get();
-    tensors.inDesc              = context.conv_problem.GetIn();
-    tensors.wDesc               = context.conv_problem.GetWeights();
-    tensors.outDesc             = context.conv_problem.GetOut();
-    tensors.bias                = bias_buf.get();
-    const auto gfx90aaltimpl    = context.conv_problem.GetConv().attribute.gfx90aFp16alt.GetFwd();
-    const auto fused_invoke_ctx = conv::FusedDataInvokeParams(tensors, nullptr, 0, gfx90aaltimpl);
-    return GenericSearch(*this, cba_context, fused_invoke_ctx);
-}
-
-ConvSolution
-ConvBiasActivAsm1x1U::GetSolution(const ConvolutionContext& params,
-                                  const PerformanceConfigConvBiasActivAsm1x1U& config) const
-{
-    auto sol = ConvAsm1x1U{}.GetSolution(params, config);
->>>>>>> 46b85e8f
+    auto sol = ConvAsm1x1U::GetSolution(ctx, config);
 
     if(sol.construction_params.size() != 1)
         MIOPEN_THROW("ConvBiasActivAsm1x1U expects only one kernel");
