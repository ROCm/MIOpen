/*******************************************************************************
 *
 * MIT License
 *
 * Copyright (c) 2019 Advanced Micro Devices, Inc.
 *
 * Permission is hereby granted, free of charge, to any person obtaining a copy
 * of this software and associated documentation files (the "Software"), to deal
 * in the Software without restriction, including without limitation the rights
 * to use, copy, modify, merge, publish, distribute, sublicense, and/or sell
 * copies of the Software, and to permit persons to whom the Software is
 * furnished to do so, subject to the following conditions:
 *
 * The above copyright notice and this permission notice shall be included in all
 * copies or substantial portions of the Software.
 *
 * THE SOFTWARE IS PROVIDED "AS IS", WITHOUT WARRANTY OF ANY KIND, EXPRESS OR
 * IMPLIED, INCLUDING BUT NOT LIMITED TO THE WARRANTIES OF MERCHANTABILITY,
 * FITNESS FOR A PARTICULAR PURPOSE AND NONINFRINGEMENT. IN NO EVENT SHALL THE
 * AUTHORS OR COPYRIGHT HOLDERS BE LIABLE FOR ANY CLAIM, DAMAGES OR OTHER
 * LIABILITY, WHETHER IN AN ACTION OF CONTRACT, TORT OR OTHERWISE, ARISING FROM,
 * OUT OF OR IN CONNECTION WITH THE SOFTWARE OR THE USE OR OTHER DEALINGS IN THE
 * SOFTWARE.
 *
 *******************************************************************************/

#include <sstream>
#include <limits>
#include <cassert>

#include <miopen/conv/fused_data_invoke_params.hpp>
#include <miopen/conv/tensors.hpp>
#include <miopen/env.hpp>
#include <miopen/gcn_asm_utils.hpp>
#include <miopen/generic_search.hpp>
#include <miopen/handle.hpp>
#include <miopen/logger.hpp>
#include <miopen/solver.hpp>

#include "half.hpp"

using half_float::half;

namespace miopen {
namespace solver {

bool PerformanceConfigConvBiasActivAsm1x1U::IsValid(const ConvolutionContext& config) const
{
    const int sgprs = 25 + 7 + 2 * k_mult * c_mult;
    if(!(sgprs < 102)) /// \todo This is valid for Gfx8 and Gfx9. Check for newer parts.
        return false;

    return PerformanceConfigConvAsm1x1U::IsValid(config);
}

inline bool PerformanceConfigConvBiasActivAsm1x1U::operator==(
    const PerformanceConfigConvBiasActivAsm1x1U& other) const
{
    // clang-format off
            return read_size == other.read_size
                && k_mult == other.k_mult
                && chunks_per_wave == other.chunks_per_wave
                && chunk_size == other.chunk_size
                && n_mult == other.n_mult
                && c_mult == other.c_mult
                && waves_c_in_group == other.waves_c_in_group
                && waves_k_in_group == other.waves_k_in_group
                && use_spare_set == other.use_spare_set; // clang-format on
}

PerformanceConfigConvBiasActivAsm1x1U
ConvBiasActivAsm1x1U::GetPerformanceConfig(const ConvolutionContext& params) const
{
    PerformanceConfigConvBiasActivAsm1x1U pp;
    pp.HeuristicInit(params);
    MIOPEN_LOG_I(pp.ToString());
    return pp;
}

PerformanceConfigConvBiasActivAsm1x1U
ConvBiasActivAsm1x1U::Search(const ConvolutionContext& context, const AnyInvokeParams&) const
{
    std::ignore = context;
    return {};
#if 0
    auto cba_context    = context;
    cba_context.bias    = 1;
    cba_context.bias_sz = cba_context.n_outputs * ((context.out_data_type == miopenHalf) ? 2 : 4);
    if(!context.direction.IsForward())
        MIOPEN_THROW("Only inference supported.");

    /// Workaround: Fused conv API does not pass user-allocated buffers here,
    /// but we need these buffers for search.
    auto& handle        = cba_context.GetStream();
    const auto bias_buf = handle.Create(cba_context.bias_sz);
    const auto in_buf   = handle.Create(cba_context.bot_sz);
    const auto wei_buf  = handle.Create(cba_context.weights_sz);
    const auto out_buf  = handle.Create(cba_context.top_sz);

    auto tensors    = FusedConvDataTensors{};
    tensors.in      = in_buf.get();
    tensors.w       = wei_buf.get();
    tensors.out     = out_buf.get();
    tensors.inDesc  = context.conv_problem.GetIn();
    tensors.wDesc   = context.conv_problem.GetWeights();
    tensors.outDesc = context.conv_problem.GetOut();
    tensors.bias    = bias_buf.get();

<<<<<<< HEAD
    const auto fused_invoke_ctx = conv::FusedDataInvokeParams(tensors, nullptr, 0);

    return GenericSearch(*this, cba_context, fused_invoke_ctx);
#endif
=======
    PerformanceConfigConvBiasActivAsm1x1U pp;
    pp.HeuristicInit(context);
    return pp;
    // return GenericSearch(*this, cba_context, fused_invoke_ctx);
>>>>>>> 9d467269
}

bool ConvBiasActivAsm1x1U::IsApplicable(const ExecutionContext& context,
                                        const std::vector<miopen::ProblemDescriptionBase>& problems,
                                        const std::vector<solver::Primitive>& prims) const
{
    std::ignore = context;
    std::ignore = prims;
    const conv::ProblemDescription tmp =
        *(reinterpret_cast<const conv::ProblemDescription*>(&problems[0]));
    const auto desc   = miopen::ProblemDescription{tmp};
    const auto params = ConvolutionContext{desc};
    return ConvAsm1x1U::IsApplicable(params);
}

ConvSolution
ConvBiasActivAsm1x1U::GetSolution(const ExecutionContext& context,
                                  const std::vector<miopen::ProblemDescriptionBase>& problems,
                                  const std::vector<solver::Primitive>& prims,
                                  const PerformanceConfigConvAsm1x1U& config,
                                  bool disableConfigOverrideFromEnv) const
{
    std::ignore = context;
    std::ignore = prims;
    std::ignore = config;
    std::ignore = disableConfigOverrideFromEnv;
    const conv::ProblemDescription tmp =
        *(reinterpret_cast<const conv::ProblemDescription*>(&problems[0]));
    const auto desc   = miopen::ProblemDescription{tmp};
    const auto params = ConvolutionContext{desc};

    auto sol = ConvAsm1x1U::GetSolution(params, config, disableConfigOverrideFromEnv);

    if(sol.construction_params.size() != 1)
        MIOPEN_THROW("ConvBiasActivAsm1x1U expects only one kernel");

    auto& kernel_info       = sol.construction_params[0];
    kernel_info.kernel_file = "conv1x1u_bias_activ.s";

    if(params.is_for_generic_search)
    {
        std::ostringstream cba_options;
        GenerateClangDefsym(cba_options, "activ_mode", 3);
        GenerateClangDefsym(cba_options, "bias_mode", 1);
        GenerateClangDefsym(cba_options, "fusion_mode", 1);
        GenerateClangDefsym(cba_options, "enable_activ", 1);
        kernel_info.comp_options += cba_options.str();
    }

    const auto out_data_type = params.conv_problem.GetOutDataType();

    sol.invoker_factory = [=](const std::vector<Kernel>& kernels) {
        return [=](const Handle& handle, const AnyInvokeParams& primitive_parameters) {
            const auto& kernel       = handle.Run(kernels[0]);
            const auto& invoke_ctx   = primitive_parameters.CastTo<conv::FusedDataInvokeParams>();
            const auto& tensors      = invoke_ctx.tensors;
            const auto& bot_ocl_buf  = tensors.in;
            const auto& wei_ocl_buf  = tensors.w;
            const auto& top_ocl_buf  = tensors.out;
            const auto& bias_ocl_buf = tensors.bias;

            if(out_data_type == miopenHalf)
            {
                short unused = 0;
                auto alpha   = half(1.0);
                auto beta    = half(0.0);
                auto gamma   = half(1.0);
                kernel(alpha,
                       beta,
                       gamma,
                       unused,
                       bot_ocl_buf,
                       top_ocl_buf,
                       wei_ocl_buf,
                       bias_ocl_buf);
            }
            else
            {
                int unused  = 0;
                float alpha = 1.0;
                float beta  = 0.0;
                float gamma = 1.0;
                kernel(alpha,
                       beta,
                       gamma,
                       unused,
                       bot_ocl_buf,
                       top_ocl_buf,
                       wei_ocl_buf,
                       bias_ocl_buf);
            }
        };
    };

    return sol;
}

} // namespace solver
} // namespace miopen<|MERGE_RESOLUTION|>--- conflicted
+++ resolved
@@ -106,17 +106,10 @@
     tensors.outDesc = context.conv_problem.GetOut();
     tensors.bias    = bias_buf.get();
 
-<<<<<<< HEAD
-    const auto fused_invoke_ctx = conv::FusedDataInvokeParams(tensors, nullptr, 0);
-
-    return GenericSearch(*this, cba_context, fused_invoke_ctx);
-#endif
-=======
     PerformanceConfigConvBiasActivAsm1x1U pp;
     pp.HeuristicInit(context);
     return pp;
     // return GenericSearch(*this, cba_context, fused_invoke_ctx);
->>>>>>> 9d467269
 }
 
 bool ConvBiasActivAsm1x1U::IsApplicable(const ExecutionContext& context,
