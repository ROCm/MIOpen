--- conflicted
+++ resolved
@@ -338,9 +338,7 @@
     [[maybe_unused]] const ProblemDescription& problem,
     [[maybe_unused]] const PerformanceConfigHipImplicitGemm3DGroupFwdXdlops& config) const
 {
-
-#if MIOPEN_BACKEND_HIP && MIOPEN_USE_COMPOSABLEKERNEL
-<<<<<<< HEAD
+#if MIOPEN_BACKEND_HIP && MIOPEN_USE_COMPOSABLEKERNEL
     return MakeSolutionGroupConvImplicitGemmXdlops(
         problem,
         [&](auto data_type_val) {
@@ -358,29 +356,6 @@
         });
 
 #else
-=======
-    switch(problem.GetInDataType())
-    {
-    case miopenInt8:
-        return MakeInvokerFactory<DeviceOpGFwdPtrs<int8_t>, CKArgs, conv::DataInvokeParams>(
-            problem, config.kernel_id);
-    case miopenHalf:
-        return MakeInvokerFactory<DeviceOpGFwdPtrs<ck::half_t>, CKArgs, conv::DataInvokeParams>(
-            problem, config.kernel_id);
-    case miopenFloat:
-        return MakeInvokerFactory<DeviceOpGFwdPtrs<float>, CKArgs, conv::DataInvokeParams>(
-            problem, config.kernel_id);
-    case miopenInt32:
-    case miopenBFloat16:
-    case miopenDouble:
-    case miopenFloat8:
-    case miopenBFloat8:
-    default:
-        MIOPEN_THROW(miopenStatusInternalError,
-                     "ConvHipImplicitGemmFwdXdlops operation not implemented for this data type");
-    }
-#endif
->>>>>>> 03ae3efd
     return {};
 #endif
 }
