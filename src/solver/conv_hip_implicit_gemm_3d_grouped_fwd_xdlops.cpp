/*******************************************************************************
 *
 * MIT License
 *
 * Copyright (c) 2023 Advanced Micro Devices, Inc.
 *
 * Permission is hereby granted, free of charge, to any person obtaining a copy
 * of this software and associated documentation files (the "Software"), to deal
 * in the Software without restriction, including without limitation the rights
 * to use, copy, modify, merge, publish, distribute, sublicense, and/or sell
 * copies of the Software, and to permit persons to whom the Software is
 * furnished to do so, subject to the following conditions:
 *
 * The above copyright notice and this permission notice shall be included in all
 * copies or substantial portions of the Software.
 *
 * THE SOFTWARE IS PROVIDED "AS IS", WITHOUT WARRANTY OF ANY KIND, EXPRESS OR
 * IMPLIED, INCLUDING BUT NOT LIMITED TO THE WARRANTIES OF MERCHANTABILITY,
 * FITNESS FOR A PARTICULAR PURPOSE AND NONINFRINGEMENT. IN NO EVENT SHALL THE
 * AUTHORS OR COPYRIGHT HOLDERS BE LIABLE FOR ANY CLAIM, DAMAGES OR OTHER
 * LIABILITY, WHETHER IN AN ACTION OF CONTRACT, TORT OR OTHERWISE, ARISING FROM,
 * OUT OF OR IN CONNECTION WITH THE SOFTWARE OR THE USE OR OTHER DEALINGS IN THE
 * SOFTWARE.
 *
 *******************************************************************************/

#include <vector>
#include <cstdint>

#include <miopen/solver.hpp>
#include <miopen/generic_search.hpp>
#include <miopen/conv/data_invoke_params.hpp>
#include <miopen/solver/problem_description_interpreter.hpp>
#if MIOPEN_BACKEND_HIP && MIOPEN_USE_COMPOSABLEKERNEL
#include <miopen/solver/ck_utility_common.hpp>
#include <ck/library/tensor_operation_instance/gpu/grouped_convolution_forward_bilinear.hpp>
#endif
#include <miopen/solver/implicitgemm_ck_util.hpp>
MIOPEN_DECLARE_ENV_VAR_BOOL(MIOPEN_DEBUG_3D_CONV_IMPLICIT_GEMM_HIP_FWD_XDLOPS)

namespace miopen {
namespace solver {
namespace conv {

using ProblemDescription = miopen::conv::ProblemDescription;

#if MIOPEN_BACKEND_HIP && MIOPEN_USE_COMPOSABLEKERNEL

using InLayout                             = ck::tensor_layout::convolution::NDHWGC;
using WeiLayout                            = ck::tensor_layout::convolution::GKZYXC;
using OutLayout                            = ck::tensor_layout::convolution::NDHWGK;
using PassThrough                          = ck::tensor_operation::element_wise::PassThrough;
using Bilinear                             = ck::tensor_operation::element_wise::Bilinear;
static constexpr ck::index_t NumDimSpatial = 3;

template <typename DataType>
using DeviceOpGFwd =
    ck::tensor_operation::device::DeviceGroupedConvFwdMultipleABD<NumDimSpatial,
                                                                  InLayout,
                                                                  WeiLayout,
                                                                  ck::Tuple<OutLayout>,
                                                                  OutLayout,
                                                                  DataType,
                                                                  DataType,
                                                                  ck::Tuple<DataType>,
                                                                  DataType,
                                                                  PassThrough,
                                                                  PassThrough,
                                                                  Bilinear>;

template <typename DataType>
using DeviceOpGFwdPtrs =
    ck::tensor_operation::device::instance::DeviceOperationInstanceFactory<DeviceOpGFwd<DataType>>;

namespace {

struct CKArgs
{
    CKArgs(const ProblemDescription& problem)
    {
        G     = ProblemInterpreter::GetGroupCountG(problem);
        N     = ProblemInterpreter::GetBatchN(problem);
        K1    = ProblemInterpreter::GetOutputChannelK(problem);
        C1    = ProblemInterpreter::GetInputChannelC(problem);
        C     = C1 / G; // Number of input Channel per group
        K     = K1 / G; // Number of output Channel per group
        Hi    = ProblemInterpreter::GetInputHeightHi(problem);
        Wi    = ProblemInterpreter::GetInputWidthWi(problem);
        Ho    = ProblemInterpreter::GetOutputHeightHo(problem);
        Wo    = ProblemInterpreter::GetOutputWidthWo(problem);
        Y     = ProblemInterpreter::GetFilterHeightY(problem);
        X     = ProblemInterpreter::GetFilterWidthX(problem);
        Di    = ProblemInterpreter::GetInputDepthDi(problem);
        Do    = ProblemInterpreter::GetOutputDepthDo(problem);
        Z     = ProblemInterpreter::GetFilterDepthZ(problem);
        alpha = ProblemInterpreter::GetAlpha(problem);
        beta  = ProblemInterpreter::GetBeta(problem);

        in_lengths  = {G, N, C, Di, Hi, Wi};
        out_lengths = {G, N, K, Do, Ho, Wo};
        wei_lengths = {G, K, C, Z, Y, X};

        // CK strides are in GNCDHW order
        if(problem.IsLayoutNHWC())
        {
            // first entry reserved for G's stride
            auto copy_strides = [](const auto& src, auto& dst) {
                assert(dst.size() == (src.size() + 1));
                std::copy(src.begin(), src.end(), dst.begin() + 1);
            };
            copy_strides(problem.GetIn().GetStrides(), in_strides);
            copy_strides(problem.GetOut().GetStrides(), out_strides);
            copy_strides(problem.GetWeights().GetStrides(), wei_strides);

            // Now compute G's stride
            in_strides[0]  = C;
            out_strides[0] = K;
            wei_strides[0] = K * wei_strides[1];
        }
        else
        {
            assert(problem.IsLayoutDefault()); // already checked in IsApplicable
            // for default layout, we produce packed strides for NHWC layout
            // because we transpose to NHWC layout before calling CK kernel
            in_strides  = {C, Di * Hi * Wi * G * C, 1, Hi * Wi * G * C, Wi * G * C, G * C};
            out_strides = {K, Do * Ho * Wo * G * K, 1, Ho * Wo * G * K, Wo * G * K, G * K};
            wei_strides = {K * Z * Y * X * C, Z * Y * X * C, 1, Y * X * C, X * C, C};
        }

        filter_strides   = {ProblemInterpreter::GetAdjustedConvolutionStrideD(problem),
                          ProblemInterpreter::GetAdjustedConvolutionStrideH(problem),
                          ProblemInterpreter::GetAdjustedConvolutionStrideW(problem)};
        filter_dilations = {ProblemInterpreter::GetAdjustedConvolutionDilationD(problem),
                            ProblemInterpreter::GetAdjustedConvolutionDilationH(problem),
                            ProblemInterpreter::GetAdjustedConvolutionDilationW(problem)};
        lPadding         = {ProblemInterpreter::GetInputLeftPadD(problem),
                    ProblemInterpreter::GetInputLeftPadH(problem),
                    ProblemInterpreter::GetInputLeftPadW(problem)};
        rPadding         = {ProblemInterpreter::GetAdjustedInputRightPadD(problem),
                    ProblemInterpreter::GetAdjustedInputRightPadH(problem),
                    ProblemInterpreter::GetAdjustedInputRightPadW(problem)};
    }

    CKArgs(const CKArgs&) = default;
    CKArgs(CKArgs&&)      = default;
    CKArgs& operator=(const CKArgs&) = default;

    template <typename ConvPtr>
    auto MakeArgPtr(const ConvPtr& conv_ptr, ConstData_t in, ConstData_t w, Data_t out) const
    {
<<<<<<< HEAD
        return conv_ptr->MakeArgumentPointer(
            in,
            w,
            {out},
            out,
            in_lengths,
            in_strides,
            wei_lengths,
            wei_strides,
            {out_lengths},
            {out_strides},
            out_lengths,
            out_strides,
            filter_strides,
            filter_dilations,
            lPadding,
            rPadding,
            PassThrough{},
            PassThrough{},
            Bilinear{GetNumFromVoidPtr<DataType>(alpha), GetNumFromVoidPtr<DataType>(beta)});
=======
        return conv_ptr->MakeArgumentPointer(in,
                                             w,
                                             {},
                                             out,
                                             input,
                                             in_strides,
                                             weight,
                                             wei_strides,
                                             {},
                                             {},
                                             output,
                                             out_strides,
                                             strides,
                                             dilation,
                                             lPadding,
                                             rPadding,
                                             {},
                                             {},
                                             {} /*Bilinear{alpha, beta}*/);
>>>>>>> 52fcf226
    }

    template <typename ConvPtr>
    auto MakeArgPtr(const ConvPtr& conv_ptr, const ConvDataTensors& tensors) const
    {
        return MakeArgPtr(conv_ptr, tensors.in, tensors.w, tensors.out);
    }

    template <typename ConvPtr>
    bool IsSupportedBy(const ConvPtr& conv_ptr) const
    {
        auto arg_ptr = MakeArgPtr(conv_ptr, nullptr, nullptr, nullptr);
        return conv_ptr->IsSupportedArgument(arg_ptr.get());
    }

    int G;
    int N;
    int K;
    int C;
    int C1;
    int K1;
    int Hi;
    int Wi;
    int Di;
    int Ho;
    int Wo;
    int Do;
    int Y;
    int X;
    int Z;
    const void* alpha;
    const void* beta;
    std::array<ck::index_t, 6> in_lengths;
    std::array<ck::index_t, 6> in_strides;
    std::array<ck::index_t, 6> out_lengths;
    std::array<ck::index_t, 6> out_strides;
    std::array<ck::index_t, 6> wei_lengths;
    std::array<ck::index_t, 6> wei_strides;
    std::array<ck::index_t, 3> filter_strides;
    std::array<ck::index_t, 3> filter_dilations;
    std::array<ck::index_t, 3> lPadding;
    std::array<ck::index_t, 3> rPadding;
};

} // namespace

template <typename DataType>
void PerformanceConfigHipImplicitGemm3DGroupFwdXdlops::Init(const ProblemDescription& problem)
{
    valid_kernels = FillValidKernelsIDs<DeviceOpGFwdPtrs<DataType>, CKArgs>(problem);
    index         = 0;
    kernel_id     = valid_kernels[index];
}

template <typename DataType>
bool PerformanceConfigHipImplicitGemm3DGroupFwdXdlops::CheckIsSupportCKArgs(
    const ProblemDescription& problem) const
{
    return IsCKArgsSupported<DeviceOpGFwdPtrs<DataType>, CKArgs>(problem, kernel_id);
}

template <typename DataType>
bool ConvHipImplicitGemm3DGroupFwdXdlops::CheckCKApplicability(
    const ProblemDescription& problem) const
{
    return IsCKApplicable<DeviceOpGFwdPtrs<DataType>, CKArgs>(problem);
}
#endif

void PerformanceConfigHipImplicitGemm3DGroupFwdXdlops::HeuristicInit(
    [[maybe_unused]] const ProblemDescription& problem)
{
    index     = 0;
    kernel_id = "";

#if MIOPEN_BACKEND_HIP && MIOPEN_USE_COMPOSABLEKERNEL
    switch(problem.GetInDataType())
    {
    case miopenHalf: Init<ck::half_t>(problem); break;
    case miopenFloat: Init<float>(problem); break;
    case miopenInt8: Init<int8_t>(problem); break;
    case miopenInt32:
    case miopenFloat8:
    case miopenBFloat8:
    case miopenBFloat16:
    case miopenDouble: break;
    }
#endif
}

bool PerformanceConfigHipImplicitGemm3DGroupFwdXdlops::SetNextValue(
    const ProblemDescription& problem)
{
    if(valid_kernels.empty())
    {
        HeuristicInit(problem);
        assert(!valid_kernels.empty());
        return true;
    }
    if((index + 1) < valid_kernels.size())
    {
        ++index;
        kernel_id = valid_kernels[index];
        return true;
    }
    else
        return false;
}

bool PerformanceConfigHipImplicitGemm3DGroupFwdXdlops::IsValidValue() const
{
    return index < valid_kernels.size();
}

bool PerformanceConfigHipImplicitGemm3DGroupFwdXdlops::IsValid(
    [[maybe_unused]] const ProblemDescription& problem) const
{
#if MIOPEN_BACKEND_HIP && MIOPEN_USE_COMPOSABLEKERNEL
    switch(problem.GetInDataType())
    {
    case miopenHalf: return CheckIsSupportCKArgs<ck::half_t>(problem);
    case miopenFloat: return CheckIsSupportCKArgs<float>(problem);
    case miopenInt8: return CheckIsSupportCKArgs<int8_t>(problem);
    case miopenInt32:
    case miopenFloat8:
    case miopenBFloat8:
    case miopenBFloat16:
    case miopenDouble: break;
    }
#endif
    return false;
}

bool PerformanceConfigHipImplicitGemm3DGroupFwdXdlops::operator==(
    const PerformanceConfigHipImplicitGemm3DGroupFwdXdlops& other) const
{
    return kernel_id == other.kernel_id;
}

PerformanceConfigHipImplicitGemm3DGroupFwdXdlops
ConvHipImplicitGemm3DGroupFwdXdlops::GetDefaultPerformanceConfig(
    const ExecutionContext&, const ProblemDescription& problem) const
{
    PerformanceConfigHipImplicitGemm3DGroupFwdXdlops pp;
    pp.HeuristicInit(problem);
    return pp;
}

bool ConvHipImplicitGemm3DGroupFwdXdlops::IsValidPerformanceConfig(
    const ExecutionContext&,
    const ProblemDescription& problem,
    const PerformanceConfigHipImplicitGemm3DGroupFwdXdlops& config) const
{
    return config.IsValid(problem);
}

size_t
ConvHipImplicitGemm3DGroupFwdXdlops::GetWorkspaceSize(const ExecutionContext&,
                                                      const ProblemDescription& problem) const
{
    return GetWorkspaceSizeLayoutTransformConv(problem);
}

PerformanceConfigHipImplicitGemm3DGroupFwdXdlops
ConvHipImplicitGemm3DGroupFwdXdlops::Search(const ExecutionContext& ctx,
                                            const ProblemDescription& problem,
                                            const AnyInvokeParams& invoke_ctx) const
{
    return GenericSearch(*this, ctx, problem, invoke_ctx);
}

bool ConvHipImplicitGemm3DGroupFwdXdlops::IsApplicable(
    [[maybe_unused]] const ExecutionContext& ctx,
    [[maybe_unused]] const ProblemDescription& problem) const
{
#if MIOPEN_BACKEND_HIP && MIOPEN_USE_COMPOSABLEKERNEL
    if(miopen::IsDisabled(ENV(MIOPEN_DEBUG_3D_CONV_IMPLICIT_GEMM_HIP_FWD_XDLOPS)))
        return false;
    if(problem.GetConv().attribute.deterministic)
        return false;
    if(!problem.AllTensorsDimsFitIntoInt())
        return false;
    if(problem.HasMixedDataTypes())
        return false;
    if(!problem.IsDirectionForward())
        return false;
    if(!problem.Is3d())
        return false;
    if(!(problem.IsLayoutNHWC() || problem.IsLayoutDefault()))
        return false;
    // needed because layout transpose kernel does not support non-packed tensors
    if(problem.IsLayoutDefault() && problem.HasNonPackedTensors())
        return false;
    if(!ck_utility::is_ck_whitelist(ctx.GetStream().GetDeviceName()))
        return false;
    switch(problem.GetInDataType())
    {
    case miopenHalf: return CheckCKApplicability<ck::half_t>(problem);
    case miopenFloat: return CheckCKApplicability<float>(problem);
    case miopenInt8: return CheckCKApplicability<int8_t>(problem);
    case miopenInt32:
    case miopenFloat8:
    case miopenBFloat8:
    case miopenBFloat16:
    case miopenDouble: break;
    }
#endif
    return false;
}

ConvSolution ConvHipImplicitGemm3DGroupFwdXdlops::GetSolution(
    [[maybe_unused]] const ExecutionContext& ctx,
    [[maybe_unused]] const ProblemDescription& problem,
    [[maybe_unused]] const PerformanceConfigHipImplicitGemm3DGroupFwdXdlops& config) const
{
#if MIOPEN_BACKEND_HIP && MIOPEN_USE_COMPOSABLEKERNEL
    return MakeSolutionGroupConvImplicitGemmXdlops(
        problem,
        [&](auto data_type_val) {
            using T = decltype(data_type_val);
            return InitInvokerFactoryFwdNCHW<3,
                                             DeviceOpGFwdPtrs<T>,
                                             CKArgs,
                                             miopen::conv::DataInvokeParams>(
                ctx, problem, config.kernel_id);
        },
        [&](auto data_type_val) {
            using T = decltype(data_type_val);
            return InitInvokerFactoryNHWC<DeviceOpGFwdPtrs<T>,
                                          CKArgs,
                                          miopen::conv::DataInvokeParams>(
                ctx, problem, config.kernel_id);
        });

#else
    return {};
#endif
}

} // namespace conv
} // namespace solver
} // namespace miopen<|MERGE_RESOLUTION|>--- conflicted
+++ resolved
@@ -148,7 +148,6 @@
     template <typename ConvPtr>
     auto MakeArgPtr(const ConvPtr& conv_ptr, ConstData_t in, ConstData_t w, Data_t out) const
     {
-<<<<<<< HEAD
         return conv_ptr->MakeArgumentPointer(
             in,
             w,
@@ -168,28 +167,7 @@
             rPadding,
             PassThrough{},
             PassThrough{},
-            Bilinear{GetNumFromVoidPtr<DataType>(alpha), GetNumFromVoidPtr<DataType>(beta)});
-=======
-        return conv_ptr->MakeArgumentPointer(in,
-                                             w,
-                                             {},
-                                             out,
-                                             input,
-                                             in_strides,
-                                             weight,
-                                             wei_strides,
-                                             {},
-                                             {},
-                                             output,
-                                             out_strides,
-                                             strides,
-                                             dilation,
-                                             lPadding,
-                                             rPadding,
-                                             {},
-                                             {},
-                                             {} /*Bilinear{alpha, beta}*/);
->>>>>>> 52fcf226
+            Bilinear{*static_cast<const float*>(alpha), *static_cast<const float*>(beta)});
     }
 
     template <typename ConvPtr>
