--- conflicted
+++ resolved
@@ -149,7 +149,6 @@
     template <typename ConvPtr>
     auto MakeArgPtr(const ConvPtr& conv_ptr, ConstData_t in, ConstData_t w, Data_t out) const
     {
-<<<<<<< HEAD
         return conv_ptr->MakeArgumentPointer(
             in,
             w,
@@ -169,31 +168,7 @@
             rPadding,
             PassThrough{},
             PassThrough{},
-            Bilinear{*static_cast<const float*>(alpha), *static_cast<const float*>(beta)});
-=======
-        // using T = typename ::internel::AlphaBetaTypeMapper<DataType>::type;
-        // T alpha_val =  alpha.GetVal<T>();
-        // T beta_val  =  beta.GetVal<T>();
-        return conv_ptr->MakeArgumentPointer(in,
-                                             w,
-                                             {},
-                                             out,
-                                             input,
-                                             in_strides,
-                                             weight,
-                                             wei_strides,
-                                             {},
-                                             {},
-                                             output,
-                                             out_strides,
-                                             strides,
-                                             dilation,
-                                             lPadding,
-                                             rPadding,
-                                             {},
-                                             {},
-                                             {} /*Bilinear{alpha_val, beta_val}*/);
->>>>>>> 7d470df4
+            Bilinear{alpha.GetVal<DataType>(), beta.GetVal<DataType>()});
     }
 
     template <typename ConvPtr>
@@ -224,15 +199,9 @@
     int Y;
     int X;
     int Z;
-<<<<<<< HEAD
-    ConstData_t alpha;
-    ConstData_t beta;
-    std::array<ck::index_t, 6> in_lengths;
-=======
     Scalar alpha;
     Scalar beta;
-    std::array<ck::index_t, 6> input;
->>>>>>> 7d470df4
+    std::array<ck::index_t, 6> in_lengths;
     std::array<ck::index_t, 6> in_strides;
     std::array<ck::index_t, 6> out_lengths;
     std::array<ck::index_t, 6> out_strides;
