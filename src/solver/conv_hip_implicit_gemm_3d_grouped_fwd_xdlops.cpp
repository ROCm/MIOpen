/*******************************************************************************
 *
 * MIT License
 *
 * Copyright (c) 2023 Advanced Micro Devices, Inc.
 *
 * Permission is hereby granted, free of charge, to any person obtaining a copy
 * of this software and associated documentation files (the "Software"), to deal
 * in the Software without restriction, including without limitation the rights
 * to use, copy, modify, merge, publish, distribute, sublicense, and/or sell
 * copies of the Software, and to permit persons to whom the Software is
 * furnished to do so, subject to the following conditions:
 *
 * The above copyright notice and this permission notice shall be included in all
 * copies or substantial portions of the Software.
 *
 * THE SOFTWARE IS PROVIDED "AS IS", WITHOUT WARRANTY OF ANY KIND, EXPRESS OR
 * IMPLIED, INCLUDING BUT NOT LIMITED TO THE WARRANTIES OF MERCHANTABILITY,
 * FITNESS FOR A PARTICULAR PURPOSE AND NONINFRINGEMENT. IN NO EVENT SHALL THE
 * AUTHORS OR COPYRIGHT HOLDERS BE LIABLE FOR ANY CLAIM, DAMAGES OR OTHER
 * LIABILITY, WHETHER IN AN ACTION OF CONTRACT, TORT OR OTHERWISE, ARISING FROM,
 * OUT OF OR IN CONNECTION WITH THE SOFTWARE OR THE USE OR OTHER DEALINGS IN THE
 * SOFTWARE.
 *
 *******************************************************************************/

#include <vector>
#include <cstdint>

#include <miopen/solver.hpp>
#include <miopen/generic_search.hpp>
#include <miopen/conv/data_invoke_params.hpp>
#include <miopen/solver/problem_description_interpreter.hpp>
#if MIOPEN_BACKEND_HIP && MIOPEN_USE_COMPOSABLEKERNEL
#include <ck/library/tensor_operation_instance/gpu/grouped_convolution_forward.hpp>
#endif
#include <miopen/solver/implicitgemm_ck_util.hpp>
MIOPEN_DECLARE_ENV_VAR(MIOPEN_DEBUG_3D_CONV_IMPLICIT_GEMM_HIP_FWD_XDLOPS)

namespace miopen {
namespace solver {
namespace conv {

#if MIOPEN_BACKEND_HIP && MIOPEN_USE_COMPOSABLEKERNEL
template <typename DataType>
using DeviceOpGFwd = ck::tensor_operation::device::DeviceGroupedConvFwdMultipleD<
    3,
    ck::tensor_layout::convolution::NDHWGC,
    ck::tensor_layout::convolution::GKZYXC,
    ck::Tuple<>,
    ck::tensor_layout::convolution::NDHWGK,
    DataType,
    DataType,
    ck::Tuple<>,
    DataType,
    ck::tensor_operation::element_wise::PassThrough,
    ck::tensor_operation::element_wise::PassThrough,
    ck::tensor_operation::element_wise::PassThrough>;

template <typename DataType>
using DeviceOpGFwdPtrs =
    ck::tensor_operation::device::instance::DeviceOperationInstanceFactory<DeviceOpGFwd<DataType>>;

namespace {

struct CKArgs
{
    CKArgs(const ProblemDescription& problem)
    {
        G  = ProblemInterpreter::GetGroupCountG(problem);
        N  = ProblemInterpreter::GetBatchN(problem);
        K1 = ProblemInterpreter::GetOutputChannelK(problem);
        C1 = ProblemInterpreter::GetInputChannelC(problem);
        C  = C1 / G; // Number of input Channel per group
        K  = K1 / G; // Number of output Channel per group
        Hi = ProblemInterpreter::GetInputHeightHi(problem);
        Wi = ProblemInterpreter::GetInputWidthWi(problem);
        Ho = ProblemInterpreter::GetOutputHeightHo(problem);
        Wo = ProblemInterpreter::GetOutputWidthWo(problem);
        Y  = ProblemInterpreter::GetFilterHeightY(problem);
        X  = ProblemInterpreter::GetFilterWidthX(problem);
        Di = ProblemInterpreter::GetInputDepthDi(problem);
        Do = ProblemInterpreter::GetOutputDepthDo(problem);
        Z  = ProblemInterpreter::GetFilterDepthZ(problem);

        input  = {G, N, C, Di, Hi, Wi};
        output = {G, N, K, Do, Ho, Wo};
        weight = {G, K, C, Z, Y, X};

        // strides from NHWGC to GNCHW laout
        in_strides  = {C, Di * Hi * Wi * G * C, 1, Hi * Wi * G * C, Wi * G * C, G * C};
        out_strides = {K, Do * Ho * Wo * G * K, 1, Ho * Wo * G * K, Wo * G * K, G * K};
        wei_strides = {K * Z * Y * X * C, Z * Y * X * C, 1, Y * X * C, X * C, C};

        strides  = {ProblemInterpreter::GetAdjustedConvolutionStrideD(problem),
                   ProblemInterpreter::GetAdjustedConvolutionStrideH(problem),
                   ProblemInterpreter::GetAdjustedConvolutionStrideW(problem)};
        dilation = {ProblemInterpreter::GetAdjustedConvolutionDilationD(problem),
                    ProblemInterpreter::GetAdjustedConvolutionDilationH(problem),
                    ProblemInterpreter::GetAdjustedConvolutionDilationW(problem)};
        lPadding = {ProblemInterpreter::GetInputLeftPadD(problem),
                    ProblemInterpreter::GetInputLeftPadH(problem),
                    ProblemInterpreter::GetInputLeftPadW(problem)};
        rPadding = {ProblemInterpreter::GetAdjustedInputRightPadD(problem),
                    ProblemInterpreter::GetAdjustedInputRightPadH(problem),
                    ProblemInterpreter::GetAdjustedInputRightPadW(problem)};
    }

    CKArgs(const CKArgs&) = default;
    CKArgs(CKArgs&&)      = default;
    CKArgs& operator=(const CKArgs&) = default;

    template <typename ConvPtr>
    auto MakeArgPtr(const ConvPtr& conv_ptr, ConstData_t in, ConstData_t w, Data_t out) const
    {
        return conv_ptr->MakeArgumentPointer(in,
                                             w,
                                             {},
                                             out,
                                             input,
                                             in_strides,
                                             weight,
                                             wei_strides,
                                             {},
                                             {},
                                             output,
                                             out_strides,
                                             strides,
                                             dilation,
                                             lPadding,
                                             rPadding,
                                             {},
                                             {},
                                             {});
    }

    template <typename ConvPtr>
    auto MakeArgPtr(const ConvPtr& conv_ptr, const ConvDataTensors& tensors) const
    {
        return MakeArgPtr(conv_ptr, tensors.in, tensors.w, tensors.out);
    }

    template <typename ConvPtr>
    bool IsSupportedBy(const ConvPtr& conv_ptr) const
    {
        auto arg_ptr = MakeArgPtr(conv_ptr, nullptr, nullptr, nullptr);
        return conv_ptr->IsSupportedArgument(arg_ptr.get());
    }

    int G;
    int N;
    int K;
    int C;
    int C1;
    int K1;
    int Hi;
    int Wi;
    int Di;
    int Ho;
    int Wo;
    int Do;
    int Y;
    int X;
    int Z;
    std::array<ck::index_t, 6> input;
    std::array<ck::index_t, 6> in_strides;
    std::array<ck::index_t, 6> output;
    std::array<ck::index_t, 6> out_strides;
    std::array<ck::index_t, 6> weight;
    std::array<ck::index_t, 6> wei_strides;
    std::array<ck::index_t, 3> strides;
    std::array<ck::index_t, 3> dilation;
    std::array<ck::index_t, 3> lPadding;
    std::array<ck::index_t, 3> rPadding;
};

} // namespace

template <typename DataType>
void PerformanceConfigHipImplicitGemm3DGroupFwdXdlops::Init(const ProblemDescription& problem)
{
    valid_kernels = FillValidKernelsIDs<DeviceOpGFwdPtrs<DataType>, CKArgs>(problem);
    index         = 0;
    kernel_id     = valid_kernels[index];
}

template <typename DataType>
bool PerformanceConfigHipImplicitGemm3DGroupFwdXdlops::CheckIsSupportCKArgs(
    const ProblemDescription& problem) const
{
    return IsCKArgsSupported<DeviceOpGFwdPtrs<DataType>, CKArgs>(problem, kernel_id);
}

template <typename DataType>
bool ConvHipImplicitGemm3DGroupFwdXdlops::CheckCKApplicability(
    const ProblemDescription& problem) const
{
    return IsCKApplicable<DeviceOpGFwdPtrs<DataType>, CKArgs>(problem);
}
<<<<<<< HEAD

namespace {

template <typename DataType>
void RunCKSolution(const Handle& handle,
                   const AnyInvokeParams& primitive_parameters,
                   const CKArgs& args,
                   const std::string& kernel_id)
{
    const auto conv_ptrs = DeviceOpGFwdPtrs<DataType>::GetInstances();
    int i                = 0;
    for(; i < conv_ptrs.size(); i++)
    {
        if(conv_ptrs[i]->GetTypeString() == kernel_id)
        {
            break;
        }
    }
    assert(i != conv_ptrs.size());
    auto& conv_ptr      = conv_ptrs.at(i);
    auto& data_ctx      = primitive_parameters.CastTo<miopen::conv::DataInvokeParams>();
    const auto& tensors = data_ctx.tensors;

    auto argument_ptr = conv_ptr->MakeArgumentPointer(
        const_cast<void*>( // NOLINT (cppcoreguidelines-pro-type-const-cast)
            static_cast<const void*>(tensors.in)),
        const_cast<void*>( // NOLINT (cppcoreguidelines-pro-type-const-cast)
            static_cast<const void*>(tensors.w)),
        {},
        static_cast<void*>(tensors.out),
        args.input,
        args.in_strides,
        args.weight,
        args.wei_strides,
        {},
        {},
        args.output,
        args.out_strides,
        args.strides,
        args.dilation,
        args.lPadding,
        args.rPadding,
        {},
        {},
        {});
    auto invoker_ptr = conv_ptr->MakeInvokerPointer();
    invoker_ptr->Run(argument_ptr.get(), {handle.GetStream()});
}

InvokerFactory
MakeCK3DGroupFwdInvokerFactory(const ProblemDescription& problem,
                               const PerformanceConfigHipImplicitGemm3DGroupFwdXdlops& config)
{
    auto args                  = CKArgs{problem};
    miopenDataType_t data_type = problem.GetInDataType();
    auto kernel_id             = config.kernel_id;

    return [args, data_type, kernel_id](const std::vector<Kernel>& kernels) {
        std::ignore = kernels;
        return [args, data_type, kernel_id](const Handle& handle,
                                            const AnyInvokeParams& primitive_parameters) {
            switch(data_type)
            {
            case miopenHalf:
                RunCKSolution<ck::half_t>(handle, primitive_parameters, args, kernel_id);
                break;
            case miopenFloat:
                RunCKSolution<float>(handle, primitive_parameters, args, kernel_id);
                break;
            case miopenInt8:
                RunCKSolution<int8_t>(handle, primitive_parameters, args, kernel_id);
                break;
            case miopenInt32:
            case miopenInt8x4:
            case miopenBFloat16:
            case miopenDouble: break;
            }
        };
    };
}

} // namespace
=======
>>>>>>> d176b8ff
#endif

void PerformanceConfigHipImplicitGemm3DGroupFwdXdlops::HeuristicInit(
    [[maybe_unused]] const ProblemDescription& problem)
{
    index     = 0;
    kernel_id = "";

#if MIOPEN_BACKEND_HIP && MIOPEN_USE_COMPOSABLEKERNEL
    switch(problem.GetInDataType())
    {
    case miopenHalf: Init<ck::half_t>(problem); break;
    case miopenFloat: Init<float>(problem); break;
    case miopenInt8: Init<int8_t>(problem); break;
    case miopenInt32:
    case miopenInt8x4:
    case miopenBFloat16:
    case miopenDouble: break;
    }
#endif
}

bool PerformanceConfigHipImplicitGemm3DGroupFwdXdlops::SetNextValue(
    const ProblemDescription& problem)
{
    if(valid_kernels.empty())
    {
        HeuristicInit(problem);
        assert(!valid_kernels.empty());
        return true;
    }
    if((index + 1) < valid_kernels.size())
    {
        ++index;
        kernel_id = valid_kernels[index];
        return true;
    }
    else
        return false;
}

bool PerformanceConfigHipImplicitGemm3DGroupFwdXdlops::IsValidValue() const
{
    return index < valid_kernels.size();
}

bool PerformanceConfigHipImplicitGemm3DGroupFwdXdlops::IsValid(
    [[maybe_unused]] const ProblemDescription& problem) const
{
#if MIOPEN_BACKEND_HIP && MIOPEN_USE_COMPOSABLEKERNEL
    switch(problem.GetInDataType())
    {
    case miopenHalf: return CheckIsSupportCKArgs<ck::half_t>(problem);
    case miopenFloat: return CheckIsSupportCKArgs<float>(problem);
    case miopenInt8: return CheckIsSupportCKArgs<int8_t>(problem);
    case miopenInt32:
    case miopenInt8x4:
    case miopenBFloat16:
    case miopenDouble: break;
    }
#endif
    return false;
}

bool PerformanceConfigHipImplicitGemm3DGroupFwdXdlops::operator==(
    const PerformanceConfigHipImplicitGemm3DGroupFwdXdlops& other) const
{
    return kernel_id == other.kernel_id;
}

PerformanceConfigHipImplicitGemm3DGroupFwdXdlops
ConvHipImplicitGemm3DGroupFwdXdlops::GetDefaultPerformanceConfig(
    const ConvolutionContext&, const ProblemDescription& problem) const
{
    PerformanceConfigHipImplicitGemm3DGroupFwdXdlops pp;
    pp.HeuristicInit(problem);
    return pp;
}

bool ConvHipImplicitGemm3DGroupFwdXdlops::IsValidPerformanceConfig(
    const ConvolutionContext&,
    const ProblemDescription& problem,
    const PerformanceConfigHipImplicitGemm3DGroupFwdXdlops& config) const
{
    return config.IsValid(problem);
}

PerformanceConfigHipImplicitGemm3DGroupFwdXdlops
ConvHipImplicitGemm3DGroupFwdXdlops::Search(const ConvolutionContext& ctx,
                                            const ProblemDescription& problem,
                                            const AnyInvokeParams& invoke_ctx) const
{
    return GenericSearch(*this, ctx, problem, invoke_ctx);
}

bool ConvHipImplicitGemm3DGroupFwdXdlops::IsApplicable(
    [[maybe_unused]] const ConvolutionContext& ctx,
    [[maybe_unused]] const ProblemDescription& problem) const
{
#if MIOPEN_BACKEND_HIP && MIOPEN_USE_COMPOSABLEKERNEL
    if(miopen::IsDisabled(MIOPEN_DEBUG_3D_CONV_IMPLICIT_GEMM_HIP_FWD_XDLOPS{}))
        return false;
    if(problem.GetConv().attribute.deterministic)
        return false;
    if(problem.GetInDataType() != problem.GetWeightsDataType() ||
       problem.GetWeightsDataType() != problem.GetOutDataType() ||
       problem.GetInDataType() != problem.GetOutDataType())
        return false;
    if(!problem.IsDirectionForward())
        return false;
    if(!problem.Is3d())
        return false;
    if(!problem.IsLayoutNHWC())
        return false;
    const std::string& arch = ctx.GetStream().GetDeviceName();
    if(!(arch == "gfx908" || arch == "gfx90a"))
        return false;
    switch(problem.GetInDataType())
    {
    case miopenHalf: return CheckCKApplicability<ck::half_t>(problem);
    case miopenFloat: return CheckCKApplicability<float>(problem);
    case miopenInt8: return CheckCKApplicability<int8_t>(problem);
    case miopenInt32:
    case miopenInt8x4:
    case miopenBFloat16:
    case miopenDouble: break;
    }
#endif
    return false;
}

ConvSolution ConvHipImplicitGemm3DGroupFwdXdlops::GetSolution(
    [[maybe_unused]] const ConvolutionContext& ctx,
    [[maybe_unused]] const ProblemDescription& problem,
    [[maybe_unused]] const PerformanceConfigHipImplicitGemm3DGroupFwdXdlops& config) const
{
<<<<<<< HEAD
    std::ignore = ctx;
#if !MIOPEN_BACKEND_HIP || !MIOPEN_USE_COMPOSABLEKERNEL
    std::ignore = problem;
    std::ignore = config;
    return {};
#else
    ConvSolution result;
    result.invoker_factory = MakeCK3DGroupFwdInvokerFactory(problem, config);
    return result;
=======
#if MIOPEN_BACKEND_HIP && MIOPEN_USE_COMPOSABLEKERNEL
    switch(problem.GetInDataType())
    {
    case miopenInt8:
        return InitInvokerFactory<DeviceOpGFwdPtrs<int8_t>, CKArgs, conv::DataInvokeParams>(
            problem, config.kernel_id);
    case miopenHalf:
        return InitInvokerFactory<DeviceOpGFwdPtrs<ck::half_t>, CKArgs, conv::DataInvokeParams>(
            problem, config.kernel_id);
    case miopenFloat:
        return InitInvokerFactory<DeviceOpGFwdPtrs<float>, CKArgs, conv::DataInvokeParams>(
            problem, config.kernel_id);
    case miopenInt32:
    case miopenInt8x4:
    case miopenBFloat16:
    case miopenDouble:
    default:
        MIOPEN_THROW(miopenStatusInternalError,
                     "ConvHipImplicitGemmFwdXdlops operation not implemented for this data type");
    }
>>>>>>> d176b8ff
#endif
    return {};
}

} // namespace conv
} // namespace solver
} // namespace miopen<|MERGE_RESOLUTION|>--- conflicted
+++ resolved
@@ -197,91 +197,6 @@
 {
     return IsCKApplicable<DeviceOpGFwdPtrs<DataType>, CKArgs>(problem);
 }
-<<<<<<< HEAD
-
-namespace {
-
-template <typename DataType>
-void RunCKSolution(const Handle& handle,
-                   const AnyInvokeParams& primitive_parameters,
-                   const CKArgs& args,
-                   const std::string& kernel_id)
-{
-    const auto conv_ptrs = DeviceOpGFwdPtrs<DataType>::GetInstances();
-    int i                = 0;
-    for(; i < conv_ptrs.size(); i++)
-    {
-        if(conv_ptrs[i]->GetTypeString() == kernel_id)
-        {
-            break;
-        }
-    }
-    assert(i != conv_ptrs.size());
-    auto& conv_ptr      = conv_ptrs.at(i);
-    auto& data_ctx      = primitive_parameters.CastTo<miopen::conv::DataInvokeParams>();
-    const auto& tensors = data_ctx.tensors;
-
-    auto argument_ptr = conv_ptr->MakeArgumentPointer(
-        const_cast<void*>( // NOLINT (cppcoreguidelines-pro-type-const-cast)
-            static_cast<const void*>(tensors.in)),
-        const_cast<void*>( // NOLINT (cppcoreguidelines-pro-type-const-cast)
-            static_cast<const void*>(tensors.w)),
-        {},
-        static_cast<void*>(tensors.out),
-        args.input,
-        args.in_strides,
-        args.weight,
-        args.wei_strides,
-        {},
-        {},
-        args.output,
-        args.out_strides,
-        args.strides,
-        args.dilation,
-        args.lPadding,
-        args.rPadding,
-        {},
-        {},
-        {});
-    auto invoker_ptr = conv_ptr->MakeInvokerPointer();
-    invoker_ptr->Run(argument_ptr.get(), {handle.GetStream()});
-}
-
-InvokerFactory
-MakeCK3DGroupFwdInvokerFactory(const ProblemDescription& problem,
-                               const PerformanceConfigHipImplicitGemm3DGroupFwdXdlops& config)
-{
-    auto args                  = CKArgs{problem};
-    miopenDataType_t data_type = problem.GetInDataType();
-    auto kernel_id             = config.kernel_id;
-
-    return [args, data_type, kernel_id](const std::vector<Kernel>& kernels) {
-        std::ignore = kernels;
-        return [args, data_type, kernel_id](const Handle& handle,
-                                            const AnyInvokeParams& primitive_parameters) {
-            switch(data_type)
-            {
-            case miopenHalf:
-                RunCKSolution<ck::half_t>(handle, primitive_parameters, args, kernel_id);
-                break;
-            case miopenFloat:
-                RunCKSolution<float>(handle, primitive_parameters, args, kernel_id);
-                break;
-            case miopenInt8:
-                RunCKSolution<int8_t>(handle, primitive_parameters, args, kernel_id);
-                break;
-            case miopenInt32:
-            case miopenInt8x4:
-            case miopenBFloat16:
-            case miopenDouble: break;
-            }
-        };
-    };
-}
-
-} // namespace
-=======
->>>>>>> d176b8ff
 #endif
 
 void PerformanceConfigHipImplicitGemm3DGroupFwdXdlops::HeuristicInit(
@@ -418,17 +333,6 @@
     [[maybe_unused]] const ProblemDescription& problem,
     [[maybe_unused]] const PerformanceConfigHipImplicitGemm3DGroupFwdXdlops& config) const
 {
-<<<<<<< HEAD
-    std::ignore = ctx;
-#if !MIOPEN_BACKEND_HIP || !MIOPEN_USE_COMPOSABLEKERNEL
-    std::ignore = problem;
-    std::ignore = config;
-    return {};
-#else
-    ConvSolution result;
-    result.invoker_factory = MakeCK3DGroupFwdInvokerFactory(problem, config);
-    return result;
-=======
 #if MIOPEN_BACKEND_HIP && MIOPEN_USE_COMPOSABLEKERNEL
     switch(problem.GetInDataType())
     {
@@ -449,7 +353,6 @@
         MIOPEN_THROW(miopenStatusInternalError,
                      "ConvHipImplicitGemmFwdXdlops operation not implemented for this data type");
     }
->>>>>>> d176b8ff
 #endif
     return {};
 }
