/*******************************************************************************
 *
 * MIT License
 *
 * Copyright (c) 2023 Advanced Micro Devices, Inc.
 *
 * Permission is hereby granted, free of charge, to any person obtaining a copy
 * of this software and associated documentation files (the "Software"), to deal
 * in the Software without restriction, including without limitation the rights
 * to use, copy, modify, merge, publish, distribute, sublicense, and/or sell
 * copies of the Software, and to permit persons to whom the Software is
 * furnished to do so, subject to the following conditions:
 *
 * The above copyright notice and this permission notice shall be included in all
 * copies or substantial portions of the Software.
 *
 * THE SOFTWARE IS PROVIDED "AS IS", WITHOUT WARRANTY OF ANY KIND, EXPRESS OR
 * IMPLIED, INCLUDING BUT NOT LIMITED TO THE WARRANTIES OF MERCHANTABILITY,
 * FITNESS FOR A PARTICULAR PURPOSE AND NONINFRINGEMENT. IN NO EVENT SHALL THE
 * AUTHORS OR COPYRIGHT HOLDERS BE LIABLE FOR ANY CLAIM, DAMAGES OR OTHER
 * LIABILITY, WHETHER IN AN ACTION OF CONTRACT, TORT OR OTHERWISE, ARISING FROM,
 * OUT OF OR IN CONNECTION WITH THE SOFTWARE OR THE USE OR OTHER DEALINGS IN THE
 * SOFTWARE.
 *
 *******************************************************************************/

#include <vector>
#include <cstdint>

#include <miopen/solver.hpp>
#include <miopen/generic_search.hpp>
#include <miopen/conv/data_invoke_params.hpp>
#include <miopen/solver/problem_description_interpreter.hpp>
#if MIOPEN_BACKEND_HIP && MIOPEN_USE_COMPOSABLEKERNEL
#include <miopen/solver/ck_utility_common.hpp>
#include <ck/library/tensor_operation_instance/gpu/grouped_convolution_forward.hpp>
#endif
#include <miopen/solver/implicitgemm_ck_util.hpp>
MIOPEN_DECLARE_ENV_VAR(MIOPEN_DEBUG_3D_CONV_IMPLICIT_GEMM_HIP_FWD_XDLOPS)

namespace miopen {
namespace solver {
namespace conv {

using ProblemDescription = miopen::conv::ProblemDescription;

#if MIOPEN_BACKEND_HIP && MIOPEN_USE_COMPOSABLEKERNEL
template <typename DataType>
using DeviceOpGFwd = ck::tensor_operation::device::DeviceGroupedConvFwdMultipleD<
    3,
    ck::tensor_layout::convolution::NDHWGC,
    ck::tensor_layout::convolution::GKZYXC,
    ck::Tuple<>,
    ck::tensor_layout::convolution::NDHWGK,
    DataType,
    DataType,
    ck::Tuple<>,
    DataType,
    ck::tensor_operation::element_wise::PassThrough,
    ck::tensor_operation::element_wise::PassThrough,
    ck::tensor_operation::element_wise::PassThrough>;

template <typename DataType>
using DeviceOpGFwdPtrs =
    ck::tensor_operation::device::instance::DeviceOperationInstanceFactory<DeviceOpGFwd<DataType>>;

namespace {

struct CKArgs
{
    CKArgs(const ProblemDescription& problem)
    {
        G  = ProblemInterpreter::GetGroupCountG(problem);
        N  = ProblemInterpreter::GetBatchN(problem);
        K1 = ProblemInterpreter::GetOutputChannelK(problem);
        C1 = ProblemInterpreter::GetInputChannelC(problem);
        C  = C1 / G; // Number of input Channel per group
        K  = K1 / G; // Number of output Channel per group
        Hi = ProblemInterpreter::GetInputHeightHi(problem);
        Wi = ProblemInterpreter::GetInputWidthWi(problem);
        Ho = ProblemInterpreter::GetOutputHeightHo(problem);
        Wo = ProblemInterpreter::GetOutputWidthWo(problem);
        Y  = ProblemInterpreter::GetFilterHeightY(problem);
        X  = ProblemInterpreter::GetFilterWidthX(problem);
        Di = ProblemInterpreter::GetInputDepthDi(problem);
        Do = ProblemInterpreter::GetOutputDepthDo(problem);
        Z  = ProblemInterpreter::GetFilterDepthZ(problem);

        input  = {G, N, C, Di, Hi, Wi};
        output = {G, N, K, Do, Ho, Wo};
        weight = {G, K, C, Z, Y, X};

        // miopen strides to CK strides
        auto miopen_in_strides  = problem.GetIn().GetStrides();
        auto miopen_out_strides = problem.GetOut().GetStrides();
        auto miopen_wei_strides = problem.GetWeights().GetStrides();
        miopen_in_strides.insert(miopen_in_strides.begin(), C);
        miopen_out_strides.insert(miopen_out_strides.begin(), K);
        miopen_wei_strides.insert(miopen_wei_strides.begin(), K * miopen_wei_strides[0]);
        std::copy(miopen_in_strides.begin(), miopen_in_strides.end(), in_strides.begin());
        std::copy(miopen_out_strides.begin(), miopen_out_strides.end(), out_strides.begin());
        std::copy(miopen_wei_strides.begin(), miopen_wei_strides.end(), wei_strides.begin());

        strides  = {ProblemInterpreter::GetAdjustedConvolutionStrideD(problem),
                   ProblemInterpreter::GetAdjustedConvolutionStrideH(problem),
                   ProblemInterpreter::GetAdjustedConvolutionStrideW(problem)};
        dilation = {ProblemInterpreter::GetAdjustedConvolutionDilationD(problem),
                    ProblemInterpreter::GetAdjustedConvolutionDilationH(problem),
                    ProblemInterpreter::GetAdjustedConvolutionDilationW(problem)};
        lPadding = {ProblemInterpreter::GetInputLeftPadD(problem),
                    ProblemInterpreter::GetInputLeftPadH(problem),
                    ProblemInterpreter::GetInputLeftPadW(problem)};
        rPadding = {ProblemInterpreter::GetAdjustedInputRightPadD(problem),
                    ProblemInterpreter::GetAdjustedInputRightPadH(problem),
                    ProblemInterpreter::GetAdjustedInputRightPadW(problem)};
    }

    CKArgs(const CKArgs&) = default;
    CKArgs(CKArgs&&)      = default;
    CKArgs& operator=(const CKArgs&) = default;

    template <typename ConvPtr>
    auto MakeArgPtr(const ConvPtr& conv_ptr, ConstData_t in, ConstData_t w, Data_t out) const
    {
        return conv_ptr->MakeArgumentPointer(in,
                                             w,
                                             {},
                                             out,
                                             input,
                                             in_strides,
                                             weight,
                                             wei_strides,
                                             {},
                                             {},
                                             output,
                                             out_strides,
                                             strides,
                                             dilation,
                                             lPadding,
                                             rPadding,
                                             {},
                                             {},
                                             {});
    }

    template <typename ConvPtr>
    auto MakeArgPtr(const ConvPtr& conv_ptr, const ConvDataTensors& tensors) const
    {
        return MakeArgPtr(conv_ptr, tensors.in, tensors.w, tensors.out);
    }

    template <typename ConvPtr>
    bool IsSupportedBy(const ConvPtr& conv_ptr) const
    {
        auto arg_ptr = MakeArgPtr(conv_ptr, nullptr, nullptr, nullptr);
        return conv_ptr->IsSupportedArgument(arg_ptr.get());
    }

    int G;
    int N;
    int K;
    int C;
    int C1;
    int K1;
    int Hi;
    int Wi;
    int Di;
    int Ho;
    int Wo;
    int Do;
    int Y;
    int X;
    int Z;
    std::array<ck::index_t, 6> input;
    std::array<ck::index_t, 6> in_strides;
    std::array<ck::index_t, 6> output;
    std::array<ck::index_t, 6> out_strides;
    std::array<ck::index_t, 6> weight;
    std::array<ck::index_t, 6> wei_strides;
    std::array<ck::index_t, 3> strides;
    std::array<ck::index_t, 3> dilation;
    std::array<ck::index_t, 3> lPadding;
    std::array<ck::index_t, 3> rPadding;
};

} // namespace

template <typename DataType>
void PerformanceConfigHipImplicitGemm3DGroupFwdXdlops::Init(const ProblemDescription& problem)
{
    valid_kernels = FillValidKernelsIDs<DeviceOpGFwdPtrs<DataType>, CKArgs>(problem);
    index         = 0;
    kernel_id     = valid_kernels[index];
}

template <typename DataType>
bool PerformanceConfigHipImplicitGemm3DGroupFwdXdlops::CheckIsSupportCKArgs(
    const ProblemDescription& problem) const
{
    return IsCKArgsSupported<DeviceOpGFwdPtrs<DataType>, CKArgs>(problem, kernel_id);
}

template <typename DataType>
bool ConvHipImplicitGemm3DGroupFwdXdlops::CheckCKApplicability(
    const ProblemDescription& problem) const
{
    return IsCKApplicable<DeviceOpGFwdPtrs<DataType>, CKArgs>(problem);
}
#endif

void PerformanceConfigHipImplicitGemm3DGroupFwdXdlops::HeuristicInit(
    [[maybe_unused]] const ProblemDescription& problem)
{
    index     = 0;
    kernel_id = "";

#if MIOPEN_BACKEND_HIP && MIOPEN_USE_COMPOSABLEKERNEL
    switch(problem.GetInDataType())
    {
    case miopenHalf: Init<ck::half_t>(problem); break;
    case miopenFloat: Init<float>(problem); break;
    case miopenInt8: Init<int8_t>(problem); break;
    case miopenInt32:
    case miopenFloat8:
    case miopenBFloat8:
    case miopenBFloat16:
    case miopenDouble: break;
    }
#endif
}

bool PerformanceConfigHipImplicitGemm3DGroupFwdXdlops::SetNextValue(
    const ProblemDescription& problem)
{
    if(valid_kernels.empty())
    {
        HeuristicInit(problem);
        assert(!valid_kernels.empty());
        return true;
    }
    if((index + 1) < valid_kernels.size())
    {
        ++index;
        kernel_id = valid_kernels[index];
        return true;
    }
    else
        return false;
}

bool PerformanceConfigHipImplicitGemm3DGroupFwdXdlops::IsValidValue() const
{
    return index < valid_kernels.size();
}

bool PerformanceConfigHipImplicitGemm3DGroupFwdXdlops::IsValid(
    [[maybe_unused]] const ProblemDescription& problem) const
{
#if MIOPEN_BACKEND_HIP && MIOPEN_USE_COMPOSABLEKERNEL
    switch(problem.GetInDataType())
    {
    case miopenHalf: return CheckIsSupportCKArgs<ck::half_t>(problem);
    case miopenFloat: return CheckIsSupportCKArgs<float>(problem);
    case miopenInt8: return CheckIsSupportCKArgs<int8_t>(problem);
    case miopenInt32:
    case miopenFloat8:
    case miopenBFloat8:
    case miopenBFloat16:
    case miopenDouble: break;
    }
#endif
    return false;
}

bool PerformanceConfigHipImplicitGemm3DGroupFwdXdlops::operator==(
    const PerformanceConfigHipImplicitGemm3DGroupFwdXdlops& other) const
{
    return kernel_id == other.kernel_id;
}

PerformanceConfigHipImplicitGemm3DGroupFwdXdlops
ConvHipImplicitGemm3DGroupFwdXdlops::GetDefaultPerformanceConfig(
    const ExecutionContext&, const ProblemDescription& problem) const
{
    PerformanceConfigHipImplicitGemm3DGroupFwdXdlops pp;
    pp.HeuristicInit(problem);
    return pp;
}

bool ConvHipImplicitGemm3DGroupFwdXdlops::IsValidPerformanceConfig(
    const ExecutionContext&,
    const ProblemDescription& problem,
    const PerformanceConfigHipImplicitGemm3DGroupFwdXdlops& config) const
{
    return config.IsValid(problem);
}

PerformanceConfigHipImplicitGemm3DGroupFwdXdlops
ConvHipImplicitGemm3DGroupFwdXdlops::Search(const ExecutionContext& ctx,
                                            const ProblemDescription& problem,
                                            const AnyInvokeParams& invoke_ctx) const
{
    return GenericSearch(*this, ctx, problem, invoke_ctx);
}

bool ConvHipImplicitGemm3DGroupFwdXdlops::IsApplicable(
    [[maybe_unused]] const ExecutionContext& ctx,
    [[maybe_unused]] const ProblemDescription& problem) const
{
#if MIOPEN_BACKEND_HIP && MIOPEN_USE_COMPOSABLEKERNEL
    if(miopen::IsDisabled(MIOPEN_DEBUG_3D_CONV_IMPLICIT_GEMM_HIP_FWD_XDLOPS{}))
        return false;
    if(problem.GetConv().attribute.deterministic)
        return false;
    if(problem.GetInDataType() != problem.GetWeightsDataType() ||
       problem.GetWeightsDataType() != problem.GetOutDataType() ||
       problem.GetInDataType() != problem.GetOutDataType())
        return false;
    if(!problem.IsDirectionForward())
        return false;
    if(!problem.Is3d())
        return false;
    if(!problem.IsLayoutNHWC())
        return false;
    if(!ck_utility::is_ck_whitelist(ctx.GetStream().GetDeviceName()))
        return false;
    switch(problem.GetInDataType())
    {
    case miopenHalf: return CheckCKApplicability<ck::half_t>(problem);
    case miopenFloat: return CheckCKApplicability<float>(problem);
    case miopenInt8: return CheckCKApplicability<int8_t>(problem);
    case miopenInt32:
    case miopenFloat8:
    case miopenBFloat8:
    case miopenBFloat16:
    case miopenDouble: break;
    }
#endif
    return false;
}

ConvSolution ConvHipImplicitGemm3DGroupFwdXdlops::GetSolution(
    [[maybe_unused]] const ExecutionContext& ctx,
    [[maybe_unused]] const ProblemDescription& problem,
    [[maybe_unused]] const PerformanceConfigHipImplicitGemm3DGroupFwdXdlops& config) const
{
#if MIOPEN_BACKEND_HIP && MIOPEN_USE_COMPOSABLEKERNEL
    switch(problem.GetInDataType())
    {
    case miopenInt8:
<<<<<<< HEAD
        return InitInvokerFactory<DeviceOpGFwdPtrs<int8_t>, CKArgs, miopen::conv::DataInvokeParams>(
            problem, config.kernel_id);
    case miopenHalf:
        return InitInvokerFactory<DeviceOpGFwdPtrs<ck::half_t>,
                                  CKArgs,
                                  miopen::conv::DataInvokeParams>(problem, config.kernel_id);
    case miopenFloat:
        return InitInvokerFactory<DeviceOpGFwdPtrs<float>, CKArgs, miopen::conv::DataInvokeParams>(
=======
        return MakeInvokerFactory<DeviceOpGFwdPtrs<int8_t>, CKArgs, conv::DataInvokeParams>(
            problem, config.kernel_id);
    case miopenHalf:
        return MakeInvokerFactory<DeviceOpGFwdPtrs<ck::half_t>, CKArgs, conv::DataInvokeParams>(
            problem, config.kernel_id);
    case miopenFloat:
        return MakeInvokerFactory<DeviceOpGFwdPtrs<float>, CKArgs, conv::DataInvokeParams>(
>>>>>>> b5c9cd5b
            problem, config.kernel_id);
    case miopenInt32:
    case miopenBFloat16:
    case miopenDouble:
    case miopenFloat8:
    case miopenBFloat8:
    default:
        MIOPEN_THROW(miopenStatusInternalError,
                     "ConvHipImplicitGemmFwdXdlops operation not implemented for this data type");
    }
#endif
    return {};
}

} // namespace conv
} // namespace solver
} // namespace miopen<|MERGE_RESOLUTION|>--- conflicted
+++ resolved
@@ -348,24 +348,13 @@
     switch(problem.GetInDataType())
     {
     case miopenInt8:
-<<<<<<< HEAD
-        return InitInvokerFactory<DeviceOpGFwdPtrs<int8_t>, CKArgs, miopen::conv::DataInvokeParams>(
+        return MakeInvokerFactory<DeviceOpGFwdPtrs<int8_t>, CKArgs, miopen::conv::DataInvokeParams>(
             problem, config.kernel_id);
     case miopenHalf:
-        return InitInvokerFactory<DeviceOpGFwdPtrs<ck::half_t>,
-                                  CKArgs,
-                                  miopen::conv::DataInvokeParams>(problem, config.kernel_id);
-    case miopenFloat:
-        return InitInvokerFactory<DeviceOpGFwdPtrs<float>, CKArgs, miopen::conv::DataInvokeParams>(
-=======
-        return MakeInvokerFactory<DeviceOpGFwdPtrs<int8_t>, CKArgs, conv::DataInvokeParams>(
-            problem, config.kernel_id);
-    case miopenHalf:
-        return MakeInvokerFactory<DeviceOpGFwdPtrs<ck::half_t>, CKArgs, conv::DataInvokeParams>(
+        return MakeInvokerFactory<DeviceOpGFwdPtrs<ck::half_t>, CKArgs, miopen::conv::DataInvokeParams>(
             problem, config.kernel_id);
     case miopenFloat:
-        return MakeInvokerFactory<DeviceOpGFwdPtrs<float>, CKArgs, conv::DataInvokeParams>(
->>>>>>> b5c9cd5b
+        return MakeInvokerFactory<DeviceOpGFwdPtrs<float>, CKArgs, miopen::conv::DataInvokeParams>(
             problem, config.kernel_id);
     case miopenInt32:
     case miopenBFloat16:
