--- conflicted
+++ resolved
@@ -290,14 +290,9 @@
     return GenericSearch(*this, ctx, problem, invoke_ctx);
 }
 
-<<<<<<< HEAD
-bool ConvHipImplicitGemm3DGroupFwdXdlops::IsApplicable(const ExecutionContext& ctx,
-                                                       const ProblemDescription& problem) const
-=======
 bool ConvHipImplicitGemm3DGroupFwdXdlops::IsApplicable(
-    [[maybe_unused]] const ConvolutionContext& ctx,
+    [[maybe_unused]] const ExecutionContext& ctx,
     [[maybe_unused]] const ProblemDescription& problem) const
->>>>>>> 6bcd1417
 {
 #if MIOPEN_BACKEND_HIP && MIOPEN_USE_COMPOSABLEKERNEL
     if(miopen::IsDisabled(MIOPEN_DEBUG_3D_CONV_IMPLICIT_GEMM_HIP_FWD_XDLOPS{}))
@@ -332,15 +327,9 @@
 }
 
 ConvSolution ConvHipImplicitGemm3DGroupFwdXdlops::GetSolution(
-<<<<<<< HEAD
-    const ExecutionContext& ctx,
-    const ProblemDescription& problem,
-    const PerformanceConfigHipImplicitGemm3DGroupFwdXdlops& config) const
-=======
     [[maybe_unused]] const ConvolutionContext& ctx,
     [[maybe_unused]] const ProblemDescription& problem,
     [[maybe_unused]] const PerformanceConfigHipImplicitGemm3DGroupFwdXdlops& config) const
->>>>>>> 6bcd1417
 {
 #if MIOPEN_BACKEND_HIP && MIOPEN_USE_COMPOSABLEKERNEL
     switch(problem.GetInDataType())
