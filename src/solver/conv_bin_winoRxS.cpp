/*******************************************************************************
 *
 * MIT License
 *
 * Copyright (c) 2017 Advanced Micro Devices, Inc.
 *
 * Permission is hereby granted, free of charge, to any person obtaining a copy
 * of this software and associated documentation files (the "Software"), to deal
 * in the Software without restriction, including without limitation the rights
 * to use, copy, modify, merge, publish, distribute, sublicense, and/or sell
 * copies of the Software, and to permit persons to whom the Software is
 * furnished to do so, subject to the following conditions:
 *
 * The above copyright notice and this permission notice shall be included in all
 * copies or substantial portions of the Software.
 *
 * THE SOFTWARE IS PROVIDED "AS IS", WITHOUT WARRANTY OF ANY KIND, EXPRESS OR
 * IMPLIED, INCLUDING BUT NOT LIMITED TO THE WARRANTIES OF MERCHANTABILITY,
 * FITNESS FOR A PARTICULAR PURPOSE AND NONINFRINGEMENT. IN NO EVENT SHALL THE
 * AUTHORS OR COPYRIGHT HOLDERS BE LIABLE FOR ANY CLAIM, DAMAGES OR OTHER
 * LIABILITY, WHETHER IN AN ACTION OF CONTRACT, TORT OR OTHERWISE, ARISING FROM,
 * OUT OF OR IN CONNECTION WITH THE SOFTWARE OR THE USE OR OTHER DEALINGS IN THE
 * SOFTWARE.
 *
 *******************************************************************************/

#include <miopen/solver.hpp>

#include <miopen/conv/compiled_in_parameters.hpp>
#include <miopen/conv/wrw_invoke_params.hpp>
#include <miopen/env.hpp>
#include <miopen/kernel_build_params.hpp>
#include <miopen/conv/compiled_in_parameters.hpp>
#include <miopen/conv/data_invoke_params.hpp>
#include <miopen/conv/tensors.hpp>

#include <boost/any.hpp>

/// Global switch
MIOPEN_DECLARE_ENV_VAR(MIOPEN_DEBUG_AMD_WINOGRAD_RXS)
/// Sub-switches for testing/debugging
MIOPEN_DECLARE_ENV_VAR(MIOPEN_DEBUG_AMD_WINOGRAD_RXS_WRW)
MIOPEN_DECLARE_ENV_VAR(MIOPEN_DEBUG_AMD_WINOGRAD_RXS_FWD_BWD)
/// \todo Detect at runtime and remove this var:
MIOPEN_DECLARE_ENV_VAR(MIOPEN_DEBUG_SRAM_EDC_DISABLED)

/// \return v rounded up (towards +inf) to the nearest multiple of m.
/// Defined for positive values only.
static inline int Ceiling(const int v, const int m)
{
    assert(m > 0 && v >= 0);
    if(v % m != 0)
    {
        return (v / m + 1) * m;
    }
    return v;
}

/// \return Value equivalent to ceil(x/y).
/// Defined for positive values only.
static inline int CeilDiv(const int x, const int y)
{
    assert(y > 0);
    return Ceiling(x, y) / y;
}

/// \return Value equivalent to floor(x/y).
/// Defined for positive values only.
static inline int FloorDiv(const int x, const int y)
{
    assert(x >= 0 && y > 0);
    return x / y;
}

static inline bool IsShaderContraintsMet(const int R,
                                         const int S,
                                         const int R_stride,
                                         const int S_stride,
                                         const int C,
                                         const int K,
                                         const int H,
                                         const int W,
                                         const int OH,
                                         const int OW,
                                         const int N,
                                         const miopen::ConvolutionContext& params,
                                         const bool fp16,
                                         const unsigned filter_tile_size)
{
    const auto TILE   = static_cast<int>(filter_tile_size);
    const int TILE_X2 = TILE * 2;
    // Calculate padded filter size first.
    // If stride = 1: if S <= 3 it is padded to 3,
    // otherwise S is padded to smallest 6*n for some integer n
    // If stride = 2: S is always padded to smallest 6*n for some integer n
    int padded_S = 0;
    if(S_stride == 1)
    {
        if(S <= TILE)
        {
            padded_S = TILE;
        }
        else
        {
            padded_S = Ceiling(S, TILE_X2);
        }
    }
    else
    {
        padded_S = Ceiling(S, TILE_X2);
    }
    // If stride = 1: R is always padded to smallest 3*m for some integer m
    // If stride = 2: if R % 6 ==1 then R is padded to smallest 3*m for some
    // integer m, otherwise R is padded to smallest 6*m for some integer m
    int padded_R = 0;
    if(R_stride == 1)
    {
        padded_R = Ceiling(R, TILE);
    }
    else
    {
        if(R % TILE_X2 == 1)
        {
            padded_R = Ceiling(R, TILE);
        }
        else
        {
            padded_R = Ceiling(R, TILE_X2);
        }
    }
    // Check C restrictions:
    // For FP16, all C restrictions shall be multipled by 2.
    // This implicitly introduces restriction that C must be even.
    if(fp16 && C % 2 != 0)
    {
        return false;
    }
    // If stride == 1 and S <= 3 then C needs to be even, otherwise not
    if(S_stride == 1 && S <= TILE && C % (fp16 ? 4 : 2) != 0)
    {
        return false;
    }
    const bool is_dilated_stride_2 = (params.direction.IsBackwardData() && S_stride != 1);
    if(fp16)
    {
        if(is_dilated_stride_2)
        {
            if(C % 4 != 0)
                return false;
            // In dilation mode with stride== 2 the following should be satisfied:
            // C * (ceil(R/6) + floor((R+4)/6)) * ceil(S/6) >= 18*2 (fp16)
            const auto k = CeilDiv(R, TILE_X2) + FloorDiv((R + TILE + 1), TILE_X2);
            const auto l = CeilDiv(S, TILE_X2);
            if(C * k * l < 18 * 2)
                return false;
        }
        if(padded_R * padded_S * C < TILE * TILE * 18 * 2)
            return false;
    }
    else
    {
        // 9_0_14 readme: Additional limitations in the dilated case are R> 1 and  C %2==0
        if(is_dilated_stride_2)
        {
            if(!(R > 1))
                return false;
            if(!(C % 2 == 0))
                return false;
        }
        // If the padded_R x padded_S filter size from above is 3*k x 3*l
        // or (special case for dilated with stride 2) 3*k x 6*l, then
        // it should be that k*l*C  >=18
        assert(padded_R % TILE == 0 && padded_S % (is_dilated_stride_2 ? TILE_X2 : TILE) == 0);
        const int k = padded_R / TILE;
        const int l = padded_S / (is_dilated_stride_2 ? TILE_X2 : TILE);
        if(k * l * C < 18)
            return false;
    }
    // Padding for bwd data shall not be negative.
    if(params.direction.IsBackwardData() || params.direction.IsBackwardWrW())
    {
        if(!(0 <= params.GetBackwardPadW() && params.GetBackwardPadW() < std::pow(2, 16)))
            return false;
        if(!(0 <= params.GetBackwardPadH() && params.GetBackwardPadH() < std::pow(2, 16)))
            return false;
    }
    const auto grid_workgroup_count_x = params.GetStream().GetMaxComputeUnits();
    assert(params.weights_layout.length() == 0);
    // clang-format off
    // Check implementation limits.
    return N < std::pow(2, 16)
        && C < std::pow(2, 16)
        && K < std::pow(2, 16)
        && H < std::pow(2, 16)
        && W < std::pow(2, 16)
        && OH < std::pow(2, 16)
        && OW < std::pow(2, 16)
        && params.pad_w < std::pow(2, 16)
        && params.pad_h < std::pow(2, 16)
        && S < std::pow(2, 16)
        && R < std::pow(2, 16)
        && grid_workgroup_count_x < std::pow(2, 16)
        && (C * H * W) <= std::pow(2, 28)
        && (OH * OW) <= std::pow(2, 23)
        && (K * OH * OW) <= std::pow(2, 28)
        && (K * R * S) <= std::pow(2, 28)
        && (C * R * S) <= std::pow(2, 28);
    // clang-format on
}

namespace miopen {
namespace solver {

bool ConvBinWinogradRxS::IsApplicable(const ConvolutionContext& params) const
{
    if(!params.Is2d())
        return false;
    if(!(params.IsFp32() || params.IsFp16()))
        return false;
    if(miopen::IsDisabled(MIOPEN_DEBUG_AMD_WINOGRAD_RXS{}))
        return false;
    if(params.direction.IsBackwardWrW())
    {
        if(miopen::IsDisabled(MIOPEN_DEBUG_AMD_WINOGRAD_RXS_WRW{}))
            return false;
        if(!(params.IsFp32() && params.kernel_stride_w == 1 && params.kernel_stride_h == 1))
            return false; // WrW is only for fp32 and no stride for now.
    }
    else
    {
        if(miopen::IsDisabled(MIOPEN_DEBUG_AMD_WINOGRAD_RXS_FWD_BWD{}))
            return false;
    }
    if(!params.use_asm_kernels)
        return false;
    if(!params.rmv.IsV2orV3())
        return false;

    const auto name = params.GetStream().GetDeviceName();
    const bool fp16 = params.IsFp16();
    if(fp16)
    {
        if(!(name == "gfx906" || name == "gfx908"))
            return false;
    }
    else
    {
        if(params.direction.IsBackwardWrW())
        {
            if(!(name == "gfx900" || name == "gfx906" || name == "gfx908"))
                return false;
        }
        else
        {
            if(!(name == "gfx803" || name == "gfx900" || name == "gfx906" || name == "gfx908"))
                return false;
        }
    }

    // clang-format off
    if (! (params.kernel_stride_w <= 2 // -u inp_u 1 or 2
        && params.kernel_stride_w == params.kernel_stride_h
        && params.kernel_dilation_w == 1
        && params.kernel_dilation_h == 1
        && params.bias == 0
        && params.group_counts == 1
        && params.in_layout == "NCHW"))
        return false;
    // clang-format on

    if(params.direction.IsBackwardWrW())
    {
        return IsShaderContraintsMet(params.in_height,
                                     params.in_width,
                                     params.kernel_dilation_h,
                                     params.kernel_dilation_w,
                                     params.batch_sz, // N
                                     params.n_inputs, // K
                                     params.out_height,
                                     params.out_width,
                                     params.kernel_size_h,
                                     params.kernel_size_w,
                                     params.n_outputs, // C
                                     params,
                                     fp16,
                                     2);
    }
    else
    {
        return IsShaderContraintsMet(params.kernel_size_h, // RxS
                                     params.kernel_size_w,
                                     params.kernel_stride_h,
                                     params.kernel_stride_w,
                                     params.n_inputs,  // C
                                     params.n_outputs, // K
                                     params.in_height, // HxW
                                     params.in_width,
                                     params.out_height, // OHxOW
                                     params.out_width,
                                     params.batch_sz, // N
                                     params,
                                     fp16,
                                     3);
    }
}

ConvSolution ConvBinWinogradRxS::GetSolution(const ConvolutionContext& params) const
{
    ConvSolution result;
    const auto n_groups = params.GetStream().GetMaxComputeUnits();
    KernelInfo kernel;

    kernel.g_wk.push_back(512 * n_groups);
    kernel.g_wk.push_back(1);
    kernel.g_wk.push_back(1);

    kernel.l_wk.push_back(512);
    kernel.l_wk.push_back(1);
    kernel.l_wk.push_back(1);

    KernelBuildParameters options{
        {"ROCM_METADATA_VERSION", params.rmv.UseV3() ? 5 : 4},
    };
    kernel.comp_options = options.GenerateFor(kbp::GcnAsm{});

    if(params.IsFp16())
    {
        kernel.kernel_name = "miopenSp3AsmConvRxSU";
        kernel.kernel_file = "Conv_Winograd_";
        if(miopen::IsEnabled(MIOPEN_DEBUG_SRAM_EDC_DISABLED{}))
            kernel.kernel_file += "v13_3_12";
        else
            kernel.kernel_file += "v14_3_3";
        kernel.kernel_file += "_fp16dot_stride";

        if(params.kernel_stride_w == 2)
        {
            if(params.direction.IsForward())
                kernel.kernel_file += "2_dec";
            else
                kernel.kernel_file += "2_dil";
        }
        else
        {
            kernel.kernel_file += "1";
        }
    }
    else if(params.direction.IsBackwardWrW())
    {
        kernel.kernel_name = "miopenSp3AsmConvRxSf3x2";
        kernel.kernel_file = "Conv_Winograd_v16_5_0_stride1";
    }
    else
    {
        kernel.kernel_name = "miopenSp3AsmConvRxSU";
        kernel.kernel_file = "conv_3x3_wheel_alpha_v9_0_15";
        if(params.kernel_stride_w == 2)
        {
            if(params.direction.IsForward())
                kernel.kernel_file += "_stride_2_dec";
            else
                kernel.kernel_file += "_stride_2_dil";
        }
    }
    kernel.kernel_file += ".s";

    result.construction_params.push_back(kernel);

    if(params.direction.IsBackwardWrW())
    {
        int unused = 0;
        int N, C, H, W, K, out_H, out_W, R, S, n_groups_;
        GetCompiledInParameters(
            params, &N, &K, &out_H, &out_W, &C, &n_groups_, &H, &W, &R, &S, &unused, &unused);
        constexpr int F_FLIP_K_C    = 1 << 2;
        constexpr int F_NKC_STRIDES = 1 << 9;
        constexpr int flags         = F_FLIP_K_C + F_NKC_STRIDES;
        int reserved                = 0;
        int* reserved_ptr           = nullptr;
        using dataType              = float;
        int pad_H                   = params.pad_h;
        int pad_W                   = params.pad_w;
        int d_N_stride              = H * W * static_cast<int>(sizeof(dataType));
        int d_C_stride              = C * d_N_stride;
        int f_K_stride              = out_H * out_W * static_cast<int>(sizeof(dataType));
        int f_C_stride              = K * f_K_stride;
        int o_N_stride              = R * S * static_cast<int>(sizeof(dataType));
        int o_K_stride              = C * o_N_stride;

        result.invoker_factory = [=](const std::vector<Kernel>& kernels) {
            return [=](const Handle& handle, const boost::any& primitive_params) {
                const auto invoke_params = boost::any_cast<conv::WrWInvokeParams>(primitive_params);
                const auto& tensors      = invoke_params.tensors;
                // clang-format off
                MIOPEN_LOG_I2(" N=" << N << " C=" << C << " H=" << H << " W=" << W << " K=" << K
                        << " n_groups=" << n_groups_ << " flags=" << flags << " R=" << R << " S=" << S
                        << " pad_H=" << pad_H << " pad_W=" << pad_W << " out_H=" << out_H << " out_W=" << out_W
                        << " d_N_stride=" << d_N_stride << " d_C_stride=" << d_C_stride
                        << " f_K_stride=" << f_K_stride << " f_C_stride=" << f_C_stride
                        << " o_N_stride=" << o_N_stride << " o_K_stride=" << o_K_stride); // clang-format on
                handle.Run(kernels[0])(C,
                                       N,
                                       H,
                                       W,
                                       K,
                                       n_groups_,
                                       flags,
                                       reserved,
                                       tensors.x,
                                       tensors.dy,
                                       tensors.dw,
                                       reserved_ptr, // Unused return_addr.
                                       out_H,
                                       out_W,
                                       pad_H, // Like Fwd wino.
                                       pad_W,
                                       R,
                                       S,
                                       reserved_ptr, // Unused bias_addr.
                                       reserved,     // Unused relu_alpha.
                                       d_N_stride,
                                       d_C_stride,
                                       f_K_stride,
                                       f_C_stride,
                                       o_N_stride,
                                       o_K_stride);
            };
        };
    }
    else
    {
        const auto is_forward     = params.direction.IsForward();
        constexpr int F_REVERSE_R = 1 << 0;
        constexpr int F_REVERSE_S = 1 << 1;
        constexpr int F_FLIP_K_C  = 1 << 2;
        // These are not used yet. Nevertheless let's keep as a shader documentation.
        // constexpr int F_FLIP_DATA_N_C = 1 << 3; // Unsupported in f3x2.
        // constexpr int F_FLIP_OUT_N_K = 1 << 4; // Unsupported in f3x2.
        // constexpr int L_F_ADDR_INDIRECT  = 1 << 6;
        // constexpr int L_F_BIAS  = 1 << 7;
        // constexpr int L_F_LEAKY_RELU  = 1 << 8;

        // not used in this particular kernel
        // constexpr int L_F_NKC_STRIDES = 1 << 9;

        int flags         = is_forward ? 0 : F_REVERSE_R + F_REVERSE_S + F_FLIP_K_C;
        int reserved      = 0;
        int* reserved_ptr = nullptr;
        int N, C, H, W, K, n_groups_, out_H, out_W, R, S, pad_H, pad_W;
        GetCompiledInParameters(
            params, &N, &C, &H, &W, &K, &n_groups_, &out_H, &out_W, &R, &S, &pad_H, &pad_W);
<<<<<<< HEAD
        MIOPEN_LOG_I2(" N=" << N << " C=" << C << " H=" << H << " W=" << W << " K=" << K
                            << " n_groups="
                            << n_groups_
                            << " flags="
                            << flags
                            << " R="
                            << R
                            << " S="
                            << S
                            << " pad_H="
                            << pad_H
                            << " pad_W="
                            << pad_W
                            << " out_H="
                            << out_H
                            << " out_W="
                            << out_W);

        return [=](const Handle& handle, const AnyInvokeParams& ctx) {
            const auto k        = handle.Run(kernels[0]);
            const auto& fwd_ctx = ctx.CastTo<conv::DataInvokeParams>();
            const auto& tensors = fwd_ctx.tensors;

            k(N,
              C,
              H,
              W,
              K,
              n_groups_,
              flags,
              reserved,
              tensors.in,
              tensors.w,
              tensors.out,
              reserved_ptr,
              R,
              S,
              pad_H,
              pad_W,
              out_H,
              out_W);
=======

        result.invoker_factory = [=](const std::vector<Kernel>& kernels) {
            return [=](const Handle& handle, const boost::any& ctx) {
                MIOPEN_LOG_I2(" N=" << N << " C=" << C << " H=" << H << " W=" << W << " K=" << K
                                    << " n_groups="
                                    << n_groups_
                                    << " flags="
                                    << flags
                                    << " R="
                                    << R
                                    << " S="
                                    << S
                                    << " pad_H="
                                    << pad_H
                                    << " pad_W="
                                    << pad_W
                                    << " out_H="
                                    << out_H
                                    << " out_W="
                                    << out_W);

                const auto k        = handle.Run(kernels[0]);
                const auto fwd_ctx  = boost::any_cast<conv::DataInvokeParams>(ctx);
                const auto& tensors = fwd_ctx.tensors;

                k(N,
                  C,
                  H,
                  W,
                  K,
                  n_groups_,
                  flags,
                  reserved,
                  tensors.in,
                  tensors.w,
                  tensors.out,
                  reserved_ptr,
                  R,
                  S,
                  pad_H,
                  pad_W,
                  out_H,
                  out_W);
            };
>>>>>>> 6cbb3cc9
        };
    }

    return result;
}

bool ConvBinWinogradRxSFused::IsApplicable(const ConvolutionContext&) const
{
    return true; // Actual checks moved to FusionMDGraph.
}

ConvSolution ConvBinWinogradRxSFused::GetSolution(const ConvolutionContext& params) const
{
    ConvSolution result;
    KernelInfo kernel;

    const auto n_groups = params.GetStream().GetMaxComputeUnits();
    kernel.g_wk.push_back(512 * n_groups);
    kernel.g_wk.push_back(1);
    kernel.g_wk.push_back(1);

    kernel.l_wk.push_back(512);
    kernel.l_wk.push_back(1);
    kernel.l_wk.push_back(1);

    KernelBuildParameters options{
        {"ROCM_METADATA_VERSION", params.rmv.UseV3() ? 5 : 4},
    };
    kernel.comp_options = options.GenerateFor(kbp::GcnAsm{});

    // File and name are defined in FusionMDGraph, so no need (and harmful)
    // to duplicate this information here.
    kernel.kernel_name = "<name not set>";
    kernel.kernel_file = "<file not set>";
    result.construction_params.push_back(kernel);
    return result;
}

} // namespace solver
} // namespace miopen<|MERGE_RESOLUTION|>--- conflicted
+++ resolved
@@ -449,49 +449,6 @@
         int N, C, H, W, K, n_groups_, out_H, out_W, R, S, pad_H, pad_W;
         GetCompiledInParameters(
             params, &N, &C, &H, &W, &K, &n_groups_, &out_H, &out_W, &R, &S, &pad_H, &pad_W);
-<<<<<<< HEAD
-        MIOPEN_LOG_I2(" N=" << N << " C=" << C << " H=" << H << " W=" << W << " K=" << K
-                            << " n_groups="
-                            << n_groups_
-                            << " flags="
-                            << flags
-                            << " R="
-                            << R
-                            << " S="
-                            << S
-                            << " pad_H="
-                            << pad_H
-                            << " pad_W="
-                            << pad_W
-                            << " out_H="
-                            << out_H
-                            << " out_W="
-                            << out_W);
-
-        return [=](const Handle& handle, const AnyInvokeParams& ctx) {
-            const auto k        = handle.Run(kernels[0]);
-            const auto& fwd_ctx = ctx.CastTo<conv::DataInvokeParams>();
-            const auto& tensors = fwd_ctx.tensors;
-
-            k(N,
-              C,
-              H,
-              W,
-              K,
-              n_groups_,
-              flags,
-              reserved,
-              tensors.in,
-              tensors.w,
-              tensors.out,
-              reserved_ptr,
-              R,
-              S,
-              pad_H,
-              pad_W,
-              out_H,
-              out_W);
-=======
 
         result.invoker_factory = [=](const std::vector<Kernel>& kernels) {
             return [=](const Handle& handle, const boost::any& ctx) {
@@ -536,7 +493,6 @@
                   out_H,
                   out_W);
             };
->>>>>>> 6cbb3cc9
         };
     }
 
