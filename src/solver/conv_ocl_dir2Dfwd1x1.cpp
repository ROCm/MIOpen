--- conflicted
+++ resolved
@@ -32,16 +32,12 @@
 
 bool ConvOclDirectFwd1x1::IsApplicable(const ConvolutionContext& params) const
 {
-<<<<<<< HEAD
+
     return (
 		(params.kernel_size0 == 1 && params.kernel_size1 == 1 && params.n_outputs >= 4 && params.n_inputs >= 4)
 		&& params.n_outputs % 4 == 0 && params.n_inputs %4 == 0
 		)		
 		;
-=======
-    return params.kernel_size0 == 1 && params.kernel_size1 == 1 && params.n_outputs >= 4 &&
-           params.n_inputs >= 4;
->>>>>>> d50f5638
 }
 
 ConvSolution
