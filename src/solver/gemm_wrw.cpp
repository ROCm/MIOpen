--- conflicted
+++ resolved
@@ -66,11 +66,6 @@
 bool GemmWrwBase::IsApplicable(const ExecutionContext& ctx, const ProblemDescription& problem) const
 {
 #if MIOPEN_USE_GEMM
-<<<<<<< HEAD
-=======
-    if(conv::gemm::IsWorkaroundIssue1315(ctx))
-        return false;
->>>>>>> 19c6046d
     const auto& dyDesc             = problem.GetIn();
     const auto& dwDesc             = problem.GetWeights();
     const auto& xDesc              = problem.GetOut();
