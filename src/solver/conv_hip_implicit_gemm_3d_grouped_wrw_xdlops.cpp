/*******************************************************************************
 *
 * MIT License
 *
 * Copyright (c) 2023 Advanced Micro Devices, Inc.
 *
 * Permission is hereby granted, free of charge, to any person obtaining a copy
 * of this software and associated documentation files (the "Software"), to deal
 * in the Software without restriction, including without limitation the rights
 * to use, copy, modify, merge, publish, distribute, sublicense, and/or sell
 * copies of the Software, and to permit persons to whom the Software is
 * furnished to do so, subject to the following conditions:
 *
 * The above copyright notice and this permission notice shall be included in all
 * copies or substantial portions of the Software.
 *
 * THE SOFTWARE IS PROVIDED "AS IS", WITHOUT WARRANTY OF ANY KIND, EXPRESS OR
 * IMPLIED, INCLUDING BUT NOT LIMITED TO THE WARRANTIES OF MERCHANTABILITY,
 * FITNESS FOR A PARTICULAR PURPOSE AND NONINFRINGEMENT. IN NO EVENT SHALL THE
 * AUTHORS OR COPYRIGHT HOLDERS BE LIABLE FOR ANY CLAIM, DAMAGES OR OTHER
 * LIABILITY, WHETHER IN AN ACTION OF CONTRACT, TORT OR OTHERWISE, ARISING FROM,
 * OUT OF OR IN CONNECTION WITH THE SOFTWARE OR THE USE OR OTHER DEALINGS IN THE
 * SOFTWARE.
 *
 *******************************************************************************/

#include <vector>
#include <cstdint>

#include <miopen/solver.hpp>
#include <miopen/generic_search.hpp>
#include <miopen/conv/wrw_invoke_params.hpp>
#include <miopen/solver/problem_description_interpreter.hpp>
#if MIOPEN_BACKEND_HIP && MIOPEN_USE_COMPOSABLEKERNEL
#include <miopen/solver/ck_utility_common.hpp>
#include <ck/library/tensor_operation_instance/gpu/grouped_convolution_backward_weight_bilinear.hpp>
#include <ck/library/tensor_operation_instance/gpu/grouped_convolution_backward_weight_scale.hpp>
#include <ck/library/tensor_operation_instance/gpu/grouped_convolution_backward_weight.hpp>
#endif
#include <miopen/solver/implicitgemm_ck_util.hpp>
MIOPEN_DECLARE_ENV_VAR_BOOL(MIOPEN_DEBUG_3D_CONV_IMPLICIT_GEMM_HIP_WRW_XDLOPS)

namespace miopen {
namespace solver {
namespace conv {

using ProblemDescription = miopen::conv::ProblemDescription;

#if MIOPEN_BACKEND_HIP && MIOPEN_USE_COMPOSABLEKERNEL

using InLayout    = ck::tensor_layout::convolution::NDHWGC;
using WeiLayout   = ck::tensor_layout::convolution::GKZYXC;
using OutLayout   = ck::tensor_layout::convolution::NDHWGK;
using PassThrough = ck::tensor_operation::element_wise::PassThrough;
using Bilinear    = ck::tensor_operation::element_wise::Bilinear;
using Scale       = ck::tensor_operation::element_wise::Scale;

static constexpr ck::index_t NumDimSpatial = 3;

template <typename DataType>
using DeviceOpGBwdWeightBilinear =
    ck::tensor_operation::device::DeviceGroupedConvBwdWeightMultipleD<NumDimSpatial,
                                                                      InLayout,
                                                                      WeiLayout,
                                                                      OutLayout,
                                                                      ck::Tuple<WeiLayout>,
                                                                      DataType,
                                                                      DataType,
                                                                      DataType,
                                                                      ck::Tuple<DataType>,
                                                                      PassThrough,
                                                                      Bilinear,
                                                                      PassThrough>;

template <typename DataType>
using DeviceOpGBwdWeightScale =
    ck::tensor_operation::device::DeviceGroupedConvBwdWeightMultipleD<NumDimSpatial,
                                                                      InLayout,
                                                                      WeiLayout,
                                                                      OutLayout,
                                                                      ck::Tuple<>,
                                                                      DataType,
                                                                      DataType,
                                                                      DataType,
                                                                      ck::Tuple<>,
                                                                      PassThrough,
                                                                      Scale,
                                                                      PassThrough>;

template <typename DataType>
using DeviceOpGBwdWeightDefault =
    ck::tensor_operation::device::DeviceGroupedConvBwdWeight<NumDimSpatial,
                                                             InLayout,
                                                             WeiLayout,
                                                             OutLayout,
                                                             DataType,
                                                             DataType,
                                                             DataType,
                                                             PassThrough,
                                                             PassThrough,
                                                             PassThrough>;

template <typename DataType>
using DeviceOpGBwdWeightBilinearPtrs =
    ck::tensor_operation::device::instance::DeviceOperationInstanceFactory<
        DeviceOpGBwdWeightBilinear<DataType>>;

template <typename DataType>
using DeviceOpGBwdWeightScalePtrs =
    ck::tensor_operation::device::instance::DeviceOperationInstanceFactory<
        DeviceOpGBwdWeightScale<DataType>>;

template <typename DataType>
using DeviceOpGBwdWeightDefaultPtrs =
    ck::tensor_operation::device::instance::DeviceOperationInstanceFactory<
        DeviceOpGBwdWeightDefault<DataType>>;

namespace {

template <typename DataType>
struct CKArgs
{
    CKArgs(const ProblemDescription& problem)
    {
        G               = ProblemInterpreter::GetGroupCountG(problem);
        N               = ProblemInterpreter::GetBatchN(problem);
        K1              = ProblemInterpreter::GetOutputChannelK(problem);
        C1              = ProblemInterpreter::GetInputChannelC(problem);
        C               = C1 / G; // Number of input Channel per group
        K               = K1 / G; // Number of output Channel per group
        Hi              = ProblemInterpreter::GetInputHeightHi(problem);
        Wi              = ProblemInterpreter::GetInputWidthWi(problem);
        Ho              = ProblemInterpreter::GetOutputHeightHo(problem);
        Wo              = ProblemInterpreter::GetOutputWidthWo(problem);
        Y               = ProblemInterpreter::GetFilterHeightY(problem);
        X               = ProblemInterpreter::GetFilterWidthX(problem);
        Di              = ProblemInterpreter::GetInputDepthDi(problem);
        Do              = ProblemInterpreter::GetOutputDepthDo(problem);
        Z               = ProblemInterpreter::GetFilterDepthZ(problem);
        data_type       = ProblemInterpreter::GetOutputDataType(problem);
        alpha_beta_case = ProblemInterpreter::GetAlphaBetaCase(problem);

        in_lengths  = {G, N, C, Di, Hi, Wi};
        out_lengths = {G, N, K, Do, Ho, Wo};
        wei_lengths = {G, K, C, Z, Y, X};

        // CK strides are in GNCDHW order
        if(problem.IsLayoutNHWC())
        {
            // first entry reserved for G's stride
            auto copy_strides = [](const auto& src, auto& dst) {
                assert(dst.size() == (src.size() + 1));
                std::copy(src.begin(), src.end(), dst.begin() + 1);
            };
            copy_strides(problem.GetIn().GetStrides(), in_strides);
            copy_strides(problem.GetOut().GetStrides(), out_strides);
            copy_strides(problem.GetWeights().GetStrides(), wei_strides);

            // On a backward pass, problem.GetIn() means y(or out),
            // and problem.GetOut means x(or in)
            /// \todo remove this when we stop swapping in and out tensors/descriptors
            std::swap(in_strides, out_strides);

            // Now compute G's stride
            in_strides[0]  = C;
            out_strides[0] = K;
            wei_strides[0] = K * wei_strides[1];
        }
        else
        {
            assert(problem.IsLayoutDefault()); // already checked in IsApplicable
            // for default layout, we produce packed strides for NHWC layout
            // because we transpose to NHWC layout before calling CK kernel
            in_strides  = {C, Di * Hi * Wi * G * C, 1, Hi * Wi * G * C, Wi * G * C, G * C};
            out_strides = {K, Do * Ho * Wo * G * K, 1, Ho * Wo * G * K, Wo * G * K, G * K};
            wei_strides = {K * Z * Y * X * C, Z * Y * X * C, 1, Y * X * C, X * C, C};
        }

        filter_strides   = {ProblemInterpreter::GetAdjustedConvolutionStrideD(problem),
                          ProblemInterpreter::GetAdjustedConvolutionStrideH(problem),
                          ProblemInterpreter::GetAdjustedConvolutionStrideW(problem)};
        filter_dilations = {ProblemInterpreter::GetAdjustedConvolutionDilationD(problem),
                            ProblemInterpreter::GetAdjustedConvolutionDilationH(problem),
                            ProblemInterpreter::GetAdjustedConvolutionDilationW(problem)};
        lPadding         = {ProblemInterpreter::GetInputLeftPadD(problem),
                    ProblemInterpreter::GetInputLeftPadH(problem),
                    ProblemInterpreter::GetInputLeftPadW(problem)};
        rPadding         = {ProblemInterpreter::GetAdjustedInputRightPadD(problem),
                    ProblemInterpreter::GetAdjustedInputRightPadH(problem),
                    ProblemInterpreter::GetAdjustedInputRightPadW(problem)};
    }
    CKArgs(const CKArgs&) = default;
    CKArgs(CKArgs&&)      = default;
    CKArgs& operator=(const CKArgs&) = default;

    template <typename ConvPtr>
    auto MakeArgPtr(const ConvPtr& conv_ptr,
                    ConstData_t x,
                    Data_t dw,
                    ConstData_t dy,
                    float alpha,
                    float beta) const
    {
        using DeviceP = std::remove_pointer_t<decltype(conv_ptr.get())>;
        if constexpr(std::is_same_v<DeviceP, DeviceOpGBwdWeightBilinear<DataType>>)
        {
            return MakeBilinearArgPtr(conv_ptr, x, dw, dy, alpha, beta);
        }
        else if constexpr(std::is_same_v<DeviceP, DeviceOpGBwdWeightScale<DataType>>)
        {
            (void)beta;
            return MakeScaleArgPtr(conv_ptr, x, dw, dy, alpha);
        }
        else
        {
            (void)alpha;
            (void)beta;
            static_assert(std::is_same_v<DeviceP, DeviceOpGBwdWeightDefault<DataType>>,
                          "Default should be wrw pass through");
            return MakeDefaultArgPtr(conv_ptr, x, dw, dy);
        }
    }
    template <typename ConvPtr>
    auto MakeBilinearArgPtr(const ConvPtr& conv_ptr,
                            ConstData_t x,
                            Data_t dw,
                            ConstData_t dy,
                            float alpha,
                            float beta) const
    {
        return conv_ptr->MakeArgumentPointer(x,
                                             dw,
                                             dy,
                                             {dw},
                                             in_lengths,
                                             in_strides,
                                             wei_lengths,
                                             wei_strides,
                                             out_lengths,
                                             out_strides,
                                             {wei_lengths},
                                             {wei_strides},
                                             filter_strides,
                                             filter_dilations,
                                             lPadding,
                                             rPadding,
                                             PassThrough{},
                                             Bilinear{alpha, beta},
                                             PassThrough{},
                                             split_k);
    }

    template <typename ConvPtr>
    auto MakeScaleArgPtr(
        const ConvPtr& conv_ptr, ConstData_t x, Data_t dw, ConstData_t dy, float alpha) const
    {
        return conv_ptr->MakeArgumentPointer(x,
                                             dw,
                                             dy,
                                             {},
                                             in_lengths,
                                             in_strides,
                                             wei_lengths,
                                             wei_strides,
                                             out_lengths,
                                             out_strides,
                                             {},
                                             {},
                                             filter_strides,
                                             filter_dilations,
                                             lPadding,
                                             rPadding,
                                             PassThrough{},
                                             Scale{alpha},
                                             PassThrough{},
                                             split_k);
    }

    template <typename ConvPtr>
    auto MakeDefaultArgPtr(const ConvPtr& conv_ptr, ConstData_t x, Data_t dw, ConstData_t dy) const
    {
        return conv_ptr->MakeArgumentPointer(x,
                                             dw,
                                             dy,
                                             in_lengths,
                                             in_strides,
                                             wei_lengths,
                                             wei_strides,
                                             out_lengths,
                                             out_strides,
                                             filter_strides,
                                             filter_dilations,
                                             lPadding,
                                             rPadding,
                                             PassThrough{},
                                             PassThrough{},
                                             PassThrough{},
                                             split_k);
    }

    template <typename ConvPtr>
    auto MakeArgPtr(const ConvPtr& conv_ptr,
                    const ConvWrwTensors& tensors,
                    float alpha,
                    float beta) const
    {
        return MakeArgPtr(conv_ptr, tensors.x, tensors.dw, tensors.dy, alpha, beta);
    }

    template <typename ConvPtr>
    bool IsSupportedBy(const ConvPtr& conv_ptr) const
    {
        auto arg_ptr = MakeArgPtr(conv_ptr, nullptr, nullptr, nullptr, 1.0f, 0.0f);
<<<<<<< HEAD
        // Creat dummy workspace to pass the ck IsSupportedArgument check.
        int dummy_var = 1;
        conv_ptr->SetWorkSpacePointer(arg_ptr.get(), &dummy_var);
=======
        if(CKWrwRequireWorkspace(G, C, K, data_type, alpha_beta_case))
        {
            // Creat dummy workspace to pass the ck IsSupportedArgument check.
            int dummy_var = 1;
            conv_ptr->SetWorkSpacePointer(arg_ptr.get(), &dummy_var);
        }
>>>>>>> 847c979b
        return conv_ptr->IsSupportedArgument(arg_ptr.get());
    }

    int G;
    int N;
    int K;
    int C;
    int C1;
    int K1;
    int Hi;
    int Wi;
    int Di;
    int Ho;
    int Wo;
    int Do;
    int Y;
    int X;
    int Z;
    miopenAlphaBetaCase_t alpha_beta_case;
    miopenDataType_t data_type;
    ck::index_t split_k = 2;
    std::array<ck::index_t, 6> in_lengths;
    std::array<ck::index_t, 6> in_strides;
    std::array<ck::index_t, 6> out_lengths;
    std::array<ck::index_t, 6> out_strides;
    std::array<ck::index_t, 6> wei_lengths;
    std::array<ck::index_t, 6> wei_strides;
    std::array<ck::index_t, 3> filter_strides;
    std::array<ck::index_t, 3> filter_dilations;
    std::array<ck::index_t, 3> lPadding;
    std::array<ck::index_t, 3> rPadding;
};
} // namespace

template <typename DataType>
void PerformanceConfigHipImplicitGemm3DGroupWrwXdlops::Init(const ProblemDescription& problem)
{
    switch(problem.GetAlphaBetaCase())
    {
    case BILINEAR:
        valid_kernels =
            FillValidKernelsIDs<DeviceOpGBwdWeightBilinearPtrs<DataType>, CKArgs<DataType>>(
                problem);
        break;
    case SCALE:
        valid_kernels =
            FillValidKernelsIDs<DeviceOpGBwdWeightScalePtrs<DataType>, CKArgs<DataType>>(problem);
        break;
    default:
        valid_kernels =
            FillValidKernelsIDs<DeviceOpGBwdWeightDefaultPtrs<DataType>, CKArgs<DataType>>(problem);
        break;
    }
    index     = 0;
    kernel_id = valid_kernels[index];
}

template <typename DataType>
bool PerformanceConfigHipImplicitGemm3DGroupWrwXdlops::CheckIsSupportCKArgs(
    const ProblemDescription& problem) const
{
    switch(problem.GetAlphaBetaCase())
    {
    case BILINEAR:
        return IsCKArgsSupported<DeviceOpGBwdWeightBilinearPtrs<DataType>, CKArgs<DataType>>(
            problem, kernel_id);
    case SCALE:
        return IsCKArgsSupported<DeviceOpGBwdWeightScalePtrs<DataType>, CKArgs<DataType>>(
            problem, kernel_id);
    default:
        return IsCKArgsSupported<DeviceOpGBwdWeightDefaultPtrs<DataType>, CKArgs<DataType>>(
            problem, kernel_id);
    }
}

template <typename DataType>
bool ConvHipImplicitGemm3DGroupWrwXdlops::CheckCKApplicability(
    const ProblemDescription& problem) const
{
    switch(problem.GetAlphaBetaCase())
    {
    case BILINEAR:
        return IsCKApplicable<DeviceOpGBwdWeightBilinearPtrs<DataType>, CKArgs<DataType>>(problem);
    case SCALE:
        return IsCKApplicable<DeviceOpGBwdWeightScalePtrs<DataType>, CKArgs<DataType>>(problem);
    default:
        return IsCKApplicable<DeviceOpGBwdWeightDefaultPtrs<DataType>, CKArgs<DataType>>(problem);
    }
}
#endif

void PerformanceConfigHipImplicitGemm3DGroupWrwXdlops::HeuristicInit(
    [[maybe_unused]] const ProblemDescription& problem)
{
    index     = 0;
    kernel_id = "";

#if MIOPEN_BACKEND_HIP && MIOPEN_USE_COMPOSABLEKERNEL
    switch(problem.GetInDataType())
    {
    case miopenHalf: Init<ck::half_t>(problem); break;
    case miopenFloat: Init<float>(problem); break;
    case miopenInt8: Init<int8_t>(problem); break;
    case miopenBFloat16: Init<ck::bhalf_t>(problem); break;
    case miopenInt64:
    case miopenInt32:
    case miopenFloat8:
    case miopenBFloat8:
    case miopenDouble: break;
    }
#endif
}

bool PerformanceConfigHipImplicitGemm3DGroupWrwXdlops::SetNextValue(
    const ProblemDescription& problem)
{
    if(valid_kernels.empty())
    {
        HeuristicInit(problem);
        assert(!valid_kernels.empty());
        return true;
    }
    if((index + 1) < valid_kernels.size())
    {
        ++index;
        kernel_id = valid_kernels[index];
        return true;
    }
    else
        return false;
}

bool PerformanceConfigHipImplicitGemm3DGroupWrwXdlops::IsValidValue() const
{
    return index < valid_kernels.size();
}

bool PerformanceConfigHipImplicitGemm3DGroupWrwXdlops::IsValid(
    [[maybe_unused]] const ProblemDescription& problem) const
{
#if MIOPEN_BACKEND_HIP && MIOPEN_USE_COMPOSABLEKERNEL
    switch(problem.GetInDataType())
    {
    case miopenHalf: return CheckIsSupportCKArgs<ck::half_t>(problem);
    case miopenFloat: return CheckIsSupportCKArgs<float>(problem);
    case miopenInt8: return CheckIsSupportCKArgs<int8_t>(problem);
    case miopenBFloat16: return CheckIsSupportCKArgs<ck::bhalf_t>(problem);
    case miopenInt64:
    case miopenInt32:
    case miopenFloat8:
    case miopenBFloat8:
    case miopenDouble: break;
    }
#endif
    return false;
}

bool PerformanceConfigHipImplicitGemm3DGroupWrwXdlops::operator==(
    const PerformanceConfigHipImplicitGemm3DGroupWrwXdlops& other) const
{
    return kernel_id == other.kernel_id;
}

PerformanceConfigHipImplicitGemm3DGroupWrwXdlops
ConvHipImplicitGemm3DGroupWrwXdlops::GetDefaultPerformanceConfig(
    const ExecutionContext&, const ProblemDescription& problem) const
{
    PerformanceConfigHipImplicitGemm3DGroupWrwXdlops pp;
    pp.HeuristicInit(problem);
    return pp;
}

bool ConvHipImplicitGemm3DGroupWrwXdlops::IsValidPerformanceConfig(
    const ExecutionContext&,
    const ProblemDescription& problem,
    const PerformanceConfigHipImplicitGemm3DGroupWrwXdlops& config) const
{
    return config.IsValid(problem);
}

size_t
ConvHipImplicitGemm3DGroupWrwXdlops::GetWorkspaceSize(const ExecutionContext&,
                                                      const ProblemDescription& problem) const
{
    return GetWorkspaceSizeLayoutTransformConv(problem);
}

PerformanceConfigHipImplicitGemm3DGroupWrwXdlops
ConvHipImplicitGemm3DGroupWrwXdlops::Search(const ExecutionContext& ctx,
                                            const ProblemDescription& problem,
                                            const AnyInvokeParams& invoke_ctx) const
{
    return GenericSearch(*this, ctx, problem, invoke_ctx);
}

bool ConvHipImplicitGemm3DGroupWrwXdlops::IsApplicable(
    [[maybe_unused]] const ExecutionContext& ctx,
    [[maybe_unused]] const ProblemDescription& problem) const
{
#if MIOPEN_BACKEND_HIP && MIOPEN_USE_COMPOSABLEKERNEL
    if(env::disabled(MIOPEN_DEBUG_3D_CONV_IMPLICIT_GEMM_HIP_WRW_XDLOPS))
        return false;
    if(env::enabled(MIOPEN_DEBUG_CONVOLUTION_DETERMINISTIC))
        return false;
    if(!problem.AllTensorsDimsFitIntoInt())
        return false;
    if(problem.HasMixedDataTypes())
        return false;
    if(!problem.IsDirectionBackwardWrW())
        return false;
    if(!problem.Is3d())
        return false;
    if(!(problem.IsLayoutNHWC() || problem.IsLayoutDefault()))
        return false;
    // needed because layout transpose kernel does not support non-packed tensors
    if(problem.IsLayoutDefault() && problem.HasNonPackedTensors())
        return false;
    if(!ck_utility::is_ck_whitelist(ctx.GetStream().GetDeviceName()))
        return false;
    switch(problem.GetInDataType())
    {
    case miopenHalf: return CheckCKApplicability<ck::half_t>(problem);
    case miopenFloat: return CheckCKApplicability<float>(problem);
    case miopenInt8: return CheckCKApplicability<int8_t>(problem);
    case miopenBFloat16: return CheckCKApplicability<ck::bhalf_t>(problem);
    case miopenInt64:
    case miopenInt32:
    case miopenFloat8:
    case miopenBFloat8:
    case miopenDouble: break;
    }
#endif
    return false;
}

ConvSolution ConvHipImplicitGemm3DGroupWrwXdlops::GetSolution(
    [[maybe_unused]] const ExecutionContext& ctx,
    [[maybe_unused]] const ProblemDescription& problem,
    [[maybe_unused]] const PerformanceConfigHipImplicitGemm3DGroupWrwXdlops& config) const
{
#if MIOPEN_BACKEND_HIP && MIOPEN_USE_COMPOSABLEKERNEL
    return MakeSolutionGroupConvImplicitGemmXdlops(
        problem,
        [&](auto data_type_val) {
            using T = decltype(data_type_val);
            switch(problem.GetAlphaBetaCase())
            {
            case BILINEAR:
                return InitInvokerFactoryWrwNCHW<3,
                                                 DeviceOpGBwdWeightBilinearPtrs<T>,
                                                 CKArgs<T>,
                                                 miopen::conv::WrWInvokeParams>(
                    ctx, problem, config.kernel_id);
            case SCALE:
                return InitInvokerFactoryWrwNCHW<3,
                                                 DeviceOpGBwdWeightScalePtrs<T>,
                                                 CKArgs<T>,
                                                 miopen::conv::WrWInvokeParams>(
                    ctx, problem, config.kernel_id);
            default:
                return InitInvokerFactoryWrwNCHW<3,
                                                 DeviceOpGBwdWeightDefaultPtrs<T>,
                                                 CKArgs<T>,
                                                 miopen::conv::WrWInvokeParams>(
                    ctx, problem, config.kernel_id);
            }
        },
        [&](auto data_type_val) {
            using T = decltype(data_type_val);
            switch(problem.GetAlphaBetaCase())
            {
            case BILINEAR:
                return InitInvokerFactoryNHWC<DeviceOpGBwdWeightBilinearPtrs<T>,
                                              CKArgs<T>,
                                              miopen::conv::WrWInvokeParams>(
                    ctx, problem, config.kernel_id);
            case SCALE:
                return InitInvokerFactoryNHWC<DeviceOpGBwdWeightScalePtrs<T>,
                                              CKArgs<T>,
                                              miopen::conv::WrWInvokeParams>(
                    ctx, problem, config.kernel_id);
            default:
                return InitInvokerFactoryNHWC<DeviceOpGBwdWeightDefaultPtrs<T>,
                                              CKArgs<T>,
                                              miopen::conv::WrWInvokeParams>(
                    ctx, problem, config.kernel_id);
            }
        });

#else
    return {};
#endif
}

} // namespace conv
} // namespace solver
} // namespace miopen<|MERGE_RESOLUTION|>--- conflicted
+++ resolved
@@ -311,18 +311,12 @@
     bool IsSupportedBy(const ConvPtr& conv_ptr) const
     {
         auto arg_ptr = MakeArgPtr(conv_ptr, nullptr, nullptr, nullptr, 1.0f, 0.0f);
-<<<<<<< HEAD
-        // Creat dummy workspace to pass the ck IsSupportedArgument check.
-        int dummy_var = 1;
-        conv_ptr->SetWorkSpacePointer(arg_ptr.get(), &dummy_var);
-=======
         if(CKWrwRequireWorkspace(G, C, K, data_type, alpha_beta_case))
         {
             // Creat dummy workspace to pass the ck IsSupportedArgument check.
             int dummy_var = 1;
             conv_ptr->SetWorkSpacePointer(arg_ptr.get(), &dummy_var);
         }
->>>>>>> 847c979b
         return conv_ptr->IsSupportedArgument(arg_ptr.get());
     }
 
