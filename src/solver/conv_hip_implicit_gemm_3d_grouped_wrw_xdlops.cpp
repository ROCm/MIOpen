--- conflicted
+++ resolved
@@ -343,24 +343,13 @@
     switch(problem.GetInDataType())
     {
     case miopenInt8:
-<<<<<<< HEAD
-        return InitInvokerFactory<DeviceOpGWrwPtrs<int8_t>, CKArgs, miopen::conv::WrWInvokeParams>(
+        return MakeInvokerFactory<DeviceOpGWrwPtrs<int8_t>, CKArgs, miopen::conv::WrWInvokeParams>(
             problem, config.kernel_id);
     case miopenHalf:
-        return InitInvokerFactory<DeviceOpGWrwPtrs<ck::half_t>,
-                                  CKArgs,
-                                  miopen::conv::WrWInvokeParams>(problem, config.kernel_id);
-    case miopenFloat:
-        return InitInvokerFactory<DeviceOpGWrwPtrs<float>, CKArgs, miopen::conv::WrWInvokeParams>(
-=======
-        return MakeInvokerFactory<DeviceOpGWrwPtrs<int8_t>, CKArgs, conv::WrWInvokeParams>(
-            problem, config.kernel_id);
-    case miopenHalf:
-        return MakeInvokerFactory<DeviceOpGWrwPtrs<ck::half_t>, CKArgs, conv::WrWInvokeParams>(
+        return MakeInvokerFactory<DeviceOpGWrwPtrs<ck::half_t>, CKArgs, miopen::conv::WrWInvokeParams>(
             problem, config.kernel_id);
     case miopenFloat:
-        return MakeInvokerFactory<DeviceOpGWrwPtrs<float>, CKArgs, conv::WrWInvokeParams>(
->>>>>>> b5c9cd5b
+        return MakeInvokerFactory<DeviceOpGWrwPtrs<float>, CKArgs, miopen::conv::WrWInvokeParams>(
             problem, config.kernel_id);
     case miopenInt32:
     case miopenBFloat16:
