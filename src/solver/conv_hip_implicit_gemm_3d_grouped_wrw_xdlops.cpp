/*******************************************************************************
 *
 * MIT License
 *
 * Copyright (c) 2023 Advanced Micro Devices, Inc.
 *
 * Permission is hereby granted, free of charge, to any person obtaining a copy
 * of this software and associated documentation files (the "Software"), to deal
 * in the Software without restriction, including without limitation the rights
 * to use, copy, modify, merge, publish, distribute, sublicense, and/or sell
 * copies of the Software, and to permit persons to whom the Software is
 * furnished to do so, subject to the following conditions:
 *
 * The above copyright notice and this permission notice shall be included in all
 * copies or substantial portions of the Software.
 *
 * THE SOFTWARE IS PROVIDED "AS IS", WITHOUT WARRANTY OF ANY KIND, EXPRESS OR
 * IMPLIED, INCLUDING BUT NOT LIMITED TO THE WARRANTIES OF MERCHANTABILITY,
 * FITNESS FOR A PARTICULAR PURPOSE AND NONINFRINGEMENT. IN NO EVENT SHALL THE
 * AUTHORS OR COPYRIGHT HOLDERS BE LIABLE FOR ANY CLAIM, DAMAGES OR OTHER
 * LIABILITY, WHETHER IN AN ACTION OF CONTRACT, TORT OR OTHERWISE, ARISING FROM,
 * OUT OF OR IN CONNECTION WITH THE SOFTWARE OR THE USE OR OTHER DEALINGS IN THE
 * SOFTWARE.
 *
 *******************************************************************************/

#include <vector>
#include <cstdint>

#include <miopen/solver.hpp>
#include <miopen/generic_search.hpp>
#include <miopen/conv/wrw_invoke_params.hpp>
#include <miopen/solver/problem_description_interpreter.hpp>
#if MIOPEN_BACKEND_HIP && MIOPEN_USE_COMPOSABLEKERNEL
#include <miopen/solver/ck_utility_common.hpp>
#include <ck/library/tensor_operation_instance/gpu/grouped_convolution_backward_weight_bilinear.hpp>
#include <ck/library/tensor_operation_instance/gpu/grouped_convolution_backward_weight_scale.hpp>
#include <ck/library/tensor_operation_instance/gpu/grouped_convolution_backward_weight.hpp>
#endif
#include <miopen/solver/implicitgemm_ck_util.hpp>
MIOPEN_DECLARE_ENV_VAR_BOOL(MIOPEN_DEBUG_3D_CONV_IMPLICIT_GEMM_HIP_WRW_XDLOPS)

namespace miopen {
namespace solver {
namespace conv {

using ProblemDescription = miopen::conv::ProblemDescription;

#if MIOPEN_BACKEND_HIP && MIOPEN_USE_COMPOSABLEKERNEL

using InLayout    = ck::tensor_layout::convolution::NDHWGC;
using WeiLayout   = ck::tensor_layout::convolution::GKZYXC;
using OutLayout   = ck::tensor_layout::convolution::NDHWGK;
using PassThrough = ck::tensor_operation::element_wise::PassThrough;
using Bilinear    = ck::tensor_operation::element_wise::Bilinear;
using Scale       = ck::tensor_operation::element_wise::Scale;

static constexpr ck::index_t NumDimSpatial = 3;

template <typename DataType>
using DeviceOpGBwdWeightBilinear =
    ck::tensor_operation::device::DeviceGroupedConvBwdWeightMultipleD<NumDimSpatial,
                                                                      InLayout,
                                                                      WeiLayout,
                                                                      OutLayout,
                                                                      ck::Tuple<WeiLayout>,
                                                                      DataType,
                                                                      DataType,
                                                                      DataType,
                                                                      ck::Tuple<DataType>,
                                                                      PassThrough,
                                                                      Bilinear,
                                                                      PassThrough>;

template <typename DataType>
using DeviceOpGBwdWeightScale =
    ck::tensor_operation::device::DeviceGroupedConvBwdWeightMultipleD<NumDimSpatial,
                                                                      InLayout,
                                                                      WeiLayout,
                                                                      OutLayout,
                                                                      ck::Tuple<>,
                                                                      DataType,
                                                                      DataType,
                                                                      DataType,
                                                                      ck::Tuple<>,
                                                                      PassThrough,
                                                                      Scale,
                                                                      PassThrough>;

template <typename DataType>
using DeviceOpGBwdWeightDefault =
    ck::tensor_operation::device::DeviceGroupedConvBwdWeight<NumDimSpatial,
                                                             InLayout,
                                                             WeiLayout,
                                                             OutLayout,
                                                             DataType,
                                                             DataType,
                                                             DataType,
                                                             PassThrough,
                                                             PassThrough,
                                                             PassThrough>;

template <typename DataType>
using DeviceOpGBwdWeightBilinearPtrs =
    ck::tensor_operation::device::instance::DeviceOperationInstanceFactory<
        DeviceOpGBwdWeightBilinear<DataType>>;

template <typename DataType>
using DeviceOpGBwdWeightScalePtrs =
    ck::tensor_operation::device::instance::DeviceOperationInstanceFactory<
        DeviceOpGBwdWeightScale<DataType>>;

template <typename DataType>
using DeviceOpGBwdWeightDefaultPtrs =
    ck::tensor_operation::device::instance::DeviceOperationInstanceFactory<
        DeviceOpGBwdWeightDefault<DataType>>;

namespace {

template <typename DataType>
struct CKArgs
{
    CKArgs(const ProblemDescription& problem)
    {
        G  = ProblemInterpreter::GetGroupCountG(problem);
        N  = ProblemInterpreter::GetBatchN(problem);
        K1 = ProblemInterpreter::GetOutputChannelK(problem);
        C1 = ProblemInterpreter::GetInputChannelC(problem);
        C  = C1 / G; // Number of input Channel per group
        K  = K1 / G; // Number of output Channel per group
        Hi = ProblemInterpreter::GetInputHeightHi(problem);
        Wi = ProblemInterpreter::GetInputWidthWi(problem);
        Ho = ProblemInterpreter::GetOutputHeightHo(problem);
        Wo = ProblemInterpreter::GetOutputWidthWo(problem);
        Y  = ProblemInterpreter::GetFilterHeightY(problem);
        X  = ProblemInterpreter::GetFilterWidthX(problem);
        Di = ProblemInterpreter::GetInputDepthDi(problem);
        Do = ProblemInterpreter::GetOutputDepthDo(problem);
        Z  = ProblemInterpreter::GetFilterDepthZ(problem);

        in_lengths  = {G, N, C, Di, Hi, Wi};
        out_lengths = {G, N, K, Do, Ho, Wo};
        wei_lengths = {G, K, C, Z, Y, X};

        // CK strides are in GNCDHW order
        if(problem.IsLayoutNHWC())
        {
            // first entry reserved for G's stride
            auto copy_strides = [](const auto& src, auto& dst) {
                assert(dst.size() == (src.size() + 1));
                std::copy(src.begin(), src.end(), dst.begin() + 1);
            };
            copy_strides(problem.GetIn().GetStrides(), in_strides);
            copy_strides(problem.GetOut().GetStrides(), out_strides);
            copy_strides(problem.GetWeights().GetStrides(), wei_strides);

            // On a backward pass, problem.GetIn() means y(or out),
            // and problem.GetOut means x(or in)
            /// \todo remove this when we stop swapping in and out tensors/descriptors
            std::swap(in_strides, out_strides);

            // Now compute G's stride
            in_strides[0]  = C;
            out_strides[0] = K;
            wei_strides[0] = K * wei_strides[1];
        }
        else
        {
            assert(problem.IsLayoutDefault()); // already checked in IsApplicable
            // for default layout, we produce packed strides for NHWC layout
            // because we transpose to NHWC layout before calling CK kernel
            in_strides  = {C, Di * Hi * Wi * G * C, 1, Hi * Wi * G * C, Wi * G * C, G * C};
            out_strides = {K, Do * Ho * Wo * G * K, 1, Ho * Wo * G * K, Wo * G * K, G * K};
            wei_strides = {K * Z * Y * X * C, Z * Y * X * C, 1, Y * X * C, X * C, C};
        }

        filter_strides   = {ProblemInterpreter::GetAdjustedConvolutionStrideD(problem),
                          ProblemInterpreter::GetAdjustedConvolutionStrideH(problem),
                          ProblemInterpreter::GetAdjustedConvolutionStrideW(problem)};
        filter_dilations = {ProblemInterpreter::GetAdjustedConvolutionDilationD(problem),
                            ProblemInterpreter::GetAdjustedConvolutionDilationH(problem),
                            ProblemInterpreter::GetAdjustedConvolutionDilationW(problem)};
        lPadding         = {ProblemInterpreter::GetInputLeftPadD(problem),
                    ProblemInterpreter::GetInputLeftPadH(problem),
                    ProblemInterpreter::GetInputLeftPadW(problem)};
        rPadding         = {ProblemInterpreter::GetAdjustedInputRightPadD(problem),
                    ProblemInterpreter::GetAdjustedInputRightPadH(problem),
                    ProblemInterpreter::GetAdjustedInputRightPadW(problem)};
    }
    CKArgs(const CKArgs&) = default;
    CKArgs(CKArgs&&)      = default;
    CKArgs& operator=(const CKArgs&) = default;

    template <typename ConvPtr>
    auto MakeArgPtr(const ConvPtr& conv_ptr,
                    ConstData_t x,
                    Data_t dw,
                    ConstData_t dy,
                    float alpha,
                    float beta) const
    {
        using DeviceP = std::remove_pointer_t<decltype(conv_ptr.get())>;
        if constexpr(std::is_same_v<DeviceP, DeviceOpGBwdWeightBilinear<DataType>>)
        {
            return MakeBilinearArgPtr(conv_ptr, x, dw, dy, alpha, beta);
        }
        else if constexpr(std::is_same_v<DeviceP, DeviceOpGBwdWeightScale<DataType>>)
        {
            (void)beta;
            return MakeScaleArgPtr(conv_ptr, x, dw, dy, alpha);
        }
        else
        {
            (void)alpha;
            (void)beta;
            static_assert(std::is_same_v<DeviceP, DeviceOpGBwdWeightDefault<DataType>>,
                          "Default should be wrw pass through");
            return MakeDefaultArgPtr(conv_ptr, x, dw, dy);
        }
    }
    template <typename ConvPtr>
    auto MakeBilinearArgPtr(const ConvPtr& conv_ptr,
                            ConstData_t x,
                            Data_t dw,
                            ConstData_t dy,
                            float alpha,
                            float beta) const
    {
        return conv_ptr->MakeArgumentPointer(x,
                                             dw,
                                             dy,
                                             {dw},
                                             in_lengths,
                                             in_strides,
                                             wei_lengths,
                                             wei_strides,
                                             out_lengths,
                                             out_strides,
                                             {wei_lengths},
                                             {wei_strides},
                                             filter_strides,
                                             filter_dilations,
                                             lPadding,
                                             rPadding,
                                             PassThrough{},
                                             Bilinear{alpha, beta},
                                             PassThrough{},
                                             split_k);
    }

    template <typename ConvPtr>
    auto MakeScaleArgPtr(
        const ConvPtr& conv_ptr, ConstData_t x, Data_t dw, ConstData_t dy, float alpha) const
    {
        return conv_ptr->MakeArgumentPointer(x,
                                             dw,
                                             dy,
                                             {},
                                             in_lengths,
                                             in_strides,
                                             wei_lengths,
                                             wei_strides,
                                             out_lengths,
                                             out_strides,
                                             {},
                                             {},
                                             filter_strides,
                                             filter_dilations,
                                             lPadding,
                                             rPadding,
                                             PassThrough{},
                                             Scale{alpha},
                                             PassThrough{},
                                             split_k);
    }

    template <typename ConvPtr>
    auto MakeDefaultArgPtr(const ConvPtr& conv_ptr, ConstData_t x, Data_t dw, ConstData_t dy) const
    {
        return conv_ptr->MakeArgumentPointer(x,
                                             dw,
                                             dy,
                                             in_lengths,
                                             in_strides,
                                             wei_lengths,
                                             wei_strides,
                                             out_lengths,
                                             out_strides,
                                             filter_strides,
                                             filter_dilations,
                                             lPadding,
                                             rPadding,
                                             PassThrough{},
                                             PassThrough{},
                                             PassThrough{},
                                             split_k);
    }

    template <typename ConvPtr>
    auto MakeArgPtr(const ConvPtr& conv_ptr,
                    const ConvWrwTensors& tensors,
                    float alpha,
                    float beta) const
    {
        return MakeArgPtr(conv_ptr, tensors.x, tensors.dw, tensors.dy, alpha, beta);
    }

    template <typename ConvPtr>
    bool IsSupportedBy(const ConvPtr& conv_ptr) const
    {
        auto arg_ptr = MakeArgPtr(conv_ptr, nullptr, nullptr, nullptr, 1.0f, 0.0f);
        return conv_ptr->IsSupportedArgument(arg_ptr.get());
    }

    int G;
    int N;
    int K;
    int C;
    int C1;
    int K1;
    int Hi;
    int Wi;
    int Di;
    int Ho;
    int Wo;
    int Do;
    int Y;
    int X;
    int Z;
    ck::index_t split_k = 2;
    std::array<ck::index_t, 6> in_lengths;
    std::array<ck::index_t, 6> in_strides;
    std::array<ck::index_t, 6> out_lengths;
    std::array<ck::index_t, 6> out_strides;
    std::array<ck::index_t, 6> wei_lengths;
    std::array<ck::index_t, 6> wei_strides;
    std::array<ck::index_t, 3> filter_strides;
    std::array<ck::index_t, 3> filter_dilations;
    std::array<ck::index_t, 3> lPadding;
    std::array<ck::index_t, 3> rPadding;
};
} // namespace

template <typename DataType>
void PerformanceConfigHipImplicitGemm3DGroupWrwXdlops::Init(const ProblemDescription& problem)
{
    switch(problem.GetAlphaBetaCase())
    {
    case BILINEAR:
        valid_kernels =
            FillValidKernelsIDs<DeviceOpGBwdWeightBilinearPtrs<DataType>, CKArgs<DataType>>(
                problem);
        break;
    case SCALE:
        valid_kernels =
            FillValidKernelsIDs<DeviceOpGBwdWeightScalePtrs<DataType>, CKArgs<DataType>>(problem);
        break;
    default:
        valid_kernels =
            FillValidKernelsIDs<DeviceOpGBwdWeightDefaultPtrs<DataType>, CKArgs<DataType>>(problem);
        break;
    }
    index     = 0;
    kernel_id = valid_kernels[index];
}

template <typename DataType>
bool PerformanceConfigHipImplicitGemm3DGroupWrwXdlops::CheckIsSupportCKArgs(
    const ProblemDescription& problem) const
{
    switch(problem.GetAlphaBetaCase())
    {
    case BILINEAR:
        return IsCKArgsSupported<DeviceOpGBwdWeightBilinearPtrs<DataType>, CKArgs<DataType>>(
            problem, kernel_id);
    case SCALE:
        return IsCKArgsSupported<DeviceOpGBwdWeightScalePtrs<DataType>, CKArgs<DataType>>(
            problem, kernel_id);
    default:
        return IsCKArgsSupported<DeviceOpGBwdWeightDefaultPtrs<DataType>, CKArgs<DataType>>(
            problem, kernel_id);
    }
}

template <typename DataType>
bool ConvHipImplicitGemm3DGroupWrwXdlops::CheckCKApplicability(
    const ProblemDescription& problem) const
{
    switch(problem.GetAlphaBetaCase())
    {
    case BILINEAR:
        return IsCKApplicable<DeviceOpGBwdWeightBilinearPtrs<DataType>, CKArgs<DataType>>(problem);
    case SCALE:
        return IsCKApplicable<DeviceOpGBwdWeightScalePtrs<DataType>, CKArgs<DataType>>(problem);
    default:
        return IsCKApplicable<DeviceOpGBwdWeightDefaultPtrs<DataType>, CKArgs<DataType>>(problem);
    }
}
#endif

void PerformanceConfigHipImplicitGemm3DGroupWrwXdlops::HeuristicInit(
    [[maybe_unused]] const ProblemDescription& problem)
{
    index     = 0;
    kernel_id = "";

#if MIOPEN_BACKEND_HIP && MIOPEN_USE_COMPOSABLEKERNEL
    switch(problem.GetInDataType())
    {
    case miopenHalf: Init<ck::half_t>(problem); break;
    case miopenFloat: Init<float>(problem); break;
    case miopenInt8: Init<int8_t>(problem); break;
    case miopenBFloat16: Init<ck::bhalf_t>(problem); break;
    case miopenInt64:
    case miopenInt32:
    case miopenFloat8:
    case miopenBFloat8:
    case miopenDouble: break;
    }
#endif
}

bool PerformanceConfigHipImplicitGemm3DGroupWrwXdlops::SetNextValue(
    const ProblemDescription& problem)
{
    if(valid_kernels.empty())
    {
        HeuristicInit(problem);
        assert(!valid_kernels.empty());
        return true;
    }
    if((index + 1) < valid_kernels.size())
    {
        ++index;
        kernel_id = valid_kernels[index];
        return true;
    }
    else
        return false;
}

bool PerformanceConfigHipImplicitGemm3DGroupWrwXdlops::IsValidValue() const
{
    return index < valid_kernels.size();
}

bool PerformanceConfigHipImplicitGemm3DGroupWrwXdlops::IsValid(
    [[maybe_unused]] const ProblemDescription& problem) const
{
#if MIOPEN_BACKEND_HIP && MIOPEN_USE_COMPOSABLEKERNEL
    switch(problem.GetInDataType())
    {
    case miopenHalf: return CheckIsSupportCKArgs<ck::half_t>(problem);
    case miopenFloat: return CheckIsSupportCKArgs<float>(problem);
    case miopenInt8: return CheckIsSupportCKArgs<int8_t>(problem);
    case miopenBFloat16: return CheckIsSupportCKArgs<ck::bhalf_t>(problem);
    case miopenInt64:
    case miopenInt32:
    case miopenFloat8:
    case miopenBFloat8:
    case miopenDouble: break;
    }
#endif
    return false;
}

bool PerformanceConfigHipImplicitGemm3DGroupWrwXdlops::operator==(
    const PerformanceConfigHipImplicitGemm3DGroupWrwXdlops& other) const
{
    return kernel_id == other.kernel_id;
}

PerformanceConfigHipImplicitGemm3DGroupWrwXdlops
ConvHipImplicitGemm3DGroupWrwXdlops::GetDefaultPerformanceConfig(
    const ExecutionContext&, const ProblemDescription& problem) const
{
    PerformanceConfigHipImplicitGemm3DGroupWrwXdlops pp;
    pp.HeuristicInit(problem);
    return pp;
}

bool ConvHipImplicitGemm3DGroupWrwXdlops::IsValidPerformanceConfig(
    const ExecutionContext&,
    const ProblemDescription& problem,
    const PerformanceConfigHipImplicitGemm3DGroupWrwXdlops& config) const
{
    return config.IsValid(problem);
}

size_t
ConvHipImplicitGemm3DGroupWrwXdlops::GetWorkspaceSize(const ExecutionContext&,
                                                      const ProblemDescription& problem) const
{
    return GetWorkspaceSizeLayoutTransformConv(problem);
}

PerformanceConfigHipImplicitGemm3DGroupWrwXdlops
ConvHipImplicitGemm3DGroupWrwXdlops::Search(const ExecutionContext& ctx,
                                            const ProblemDescription& problem,
                                            const AnyInvokeParams& invoke_ctx) const
{
    return GenericSearch(*this, ctx, problem, invoke_ctx);
}

bool ConvHipImplicitGemm3DGroupWrwXdlops::IsApplicable(
    [[maybe_unused]] const ExecutionContext& ctx,
    [[maybe_unused]] const ProblemDescription& problem) const
{
#if MIOPEN_BACKEND_HIP && MIOPEN_USE_COMPOSABLEKERNEL
<<<<<<< HEAD
    if(env::disabled(MIOPEN_DEBUG_3D_CONV_IMPLICIT_GEMM_HIP_WRW_XDLOPS))
        return false;
    if(env::enabled(MIOPEN_DEBUG_CONVOLUTION_DETERMINISTIC))
=======
    if(miopen::IsDisabled(ENV(MIOPEN_DEBUG_3D_CONV_IMPLICIT_GEMM_HIP_WRW_XDLOPS)))
        return false;
    if(miopen::IsEnabled(ENV(MIOPEN_DEBUG_CONVOLUTION_DETERMINISTIC)))
>>>>>>> b4beb899
        return false;
    if(!problem.AllTensorsDimsFitIntoInt())
        return false;
    if(problem.HasMixedDataTypes())
        return false;
    if(!problem.IsDirectionBackwardWrW())
        return false;
    if(!problem.Is3d())
        return false;
    if(!(problem.IsLayoutNHWC() || problem.IsLayoutDefault()))
        return false;
    // needed because layout transpose kernel does not support non-packed tensors
    if(problem.IsLayoutDefault() && problem.HasNonPackedTensors())
        return false;
    if(!ck_utility::is_ck_whitelist(ctx.GetStream().GetDeviceName()))
        return false;
    switch(problem.GetInDataType())
    {
    case miopenHalf: return CheckCKApplicability<ck::half_t>(problem);
    case miopenFloat: return CheckCKApplicability<float>(problem);
    case miopenInt8: return CheckCKApplicability<int8_t>(problem);
    case miopenBFloat16: return CheckCKApplicability<ck::bhalf_t>(problem);
    case miopenInt64:
    case miopenInt32:
    case miopenFloat8:
    case miopenBFloat8:
    case miopenDouble: break;
    }
#endif
    return false;
}

ConvSolution ConvHipImplicitGemm3DGroupWrwXdlops::GetSolution(
    [[maybe_unused]] const ExecutionContext& ctx,
    [[maybe_unused]] const ProblemDescription& problem,
    [[maybe_unused]] const PerformanceConfigHipImplicitGemm3DGroupWrwXdlops& config) const
{
#if MIOPEN_BACKEND_HIP && MIOPEN_USE_COMPOSABLEKERNEL
    return MakeSolutionGroupConvImplicitGemmXdlops(
        problem,
        [&](auto data_type_val) {
            using T = decltype(data_type_val);
            switch(problem.GetAlphaBetaCase())
            {
            case BILINEAR:
                return InitInvokerFactoryWrwNCHW<3,
                                                 DeviceOpGBwdWeightBilinearPtrs<T>,
                                                 CKArgs<T>,
                                                 miopen::conv::WrWInvokeParams>(
                    ctx, problem, config.kernel_id);
            case SCALE:
                return InitInvokerFactoryWrwNCHW<3,
                                                 DeviceOpGBwdWeightScalePtrs<T>,
                                                 CKArgs<T>,
                                                 miopen::conv::WrWInvokeParams>(
                    ctx, problem, config.kernel_id);
            default:
                return InitInvokerFactoryWrwNCHW<3,
                                                 DeviceOpGBwdWeightDefaultPtrs<T>,
                                                 CKArgs<T>,
                                                 miopen::conv::WrWInvokeParams>(
                    ctx, problem, config.kernel_id);
            }
        },
        [&](auto data_type_val) {
            using T = decltype(data_type_val);
            switch(problem.GetAlphaBetaCase())
            {
            case BILINEAR:
                return InitInvokerFactoryNHWC<DeviceOpGBwdWeightBilinearPtrs<T>,
                                              CKArgs<T>,
                                              miopen::conv::WrWInvokeParams>(
                    ctx, problem, config.kernel_id);
            case SCALE:
                return InitInvokerFactoryNHWC<DeviceOpGBwdWeightScalePtrs<T>,
                                              CKArgs<T>,
                                              miopen::conv::WrWInvokeParams>(
                    ctx, problem, config.kernel_id);
            default:
                return InitInvokerFactoryNHWC<DeviceOpGBwdWeightDefaultPtrs<T>,
                                              CKArgs<T>,
                                              miopen::conv::WrWInvokeParams>(
                    ctx, problem, config.kernel_id);
            }
        });

#else
    return {};
#endif
}

} // namespace conv
} // namespace solver
} // namespace miopen<|MERGE_RESOLUTION|>--- conflicted
+++ resolved
@@ -507,15 +507,9 @@
     [[maybe_unused]] const ProblemDescription& problem) const
 {
 #if MIOPEN_BACKEND_HIP && MIOPEN_USE_COMPOSABLEKERNEL
-<<<<<<< HEAD
     if(env::disabled(MIOPEN_DEBUG_3D_CONV_IMPLICIT_GEMM_HIP_WRW_XDLOPS))
         return false;
     if(env::enabled(MIOPEN_DEBUG_CONVOLUTION_DETERMINISTIC))
-=======
-    if(miopen::IsDisabled(ENV(MIOPEN_DEBUG_3D_CONV_IMPLICIT_GEMM_HIP_WRW_XDLOPS)))
-        return false;
-    if(miopen::IsEnabled(ENV(MIOPEN_DEBUG_CONVOLUTION_DETERMINISTIC)))
->>>>>>> b4beb899
         return false;
     if(!problem.AllTensorsDimsFitIntoInt())
         return false;
