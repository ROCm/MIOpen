/*******************************************************************************
 *
 * MIT License
 *
 * Copyright (c) 2023 Advanced Micro Devices, Inc.
 *
 * Permission is hereby granted, free of charge, to any person obtaining a copy
 * of this software and associated documentation files (the "Software"), to deal
 * in the Software without restriction, including without limitation the rights
 * to use, copy, modify, merge, publish, distribute, sublicense, and/or sell
 * copies of the Software, and to permit persons to whom the Software is
 * furnished to do so, subject to the following conditions:
 *
 * The above copyright notice and this permission notice shall be included in all
 * copies or substantial portions of the Software.
 *
 * THE SOFTWARE IS PROVIDED "AS IS", WITHOUT WARRANTY OF ANY KIND, EXPRESS OR
 * IMPLIED, INCLUDING BUT NOT LIMITED TO THE WARRANTIES OF MERCHANTABILITY,
 * FITNESS FOR A PARTICULAR PURPOSE AND NONINFRINGEMENT. IN NO EVENT SHALL THE
 * AUTHORS OR COPYRIGHT HOLDERS BE LIABLE FOR ANY CLAIM, DAMAGES OR OTHER
 * LIABILITY, WHETHER IN AN ACTION OF CONTRACT, TORT OR OTHERWISE, ARISING FROM,
 * OUT OF OR IN CONNECTION WITH THE SOFTWARE OR THE USE OR OTHER DEALINGS IN THE
 * SOFTWARE.
 *
 *******************************************************************************/

#include <vector>
#include <cstdint>

#include <miopen/solver.hpp>
#include <miopen/generic_search.hpp>
#include <miopen/conv/wrw_invoke_params.hpp>
#include <miopen/solver/problem_description_interpreter.hpp>
#if MIOPEN_BACKEND_HIP && MIOPEN_USE_COMPOSABLEKERNEL
#include <miopen/solver/ck_utility_common.hpp>
#include <ck/library/tensor_operation_instance/gpu/grouped_convolution_backward_weight.hpp>
#endif
#include <miopen/solver/implicitgemm_ck_util.hpp>
MIOPEN_DECLARE_ENV_VAR_BOOL(MIOPEN_DEBUG_3D_CONV_IMPLICIT_GEMM_HIP_WRW_XDLOPS)

namespace miopen {
namespace solver {
namespace conv {

using ProblemDescription = miopen::conv::ProblemDescription;

#if MIOPEN_BACKEND_HIP && MIOPEN_USE_COMPOSABLEKERNEL
template <typename DataType>
using DeviceOpGWrw = ck::tensor_operation::device::DeviceGroupedConvBwdWeight<
    3,
    ck::tensor_layout::convolution::NDHWGC,
    ck::tensor_layout::convolution::GKZYXC,
    ck::tensor_layout::convolution::NDHWGK,
    DataType,
    DataType,
    DataType,
    ck::tensor_operation::element_wise::PassThrough,
    ck::tensor_operation::element_wise::PassThrough,
    ck::tensor_operation::element_wise::PassThrough>;

template <typename DataType>
using DeviceOpGWrwPtrs =
    ck::tensor_operation::device::instance::DeviceOperationInstanceFactory<DeviceOpGWrw<DataType>>;

namespace {

struct CKArgs
{
    CKArgs(const ProblemDescription& problem)
    {
        G  = ProblemInterpreter::GetGroupCountG(problem);
        N  = ProblemInterpreter::GetBatchN(problem);
        K1 = ProblemInterpreter::GetOutputChannelK(problem);
        C1 = ProblemInterpreter::GetInputChannelC(problem);
        C  = C1 / G; // Number of input Channel per group
        K  = K1 / G; // Number of output Channel per group
        Hi = ProblemInterpreter::GetInputHeightHi(problem);
        Wi = ProblemInterpreter::GetInputWidthWi(problem);
        Ho = ProblemInterpreter::GetOutputHeightHo(problem);
        Wo = ProblemInterpreter::GetOutputWidthWo(problem);
        Y  = ProblemInterpreter::GetFilterHeightY(problem);
        X  = ProblemInterpreter::GetFilterWidthX(problem);
        Di = ProblemInterpreter::GetInputDepthDi(problem);
        Do = ProblemInterpreter::GetOutputDepthDo(problem);
        Z  = ProblemInterpreter::GetFilterDepthZ(problem);

<<<<<<< HEAD
        // On a backward pass, out is in and in is out and this is silly
        // std::swap(K1, C1);
        // std::swap(K, C);
        // std::swap(Di, Do);
        // std::swap(Hi, Ho);
        // std::swap(Wi, Wo);

=======
>>>>>>> 3a33fe7a
        input  = {G, N, C, Di, Hi, Wi};
        output = {G, N, K, Do, Ho, Wo};
        weight = {G, K, C, Z, Y, X};

<<<<<<< HEAD
        // CK strides are in GNCDHW order
        if(problem.IsLayoutNHWC())
        {
            // first entry reserved for G's stride
            auto copy_strides = [](const auto& src, auto& dst) {
                assert(dst.size() == (src.size() + 1));
                std::copy(src.begin(), src.end(), dst.begin() + 1);
            };
            copy_strides(problem.GetIn().GetStrides(), in_strides);
            copy_strides(problem.GetOut().GetStrides(), out_strides);
            copy_strides(problem.GetWeights().GetStrides(), wei_strides);

            // Now compute G's stride
            in_strides[0]  = C;
            out_strides[0] = K;
            wei_strides[0] = K * wei_strides[1];
        }
        else
        {
            assert(problem.IsLayoutDefault()); // already checked in IsApplicable
            // for default layout, we produce packed strides because we transpose to
            // NCHW layout before calling CK kernel
            in_strides  = {C, Di * Hi * Wi * G * C, 1, Hi * Wi * G * C, Wi * G * C, G * C};
            out_strides = {K, Do * Ho * Wo * G * K, 1, Ho * Wo * G * K, Wo * G * K, G * K};
            wei_strides = {K * Z * Y * X * C, Z * Y * X * C, 1, Y * X * C, X * C, C};
        }
=======
        // miopen strides to CK strides
        // On a backward pass, problem.GetIn() means y(or out),
        // and problem.GetOut means x(or in)
        auto miopen_in_strides  = problem.GetOut().GetStrides();
        auto miopen_out_strides = problem.GetIn().GetStrides();
        auto miopen_wei_strides = problem.GetWeights().GetStrides();
        miopen_in_strides.insert(miopen_in_strides.begin(), C);
        miopen_out_strides.insert(miopen_out_strides.begin(), K);
        miopen_wei_strides.insert(miopen_wei_strides.begin(), K * miopen_wei_strides[0]);
        std::copy(miopen_in_strides.begin(), miopen_in_strides.end(), in_strides.begin());
        std::copy(miopen_out_strides.begin(), miopen_out_strides.end(), out_strides.begin());
        std::copy(miopen_wei_strides.begin(), miopen_wei_strides.end(), wei_strides.begin());
>>>>>>> 3a33fe7a

        strides  = {ProblemInterpreter::GetAdjustedConvolutionStrideD(problem),
                   ProblemInterpreter::GetAdjustedConvolutionStrideH(problem),
                   ProblemInterpreter::GetAdjustedConvolutionStrideW(problem)};
        dilation = {ProblemInterpreter::GetAdjustedConvolutionDilationD(problem),
                    ProblemInterpreter::GetAdjustedConvolutionDilationH(problem),
                    ProblemInterpreter::GetAdjustedConvolutionDilationW(problem)};
        lPadding = {ProblemInterpreter::GetInputLeftPadD(problem),
                    ProblemInterpreter::GetInputLeftPadH(problem),
                    ProblemInterpreter::GetInputLeftPadW(problem)};
        rPadding = {ProblemInterpreter::GetAdjustedInputRightPadD(problem),
                    ProblemInterpreter::GetAdjustedInputRightPadH(problem),
                    ProblemInterpreter::GetAdjustedInputRightPadW(problem)};
    }
    CKArgs(const CKArgs&) = default;
    CKArgs(CKArgs&&)      = default;
    CKArgs& operator=(const CKArgs&) = default;

    template <typename ConvPtr>
    auto MakeArgPtr(const ConvPtr& conv_ptr, ConstData_t x, Data_t dw, ConstData_t dy) const
    {
<<<<<<< HEAD
        std::cout << "out ptr = " << dy << std::endl;
        std::cout << "w ptr = " << dw << std::endl;
        std::cout << "in ptr = " << x << std::endl;
=======
#if 0 // Leaving for debugging needs
        std::cout << "y ptr = " << dy << std::endl;
        std::cout << "w ptr = " << dw << std::endl;
        std::cout << "x ptr = " << x << std::endl;
>>>>>>> 3a33fe7a

        auto print_vec = [](const char* name, const auto& vec) {
            std::cout << name << " = [ ";
            for(const auto& v : vec)
            {
                std::cout << v << ", ";
            }
            std::cout << "]\n";
        };
#define PRINT_VEC(x) print_vec(#x, x);

        PRINT_VEC(output);
        PRINT_VEC(out_strides);
        PRINT_VEC(input);
        PRINT_VEC(in_strides);
        PRINT_VEC(weight);
        PRINT_VEC(wei_strides);
<<<<<<< HEAD

=======
#endif
>>>>>>> 3a33fe7a
        return conv_ptr->MakeArgumentPointer(x,
                                             dw,
                                             dy,
                                             input,
                                             in_strides,
                                             weight,
                                             wei_strides,
                                             output,
                                             out_strides,
                                             strides,
                                             dilation,
                                             lPadding,
                                             rPadding,
                                             {},
                                             {},
                                             {},
                                             split_k);
    }

    template <typename ConvPtr>
    auto MakeArgPtr(const ConvPtr& conv_ptr, const ConvWrwTensors& tensors) const
    {
        return MakeArgPtr(conv_ptr, tensors.x, tensors.dw, tensors.dy);
    }

    template <typename ConvPtr>
    bool IsSupportedBy(const ConvPtr& conv_ptr) const
    {
        auto arg_ptr = MakeArgPtr(conv_ptr, nullptr, nullptr, nullptr);
        return conv_ptr->IsSupportedArgument(arg_ptr.get());
    }

    int G;
    int N;
    int K;
    int C;
    int C1;
    int K1;
    int Hi;
    int Wi;
    int Di;
    int Ho;
    int Wo;
    int Do;
    int Y;
    int X;
    int Z;
    ck::index_t split_k = 1;
    std::array<ck::index_t, 6> input;
    std::array<ck::index_t, 6> in_strides;
    std::array<ck::index_t, 6> output;
    std::array<ck::index_t, 6> out_strides;
    std::array<ck::index_t, 6> weight;
    std::array<ck::index_t, 6> wei_strides;
    std::array<ck::index_t, 3> strides;
    std::array<ck::index_t, 3> dilation;
    std::array<ck::index_t, 3> lPadding;
    std::array<ck::index_t, 3> rPadding;
};
} // namespace

template <typename DataType>
void PerformanceConfigHipImplicitGemm3DGroupWrwXdlops::Init(const ProblemDescription& problem)
{
    valid_kernels = FillValidKernelsIDs<DeviceOpGWrwPtrs<DataType>, CKArgs>(problem);
    index         = 0;
    kernel_id     = valid_kernels[index];
}

template <typename DataType>
bool PerformanceConfigHipImplicitGemm3DGroupWrwXdlops::CheckIsSupportCKArgs(
    const ProblemDescription& problem) const
{
    return IsCKArgsSupported<DeviceOpGWrwPtrs<DataType>, CKArgs>(problem, kernel_id);
}

template <typename DataType>
bool ConvHipImplicitGemm3DGroupWrwXdlops::CheckCKApplicability(
    const ProblemDescription& problem) const
{
    return IsCKApplicable<DeviceOpGWrwPtrs<DataType>, CKArgs>(problem);
}
#endif

void PerformanceConfigHipImplicitGemm3DGroupWrwXdlops::HeuristicInit(
    [[maybe_unused]] const ProblemDescription& problem)
{
    index     = 0;
    kernel_id = "";

#if MIOPEN_BACKEND_HIP && MIOPEN_USE_COMPOSABLEKERNEL
    switch(problem.GetInDataType())
    {
    case miopenHalf: Init<ck::half_t>(problem); break;
    case miopenFloat: Init<float>(problem); break;
    case miopenInt8: Init<int8_t>(problem); break;
    case miopenInt32:
    case miopenBFloat16:
    case miopenFloat8:
    case miopenBFloat8:
    case miopenDouble: break;
    }
#endif
}

bool PerformanceConfigHipImplicitGemm3DGroupWrwXdlops::SetNextValue(
    const ProblemDescription& problem)
{
    if(valid_kernels.empty())
    {
        HeuristicInit(problem);
        assert(!valid_kernels.empty());
        return true;
    }
    if((index + 1) < valid_kernels.size())
    {
        ++index;
        kernel_id = valid_kernels[index];
        return true;
    }
    else
        return false;
}

bool PerformanceConfigHipImplicitGemm3DGroupWrwXdlops::IsValidValue() const
{
    return index < valid_kernels.size();
}

bool PerformanceConfigHipImplicitGemm3DGroupWrwXdlops::IsValid(
    [[maybe_unused]] const ProblemDescription& problem) const
{
#if MIOPEN_BACKEND_HIP && MIOPEN_USE_COMPOSABLEKERNEL
    switch(problem.GetInDataType())
    {
    case miopenHalf: return CheckIsSupportCKArgs<ck::half_t>(problem);
    case miopenFloat: return CheckIsSupportCKArgs<float>(problem);
    case miopenInt8: return CheckIsSupportCKArgs<int8_t>(problem);
    case miopenInt32:
    case miopenBFloat16:
    case miopenFloat8:
    case miopenBFloat8:
    case miopenDouble: break;
    }
#endif
    return false;
}

bool PerformanceConfigHipImplicitGemm3DGroupWrwXdlops::operator==(
    const PerformanceConfigHipImplicitGemm3DGroupWrwXdlops& other) const
{
    return kernel_id == other.kernel_id;
}

PerformanceConfigHipImplicitGemm3DGroupWrwXdlops
ConvHipImplicitGemm3DGroupWrwXdlops::GetDefaultPerformanceConfig(
    const ExecutionContext&, const ProblemDescription& problem) const
{
    PerformanceConfigHipImplicitGemm3DGroupWrwXdlops pp;
    pp.HeuristicInit(problem);
    return pp;
}

bool ConvHipImplicitGemm3DGroupWrwXdlops::IsValidPerformanceConfig(
    const ExecutionContext&,
    const ProblemDescription& problem,
    const PerformanceConfigHipImplicitGemm3DGroupWrwXdlops& config) const
{
    return config.IsValid(problem);
}

size_t
ConvHipImplicitGemm3DGroupWrwXdlops::GetWorkspaceSize(const ExecutionContext&,
                                                      const ProblemDescription& problem) const
{
    return GetWorkspaceSizeLayoutTransformConv(problem);
}

PerformanceConfigHipImplicitGemm3DGroupWrwXdlops
ConvHipImplicitGemm3DGroupWrwXdlops::Search(const ExecutionContext& ctx,
                                            const ProblemDescription& problem,
                                            const AnyInvokeParams& invoke_ctx) const
{
    return GenericSearch(*this, ctx, problem, invoke_ctx);
}

bool ConvHipImplicitGemm3DGroupWrwXdlops::IsApplicable(
    [[maybe_unused]] const ExecutionContext& ctx,
    [[maybe_unused]] const ProblemDescription& problem) const
{
#if MIOPEN_BACKEND_HIP && MIOPEN_USE_COMPOSABLEKERNEL
    if(miopen::IsDisabled(ENV(MIOPEN_DEBUG_3D_CONV_IMPLICIT_GEMM_HIP_WRW_XDLOPS)))
        return false;
    if(miopen::IsEnabled(ENV(MIOPEN_DEBUG_CONVOLUTION_DETERMINISTIC)))
        return false;
    if(problem.HasMixedDataTypes())
        return false;
    if(!problem.IsDirectionBackwardWrW())
        return false;
    if(!problem.Is3d())
        return false;
    if(!(problem.IsLayoutNHWC() || problem.IsLayoutDefault()))
        return false;
    // needed because layout transpose kernel does not support non-packed tensors
    if(problem.IsLayoutDefault() && problem.HasNonPackedTensors())
        return false;
    if(!ck_utility::is_ck_whitelist(ctx.GetStream().GetDeviceName()))
        return false;
    switch(problem.GetInDataType())
    {
    case miopenHalf: return CheckCKApplicability<ck::half_t>(problem);
    case miopenFloat: return CheckCKApplicability<float>(problem);
    case miopenInt8: return CheckCKApplicability<int8_t>(problem);
    case miopenInt32:
    case miopenBFloat16:
    case miopenFloat8:
    case miopenBFloat8:
    case miopenDouble: break;
    }
#endif
    return false;
}

ConvSolution ConvHipImplicitGemm3DGroupWrwXdlops::GetSolution(
    [[maybe_unused]] const ExecutionContext& ctx,
    [[maybe_unused]] const ProblemDescription& problem,
    [[maybe_unused]] const PerformanceConfigHipImplicitGemm3DGroupWrwXdlops& config) const
{
#if MIOPEN_BACKEND_HIP && MIOPEN_USE_COMPOSABLEKERNEL
    return MakeSolutionGroupConvImplicitGemmXdlops(
        problem,
        [&](auto data_type_val) {
            using T = decltype(data_type_val);
            return InitInvokerFactoryWrwNCHW<3,
                                             DeviceOpGWrwPtrs<T>,
                                             CKArgs,
                                             miopen::conv::WrWInvokeParams>(
                ctx, problem, config.kernel_id);
        },
        [&](auto data_type_val) {
            using T = decltype(data_type_val);
            return InitInvokerFactoryNHWC<DeviceOpGWrwPtrs<T>,
                                          CKArgs,
                                          miopen::conv::WrWInvokeParams>(
                ctx, problem, config.kernel_id);
        });

#else
    return {};
#endif
}

} // namespace conv
} // namespace solver
} // namespace miopen<|MERGE_RESOLUTION|>--- conflicted
+++ resolved
@@ -84,21 +84,10 @@
         Do = ProblemInterpreter::GetOutputDepthDo(problem);
         Z  = ProblemInterpreter::GetFilterDepthZ(problem);
 
-<<<<<<< HEAD
-        // On a backward pass, out is in and in is out and this is silly
-        // std::swap(K1, C1);
-        // std::swap(K, C);
-        // std::swap(Di, Do);
-        // std::swap(Hi, Ho);
-        // std::swap(Wi, Wo);
-
-=======
->>>>>>> 3a33fe7a
         input  = {G, N, C, Di, Hi, Wi};
         output = {G, N, K, Do, Ho, Wo};
         weight = {G, K, C, Z, Y, X};
 
-<<<<<<< HEAD
         // CK strides are in GNCDHW order
         if(problem.IsLayoutNHWC())
         {
@@ -125,20 +114,10 @@
             out_strides = {K, Do * Ho * Wo * G * K, 1, Ho * Wo * G * K, Wo * G * K, G * K};
             wei_strides = {K * Z * Y * X * C, Z * Y * X * C, 1, Y * X * C, X * C, C};
         }
-=======
-        // miopen strides to CK strides
         // On a backward pass, problem.GetIn() means y(or out),
         // and problem.GetOut means x(or in)
-        auto miopen_in_strides  = problem.GetOut().GetStrides();
-        auto miopen_out_strides = problem.GetIn().GetStrides();
-        auto miopen_wei_strides = problem.GetWeights().GetStrides();
-        miopen_in_strides.insert(miopen_in_strides.begin(), C);
-        miopen_out_strides.insert(miopen_out_strides.begin(), K);
-        miopen_wei_strides.insert(miopen_wei_strides.begin(), K * miopen_wei_strides[0]);
-        std::copy(miopen_in_strides.begin(), miopen_in_strides.end(), in_strides.begin());
-        std::copy(miopen_out_strides.begin(), miopen_out_strides.end(), out_strides.begin());
-        std::copy(miopen_wei_strides.begin(), miopen_wei_strides.end(), wei_strides.begin());
->>>>>>> 3a33fe7a
+        /// \todo remove this swapping of in and out tensors/descriptors
+        std::swap(in_strides, out_strides);
 
         strides  = {ProblemInterpreter::GetAdjustedConvolutionStrideD(problem),
                    ProblemInterpreter::GetAdjustedConvolutionStrideH(problem),
@@ -160,16 +139,9 @@
     template <typename ConvPtr>
     auto MakeArgPtr(const ConvPtr& conv_ptr, ConstData_t x, Data_t dw, ConstData_t dy) const
     {
-<<<<<<< HEAD
         std::cout << "out ptr = " << dy << std::endl;
         std::cout << "w ptr = " << dw << std::endl;
         std::cout << "in ptr = " << x << std::endl;
-=======
-#if 0 // Leaving for debugging needs
-        std::cout << "y ptr = " << dy << std::endl;
-        std::cout << "w ptr = " << dw << std::endl;
-        std::cout << "x ptr = " << x << std::endl;
->>>>>>> 3a33fe7a
 
         auto print_vec = [](const char* name, const auto& vec) {
             std::cout << name << " = [ ";
@@ -187,11 +159,7 @@
         PRINT_VEC(in_strides);
         PRINT_VEC(weight);
         PRINT_VEC(wei_strides);
-<<<<<<< HEAD
-
-=======
-#endif
->>>>>>> 3a33fe7a
+
         return conv_ptr->MakeArgumentPointer(x,
                                              dw,
                                              dy,
