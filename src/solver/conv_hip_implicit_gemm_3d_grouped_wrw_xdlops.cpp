--- conflicted
+++ resolved
@@ -286,14 +286,9 @@
     return GenericSearch(*this, ctx, problem, invoke_ctx);
 }
 
-<<<<<<< HEAD
-bool ConvHipImplicitGemm3DGroupWrwXdlops::IsApplicable(const ExecutionContext& ctx,
-                                                       const ProblemDescription& problem) const
-=======
 bool ConvHipImplicitGemm3DGroupWrwXdlops::IsApplicable(
-    [[maybe_unused]] const ConvolutionContext& ctx,
+    [[maybe_unused]] const ExecutionContext& ctx,
     [[maybe_unused]] const ProblemDescription& problem) const
->>>>>>> e608b432
 {
 #if MIOPEN_BACKEND_HIP && MIOPEN_USE_COMPOSABLEKERNEL
     if(miopen::IsDisabled(MIOPEN_DEBUG_3D_CONV_IMPLICIT_GEMM_HIP_WRW_XDLOPS{}))
@@ -330,15 +325,9 @@
 }
 
 ConvSolution ConvHipImplicitGemm3DGroupWrwXdlops::GetSolution(
-<<<<<<< HEAD
-    const ExecutionContext& ctx,
-    const ProblemDescription& problem,
-    const PerformanceConfigHipImplicitGemm3DGroupWrwXdlops& config) const
-=======
-    [[maybe_unused]] const ConvolutionContext& ctx,
+    [[maybe_unused]] const ExecutionContext& ctx,
     [[maybe_unused]] const ProblemDescription& problem,
     [[maybe_unused]] const PerformanceConfigHipImplicitGemm3DGroupWrwXdlops& config) const
->>>>>>> e608b432
 {
 #if MIOPEN_BACKEND_HIP && MIOPEN_USE_COMPOSABLEKERNEL
     switch(problem.GetInDataType())
