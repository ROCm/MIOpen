--- conflicted
+++ resolved
@@ -309,11 +309,7 @@
     [[maybe_unused]] const ProblemDescription& problem) const
 {
 #if MIOPEN_USE_COMPOSABLEKERNEL
-<<<<<<< HEAD
     if(env::disabled(MIOPEN_DEBUG_F16F8F16_CONV_IMPLICIT_GEMM_HIP_BWD_XDLOPS))
-=======
-    if(miopen::IsDisabled(ENV(MIOPEN_DEBUG_F16F8F16_CONV_IMPLICIT_GEMM_HIP_BWD_XDLOPS)))
->>>>>>> b4beb899
         return false;
     if(problem.GetConv().attribute.deterministic)
         return false;
