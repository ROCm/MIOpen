--- conflicted
+++ resolved
@@ -60,17 +60,13 @@
 }
 
 PerformanceConvMlirIgemmXdlops
-<<<<<<< HEAD
-ConvMlirIgemmBwdXdlops::GetDefaultPerformanceConfigCTS(const ConvolutionContext& ctx) const
-=======
 ConvMlirIgemmBwdXdlops::GetDefaultPerformanceConfig(const ConvolutionContext& ctx) const
->>>>>>> d00883a5
 {
     std::ignore = ctx;
     return PerformanceConvMlirIgemmXdlops::MlirHeuristicInitRequest();
 }
 
-bool ConvMlirIgemmBwdXdlops::IsValidPerformanceConfigCTS(
+bool ConvMlirIgemmBwdXdlops::IsValidPerformanceConfig(
     const ConvolutionContext& ctx, const PerformanceConvMlirIgemmXdlops& config) const
 {
     MIOPEN_LOG_I("");
@@ -78,20 +74,14 @@
 }
 
 PerformanceConvMlirIgemmXdlops
-ConvMlirIgemmBwdXdlops::SearchCTS(const ConvolutionContext& ctx,
-                                  const AnyInvokeParams& invoke_ctx) const
+ConvMlirIgemmBwdXdlops::Search(const ConvolutionContext& ctx,
+                               const AnyInvokeParams& invoke_ctx) const
 {
     return GenericSearch(*this, ctx, invoke_ctx);
 }
 
-<<<<<<< HEAD
-ConvSolution
-ConvMlirIgemmBwdXdlops::GetSolutionCTS(const ConvolutionContext& ctx,
-                                       const PerformanceConvMlirIgemmXdlops& config) const
-=======
 ConvSolution ConvMlirIgemmBwdXdlops::GetSolution(const ConvolutionContext& ctx,
                                                  const PerformanceConvMlirIgemmXdlops& config) const
->>>>>>> d00883a5
 {
 #if MIOPEN_USE_MLIR
     ConvSolution result;
