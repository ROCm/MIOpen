/*******************************************************************************
 *
 * MIT License
 *
 * Copyright (c) 2017 Advanced Micro Devices, Inc.
 *
 * Permission is hereby granted, free of charge, to any person obtaining a copy
 * of this software and associated documentation files (the "Software"), to deal
 * in the Software without restriction, including without limitation the rights
 * to use, copy, modify, merge, publish, distribute, sublicense, and/or sell
 * copies of the Software, and to permit persons to whom the Software is
 * furnished to do so, subject to the following conditions:
 *
 * The above copyright notice and this permission notice shall be included in all
 * copies or substantial portions of the Software.
 *
 * THE SOFTWARE IS PROVIDED "AS IS", WITHOUT WARRANTY OF ANY KIND, EXPRESS OR
 * IMPLIED, INCLUDING BUT NOT LIMITED TO THE WARRANTIES OF MERCHANTABILITY,
 * FITNESS FOR A PARTICULAR PURPOSE AND NONINFRINGEMENT. IN NO EVENT SHALL THE
 * AUTHORS OR COPYRIGHT HOLDERS BE LIABLE FOR ANY CLAIM, DAMAGES OR OTHER
 * LIABILITY, WHETHER IN AN ACTION OF CONTRACT, TORT OR OTHERWISE, ARISING FROM,
 * OUT OF OR IN CONNECTION WITH THE SOFTWARE OR THE USE OR OTHER DEALINGS IN THE
 * SOFTWARE.
 *
 *******************************************************************************/

#include <miopen/solver.hpp>

#include <miopen/conv/wrw_invoke_params.hpp>
#include <miopen/env.hpp>
#include <miopen/visit_float.hpp>

MIOPEN_DECLARE_ENV_VAR(MIOPEN_DEBUG_CONV_DIRECT_OCL_WRW1X1)

#define TWO_PASSES 1

namespace miopen {
namespace solver {

bool ConvOclBwdWrW1x1::IsApplicable(const ConvolutionContext& params) const
{
    if(miopen::IsDisabled(MIOPEN_DEBUG_CONV_DIRECT_OCL_WRW1X1{}))
        return false;
    if(!params.use_opencl_convolutions)
        return false;
    if(!params.Is2d())
        return false;
    if(!(params.IsFp32() || params.IsFp16() || params.IsBfp16()))
        return false;

    bool result =
        (params.kernel_size_w == 1 && params.kernel_size_h == 1 && params.kernel_dilation_w == 1 &&
         params.kernel_dilation_h == 1 && params.group_counts == 1);

    // Does not support strides > 1 if not multiple of 16
    if((params.n_inputs & 0xF) > 0 || (params.n_outputs & 0xF) > 0)
        result = false;

    return result;
}

static inline int GetNPasses(const ConvolutionContext& params)
{
    const int n_passes =
#if TWO_PASSES
        ((params.batch_sz >= 16 || 2 * params.n_outputs > params.n_inputs) && params.pad_h == 0 &&
         params.pad_w == 0 && (params.kernel_stride_w > 1 || params.kernel_stride_h > 1))
            ? 2
            :
#endif
            1;
    return n_passes;
}

size_t ConvOclBwdWrW1x1::GetWorkspaceSize(const ConvolutionContext& params) const
{
    const int n_passes = GetNPasses(params);
    if(((params.n_inputs & 0xF) == 0 && (params.n_outputs & 0xF) == 0) &&
       (n_passes > 1 && params.pad_h == 0 && params.pad_w == 0 &&
        (params.kernel_stride_w > 1 || params.kernel_stride_h > 1)))
    {
        const auto in_channel_stride = params.in_stride * params.in_height;
        const auto in_batch_stride   = in_channel_stride * params.n_outputs;
        return in_batch_stride * params.batch_sz * GetTypeSize(params.out_data_type);
    }
    else
        return 0;
}

ConvSolution ConvOclBwdWrW1x1::GetSolution(const ConvolutionContext& params) const
{
    ConvSolution result;
    const int n_passes = GetNPasses(params);

    // FIX ME! FIX ME! FIX ME! Does not support C, K != 16X yet
    // NON-Stride/PAD mode NON-16X will be supported by MIOpenConvBwdWrW1x1.CL
    if((params.n_inputs & 0xF) == 0 && (params.n_outputs & 0xF) == 0)
    {
        // params.n_inputs==> C
        // params.n_outputs==>K
        // Jian: following kernel uses C as input, K as output, different from original definition
        // FIX ME! FIX ME! FIX ME!
        // JIANYANG: not know the meaning of following ==>
        result.n_stacks      = 1;
        result.n_stacks      = std::min(params.batch_sz, result.n_stacks);
        result.out_pix_tile0 = 1;
        result.out_pix_tile1 = 1;
        result.in_tile1      = 1;
        result.in_tile0      = 1;
        // JIANYANG: not know the meaning of above <==

        // 8/16/64
        int n_lcl_in_maps = 8;

        /*if(4 *((params.n_outputs+63)/64) * ((params.n_inputs+63)/64) >=512)
        {
                n_lcl_in_maps =64;
        }
        else
        */
        if(4 * ((params.n_outputs + 15) / 16) * ((params.n_inputs + 15) / 16) >= 512)
        {
            n_lcl_in_maps = 16;
        }

        // 8/16/64
        int n_lcl_out_maps = n_lcl_in_maps;

        int n_grp_size0 = 64;

        int n_out_blocks = ((params.n_inputs + n_lcl_out_maps - 1) / n_lcl_out_maps);
        int n_in_blocks  = ((params.n_outputs + n_lcl_in_maps - 1) / n_lcl_in_maps);
        int total_waves  = n_in_blocks * n_out_blocks;

        result.n_out_pix_tiles = n_lcl_out_maps;
        result.n_in_data_tiles = n_lcl_in_maps;

        if(total_waves < 512) // force 64 threads to see what happened
        {
            n_grp_size0 = 256;
        }

        int n_load_dwords_per_map_once = 64;
        if(n_lcl_out_maps == 16 || n_lcl_out_maps == 64)
            n_load_dwords_per_map_once = 16;

        result.grp_tile0 = n_grp_size0;
        result.grp_tile1 = 1;

        // workload and Kernel name

        /*#if 0//nef ML_OPEN_RUNNING
        // W 28 x H 28 x C 512 x K 256 X N 16
        //#define MLO_GRP_SZ
        #define MLO_GRP_SZ0 256
        #define MLO_GRP_SZ1  1
        #define MLO_GRP_SZ2  1
        #define MLO_FILTER_SIZE0    1
        #define MLO_FILTER_SIZE1    1
        #define MLO_FILTER_PAD0     0
        #define MLO_FILTER_PAD1     0
        #define MLO_FILTER_STRIDE0  2
        #define MLO_FILTER_STRIDE1  2
        #define STRIDE_W            1
        #define STRIDE_H            1
        #define MLO_N_OUTPUTS       256
        #define MLO_N_INPUTS        512
        #define MLO_BATCH_SZ        16
        #define MLO_IN_WIDTH            28
        #define MLO_IN_HEIGHT           28
        #define MLO_OUT_WIDTH           14
        #define MLO_OUT_HEIGHT          14
        //64x64 16x16 ==> 16, 8x8 ==> 64
        #define MLO_N_LOAD_DWORDS_PER_MAP_ONCE 64
        #define MLO_N_LCL_IN_MAPS        8
        #define MLO_N_LCL_OUT_MAPS       8

        #define MLO_READ_UNIT          4

        #define MLO_OUT_BATCH_STRIDE   (MLO_OUT_WIDTH*MLO_OUT_HEIGHT*MLO_N_OUTPUTS)
        #define MLO_OUT_CHANNEL_STRIDE (MLO_OUT_WIDTH*MLO_OUT_WIDTH)

        #define MLO_IN_BATCH_STRIDE    (MLO_IN_WIDTH*MLO_IN_HEIGHT* MLO_N_INPUTS)
        #define MLO_IN_CHANNEL_STRIDE  (MLO_IN_WIDTH*MLO_IN_HEIGHT)
        #define MLO_WEI_BATCH_STRIDE   (MLO_N_INPUTS*MLO_N_OUTPUTS)
        #define MLO_WEI_CHANNEL_STRIDE (1*1*MLO_N_INPUTS)
        #define MLO_MAX_LOADS     ((MLO_OUT_CHANNEL_STRIDE / MLO_READ_UNIT) * MLO_BATCH_SZ)

        #define MLO_ACCUM_SZ      ( MLO_N_LCL_IN_MAPS * MLO_N_LCL_OUT_MAPS)
        #define MLO_OUT_READ_SZ    (N_LCL_OUT_MAPS * MLO_READ_UNIT)
        #define MLO_IN_READ_SZ     (MLO_N_LCL_IN_MAPS * MLO_READ_UNIT)

        #define MLO_OUT_CHANNEL_READ_SZ (MLO_OUT_CHANNEL_STRIDE/MLO_READ_UNIT)
        #define MLO_N_IN_TILE_BLOCK  4
        #endif*/

        int read_unit = 4;
        // subsampled input
        int in_width          = (n_passes > 1) ? params.in_width : params.out_width;
        int in_height         = (n_passes > 1) ? params.in_height : params.out_height;
        int in_stride         = (n_passes > 1) ? params.in_stride : params.out_stride;
        int in_channel_stride = (n_passes > 1) ? in_stride * in_height : params.out_channel_stride;
        int in_batch_stride =
            (n_passes > 1) ? in_channel_stride * params.n_outputs : params.out_batch_stride;
        int out_batch_stride   = params.in_batch_stride;
        int out_channel_stride = params.in_channel_stride;
        int out_stride         = params.in_stride;
        int wei_batch_stride =
            params.n_inputs * params.n_outputs * params.kernel_size_w * params.kernel_size_h;
        int wei_channel_stride     = params.n_outputs * params.kernel_size_w * params.kernel_size_h;
        int max_loads_per_readunit = (out_channel_stride / read_unit) * params.batch_sz;

        // limited shape size shows better performance with ead_uint == 3
        /*
        if( (out_channel_stride % 3) == 1)
        {
                read_unit              = 3;
                max_loads_per_readunit = (out_channel_stride / read_unit) * params.batch_sz;
        }
        */

        int out_pad_min_x  = 0;
        int out_pad_min_y  = 0;
        int out_pad_width  = params.in_width;
        int out_pad_height = params.in_height;

        int in_pad_min_x = 0;
        int in_pad_min_y = 0;

        if(params.pad_w > 0)
        {
            in_pad_min_x = params.kernel_stride_w - (params.pad_w % params.kernel_stride_w);
            // In case PAD == STRIDE
            in_pad_min_x = in_pad_min_x % params.kernel_stride_w;

            out_pad_min_x = (params.pad_w + params.kernel_stride_w - 1) / params.kernel_stride_w;
            out_pad_width = (params.out_width - in_pad_min_x + params.kernel_stride_w - 1) /
                            params.kernel_stride_w;
        }
        if(params.pad_h > 0)
        {
            in_pad_min_y = params.kernel_stride_h - (params.pad_h % params.kernel_stride_h);
            // In case PAD == STRIDE
            in_pad_min_y = in_pad_min_y % params.kernel_stride_h;

            out_pad_min_y  = (params.pad_h + params.kernel_stride_h - 1) / params.kernel_stride_h;
            out_pad_height = (params.out_height - in_pad_min_y + params.kernel_stride_h - 1) /
                             params.kernel_stride_h;
        }

        if(params.pad_w > 0 || params.pad_h > 0 ||
           (n_passes == 1 && (params.kernel_stride_w > 1 || params.kernel_stride_h > 1)))
        {
            read_unit = (out_pad_width % 4 == 0) ? 4 : (out_pad_width % 3 == 0)
                                                           ? 3
                                                           : (out_pad_width % 2 == 0) ? 2 : 1;
            // read_unit = (out_pad_width % 7 == 0) ? 7 : (out_pad_width % 5 == 0) ? 5 :
            // (out_pad_width % 4 == 0) ? 4 : (out_pad_width % 3 == 0) ? 3 : (out_pad_width % 2
            // == 0) ? 2 : 1;
            max_loads_per_readunit = (out_pad_width / read_unit) * out_pad_height * params.batch_sz;
        }

        int kernel_stride_w = params.kernel_stride_w;
        int kernel_stride_h = params.kernel_stride_h;

        if(n_passes > 1 && params.pad_h == 0 && params.pad_w == 0 &&
           (params.kernel_stride_w > 1 || params.kernel_stride_h > 1))
        {
            kernel_stride_w = 1;
            kernel_stride_h = 1;
        }

        int out_read_sz         = n_lcl_out_maps * read_unit;
        int in_read_sz          = n_lcl_in_maps * read_unit;
        int out_channel_read_sz = out_channel_stride / read_unit;
        int n_in_tile_block     = 8;
        int n_lcl_out_map_once  = 8;
        int n_lcl_in_map_once   = 8;
        int accum_sz            = n_lcl_out_map_once * n_lcl_in_map_once;

        int write_unit = (out_pad_width % 4 == 0) ? 4 : (out_pad_width % 3 == 0)
                                                            ? 3
                                                            : (out_pad_width % 2 == 0) ? 2 : 1;
        int n_grp0_size0 = 256;
        // real input strides
        int in0_stride         = params.out_stride;
        int in0_channel_stride = params.out_channel_stride;
        int in0_batch_stride   = params.out_batch_stride;
        int kernel0_stride0    = params.kernel_stride_w;
        int kernel0_stride1    = params.kernel_stride_h;

        const auto comp_options =
            std::string(" -DMLO_GRP_SZ0=") + std::to_string(n_grp_size0) +
            std::string(" -DMLO_GRP_SZ1=1 ") + std::string(" -DMLO_GRP_SZ2=1 ") +
            std::string(" -DMLO_GRP0_SZ0=") + std::to_string(n_grp0_size0) +
            std::string(" -DMLO_GRP0_SZ1=1 ") + std::string(" -DMLO_GRP0_SZ2=1 ") +
            std::string(" -DMLO_FILTER_SIZE0=") + std::to_string(params.kernel_size_w) +
            std::string(" -DMLO_FILTER_SIZE1=") + std::to_string(params.kernel_size_h) +
            std::string(" -DMLO_FILTER_PAD0=") + std::to_string(params.pad_w) +
            std::string(" -DMLO_FILTER_PAD1=") + std::to_string(params.pad_h) +
            std::string(" -DMLO_FILTER_STRIDE0=") + std::to_string(kernel_stride_w) +
            std::string(" -DMLO_FILTER_STRIDE1=") + std::to_string(kernel_stride_h) +
            std::string(" -DMLO_FILTER0_STRIDE0=") + std::to_string(kernel0_stride0) +
            std::string(" -DMLO_FILTER0_STRIDE1=") + std::to_string(kernel0_stride1) +
            std::string(" -DMLO_N_OUTPUTS=") + std::to_string(params.n_inputs) +
            std::string(" -DMLO_N_INPUTS=") + std::to_string(params.n_outputs) +
            std::string(" -DMLO_BATCH_SZ=") + std::to_string(params.batch_sz) +
            std::string(" -DMLO_IN_WIDTH=") + std::to_string(in_width) +
            std::string(" -DMLO_IN_HEIGHT=") + std::to_string(in_height) +
            std::string(" -DMLO_OUT_WIDTH=") + std::to_string(params.in_width) +
            std::string(" -DMLO_OUT_HEIGHT=") + std::to_string(params.in_height) +
            std::string(" -DMLO_N_LOAD_DWORDS_PER_MAP_ONCE=") +
            std::to_string(n_load_dwords_per_map_once) + std::string(" -DMLO_N_LCL_IN_MAPS=") +
            std::to_string(n_lcl_in_maps) + std::string(" -DMLO_N_LCL_OUT_MAPS=") +
            std::to_string(n_lcl_out_maps) + std::string(" -DMLO_READ_UNIT=") +
            std::to_string(read_unit) + std::string(" -DMLO_WRITE_UNIT=") +
            std::to_string(write_unit) + std::string(" -DMLO_OUT_BATCH_STRIDE=") +
            std::to_string(out_batch_stride) + std::string(" -DMLO_OUT_CHANNEL_STRIDE=") +
            std::to_string(out_channel_stride) + std::string(" -DMLO_OUT_STRIDE=") +
            std::to_string(out_stride) + std::string(" -DMLO_IN_BATCH_STRIDE=") +
            std::to_string(in_batch_stride) + std::string(" -DMLO_IN_CHANNEL_STRIDE=") +
            std::to_string(in_channel_stride) + std::string(" -DMLO_IN_STRIDE=") +
            std::to_string(in_stride) + std::string(" -DMLO_IN0_BATCH_STRIDE=") +
            std::to_string(in0_batch_stride) + std::string(" -DMLO_IN0_CHANNEL_STRIDE=") +
            std::to_string(in0_channel_stride) + std::string(" -DMLO_IN0_STRIDE=") +
            std::to_string(in0_stride) + std::string(" -DMLO_WEI_BATCH_STRIDE=") +
            std::to_string(wei_batch_stride) + std::string(" -DMLO_WEI_CHANNEL_STRIDE=") +
            std::to_string(wei_channel_stride) + std::string(" -DMLO_MAX_LOADS=") +
            std::to_string(max_loads_per_readunit) + std::string(" -DMLO_ACCUM_SZ=") +
            std::to_string(accum_sz) + std::string(" -DMLO_OUT_READ_SZ=") +
            std::to_string(out_read_sz) + std::string(" -DMLO_IN_READ_SZ=") +
            std::to_string(in_read_sz) + std::string(" -DMLO_OUT_CHANNEL_READ_SZ=") +
            std::to_string(out_channel_read_sz) + std::string(" -DMLO_N_IN_TILE_BLOCK=") +
            std::to_string(n_in_tile_block) + std::string(" -DMLO_N_LCL_OUT_MAPS_ONCE=") +
            std::to_string(n_lcl_out_map_once) + std::string(" -DMLO_N_LCL_IN_MAPS_ONCE=") +
            std::to_string(n_lcl_in_map_once) + std::string(" -DMLO_IN_PAD_MIN_X=") +
            std::to_string(in_pad_min_x) + std::string(" -DMLO_IN_PAD_MIN_Y=") +
            std::to_string(in_pad_min_y) + std::string(" -DMLO_OUT_PAD_MIN_X=") +
            std::to_string(out_pad_min_x) + std::string(" -DMLO_OUT_PAD_MIN_Y=") +
            std::to_string(out_pad_min_y) + std::string(" -DMLO_OUT_PAD_WIDTH=") +
            std::to_string(out_pad_width) + std::string(" -DMLO_OUT_PAD_HEIGHT=") +
            std::to_string(out_pad_height) + std::string(" -DMLO_TWO_PASSES=") +
            std::to_string((n_passes == 1) ? 0 : 1) + params.general_compile_options;

        if(n_passes > 1 && params.pad_h == 0 && params.pad_w == 0 &&
           (params.kernel_stride_w > 1 || params.kernel_stride_h > 1))
        {
            KernelInfo kernel;

            kernel.l_wk.push_back(n_grp0_size0);
            kernel.l_wk.push_back(1);
            kernel.l_wk.push_back(1);
            // output is number of subsampled input maps
            size_t gbl_wk0 = (in_batch_stride / write_unit);
            size_t gbl_wk1 = params.batch_sz;
            size_t gbl_wk2 = 1;

            kernel.g_wk.push_back(gbl_wk0);
            kernel.g_wk.push_back(gbl_wk1);
            kernel.g_wk.push_back(gbl_wk2);

            kernel.kernel_file = "MIOpenUtilKernels3.cl";

            kernel.kernel_name = "SubSample";

            kernel.comp_options = comp_options;

            result.construction_params.push_back(kernel);
        }

        const auto ws_sz   = GetWorkspaceSize(params);
        result.workspce_sz = ws_sz;

        {
            // std::cout << comp_options << std::endl;
            int grp_tile2 = 1;
            KernelInfo kernel;

            kernel.l_wk.push_back(result.grp_tile0);
            kernel.l_wk.push_back(result.grp_tile1);
            kernel.l_wk.push_back(grp_tile2);
            // input is output

            // Traverse Smaller Batch_stride first
            size_t gbl_wk0 = n_grp_size0 * n_out_blocks;
            size_t gbl_wk1 = n_in_blocks;
            size_t gbl_wk2 = 1;

            if(in_batch_stride < out_batch_stride)
            {
                gbl_wk0 = n_grp_size0 * n_in_blocks;
                gbl_wk1 = n_out_blocks;
                gbl_wk2 = 1;
            }

            kernel.g_wk.push_back(gbl_wk0);
            kernel.g_wk.push_back(gbl_wk1);
            kernel.g_wk.push_back(gbl_wk2);

            kernel.kernel_file = "MIOpenConvBwdWrW1x1_PAD_read4.cl";

            kernel.kernel_name = "MIOpenCvBwdWrW_8x8map";
            if(n_lcl_in_maps == 16)
            {
                kernel.kernel_name = "MIOpenCvBwdWrW_16x16map";
            }
            if(n_lcl_in_maps == 8)
            {
                kernel.kernel_name = "MIOpenCvBwdWrW_8x8map";
            }

            // std::cout << kernel.kernel_name << std::endl;

            kernel.comp_options = comp_options;

            result.construction_params.push_back(kernel);
        }

        if(n_passes == 2)
        {
            result.invoker_factory = [ws_sz](const std::vector<Kernel>& kernels) {
<<<<<<< HEAD
                return [=](Handle& handle, const AnyInvokeParams& primitive_params) {
                    const auto ss_kernel      = handle.Run(kernels[0]);
                    const auto main_kernel    = handle.Run(kernels[1]);
                    const auto& invoke_params = primitive_params.CastTo<conv::WrWInvokeParams>();
=======
                return [=](const Handle& handle, const boost::any& primitive_params) {
                    const auto ss_kernel   = handle.Run(kernels[0]);
                    const auto main_kernel = handle.Run(kernels[1]);
                    const auto invoke_params =
                        boost::any_cast<conv::WrWInvokeParams>(primitive_params);
>>>>>>> 7e8a9d00

                    if(invoke_params.workSpaceSize < ws_sz)
                        MIOPEN_THROW("Not enough workspace for ConvOclBwdWrW1x1");

                    const auto& tensors    = invoke_params.tensors;
                    const auto& workSpace  = invoke_params.workSpace;
                    const auto padding_val = 0.f;
                    auto elapsed           = 0.f;

                    ss_kernel(tensors.x, workSpace);
                    if(handle.IsProfilingEnabled())
                        elapsed += handle.GetKernelTime();
                    visit_float(tensors.dyDesc.GetType(), [&](auto as_float) {
                        main_kernel(tensors.dy, workSpace, tensors.dw, as_float(padding_val));
                    });
                    if(handle.IsProfilingEnabled())
                    {
                        elapsed += handle.GetKernelTime();
                        handle.ResetKernelTime();
                        handle.AccumKernelTime(elapsed);
                    }
                };
            };
        }
        else if(n_passes == 1)
        {
            result.invoker_factory = [](const std::vector<Kernel>& kernels) {
<<<<<<< HEAD
                return [=](Handle& handle, const AnyInvokeParams& primitive_params) {
                    const auto k              = handle.Run(kernels[0]);
                    const auto& invoke_params = primitive_params.CastTo<conv::WrWInvokeParams>();
                    const auto& tensors       = invoke_params.tensors;
                    const auto padding_val    = 0.f;
=======
                return [=](const Handle& handle, const boost::any& primitive_params) {
                    const auto k = handle.Run(kernels[0]);
                    const auto invoke_params =
                        boost::any_cast<conv::WrWInvokeParams>(primitive_params);
                    const auto& tensors    = invoke_params.tensors;
                    const auto padding_val = 0.f;
>>>>>>> 7e8a9d00

                    visit_float(tensors.dyDesc.GetType(), [&](auto as_float) {
                        k(tensors.dy, tensors.x, tensors.dw, as_float(padding_val));
                    });
                };
            };
        }
    }
    return result;
}
} // namespace solver
} // namespace miopen<|MERGE_RESOLUTION|>--- conflicted
+++ resolved
@@ -419,18 +419,10 @@
         if(n_passes == 2)
         {
             result.invoker_factory = [ws_sz](const std::vector<Kernel>& kernels) {
-<<<<<<< HEAD
-                return [=](Handle& handle, const AnyInvokeParams& primitive_params) {
+                return [=](const Handle& handle, const AnyInvokeParams& primitive_params) {
                     const auto ss_kernel      = handle.Run(kernels[0]);
                     const auto main_kernel    = handle.Run(kernels[1]);
                     const auto& invoke_params = primitive_params.CastTo<conv::WrWInvokeParams>();
-=======
-                return [=](const Handle& handle, const boost::any& primitive_params) {
-                    const auto ss_kernel   = handle.Run(kernels[0]);
-                    const auto main_kernel = handle.Run(kernels[1]);
-                    const auto invoke_params =
-                        boost::any_cast<conv::WrWInvokeParams>(primitive_params);
->>>>>>> 7e8a9d00
 
                     if(invoke_params.workSpaceSize < ws_sz)
                         MIOPEN_THROW("Not enough workspace for ConvOclBwdWrW1x1");
@@ -458,20 +450,11 @@
         else if(n_passes == 1)
         {
             result.invoker_factory = [](const std::vector<Kernel>& kernels) {
-<<<<<<< HEAD
-                return [=](Handle& handle, const AnyInvokeParams& primitive_params) {
+                return [=](const Handle& handle, const AnyInvokeParams& primitive_params) {
                     const auto k              = handle.Run(kernels[0]);
                     const auto& invoke_params = primitive_params.CastTo<conv::WrWInvokeParams>();
                     const auto& tensors       = invoke_params.tensors;
                     const auto padding_val    = 0.f;
-=======
-                return [=](const Handle& handle, const boost::any& primitive_params) {
-                    const auto k = handle.Run(kernels[0]);
-                    const auto invoke_params =
-                        boost::any_cast<conv::WrWInvokeParams>(primitive_params);
-                    const auto& tensors    = invoke_params.tensors;
-                    const auto padding_val = 0.f;
->>>>>>> 7e8a9d00
 
                     visit_float(tensors.dyDesc.GetType(), [&](auto as_float) {
                         k(tensors.dy, tensors.x, tensors.dw, as_float(padding_val));
