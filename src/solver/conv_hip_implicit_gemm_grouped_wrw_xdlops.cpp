--- conflicted
+++ resolved
@@ -328,11 +328,7 @@
         return false;
     if(problem.GetInDataType() != miopenFloat && problem.GetInDataType() != miopenHalf)
         return false;
-<<<<<<< HEAD
     if(env::disabled(MIOPEN_DEBUG_GROUP_CONV_IMPLICIT_GEMM_HIP_WRW_XDLOPS_AI_HEUR))
-=======
-    if(miopen::IsDisabled(ENV(MIOPEN_DEBUG_GROUP_CONV_IMPLICIT_GEMM_HIP_WRW_XDLOPS_AI_HEUR)))
->>>>>>> b4beb899
         return false;
     return true;
 }
@@ -473,15 +469,9 @@
     [[maybe_unused]] const ProblemDescription& problem) const
 {
 #if MIOPEN_BACKEND_HIP && MIOPEN_USE_COMPOSABLEKERNEL
-<<<<<<< HEAD
     if(env::disabled(MIOPEN_DEBUG_GROUP_CONV_IMPLICIT_GEMM_HIP_WRW_XDLOPS))
         return false;
     if(env::enabled(MIOPEN_DEBUG_CONVOLUTION_DETERMINISTIC))
-=======
-    if(miopen::IsDisabled(ENV(MIOPEN_DEBUG_GROUP_CONV_IMPLICIT_GEMM_HIP_WRW_XDLOPS)))
-        return false;
-    if(miopen::IsEnabled(ENV(MIOPEN_DEBUG_CONVOLUTION_DETERMINISTIC)))
->>>>>>> b4beb899
         return false;
     if(problem.HasMixedDataTypes())
         return false;
