--- conflicted
+++ resolved
@@ -306,11 +306,7 @@
     [[maybe_unused]] const ProblemDescription& problem) const
 {
 #if MIOPEN_USE_COMPOSABLEKERNEL
-<<<<<<< HEAD
     if(env::disabled(MIOPEN_DEBUG_F16F8F16_CONV_IMPLICIT_GEMM_HIP_WRW_XDLOPS))
-=======
-    if(miopen::IsDisabled(ENV(MIOPEN_DEBUG_F16F8F16_CONV_IMPLICIT_GEMM_HIP_WRW_XDLOPS)))
->>>>>>> b4beb899
         return false;
     if(problem.GetConv().attribute.deterministic)
         return false;
