/*******************************************************************************
 *
 * MIT License
 *
 * Copyright (c) 2020 Advanced Micro Devices, Inc.
 *
 * Permission is hereby granted, free of charge, to any person obtaining a copy
 * of this software and associated documentation files (the "Software"), to deal
 * in the Software without restriction, including without limitation the rights
 * to use, copy, modify, merge, publish, distribute, sublicense, and/or sell
 * copies of the Software, and to permit persons to whom the Software is
 * furnished to do so, subject to the following conditions:
 *
 * The above copyright notice and this permission notice shall be included in all
 * copies or substantial portions of the Software.
 *
 * THE SOFTWARE IS PROVIDED "AS IS", WITHOUT WARRANTY OF ANY KIND, EXPRESS OR
 * IMPLIED, INCLUDING BUT NOT LIMITED TO THE WARRANTIES OF MERCHANTABILITY,
 * FITNESS FOR A PARTICULAR PURPOSE AND NONINFRINGEMENT. IN NO EVENT SHALL THE
 * AUTHORS OR COPYRIGHT HOLDERS BE LIABLE FOR ANY CLAIM, DAMAGES OR OTHER
 * LIABILITY, WHETHER IN AN ACTION OF CONTRACT, TORT OR OTHERWISE, ARISING FROM,
 * OUT OF OR IN CONNECTION WITH THE SOFTWARE OR THE USE OR OTHER DEALINGS IN THE
 * SOFTWARE.
 *
 *******************************************************************************/

#include <miopen/solver/conv_direct_naive_conv.hpp>
#include <miopen/solver.hpp>
#include <miopen/conv/data_invoke_params.hpp>
#include <miopen/env.hpp>

MIOPEN_DECLARE_ENV_VAR(MIOPEN_DEBUG_CONV_DIRECT_NAIVE_CONV_FWD)

namespace miopen {
namespace solver {
namespace conv {

bool ConvDirectNaiveConvFwd::IsApplicable(const ConvolutionContext& ctx,
                                          const ProblemDescription& problem) const
{
    if(!miopen::debug::AlwaysEnableConvDirectNaive &&
       miopen::IsDisabled(MIOPEN_DEBUG_CONV_DIRECT_NAIVE_CONV_FWD{}))
        return false;

    if(!ConvDirectNaiveConvIsApplicableByKernelType(ctx, problem))
        return false;

    if(!problem.IsLayoutDefault() && !problem.IsLayoutNHWC())
        return false;

    if(!(problem.IsFp32() || problem.IsFp16() || problem.IsBfp16() || problem.IsInt8() ||
         problem.IsFp8() || problem.IsBfp8()))
        return false;

    if(!problem.IsDirectionForward())
        return false;

    if(problem.IsTensorsCasted())
    {
        auto test_cast = [&](const TensorDescriptor& desc) {
            if(desc.GetCastType())
            {
                const auto cast_type = *desc.GetCastType();
                if(cast_type == miopenFloat8 || cast_type == miopenBFloat8)
                    return false;
            }
            // all tested tensors must have cast type set
            return true;
        };
        if(test_cast(problem.GetIn()))
            return false;
        if(test_cast(problem.GetWeights()))
            return false;
    }
    return true;
}

ConvSolution ConvDirectNaiveConvFwd::GetSolution(const ConvolutionContext& ctx,
                                                 const ProblemDescription& problem) const
{
    ConvSolution result;

    int di          = problem.GetInDepth_();
    int hi          = problem.GetInHeight_();
    int wi          = problem.GetInWidth_();
    int n           = problem.GetBatchSize_();
    int k           = problem.GetOutChannels_();
    int c           = problem.GetInChannels_();
    int do_         = problem.GetOutDepth_();
    int ho          = problem.GetOutHeight_();
    int wo          = problem.GetOutWidth_();
    int sz          = problem.GetKernelStrideD();
    int sy          = problem.GetKernelStrideH();
    int sx          = problem.GetKernelStrideW();
    int dz          = problem.GetDilationD();
    int dy          = problem.GetDilationH();
    int dx          = problem.GetDilationW();
    int pz          = problem.GetPadD();
    int py          = problem.GetPadH();
    int px          = problem.GetPadW();
    int fz          = problem.GetWeightsDepth_();
    int fy          = problem.GetWeightsHeight_();
    int fx          = problem.GetWeightsWidth_();
    int group       = problem.GetGroupCount();
    int c_per_group = c / group;
    int k_per_group = k / group;

    size_t block_size = 256;
    size_t grid_size  = 1;
    if(problem.IsLayoutDefault())
    {
        grid_size = static_cast<size_t>(n) * k;
    }
    else if(problem.IsLayoutNHWC())
    {
        if(problem.Is2d())
            grid_size = static_cast<size_t>(group) * n * ho;
        else
            grid_size = static_cast<size_t>(group) * n * do_;
    }
    else
        MIOPEN_THROW("Unsupported layout");

    KernelInfo kernel;

    kernel.kernel_file = ConvDirectNaiveConvKernelFile(ctx, problem);
    const auto is_f8   = [&]() {
        if(kernel.kernel_file == "fp8_naive_conv.cpp")
            return true;
        else
            return false;
    }();
    kernel.kernel_name = ConvDirectNaiveConvKernelName(problem);
    kernel.g_wk.clear();

    kernel.g_wk.push_back(grid_size * block_size);
    kernel.g_wk.push_back(1);
    kernel.g_wk.push_back(1);
    kernel.l_wk.clear();
    kernel.l_wk.push_back(block_size);
    kernel.l_wk.push_back(1);
    kernel.l_wk.push_back(1);

    kernel.comp_options = ConvDirectNaiveConvCompileOption(ctx, problem);

    if(problem.Is2d())
        result.invoker_factory = [=](const std::vector<Kernel>& kernels) {
            const auto kern = kernels[0];
            return [=](const Handle& handle, const AnyInvokeParams& primitive_parameters) {
<<<<<<< HEAD
                decltype(auto) data_ctx =
                    primitive_parameters.CastTo<miopen::conv::DataInvokeParams>();
                const auto& tensors = data_ctx.tensors;
                float elapsed       = 0;

                handle.Run(kern)(tensors.in,
                                 tensors.w,
                                 tensors.out,
                                 hi,
                                 wi,
                                 n,
                                 k_per_group,
                                 c_per_group,
                                 ho,
                                 wo,
                                 sy,
                                 sx,
                                 dy,
                                 dx,
                                 py,
                                 px,
                                 fy,
                                 fx,
                                 group);
=======
                decltype(auto) data_ctx = primitive_parameters.CastTo<conv::DataInvokeParams>();
                const auto& tensors     = data_ctx.tensors;
                float elapsed           = 0;
                if(is_f8)
                {
                    handle.Run(kern)(tensors.in,
                                     tensors.w,
                                     tensors.out,
                                     hi,
                                     wi,
                                     n,
                                     k_per_group,
                                     c_per_group,
                                     ho,
                                     wo,
                                     sy,
                                     sx,
                                     dy,
                                     dx,
                                     py,
                                     px,
                                     fy,
                                     fx,
                                     group,
                                     problem.GetConv().attribute.fp8rounding_mode.Get() ==
                                         miopenF8RoundingModeStochastic,
                                     problem.GetConv().attribute.fp8rounding_mode.GetSeed());
                }
                else
                {
                    handle.Run(kern)(tensors.in,
                                     tensors.w,
                                     tensors.out,
                                     hi,
                                     wi,
                                     n,
                                     k_per_group,
                                     c_per_group,
                                     ho,
                                     wo,
                                     sy,
                                     sx,
                                     dy,
                                     dx,
                                     py,
                                     px,
                                     fy,
                                     fx,
                                     group);
                }
>>>>>>> 71f159cb
                if(handle.IsProfilingEnabled())
                    elapsed += handle.GetKernelTime();

                if(handle.IsProfilingEnabled())
                {
                    handle.ResetKernelTime();
                    handle.AccumKernelTime(elapsed);
                }
            };
        };
    else
        result.invoker_factory = [=](const std::vector<Kernel>& kernels) {
            const auto kern = kernels[0];
            return [=](const Handle& handle, const AnyInvokeParams& primitive_parameters) {
                decltype(auto) data_ctx =
                    primitive_parameters.CastTo<miopen::conv::DataInvokeParams>();
                const auto& tensors = data_ctx.tensors;
                float elapsed       = 0;

                handle.Run(kern)(tensors.in,
                                 tensors.w,
                                 tensors.out,
                                 di,
                                 hi,
                                 wi,
                                 n,
                                 k_per_group,
                                 c_per_group,
                                 do_,
                                 ho,
                                 wo,
                                 sz,
                                 sy,
                                 sx,
                                 dz,
                                 dy,
                                 dx,
                                 pz,
                                 py,
                                 px,
                                 fz,
                                 fy,
                                 fx,
                                 group);
                if(handle.IsProfilingEnabled())
                    elapsed += handle.GetKernelTime();

                if(handle.IsProfilingEnabled())
                {
                    handle.ResetKernelTime();
                    handle.AccumKernelTime(elapsed);
                }
            };
        };
    result.construction_params.push_back(kernel);
    return result;
}

} // namespace conv
} // namespace solver
} // namespace miopen<|MERGE_RESOLUTION|>--- conflicted
+++ resolved
@@ -147,33 +147,7 @@
         result.invoker_factory = [=](const std::vector<Kernel>& kernels) {
             const auto kern = kernels[0];
             return [=](const Handle& handle, const AnyInvokeParams& primitive_parameters) {
-<<<<<<< HEAD
-                decltype(auto) data_ctx =
-                    primitive_parameters.CastTo<miopen::conv::DataInvokeParams>();
-                const auto& tensors = data_ctx.tensors;
-                float elapsed       = 0;
-
-                handle.Run(kern)(tensors.in,
-                                 tensors.w,
-                                 tensors.out,
-                                 hi,
-                                 wi,
-                                 n,
-                                 k_per_group,
-                                 c_per_group,
-                                 ho,
-                                 wo,
-                                 sy,
-                                 sx,
-                                 dy,
-                                 dx,
-                                 py,
-                                 px,
-                                 fy,
-                                 fx,
-                                 group);
-=======
-                decltype(auto) data_ctx = primitive_parameters.CastTo<conv::DataInvokeParams>();
+                decltype(auto) data_ctx = primitive_parameters.CastTo<miopen::conv::DataInvokeParams>();
                 const auto& tensors     = data_ctx.tensors;
                 float elapsed           = 0;
                 if(is_f8)
@@ -223,7 +197,6 @@
                                      fx,
                                      group);
                 }
->>>>>>> 71f159cb
                 if(handle.IsProfilingEnabled())
                     elapsed += handle.GetKernelTime();
 
