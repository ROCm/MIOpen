/*******************************************************************************
 *
 * MIT License
 *
 * Copyright (c) 2020 Advanced Micro Devices, Inc.
 *
 * Permission is hereby granted, free of charge, to any person obtaining a copy
 * of this software and associated documentation files (the "Software"), to deal
 * in the Software without restriction, including without limitation the rights
 * to use, copy, modify, merge, publish, distribute, sublicense, and/or sell
 * copies of the Software, and to permit persons to whom the Software is
 * furnished to do so, subject to the following conditions:
 *
 * The above copyright notice and this permission notice shall be included in all
 * copies or substantial portions of the Software.
 *
 * THE SOFTWARE IS PROVIDED "AS IS", WITHOUT WARRANTY OF ANY KIND, EXPRESS OR
 * IMPLIED, INCLUDING BUT NOT LIMITED TO THE WARRANTIES OF MERCHANTABILITY,
 * FITNESS FOR A PARTICULAR PURPOSE AND NONINFRINGEMENT. IN NO EVENT SHALL THE
 * AUTHORS OR COPYRIGHT HOLDERS BE LIABLE FOR ANY CLAIM, DAMAGES OR OTHER
 * LIABILITY, WHETHER IN AN ACTION OF CONTRACT, TORT OR OTHERWISE, ARISING FROM,
 * OUT OF OR IN CONNECTION WITH THE SOFTWARE OR THE USE OR OTHER DEALINGS IN THE
 * SOFTWARE.
 *
 *******************************************************************************/

#include <miopen/solver/conv_direct_naive_conv.hpp>
#include <miopen/solver.hpp>
#include <miopen/conv/data_invoke_params.hpp>
<<<<<<< HEAD
#include <miopen/env.hpp>
#include <miopen/common.hpp>
=======
>>>>>>> 1253aed9

MIOPEN_DECLARE_ENV_VAR(MIOPEN_DEBUG_CONV_DIRECT_NAIVE_CONV_FWD)

namespace miopen {
namespace solver {

bool ConvDirectNaiveConvFwd::IsApplicable(const ExecutionContext& ctx,
                                          const ProblemDescription& problem) const
{
    if(!miopen::debug::AlwaysEnableConvDirectNaive &&
       miopen::IsDisabled(MIOPEN_DEBUG_CONV_DIRECT_NAIVE_CONV_FWD{}))
        return false;

    if(!ConvDirectNaiveConvIsApplicableByKernelType(ctx, problem))
        return false;

    if(!problem.IsLayoutDefault() && !problem.IsLayoutNHWC())
        return false;

    if(!(problem.IsFp32() || problem.IsFp16() || problem.IsBfp16() || problem.IsInt8() ||
         problem.IsFp8() || problem.IsBfp8()))
        return false;

    if(!problem.direction.IsForward())
        return false;

    if(problem.IsTensorsCasted())
    {
        auto test_cast = [&](const TensorDescriptor& desc) {
            if(desc.GetCastType())
            {
                const auto cast_type = *desc.GetCastType();
                if(cast_type == miopenFloat8 || cast_type == miopenBFloat8)
                    return false;
            }
            // all tested tensors must have cast type set
            return true;
        };
        if(test_cast(problem.GetIn()))
            return false;
        if(test_cast(problem.GetWeights()))
            return false;
    }
    return true;
}

ConvSolution ConvDirectNaiveConvFwd::GetSolution(const ExecutionContext& ctx,
                                                 const ProblemDescription& problem) const
{
    ConvSolution result;

    int di          = problem.GetInDepth_();
    int hi          = problem.GetInHeight_();
    int wi          = problem.GetInWidth_();
    int n           = problem.GetBatchSize_();
    int k           = problem.GetOutChannels_();
    int c           = problem.GetInChannels_();
    int do_         = problem.GetOutDepth_();
    int ho          = problem.GetOutHeight_();
    int wo          = problem.GetOutWidth_();
    int sz          = problem.GetKernelStrideD();
    int sy          = problem.GetKernelStrideH();
    int sx          = problem.GetKernelStrideW();
    int dz          = problem.GetDilationD();
    int dy          = problem.GetDilationH();
    int dx          = problem.GetDilationW();
    int pz          = problem.GetPadD();
    int py          = problem.GetPadH();
    int px          = problem.GetPadW();
    int fz          = problem.GetWeightsDepth_();
    int fy          = problem.GetWeightsHeight_();
    int fx          = problem.GetWeightsWidth_();
    int group       = problem.GetGroupCount();
    int c_per_group = c / group;
    int k_per_group = k / group;

    size_t block_size = 256;
    size_t grid_size  = 1;
    if(problem.IsLayoutDefault())
    {
        grid_size = static_cast<size_t>(n) * k;
    }
    else if(problem.IsLayoutNHWC())
    {
        if(problem.Is2d())
            grid_size = static_cast<size_t>(group) * n * ho;
        else
            grid_size = static_cast<size_t>(group) * n * do_;
    }
    else
        MIOPEN_THROW("Unsupported layout");

    KernelInfo kernel;

    kernel.kernel_file = ConvDirectNaiveConvKernelFile(ctx, problem);
    kernel.kernel_name = ConvDirectNaiveConvKernelName(problem);
    kernel.g_wk.clear();

    kernel.g_wk.push_back(grid_size * block_size);
    kernel.g_wk.push_back(1);
    kernel.g_wk.push_back(1);
    kernel.l_wk.clear();
    kernel.l_wk.push_back(block_size);
    kernel.l_wk.push_back(1);
    kernel.l_wk.push_back(1);

    const auto is_f8 = (kernel.kernel_file == "fp8_naive_conv.cpp");

    kernel.comp_options = ConvDirectNaiveConvCompileOption(ctx, problem);

<<<<<<< HEAD
    int G_stride_idx = GetGroupStrideIndex(problem);
=======
    int G_stride_idx = conv_internal::GetGroupStrideIndex(problem);
>>>>>>> 1253aed9

    if(problem.Is2d())
    {
        result.invoker_factory = [=](const std::vector<Kernel>& kernels) {
            const auto kern = kernels[0];
            return [=](const Handle& handle, const AnyInvokeParams& primitive_parameters) {
                decltype(auto) data_ctx = primitive_parameters.CastTo<conv::DataInvokeParams>();
                const auto& tensors     = data_ctx.tensors;
                float elapsed           = 0;

<<<<<<< HEAD
                auto in_strides = MakeStrideArray<5>(
                    SplitStrideCtoGC(group, tensors.inDesc.GetStrides(), G_stride_idx));
                // For weights, we split K to (G, K_per_group), which is always index 0
                auto wei_strides = MakeStrideArray<5>(
                    SplitWeiStrideKtoGK(k_per_group, tensors.wDesc.GetStrides()));
                auto out_strides = MakeStrideArray<5>(
                    SplitStrideCtoGC(group, tensors.outDesc.GetStrides(), G_stride_idx));
=======
                auto in_strides = conv_internal::MakeStrideArray<5>(conv_internal::SplitStrideCtoGC(
                    group, tensors.inDesc.GetStrides(), G_stride_idx));
                // For weights, we split K to (G, K_per_group), which is always index 0
                auto wei_strides = conv_internal::MakeStrideArray<5>(
                    conv_internal::SplitWeiStrideKtoGK(k_per_group, tensors.wDesc.GetStrides()));
                auto out_strides =
                    conv_internal::MakeStrideArray<5>(conv_internal::SplitStrideCtoGC(
                        group, tensors.outDesc.GetStrides(), G_stride_idx));
>>>>>>> 1253aed9

                if(is_f8)
                {
                    handle.Run(kern)(tensors.in,
                                     tensors.w,
                                     tensors.out,
                                     in_strides,
                                     wei_strides,
                                     out_strides,
                                     hi,
                                     wi,
                                     n,
                                     k_per_group,
                                     c_per_group,
                                     ho,
                                     wo,
                                     sy,
                                     sx,
                                     dy,
                                     dx,
                                     py,
                                     px,
                                     fy,
                                     fx,
                                     group,
                                     problem.GetConv().attribute.fp8rounding_mode.Get() ==
                                         miopenF8RoundingModeStochastic,
                                     problem.GetConv().attribute.fp8rounding_mode.GetSeed());
                }
                else
                {
                    handle.Run(kern)(tensors.in,
                                     tensors.w,
                                     tensors.out,
                                     in_strides,
                                     wei_strides,
                                     out_strides,
                                     hi,
                                     wi,
                                     n,
                                     k_per_group,
                                     c_per_group,
                                     ho,
                                     wo,
                                     sy,
                                     sx,
                                     dy,
                                     dx,
                                     py,
                                     px,
                                     fy,
                                     fx,
                                     group);
                }
                if(handle.IsProfilingEnabled())
                    elapsed += handle.GetKernelTime();

                if(handle.IsProfilingEnabled())
                {
                    handle.ResetKernelTime();
                    handle.AccumKernelTime(elapsed);
                }
            };
        };
    }
    else
    {
        result.invoker_factory = [=](const std::vector<Kernel>& kernels) {
            const auto kern = kernels[0];
            return [=](const Handle& handle, const AnyInvokeParams& primitive_parameters) {
                decltype(auto) data_ctx = primitive_parameters.CastTo<conv::DataInvokeParams>();
                const auto& tensors     = data_ctx.tensors;
                float elapsed           = 0;

<<<<<<< HEAD
                auto in_strides = MakeStrideArray<6>(
                    SplitStrideCtoGC(group, tensors.inDesc.GetStrides(), G_stride_idx));
                // For weights, we split K to (G, K_per_group), which is always index 0
                auto wei_strides = MakeStrideArray<6>(
                    SplitWeiStrideKtoGK(k_per_group, tensors.wDesc.GetStrides()));
                auto out_strides = MakeStrideArray<6>(
                    SplitStrideCtoGC(group, tensors.outDesc.GetStrides(), G_stride_idx));
=======
                auto in_strides = conv_internal::MakeStrideArray<6>(conv_internal::SplitStrideCtoGC(
                    group, tensors.inDesc.GetStrides(), G_stride_idx));
                // For weights, we split K to (G, K_per_group), which is always index 0
                auto wei_strides = conv_internal::MakeStrideArray<6>(
                    conv_internal::SplitWeiStrideKtoGK(k_per_group, tensors.wDesc.GetStrides()));
                auto out_strides =
                    conv_internal::MakeStrideArray<6>(conv_internal::SplitStrideCtoGC(
                        group, tensors.outDesc.GetStrides(), G_stride_idx));
>>>>>>> 1253aed9
                handle.Run(kern)(tensors.in,
                                 tensors.w,
                                 tensors.out,
                                 in_strides,
                                 wei_strides,
                                 out_strides,
                                 di,
                                 hi,
                                 wi,
                                 n,
                                 k_per_group,
                                 c_per_group,
                                 do_,
                                 ho,
                                 wo,
                                 sz,
                                 sy,
                                 sx,
                                 dz,
                                 dy,
                                 dx,
                                 pz,
                                 py,
                                 px,
                                 fz,
                                 fy,
                                 fx,
                                 group);
                if(handle.IsProfilingEnabled())
                    elapsed += handle.GetKernelTime();

                if(handle.IsProfilingEnabled())
                {
                    handle.ResetKernelTime();
                    handle.AccumKernelTime(elapsed);
                }
            };
        };
    }
    result.construction_params.push_back(kernel);
    return result;
}

} // namespace solver
} // namespace miopen<|MERGE_RESOLUTION|>--- conflicted
+++ resolved
@@ -27,11 +27,6 @@
 #include <miopen/solver/conv_direct_naive_conv.hpp>
 #include <miopen/solver.hpp>
 #include <miopen/conv/data_invoke_params.hpp>
-<<<<<<< HEAD
-#include <miopen/env.hpp>
-#include <miopen/common.hpp>
-=======
->>>>>>> 1253aed9
 
 MIOPEN_DECLARE_ENV_VAR(MIOPEN_DEBUG_CONV_DIRECT_NAIVE_CONV_FWD)
 
@@ -142,11 +137,7 @@
 
     kernel.comp_options = ConvDirectNaiveConvCompileOption(ctx, problem);
 
-<<<<<<< HEAD
-    int G_stride_idx = GetGroupStrideIndex(problem);
-=======
     int G_stride_idx = conv_internal::GetGroupStrideIndex(problem);
->>>>>>> 1253aed9
 
     if(problem.Is2d())
     {
@@ -157,15 +148,6 @@
                 const auto& tensors     = data_ctx.tensors;
                 float elapsed           = 0;
 
-<<<<<<< HEAD
-                auto in_strides = MakeStrideArray<5>(
-                    SplitStrideCtoGC(group, tensors.inDesc.GetStrides(), G_stride_idx));
-                // For weights, we split K to (G, K_per_group), which is always index 0
-                auto wei_strides = MakeStrideArray<5>(
-                    SplitWeiStrideKtoGK(k_per_group, tensors.wDesc.GetStrides()));
-                auto out_strides = MakeStrideArray<5>(
-                    SplitStrideCtoGC(group, tensors.outDesc.GetStrides(), G_stride_idx));
-=======
                 auto in_strides = conv_internal::MakeStrideArray<5>(conv_internal::SplitStrideCtoGC(
                     group, tensors.inDesc.GetStrides(), G_stride_idx));
                 // For weights, we split K to (G, K_per_group), which is always index 0
@@ -174,7 +156,6 @@
                 auto out_strides =
                     conv_internal::MakeStrideArray<5>(conv_internal::SplitStrideCtoGC(
                         group, tensors.outDesc.GetStrides(), G_stride_idx));
->>>>>>> 1253aed9
 
                 if(is_f8)
                 {
@@ -249,15 +230,6 @@
                 const auto& tensors     = data_ctx.tensors;
                 float elapsed           = 0;
 
-<<<<<<< HEAD
-                auto in_strides = MakeStrideArray<6>(
-                    SplitStrideCtoGC(group, tensors.inDesc.GetStrides(), G_stride_idx));
-                // For weights, we split K to (G, K_per_group), which is always index 0
-                auto wei_strides = MakeStrideArray<6>(
-                    SplitWeiStrideKtoGK(k_per_group, tensors.wDesc.GetStrides()));
-                auto out_strides = MakeStrideArray<6>(
-                    SplitStrideCtoGC(group, tensors.outDesc.GetStrides(), G_stride_idx));
-=======
                 auto in_strides = conv_internal::MakeStrideArray<6>(conv_internal::SplitStrideCtoGC(
                     group, tensors.inDesc.GetStrides(), G_stride_idx));
                 // For weights, we split K to (G, K_per_group), which is always index 0
@@ -266,7 +238,6 @@
                 auto out_strides =
                     conv_internal::MakeStrideArray<6>(conv_internal::SplitStrideCtoGC(
                         group, tensors.outDesc.GetStrides(), G_stride_idx));
->>>>>>> 1253aed9
                 handle.Run(kern)(tensors.in,
                                  tensors.w,
                                  tensors.out,
