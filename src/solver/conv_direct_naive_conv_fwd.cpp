/*******************************************************************************
 *
 * MIT License
 *
 * Copyright (c) 2020 Advanced Micro Devices, Inc.
 *
 * Permission is hereby granted, free of charge, to any person obtaining a copy
 * of this software and associated documentation files (the "Software"), to deal
 * in the Software without restriction, including without limitation the rights
 * to use, copy, modify, merge, publish, distribute, sublicense, and/or sell
 * copies of the Software, and to permit persons to whom the Software is
 * furnished to do so, subject to the following conditions:
 *
 * The above copyright notice and this permission notice shall be included in all
 * copies or substantial portions of the Software.
 *
 * THE SOFTWARE IS PROVIDED "AS IS", WITHOUT WARRANTY OF ANY KIND, EXPRESS OR
 * IMPLIED, INCLUDING BUT NOT LIMITED TO THE WARRANTIES OF MERCHANTABILITY,
 * FITNESS FOR A PARTICULAR PURPOSE AND NONINFRINGEMENT. IN NO EVENT SHALL THE
 * AUTHORS OR COPYRIGHT HOLDERS BE LIABLE FOR ANY CLAIM, DAMAGES OR OTHER
 * LIABILITY, WHETHER IN AN ACTION OF CONTRACT, TORT OR OTHERWISE, ARISING FROM,
 * OUT OF OR IN CONNECTION WITH THE SOFTWARE OR THE USE OR OTHER DEALINGS IN THE
 * SOFTWARE.
 *
 *******************************************************************************/

#include <miopen/solver/conv_direct_naive_conv.hpp>
#include <miopen/solver.hpp>
#include <miopen/conv/data_invoke_params.hpp>
#include <miopen/env.hpp>
#include <miopen/common.hpp>

MIOPEN_DECLARE_ENV_VAR(MIOPEN_DEBUG_CONV_DIRECT_NAIVE_CONV_FWD)

namespace miopen {
namespace solver {

bool ConvDirectNaiveConvFwd::IsApplicable(const ConvolutionContext& ctx,
                                          const ProblemDescription& problem) const
{
    if(!miopen::debug::AlwaysEnableConvDirectNaive &&
       miopen::IsDisabled(MIOPEN_DEBUG_CONV_DIRECT_NAIVE_CONV_FWD{}))
        return false;

    if(!ConvDirectNaiveConvIsApplicableByKernelType(ctx, problem))
        return false;

    if(!problem.IsLayoutDefault() && !problem.IsLayoutNHWC())
        return false;

    if(!(problem.IsFp32() || problem.IsFp16() || problem.IsBfp16() || problem.IsInt8() ||
         problem.IsFp8() || problem.IsBfp8()))
        return false;

    if(!problem.direction.IsForward())
        return false;

    if(problem.IsTensorsCasted())
    {
        auto test_cast = [&](const TensorDescriptor& desc) {
            if(desc.GetCastType())
            {
                const auto cast_type = *desc.GetCastType();
                if(cast_type == miopenFloat8 || cast_type == miopenBFloat8)
                    return false;
            }
            // all tested tensors must have cast type set
            return true;
        };
        if(test_cast(problem.GetIn()))
            return false;
        if(test_cast(problem.GetWeights()))
            return false;
    }
    return true;
}

ConvSolution ConvDirectNaiveConvFwd::GetSolution(const ConvolutionContext& ctx,
                                                 const ProblemDescription& problem) const
{
    ConvSolution result;

    int di          = problem.GetInDepth_();
    int hi          = problem.GetInHeight_();
    int wi          = problem.GetInWidth_();
    int n           = problem.GetBatchSize_();
    int k           = problem.GetOutChannels_();
    int c           = problem.GetInChannels_();
    int do_         = problem.GetOutDepth_();
    int ho          = problem.GetOutHeight_();
    int wo          = problem.GetOutWidth_();
    int sz          = problem.GetKernelStrideD();
    int sy          = problem.GetKernelStrideH();
    int sx          = problem.GetKernelStrideW();
    int dz          = problem.GetDilationD();
    int dy          = problem.GetDilationH();
    int dx          = problem.GetDilationW();
    int pz          = problem.GetPadD();
    int py          = problem.GetPadH();
    int px          = problem.GetPadW();
    int fz          = problem.GetWeightsDepth_();
    int fy          = problem.GetWeightsHeight_();
    int fx          = problem.GetWeightsWidth_();
    int group       = problem.GetGroupCount();
    int c_per_group = c / group;
    int k_per_group = k / group;

    size_t block_size = 256;
    size_t grid_size  = 1;
    if(problem.IsLayoutDefault())
    {
        grid_size = static_cast<size_t>(n) * k;
    }
    else if(problem.IsLayoutNHWC())
    {
        if(problem.Is2d())
            grid_size = static_cast<size_t>(group) * n * ho;
        else
            grid_size = static_cast<size_t>(group) * n * do_;
    }
    else
        MIOPEN_THROW("Unsupported layout");

    KernelInfo kernel;

    kernel.kernel_file = ConvDirectNaiveConvKernelFile(ctx, problem);
    const auto is_f8   = [&]() {
        if(kernel.kernel_file == "fp8_naive_conv.cpp")
            return true;
        else
            return false;
    }();
    kernel.kernel_name = ConvDirectNaiveConvKernelName(problem);
    kernel.g_wk.clear();

    kernel.g_wk.push_back(grid_size * block_size);
    kernel.g_wk.push_back(1);
    kernel.g_wk.push_back(1);
    kernel.l_wk.clear();
    kernel.l_wk.push_back(block_size);
    kernel.l_wk.push_back(1);
    kernel.l_wk.push_back(1);

    kernel.comp_options = ConvDirectNaiveConvCompileOption(ctx, problem);

    int G_stride_idx = GetGroupStrideIndex(problem);

    int G_stride_idx = GetGroupStrideIndex(problem);

    if(problem.Is2d())
    {
        result.invoker_factory = [=](const std::vector<Kernel>& kernels) {
            const auto kern = kernels[0];
            return [=](const Handle& handle, const AnyInvokeParams& primitive_parameters) {
                decltype(auto) data_ctx = primitive_parameters.CastTo<conv::DataInvokeParams>();
                const auto& tensors     = data_ctx.tensors;
                float elapsed           = 0;

                auto in_strides = MakeStrideArray<5>(
                    SplitStrideCtoGC(group, tensors.inDesc.GetStrides(), G_stride_idx));
                // For weights, we split K to (G, K_per_group), which is always index 0
                auto wei_strides = MakeStrideArray<5>(
                    SplitWeiStrideKtoGK(k_per_group, tensors.wDesc.GetStrides()));
                auto out_strides = MakeStrideArray<5>(
                    SplitStrideCtoGC(group, tensors.outDesc.GetStrides(), G_stride_idx));

<<<<<<< HEAD
                // printTensorStrides(tensors.inDesc, tensors.wDesc, tensors.outDesc);
                // printStrideArrays(in_strides, wei_strides, out_strides);

                /*
                printf("sizeof(Strides5D) = %lu, alignof(Strides5D)=%lu\n",
                    sizeof(Strides5D), alignof(Strides5D));

                printf("%p, %p, %p\n", tensors.in, tensors.w, tensors.out);
                handle.Run(kern)(tensors.in,
                                 tensors.w,
                                 tensors.out,
                                 in_strides,
                                 wei_strides,
                                 out_strides);
                */

                handle.Run(kern)(tensors.in,
                                 tensors.w,
                                 tensors.out,
                                 in_strides,
                                 wei_strides,
                                 out_strides,
                                 hi,
                                 wi,
                                 n,
                                 k_per_group,
                                 c_per_group,
                                 ho,
                                 wo,
                                 sy,
                                 sx,
                                 dy,
                                 dx,
                                 py,
                                 px,
                                 fy,
                                 fx,
                                 group);

=======
                if(is_f8)
                {
                    handle.Run(kern)(tensors.in,
                                     tensors.w,
                                     tensors.out,
                                     hi,
                                     wi,
                                     n,
                                     k_per_group,
                                     c_per_group,
                                     ho,
                                     wo,
                                     sy,
                                     sx,
                                     dy,
                                     dx,
                                     py,
                                     px,
                                     fy,
                                     fx,
                                     group,
                                     problem.GetConv().attribute.fp8rounding_mode.Get() ==
                                         miopenF8RoundingModeStochastic,
                                     problem.GetConv().attribute.fp8rounding_mode.GetSeed());
                }
                else
                {
                    handle.Run(kern)(tensors.in,
                                     tensors.w,
                                     tensors.out,
                                     in_strides,
                                     wei_strides,
                                     out_strides,
                                     hi,
                                     wi,
                                     n,
                                     k_per_group,
                                     c_per_group,
                                     ho,
                                     wo,
                                     sy,
                                     sx,
                                     dy,
                                     dx,
                                     py,
                                     px,
                                     fy,
                                     fx,
                                     group);
                }
>>>>>>> be93522f
                if(handle.IsProfilingEnabled())
                    elapsed += handle.GetKernelTime();

                if(handle.IsProfilingEnabled())
                {
                    handle.ResetKernelTime();
                    handle.AccumKernelTime(elapsed);
                }
            };
        };
    }
    else
    {
        result.invoker_factory = [=](const std::vector<Kernel>& kernels) {
            const auto kern = kernels[0];
            return [=](const Handle& handle, const AnyInvokeParams& primitive_parameters) {
                decltype(auto) data_ctx = primitive_parameters.CastTo<conv::DataInvokeParams>();
                const auto& tensors     = data_ctx.tensors;
                float elapsed           = 0;

                auto in_strides = MakeStrideArray<6>(
                    SplitStrideCtoGC(group, tensors.inDesc.GetStrides(), G_stride_idx));
                // For weights, we split K to (G, K_per_group), which is always index 0
                auto wei_strides = MakeStrideArray<6>(
                    SplitWeiStrideKtoGK(k_per_group, tensors.wDesc.GetStrides()));
                auto out_strides = MakeStrideArray<6>(
                    SplitStrideCtoGC(group, tensors.outDesc.GetStrides(), G_stride_idx));
                handle.Run(kern)(tensors.in,
                                 tensors.w,
                                 tensors.out,
                                 in_strides,
                                 wei_strides,
                                 out_strides,
                                 di,
                                 hi,
                                 wi,
                                 n,
                                 k_per_group,
                                 c_per_group,
                                 do_,
                                 ho,
                                 wo,
                                 sz,
                                 sy,
                                 sx,
                                 dz,
                                 dy,
                                 dx,
                                 pz,
                                 py,
                                 px,
                                 fz,
                                 fy,
                                 fx,
                                 group);
                if(handle.IsProfilingEnabled())
                    elapsed += handle.GetKernelTime();

                if(handle.IsProfilingEnabled())
                {
                    handle.ResetKernelTime();
                    handle.AccumKernelTime(elapsed);
                }
            };
        };
    }
    result.construction_params.push_back(kernel);
    return result;
}

} // namespace solver
} // namespace miopen<|MERGE_RESOLUTION|>--- conflicted
+++ resolved
@@ -164,47 +164,6 @@
                 auto out_strides = MakeStrideArray<5>(
                     SplitStrideCtoGC(group, tensors.outDesc.GetStrides(), G_stride_idx));
 
-<<<<<<< HEAD
-                // printTensorStrides(tensors.inDesc, tensors.wDesc, tensors.outDesc);
-                // printStrideArrays(in_strides, wei_strides, out_strides);
-
-                /*
-                printf("sizeof(Strides5D) = %lu, alignof(Strides5D)=%lu\n",
-                    sizeof(Strides5D), alignof(Strides5D));
-
-                printf("%p, %p, %p\n", tensors.in, tensors.w, tensors.out);
-                handle.Run(kern)(tensors.in,
-                                 tensors.w,
-                                 tensors.out,
-                                 in_strides,
-                                 wei_strides,
-                                 out_strides);
-                */
-
-                handle.Run(kern)(tensors.in,
-                                 tensors.w,
-                                 tensors.out,
-                                 in_strides,
-                                 wei_strides,
-                                 out_strides,
-                                 hi,
-                                 wi,
-                                 n,
-                                 k_per_group,
-                                 c_per_group,
-                                 ho,
-                                 wo,
-                                 sy,
-                                 sx,
-                                 dy,
-                                 dx,
-                                 py,
-                                 px,
-                                 fy,
-                                 fx,
-                                 group);
-
-=======
                 if(is_f8)
                 {
                     handle.Run(kern)(tensors.in,
@@ -255,7 +214,6 @@
                                      fx,
                                      group);
                 }
->>>>>>> be93522f
                 if(handle.IsProfilingEnabled())
                     elapsed += handle.GetKernelTime();
 
