--- conflicted
+++ resolved
@@ -152,12 +152,38 @@
                 decltype(auto) data_ctx = primitive_parameters.CastTo<conv::DataInvokeParams>();
                 const auto& tensors     = data_ctx.tensors;
                 float elapsed           = 0;
-<<<<<<< HEAD
+
+                auto in_strides = MakeStrideArray<5>(
+                    SplitStrideCtoGC(group, tensors.inDesc.GetStrides(), G_stride_idx));
+                // For weights, we split K to (G, K_per_group), which is always index 0
+                auto wei_strides = MakeStrideArray<5>(
+                    SplitWeiStrideKtoGK(k_per_group, tensors.wDesc.GetStrides()));
+                auto out_strides = MakeStrideArray<5>(
+                    SplitStrideCtoGC(group, tensors.outDesc.GetStrides(), G_stride_idx));
+
+                // printTensorStrides(tensors.inDesc, tensors.wDesc, tensors.outDesc);
+                // printStrideArrays(in_strides, wei_strides, out_strides);
+
+                /*
+                printf("sizeof(Strides5D) = %lu, alignof(Strides5D)=%lu\n",
+                    sizeof(Strides5D), alignof(Strides5D));
+
+                printf("%p, %p, %p\n", tensors.in, tensors.w, tensors.out);
+                handle.Run(kern)(tensors.in,
+                                 tensors.w,
+                                 tensors.out,
+                                 in_strides,
+                                 wei_strides,
+                                 out_strides);
+                */                
                 if(is_f8)
                 {
                     handle.Run(kern)(tensors.in,
                                      tensors.w,
                                      tensors.out,
+                                     in_strides,
+                                     wei_strides,
+                                     out_strides,
                                      hi,
                                      wi,
                                      n,
@@ -183,6 +209,9 @@
                     handle.Run(kern)(tensors.in,
                                      tensors.w,
                                      tensors.out,
+                                     in_strides,
+                                     wei_strides,
+                                     out_strides,
                                      hi,
                                      wi,
                                      n,
@@ -200,56 +229,6 @@
                                      fx,
                                      group);
                 }
-=======
-
-                auto in_strides = MakeStrideArray<5>(
-                    SplitStrideCtoGC(group, tensors.inDesc.GetStrides(), G_stride_idx));
-                // For weights, we split K to (G, K_per_group), which is always index 0
-                auto wei_strides = MakeStrideArray<5>(
-                    SplitWeiStrideKtoGK(k_per_group, tensors.wDesc.GetStrides()));
-                auto out_strides = MakeStrideArray<5>(
-                    SplitStrideCtoGC(group, tensors.outDesc.GetStrides(), G_stride_idx));
-
-                // printTensorStrides(tensors.inDesc, tensors.wDesc, tensors.outDesc);
-                // printStrideArrays(in_strides, wei_strides, out_strides);
-
-                /*
-                printf("sizeof(Strides5D) = %lu, alignof(Strides5D)=%lu\n",
-                    sizeof(Strides5D), alignof(Strides5D));
-
-                printf("%p, %p, %p\n", tensors.in, tensors.w, tensors.out);
-                handle.Run(kern)(tensors.in,
-                                 tensors.w,
-                                 tensors.out,
-                                 in_strides,
-                                 wei_strides,
-                                 out_strides);
-                */
-
-                handle.Run(kern)(tensors.in,
-                                 tensors.w,
-                                 tensors.out,
-                                 in_strides,
-                                 wei_strides,
-                                 out_strides,
-                                 hi,
-                                 wi,
-                                 n,
-                                 k_per_group,
-                                 c_per_group,
-                                 ho,
-                                 wo,
-                                 sy,
-                                 sx,
-                                 dy,
-                                 dx,
-                                 py,
-                                 px,
-                                 fy,
-                                 fx,
-                                 group);
-
->>>>>>> 6e37c43e
                 if(handle.IsProfilingEnabled())
                     elapsed += handle.GetKernelTime();
 
