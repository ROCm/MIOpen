/*******************************************************************************
 *
 * MIT License
 *
 * Copyright (c) 2020 Advanced Micro Devices, Inc.
 *
 * Permission is hereby granted, free of charge, to any person obtaining a copy
 * of this software and associated documentation files (the "Software"), to deal
 * in the Software without restriction, including without limitation the rights
 * to use, copy, modify, merge, publish, distribute, sublicense, and/or sell
 * copies of the Software, and to permit persons to whom the Software is
 * furnished to do so, subject to the following conditions:
 *
 * The above copyright notice and this permission notice shall be included in all
 * copies or substantial portions of the Software.
 *
 * THE SOFTWARE IS PROVIDED "AS IS", WITHOUT WARRANTY OF ANY KIND, EXPRESS OR
 * IMPLIED, INCLUDING BUT NOT LIMITED TO THE WARRANTIES OF MERCHANTABILITY,
 * FITNESS FOR A PARTICULAR PURPOSE AND NONINFRINGEMENT. IN NO EVENT SHALL THE
 * AUTHORS OR COPYRIGHT HOLDERS BE LIABLE FOR ANY CLAIM, DAMAGES OR OTHER
 * LIABILITY, WHETHER IN AN ACTION OF CONTRACT, TORT OR OTHERWISE, ARISING FROM,
 * OUT OF OR IN CONNECTION WITH THE SOFTWARE OR THE USE OR OTHER DEALINGS IN THE
 * SOFTWARE.
 *
 *******************************************************************************/

#include <miopen/solver/conv_direct_naive_conv.hpp>
#include <miopen/solver.hpp>
#include <miopen/conv/data_invoke_params.hpp>

MIOPEN_DECLARE_ENV_VAR_BOOL(MIOPEN_DEBUG_CONV_DIRECT_NAIVE_CONV_FWD)

namespace miopen {
namespace solver {
namespace conv {

using ProblemDescription = miopen::conv::ProblemDescription;

bool ConvDirectNaiveConvFwd::IsApplicable(const ExecutionContext& ctx,
                                          const ProblemDescription& problem) const
{
    if(!miopen::debug::AlwaysEnableConvDirectNaive &&
<<<<<<< HEAD
       env::disabled(MIOPEN_DEBUG_CONV_DIRECT_NAIVE_CONV_FWD))
=======
       miopen::IsDisabled(MIOPEN_ENV(MIOPEN_DEBUG_CONV_DIRECT_NAIVE_CONV_FWD)))
>>>>>>> 4f5ed42b
        return false;

    if(!ConvDirectNaiveConvIsApplicableByKernelType(ctx, problem))
        return false;

    if(!problem.IsLayoutDefault() && !problem.IsLayoutNHWC())
        return false;

    if(!(problem.IsFp32() || problem.IsFp16() || problem.IsBfp16() || problem.IsInt8() ||
         problem.IsFp8() || problem.IsBfp8()))
        return false;

    if(!problem.IsDirectionForward())
        return false;

    if(!problem.AllTensorsLengthsFitIntoInt())
        return false;

    if(problem.IsTensorsCasted())
    {
        auto test_cast = [&](const TensorDescriptor& desc) {
            if(desc.GetCastType())
            {
                const auto cast_type = *desc.GetCastType();
                if(cast_type == miopenFloat8 || cast_type == miopenBFloat8)
                    return false;
            }
            // all tested tensors must have cast type set
            return true;
        };
        if(test_cast(problem.GetIn()))
            return false;
        if(test_cast(problem.GetWeights()))
            return false;
    }
    return true;
}

ConvSolution ConvDirectNaiveConvFwd::GetSolution(const ExecutionContext& ctx,
                                                 const ProblemDescription& problem) const
{
    ConvSolution result;

    if(problem.Is2d())
    {
        result = conv_internal::GetConv2DFWDSolution(ctx, problem);
    }
    else
    {
        result = conv_internal::GetConv3DFWDSolution(ctx, problem);
    }
    return result;
}

} // namespace conv
} // namespace solver
} // namespace miopen<|MERGE_RESOLUTION|>--- conflicted
+++ resolved
@@ -40,11 +40,7 @@
                                           const ProblemDescription& problem) const
 {
     if(!miopen::debug::AlwaysEnableConvDirectNaive &&
-<<<<<<< HEAD
        env::disabled(MIOPEN_DEBUG_CONV_DIRECT_NAIVE_CONV_FWD))
-=======
-       miopen::IsDisabled(MIOPEN_ENV(MIOPEN_DEBUG_CONV_DIRECT_NAIVE_CONV_FWD)))
->>>>>>> 4f5ed42b
         return false;
 
     if(!ConvDirectNaiveConvIsApplicableByKernelType(ctx, problem))
