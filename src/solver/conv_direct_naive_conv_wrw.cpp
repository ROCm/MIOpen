--- conflicted
+++ resolved
@@ -131,11 +131,6 @@
 
     int G_stride_idx = GetGroupStrideIndex(problem);
 
-<<<<<<< HEAD
-=======
-    int G_stride_idx = GetGroupStrideIndex(problem);
-
->>>>>>> 603fa649
     if(problem.Is2d())
     {
         result.invoker_factory = [=](const std::vector<Kernel>& kernels) {
