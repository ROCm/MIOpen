/*******************************************************************************
 *
 * MIT License
 *
 * Copyright (c) 2020 Advanced Micro Devices, Inc.
 *
 * Permission is hereby granted, free of charge, to any person obtaining a copy
 * of this software and associated documentation files (the "Software"), to deal
 * in the Software without restriction, including without limitation the rights
 * to use, copy, modify, merge, publish, distribute, sublicense, and/or sell
 * copies of the Software, and to permit persons to whom the Software is
 * furnished to do so, subject to the following conditions:
 *
 * The above copyright notice and this permission notice shall be included in all
 * copies or substantial portions of the Software.
 *
 * THE SOFTWARE IS PROVIDED "AS IS", WITHOUT WARRANTY OF ANY KIND, EXPRESS OR
 * IMPLIED, INCLUDING BUT NOT LIMITED TO THE WARRANTIES OF MERCHANTABILITY,
 * FITNESS FOR A PARTICULAR PURPOSE AND NONINFRINGEMENT. IN NO EVENT SHALL THE
 * AUTHORS OR COPYRIGHT HOLDERS BE LIABLE FOR ANY CLAIM, DAMAGES OR OTHER
 * LIABILITY, WHETHER IN AN ACTION OF CONTRACT, TORT OR OTHERWISE, ARISING FROM,
 * OUT OF OR IN CONNECTION WITH THE SOFTWARE OR THE USE OR OTHER DEALINGS IN THE
 * SOFTWARE.
 *
 *******************************************************************************/

#include <miopen/solver/conv_direct_naive_conv.hpp>
#include <miopen/solver.hpp>
#include <miopen/conv/wrw_invoke_params.hpp>
#include <miopen/env.hpp>

MIOPEN_DECLARE_ENV_VAR(MIOPEN_DEBUG_CONV_DIRECT_NAIVE_CONV_WRW)

namespace miopen {
namespace solver {
namespace conv {

bool ConvDirectNaiveConvWrw::IsApplicable(const ConvolutionContext& ctx,
                                          const ProblemDescription& problem) const
{
    if(!miopen::debug::AlwaysEnableConvDirectNaive &&
       miopen::IsDisabled(MIOPEN_DEBUG_CONV_DIRECT_NAIVE_CONV_WRW{}))
        return false;

    if(!ConvDirectNaiveConvIsApplicableByKernelType(ctx, problem))
        return false;

    if(!problem.IsLayoutDefault() && !problem.IsLayoutNHWC())
        return false;

    if(!(problem.IsFp32() || problem.IsFp16() || problem.IsBfp16() || problem.IsFp8() ||
         problem.IsBfp8()))
        return false;

    if(!problem.IsDirectionBackwardWrW())
        return false;
    if(problem.IsTensorsCasted())
    {
        auto test_cast = [&](const TensorDescriptor& desc) {
            if(desc.GetCastType())
            {
                const auto cast_type = *desc.GetCastType();
                if(cast_type == miopenFloat8 || cast_type == miopenBFloat8)
                    return false;
            }
            // all tested tensors must have cast type set
            return true;
        };
        if(test_cast(problem.GetIn()))
            return false;
        if(test_cast(problem.GetOut()))
            return false;
    }

    return true;
}

ConvSolution ConvDirectNaiveConvWrw::GetSolution(const ConvolutionContext& ctx,
                                                 const ProblemDescription& problem) const
{
    ConvSolution result;

    int di          = problem.GetOutDepth_();
    int hi          = problem.GetOutHeight_();
    int wi          = problem.GetOutWidth_();
    int n           = problem.GetBatchSize_();
    int k           = problem.GetInChannels_();
    int c           = problem.GetOutChannels_();
    int do_         = problem.GetInDepth_();
    int ho          = problem.GetInHeight_();
    int wo          = problem.GetInWidth_();
    int sz          = problem.GetInDepth_() > 1 ? problem.GetKernelStrideD() : 1;
    int sy          = problem.GetInHeight_() > 1 ? problem.GetKernelStrideH() : 1;
    int sx          = problem.GetInWidth_() > 1 ? problem.GetKernelStrideW() : 1;
    int dz          = problem.GetWeightsDepth_() > 1 ? problem.GetDilationD() : 1;
    int dy          = problem.GetWeightsHeight_() > 1 ? problem.GetDilationH() : 1;
    int dx          = problem.GetWeightsWidth_() > 1 ? problem.GetDilationW() : 1;
    int pz          = problem.GetPadD();
    int py          = problem.GetPadH();
    int px          = problem.GetPadW();
    int fz          = problem.GetWeightsDepth_();
    int fy          = problem.GetWeightsHeight_();
    int fx          = problem.GetWeightsWidth_();
    int group       = problem.GetGroupCount();
    int c_per_group = c / group;
    int k_per_group = k / group;

    size_t block_size = 256;
    size_t grid_size  = static_cast<size_t>(k);

    KernelInfo kernel;

    kernel.kernel_file = ConvDirectNaiveConvKernelFile(ctx, problem);
    kernel.kernel_name = ConvDirectNaiveConvKernelName(problem);
    kernel.g_wk.clear();

    kernel.g_wk.push_back(grid_size * block_size);
    kernel.g_wk.push_back(1);
    kernel.g_wk.push_back(1);
    kernel.l_wk.clear();
    kernel.l_wk.push_back(block_size);
    kernel.l_wk.push_back(1);
    kernel.l_wk.push_back(1);

    kernel.comp_options = ConvDirectNaiveConvCompileOption(ctx, problem);
    const auto is_f8    = [&]() {
        if(kernel.kernel_file == "fp8_naive_conv.cpp")
            return true;
        else
            return false;
    }();

    if(problem.Is2d())
        result.invoker_factory = [=](const std::vector<Kernel>& kernels) {
            const auto kern = kernels[0];
            return [=](const Handle& handle, const AnyInvokeParams& primitive_parameters) {
<<<<<<< HEAD
                decltype(auto) data_ctx =
                    primitive_parameters.CastTo<miopen::conv::WrWInvokeParams>();
                const auto& tensors = data_ctx.tensors;
                float elapsed       = 0;

                handle.Run(kern)(tensors.x,
                                 tensors.dw,
                                 tensors.dy,
                                 hi,
                                 wi,
                                 n,
                                 k_per_group,
                                 c_per_group,
                                 ho,
                                 wo,
                                 sy,
                                 sx,
                                 dy,
                                 dx,
                                 py,
                                 px,
                                 fy,
                                 fx,
                                 group);
=======
                decltype(auto) data_ctx = primitive_parameters.CastTo<conv::WrWInvokeParams>();
                const auto& tensors     = data_ctx.tensors;
                float elapsed           = 0;
                if(is_f8)
                    handle.Run(kern)(tensors.x,
                                     tensors.dw,
                                     tensors.dy,
                                     hi,
                                     wi,
                                     n,
                                     k_per_group,
                                     c_per_group,
                                     ho,
                                     wo,
                                     sy,
                                     sx,
                                     dy,
                                     dx,
                                     py,
                                     px,
                                     fy,
                                     fx,
                                     group,
                                     problem.GetConv().attribute.fp8rounding_mode.Get() ==
                                         miopenF8RoundingModeStochastic,
                                     problem.GetConv().attribute.fp8rounding_mode.GetSeed());
                else
                    handle.Run(kern)(tensors.x,
                                     tensors.dw,
                                     tensors.dy,
                                     hi,
                                     wi,
                                     n,
                                     k_per_group,
                                     c_per_group,
                                     ho,
                                     wo,
                                     sy,
                                     sx,
                                     dy,
                                     dx,
                                     py,
                                     px,
                                     fy,
                                     fx,
                                     group);
>>>>>>> 71f159cb
                if(handle.IsProfilingEnabled())
                    elapsed += handle.GetKernelTime();

                if(handle.IsProfilingEnabled())
                {
                    handle.ResetKernelTime();
                    handle.AccumKernelTime(elapsed);
                }
            };
        };
    else
        result.invoker_factory = [=](const std::vector<Kernel>& kernels) {
            const auto kern = kernels[0];
            return [=](const Handle& handle, const AnyInvokeParams& primitive_parameters) {
                decltype(auto) data_ctx =
                    primitive_parameters.CastTo<miopen::conv::WrWInvokeParams>();
                const auto& tensors = data_ctx.tensors;
                float elapsed       = 0;

                handle.Run(kern)(tensors.x,
                                 tensors.dw,
                                 tensors.dy,
                                 di,
                                 hi,
                                 wi,
                                 n,
                                 k_per_group,
                                 c_per_group,
                                 do_,
                                 ho,
                                 wo,
                                 sz,
                                 sy,
                                 sx,
                                 dz,
                                 dy,
                                 dx,
                                 pz,
                                 py,
                                 px,
                                 fz,
                                 fy,
                                 fx,
                                 group);
                if(handle.IsProfilingEnabled())
                    elapsed += handle.GetKernelTime();

                if(handle.IsProfilingEnabled())
                {
                    handle.ResetKernelTime();
                    handle.AccumKernelTime(elapsed);
                }
            };
        };
    result.construction_params.push_back(kernel);
    return result;
}

} // namespace conv
} // namespace solver
} // namespace miopen<|MERGE_RESOLUTION|>--- conflicted
+++ resolved
@@ -134,33 +134,7 @@
         result.invoker_factory = [=](const std::vector<Kernel>& kernels) {
             const auto kern = kernels[0];
             return [=](const Handle& handle, const AnyInvokeParams& primitive_parameters) {
-<<<<<<< HEAD
-                decltype(auto) data_ctx =
-                    primitive_parameters.CastTo<miopen::conv::WrWInvokeParams>();
-                const auto& tensors = data_ctx.tensors;
-                float elapsed       = 0;
-
-                handle.Run(kern)(tensors.x,
-                                 tensors.dw,
-                                 tensors.dy,
-                                 hi,
-                                 wi,
-                                 n,
-                                 k_per_group,
-                                 c_per_group,
-                                 ho,
-                                 wo,
-                                 sy,
-                                 sx,
-                                 dy,
-                                 dx,
-                                 py,
-                                 px,
-                                 fy,
-                                 fx,
-                                 group);
-=======
-                decltype(auto) data_ctx = primitive_parameters.CastTo<conv::WrWInvokeParams>();
+                decltype(auto) data_ctx = primitive_parameters.CastTo<miopen::conv::WrWInvokeParams>();
                 const auto& tensors     = data_ctx.tensors;
                 float elapsed           = 0;
                 if(is_f8)
@@ -206,7 +180,6 @@
                                      fy,
                                      fx,
                                      group);
->>>>>>> 71f159cb
                 if(handle.IsProfilingEnabled())
                     elapsed += handle.GetKernelTime();
 
