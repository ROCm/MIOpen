--- conflicted
+++ resolved
@@ -150,30 +150,6 @@
                 auto out_strides = MakeStrideArray<5>(
                     SplitStrideCtoGC(group, tensors.dyDesc.GetStrides(), G_stride_idx));
 
-<<<<<<< HEAD
-                handle.Run(kern)(tensors.x,
-                                 tensors.dw,
-                                 tensors.dy,
-                                 in_strides,
-                                 wei_strides,
-                                 out_strides,
-                                 hi,
-                                 wi,
-                                 n,
-                                 k_per_group,
-                                 c_per_group,
-                                 ho,
-                                 wo,
-                                 sy,
-                                 sx,
-                                 dy,
-                                 dx,
-                                 py,
-                                 px,
-                                 fy,
-                                 fx,
-                                 group);
-=======
                 if(is_f8)
                 {
                     handle.Run(kern)(tensors.x,
@@ -224,7 +200,6 @@
                                      fx,
                                      group);
                 }
->>>>>>> be93522f
                 if(handle.IsProfilingEnabled())
                     elapsed += handle.GetKernelTime();
 
