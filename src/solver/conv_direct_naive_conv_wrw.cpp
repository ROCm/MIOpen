--- conflicted
+++ resolved
@@ -139,15 +139,10 @@
         result.invoker_factory = [=](const std::vector<Kernel>& kernels) {
             const auto kern = kernels[0];
             return [=](const Handle& handle, const AnyInvokeParams& primitive_parameters) {
-<<<<<<< HEAD
                 decltype(auto) data_ctx =
                     primitive_parameters.CastTo<miopen::conv::WrWInvokeParams>();
                 const auto& tensors = data_ctx.tensors;
                 float elapsed       = 0;
-=======
-                decltype(auto) data_ctx = primitive_parameters.CastTo<conv::WrWInvokeParams>();
-                const auto& tensors     = data_ctx.tensors;
-                float elapsed           = 0;
 
                 auto in_strides = conv_internal::MakeStrideArray<5>(conv_internal::SplitStrideCtoGC(
                     group, tensors.xDesc.GetStrides(), G_stride_idx));
@@ -158,7 +153,6 @@
                     conv_internal::MakeStrideArray<5>(conv_internal::SplitStrideCtoGC(
                         group, tensors.dyDesc.GetStrides(), G_stride_idx));
 
->>>>>>> b45e54d6
                 if(is_f8)
                 {
                     handle.Run(kern)(tensors.x,
