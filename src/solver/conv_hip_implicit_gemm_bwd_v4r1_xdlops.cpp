--- conflicted
+++ resolved
@@ -820,12 +820,7 @@
 #endif
     if(miopen::IsDisabled(MIOPEN_DEBUG_CONV_IMPLICIT_GEMM_HIP_BWD_V4R1_XDLOPS{}))
         return false;
-<<<<<<< HEAD
-#endif
-    if(miopen::IsEnabled(MIOPEN_DEBUG_CONVOLUTION_DETERMINISTIC{}))
-=======
     if(ctx.conv_problem.GetConv().attribute.deterministic)
->>>>>>> 6c94c7b2
         return false;
     if(!IsComposableKernelSupportedHardware(ctx))
         return false;
