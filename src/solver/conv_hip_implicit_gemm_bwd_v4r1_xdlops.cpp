/*******************************************************************************
 *
 * MIT License
 *
 * Copyright (c) 2020 Advanced Micro Devices, Inc.
 *
 * Permission is hereby granted, free of charge, to any person obtaining a copy
 * of this software and associated documentation files (the "Software"), to deal
 * in the Software without restriction, including without limitation the rights
 * to use, copy, modify, merge, publish, distribute, sublicense, and/or sell
 * copies of the Software, and to permit persons to whom the Software is
 * furnished to do so, subject to the following conditions:
 *
 * The above copyright notice and this permission notice shall be included in all
 * copies or substantial portions of the Software.
 *
 * THE SOFTWARE IS PROVIDED "AS IS", WITHOUT WARRANTY OF ANY KIND, EXPRESS OR
 * IMPLIED, INCLUDING BUT NOT LIMITED TO THE WARRANTIES OF MERCHANTABILITY,
 * FITNESS FOR A PARTICULAR PURPOSE AND NONINFRINGEMENT. IN NO EVENT SHALL THE
 * AUTHORS OR COPYRIGHT HOLDERS BE LIABLE FOR ANY CLAIM, DAMAGES OR OTHER
 * LIABILITY, WHETHER IN AN ACTION OF CONTRACT, TORT OR OTHERWISE, ARISING FROM,
 * OUT OF OR IN CONNECTION WITH THE SOFTWARE OR THE USE OR OTHER DEALINGS IN THE
 * SOFTWARE.
 *
 *******************************************************************************/
#include <miopen/conv/invokers/impl_gemm.hpp>
#include <miopen/solver.hpp>
#include <miopen/handle.hpp>
#include <miopen/generic_search.hpp>
#include <miopen/solver/implicitgemm_util.hpp>
#include <cstddef>

<<<<<<< HEAD
/// Disable ConvHipImplicitGemmBwdDataV4R1Xdlops by default.
=======
/// Disable ConvHipImplicitGemmBwdDataV4R1Xdlops for FP32 by default.
>>>>>>> 2024ff6a
/// \ref https://github.com/ROCmSoftwarePlatform/MIOpen/issues/1206.
#define WORKAROUND_ISSUE_1206 1

MIOPEN_DECLARE_ENV_VAR(MIOPEN_DEBUG_CONV_IMPLICIT_GEMM_HIP_BWD_V4R1_XDLOPS)
MIOPEN_DECLARE_ENV_VAR(MIOPEN_DEBUG_CONV_IMPLICIT_GEMM_HIP_BWD_V4R1_XDLOPS_PERF_VALS)

namespace miopen {
namespace solver {

std::tuple<int, bool>
PerformanceImplicitGemmBwdDataV4R1Xdlops::CalculateGridSize(const ConvolutionContext& ctx) const
{
    int GridSize = 0;

    try
    {
        int gemm_g = 0;
        int gemm_m = 0;
        int gemm_n = 0;

        std::tie(gemm_g, gemm_m, gemm_n, std::ignore) =
            ConvHipImplicitGemmBwdDataV4R1Xdlops::CalculateGemmSize(ctx, 0);

        if(!(gemm_m % GemmMPerBlock == 0 && gemm_n % GemmNPerBlock == 0))
            MIOPEN_THROW("invalid performance parameter");

        GridSize = gemm_g * (gemm_m / GemmMPerBlock) * (gemm_n / GemmNPerBlock);
    }
    catch(...)
    {
        return std::make_tuple(-1, false);
    }

    return std::make_tuple(GridSize, true);
}

std::tuple<int, int, int, int, int, bool>
PerformanceImplicitGemmBwdDataV4R1Xdlops::CalculateGemmABlockCopyPerformanceParameters(
    const ConvolutionContext& ctx) const
{
    int ClusterLengths_GemmK     = 0;
    int ClusterLengths_GemmM     = 0;
    int ClusterLengths_GemmKPack = 0;
    int SrcDataPerRead_GemmM     = ctx.IsFp32() ? amd_buffer_load_max_length<float>()
                                            : amd_buffer_load_max_length<half_float::half>();

    int DstDataPerWrite_GemmKPack = ctx.IsFp32() ? amd_buffer_load_max_length<float>()
                                                 : amd_buffer_load_max_length<half_float::half>();

    try
    {
        const auto WaveSize = 64;
        const auto BlockSize =
            GemmNPerBlock * GemmMPerBlock / (GemmMPerWave * GemmNPerWave) * WaveSize;

        // calculate vector length on gemmk dimension
        SrcDataPerRead_GemmM = gcd(SrcDataPerRead_GemmM, GemmMPerBlock);

        const auto y = ConvolutionContextInterpreter::GetFilterHeightY(ctx);
        const auto x = ConvolutionContextInterpreter::GetFilterWidthX(ctx);

        // \todo too conservative
        if(!(y == 1 && x == 1))
            SrcDataPerRead_GemmM = 1;

        // calculate threadwise copy size
        auto a_data_per_thread_copy =
            std::max(1, (GemmKPerBlock * GemmMPerBlock * GemmKPACKSize) / BlockSize);

        a_data_per_thread_copy = lcm(a_data_per_thread_copy, SrcDataPerRead_GemmM);
        // decide threadwise copy lengths
        const auto a_data_per_thread_copy_gemmm = SrcDataPerRead_GemmM;
        if(!(a_data_per_thread_copy_gemmm > 0))
            MIOPEN_THROW("invalid performance parameter");
        const auto tmp = a_data_per_thread_copy / a_data_per_thread_copy_gemmm;

        int data_per_thread_copy_gemmk     = -1;
        int data_per_thread_copy_gemmkpack = -1;

        if(GemmAThreadCopyMoreGemmK)
        {
            data_per_thread_copy_gemmk = gcd(GemmKPerBlock, tmp);
            if(!(data_per_thread_copy_gemmk > 0))
                MIOPEN_THROW("invalid performance parameter");
            data_per_thread_copy_gemmkpack = tmp / data_per_thread_copy_gemmk;
            if(!(data_per_thread_copy_gemmkpack > 0))
                MIOPEN_THROW("invalid performance parameter");
        }
        else
        {
            data_per_thread_copy_gemmkpack = gcd(GemmKPACKSize, tmp);
            if(!(data_per_thread_copy_gemmkpack > 0))
                MIOPEN_THROW("invalid performance parameter");
            data_per_thread_copy_gemmk = tmp / data_per_thread_copy_gemmkpack;
            if(!(data_per_thread_copy_gemmk > 0))
                MIOPEN_THROW("invalid performance parameter");
        }

        if(DstDataPerWrite_GemmKPack > data_per_thread_copy_gemmkpack)
            DstDataPerWrite_GemmKPack = data_per_thread_copy_gemmkpack;
        DstDataPerWrite_GemmKPack = gcd(DstDataPerWrite_GemmKPack, data_per_thread_copy_gemmkpack);

        if(!(GemmKPerBlock % data_per_thread_copy_gemmk == 0 &&
             GemmMPerBlock % a_data_per_thread_copy_gemmm == 0 &&
             GemmKPACKSize % data_per_thread_copy_gemmkpack == 0))
            MIOPEN_THROW("invalid performance parameter");

        ClusterLengths_GemmK     = GemmKPerBlock / data_per_thread_copy_gemmk;
        ClusterLengths_GemmM     = GemmMPerBlock / a_data_per_thread_copy_gemmm;
        ClusterLengths_GemmKPack = GemmKPACKSize / data_per_thread_copy_gemmkpack;
        // blockwise-copy support that block_size is larger than thread cluster size, which means
        // some threads may not do threadwise copy
        if(BlockSize < ClusterLengths_GemmK * ClusterLengths_GemmM * ClusterLengths_GemmKPack)
            MIOPEN_THROW("invalid performance parameter");
    }
    catch(...)
    {
        return std::make_tuple(-1, -1, -1, -1, -1, false);
    }

    return std::make_tuple(ClusterLengths_GemmK,
                           ClusterLengths_GemmM,
                           ClusterLengths_GemmKPack,
                           SrcDataPerRead_GemmM,
                           DstDataPerWrite_GemmKPack,
                           true);
}

std::tuple<int, int, int, int, int, bool>
PerformanceImplicitGemmBwdDataV4R1Xdlops::CalculateGemmBBlockCopyPerformanceParameters(
    const ConvolutionContext& ctx) const
{
    int ClusterLengths_GemmK     = 0;
    int ClusterLengths_GemmN     = 0;
    int ClusterLengths_GemmKPack = 0;
    int SrcDataPerRead_GemmN     = ctx.IsFp32() ? amd_buffer_load_max_length<float>()
                                            : amd_buffer_load_max_length<half_float::half>();

    int DstDataPerWrite_GemmKPack = ctx.IsFp32() ? amd_lds_write_max_length<float>()
                                                 : amd_lds_write_max_length<half_float::half>();

    try
    {
        const auto WaveSize = 64;
        const auto BlockSize =
            GemmNPerBlock * GemmMPerBlock / (GemmMPerWave * GemmNPerWave) * WaveSize;

        SrcDataPerRead_GemmN = gcd(SrcDataPerRead_GemmN, GemmNPerBlock);

        // calculate vector length on gemmn dimension
        const auto y           = ConvolutionContextInterpreter::GetFilterHeightY(ctx);
        const auto x           = ConvolutionContextInterpreter::GetFilterWidthX(ctx);
        const auto left_pad_h  = ConvolutionContextInterpreter::GetInputLeftPadH(ctx);
        const auto left_pad_w  = ConvolutionContextInterpreter::GetInputLeftPadW(ctx);
        const auto right_pad_h = ConvolutionContextInterpreter::GetAdjustedInputRightPadH(ctx);
        const auto right_pad_w = ConvolutionContextInterpreter::GetAdjustedInputRightPadW(ctx);

        // \todo too conversative
        if(y == 1 && x == 1 && left_pad_h == 0 && left_pad_w == 0 && right_pad_h == 0 &&
           right_pad_w == 0)
        {
            const auto ho        = ConvolutionContextInterpreter::GetOutputHeightHo(ctx);
            const auto wo        = ConvolutionContextInterpreter::GetOutputWidthWo(ctx);
            SrcDataPerRead_GemmN = gcd(SrcDataPerRead_GemmN, ho * wo);
        }
        else
        {
            SrcDataPerRead_GemmN = 1;
        }

        // calculate threadwise copy size
        int b_data_per_thread_copy =
            std::max(1, (GemmKPerBlock * GemmNPerBlock * GemmKPACKSize) / BlockSize);

        if(!(b_data_per_thread_copy > 0))
            MIOPEN_THROW("invalid performance parameter");

        b_data_per_thread_copy = lcm(SrcDataPerRead_GemmN, b_data_per_thread_copy);
        if(BlockSize > GemmNPerBlock && GemmKPACKSize > BlockSize / GemmNPerBlock)
            MIOPEN_THROW("invalid performance parameter");

        const auto data_per_thread_copy_gemmn = SrcDataPerRead_GemmN;
        if(!(data_per_thread_copy_gemmn > 0))
            MIOPEN_THROW("invalid performance parameter");

        const auto tmp = b_data_per_thread_copy / data_per_thread_copy_gemmn;
        if(!(tmp > 0))
            MIOPEN_THROW("invalid performance parameter");
        int data_per_thread_copy_gemmkpack = -1;
        int data_per_thread_copy_gemmk     = -1;

        if(GemmBThreadCopyMoreGemmKPack)
        {
            data_per_thread_copy_gemmkpack = gcd(GemmKPACKSize, tmp);
            if(!(data_per_thread_copy_gemmkpack > 0))
                MIOPEN_THROW("invalid performance parameter");

            data_per_thread_copy_gemmk = tmp / data_per_thread_copy_gemmkpack;
            if(!(data_per_thread_copy_gemmk > 0))
                MIOPEN_THROW("invalid performance parameter");
        }
        else
        {
            data_per_thread_copy_gemmk = gcd(GemmKPerBlock, tmp);
            if(!(data_per_thread_copy_gemmk > 0))
                MIOPEN_THROW("invalid performance parameter");
            data_per_thread_copy_gemmkpack = tmp / data_per_thread_copy_gemmk;
            if(!(data_per_thread_copy_gemmkpack > 0))
                MIOPEN_THROW("invalid performance parameter");
        }

        // vector write into LDS
        if(DstDataPerWrite_GemmKPack > data_per_thread_copy_gemmkpack)
            DstDataPerWrite_GemmKPack = data_per_thread_copy_gemmkpack;

        DstDataPerWrite_GemmKPack = gcd(DstDataPerWrite_GemmKPack, data_per_thread_copy_gemmkpack);

        if(!(GemmKPerBlock % data_per_thread_copy_gemmk == 0 &&
             GemmNPerBlock % data_per_thread_copy_gemmn == 0 &&
             GemmKPACKSize % data_per_thread_copy_gemmkpack == 0))
            MIOPEN_THROW("invalid performance parameter");

        ClusterLengths_GemmK     = GemmKPerBlock / data_per_thread_copy_gemmk;
        ClusterLengths_GemmN     = GemmNPerBlock / data_per_thread_copy_gemmn;
        ClusterLengths_GemmKPack = GemmKPACKSize / data_per_thread_copy_gemmkpack;

        if(BlockSize < ClusterLengths_GemmK * ClusterLengths_GemmN * ClusterLengths_GemmKPack)
            MIOPEN_THROW("invalid performance parameter");
    }
    catch(...)
    {
        MIOPEN_LOG_I("catch");
        return std::make_tuple(-1, -1, -1, -1, -1, false);
    }

    return std::make_tuple(ClusterLengths_GemmK,
                           ClusterLengths_GemmN,
                           ClusterLengths_GemmKPack,
                           SrcDataPerRead_GemmN,
                           DstDataPerWrite_GemmKPack,
                           true);
}

std::tuple<std::size_t, bool> PerformanceImplicitGemmBwdDataV4R1Xdlops::CalculateLdsNumberOfByte(
    const ConvolutionContext& ctx) const
{
    std::size_t lds_size = 0;

    try
    {
        bool valid = false;

        int GemmABlockCopyClusterLengths_GemmM      = 0;
        int GemmABlockCopyDescDataPerWriteGemmKPACK = 0;
        int GemmKPack                               = GemmKPACKSize;

        std::tie(std::ignore,
                 GemmABlockCopyClusterLengths_GemmM,
                 std::ignore,
                 std::ignore,
                 GemmABlockCopyDescDataPerWriteGemmKPACK,
                 valid) = CalculateGemmABlockCopyPerformanceParameters(ctx);

        if(!valid)
            MIOPEN_THROW("invalid performance parameter");

        int GemmBBlockCopyClusterLengths_GemmN      = 0;
        int GemmBBlockCopyDescDataPerWriteGemmKPACK = 0;
        std::tie(std::ignore,
                 GemmBBlockCopyClusterLengths_GemmN,
                 std::ignore,
                 std::ignore,
                 GemmBBlockCopyDescDataPerWriteGemmKPACK,
                 valid) = CalculateGemmBBlockCopyPerformanceParameters(ctx);

        if(!valid)
            MIOPEN_THROW("invalid performance parameter");

        if(GemmABlockCopyClusterLengths_GemmM == 0 || GemmBBlockCopyClusterLengths_GemmN == 0)
            MIOPEN_THROW("invalid performance parameter");

        const auto ThreadGemmDataPerRead_GemmM = GemmMPerBlock / GemmABlockCopyClusterLengths_GemmM;
        const auto ThreadGemmDataPerRead_GemmN = GemmNPerBlock / GemmBBlockCopyClusterLengths_GemmN;

        const auto max_lds_align = lcm(GemmABlockCopyDescDataPerWriteGemmKPACK,
                                       GemmBBlockCopyDescDataPerWriteGemmKPACK,
                                       ThreadGemmDataPerRead_GemmM,
                                       ThreadGemmDataPerRead_GemmN);

        const auto a_block_space =
            GemmKPerBlock * integer_least_multiple(GemmMPerBlock, max_lds_align);
        const auto b_block_space =
            GemmKPerBlock * integer_least_multiple(GemmNPerBlock, max_lds_align);
        lds_size = (a_block_space + b_block_space) * GetTypeSize(ctx.in_data_type) * GemmKPack;
    }
    catch(...)
    {
        return std::make_tuple(0, false);
    }

    return std::make_tuple(lds_size, true);
}

bool PerformanceImplicitGemmBwdDataV4R1Xdlops::IsReallyValid(const ConvolutionContext& ctx) const
{
    if(!IsValidValue())
        return false;

    int GemmM = 0, GemmN = 0, GemmK = 0, gemm_k_total = 0;

    // GemmKPACKSize = 4 for fp16
    if(ctx.IsFp16() && GemmKPACKSize % 4 != 0)
        return false;

    if(ctx.IsBfp16() && GemmKPACKSize % 2 != 0)
        return false;
    // check blockwise GEMM size
    for(int gemm_id = 0; gemm_id < ConvHipImplicitGemmBwdDataV4R1Xdlops::CalculateNumberOfGemm(ctx);
        ++gemm_id)
    {

        std::tie(std::ignore, GemmM, GemmN, gemm_k_total) =
            ConvHipImplicitGemmBwdDataV4R1Xdlops::CalculateGemmSize(ctx, gemm_id);

        if(gemm_k_total % GemmKPACKSize != 0)
            return false;

        GemmK = gemm_k_total / GemmKPACKSize;

        if(!(GemmM % GemmMPerBlock == 0 && GemmN % GemmNPerBlock == 0 &&
             GemmK % GemmKPerBlock == 0))
            return false; // wrong! cannot divice N evenly among thread
    }
    // heuristic to reduce search space
    {
        // use largest XdlopsGemm
        if(GemmMPerBlock % GemmMPerWave != 0)
            return false;
        if(GemmNPerBlock % GemmNPerWave != 0)
            return false;
    }

    if(!(GemmM % GemmMPerBlock == 0 && GemmN % GemmNPerBlock == 0 && GemmK % GemmKPerBlock == 0))
        return false; // wrong! cannot divice N evenly among thread

    if(!IsValidBlockwiseGemmXdlops(ctx,
                                   GemmMPerBlock,
                                   GemmNPerBlock,
                                   GemmKPerBlock,
                                   GemmMPerWave,
                                   GemmNPerWave,
                                   GemmKPACKSize))
        return false;

    bool valid = false;

    // check blockwise copy of A matrix
    std::tie(std::ignore, std::ignore, std::ignore, std::ignore, std::ignore, valid) =
        CalculateGemmABlockCopyPerformanceParameters(ctx);

    if(!valid)
        return false;

    // check blockwise copy of B matrix
    std::tie(std::ignore, std::ignore, std::ignore, std::ignore, std::ignore, valid) =
        CalculateGemmBBlockCopyPerformanceParameters(ctx);

    if(!valid)
        return false;

    std::size_t lds_size      = 0;
    std::tie(lds_size, valid) = CalculateLdsNumberOfByte(ctx);

    return (valid and lds_size <= 64 * 1024);
}

bool PerformanceImplicitGemmBwdDataV4R1Xdlops::IsFastToBeUsedForTuning(
    const ConvolutionContext& ctx) const
{
    if(use_spare_set)
        return true;

    // somehow, 128x128 wave-wise GEMM tend to spill register
    // TODO revisit this when 128x128 wave-wise GEMM become efficient
    {
        if(GemmMPerWave * GemmNPerWave > 64 * 128)
            return false;
    }

    // don't need too many blocks
    {
        int gemm_m = 0;
        int gemm_n = 0;

        std::tie(std::ignore, gemm_m, gemm_n, std::ignore) =
            ConvHipImplicitGemmBwdDataV4R1Xdlops::CalculateGemmSize(ctx, 0);

        // this is grid size using current blockwise-GEMM
        const int grid_size = (gemm_m * gemm_n) / (GemmMPerBlock * GemmNPerBlock);

        // this the the biggest blockwise-GEMM you can do
        int max_blockwise_gemm_size =
            std::max(gcd(256, gemm_m) * gcd(128, gemm_n), gcd(128, gemm_m) * gcd(256, gemm_n));

        // this is the grid size using the biggest blockwise-GEMM
        auto grid_size_max_blockwise_gemm =
            (std::size_t(gemm_m) * gemm_n) / max_blockwise_gemm_size;

        const float ratio = float(grid_size) / grid_size_max_blockwise_gemm;

        const auto num_cu = ctx.GetStream().GetMaxComputeUnits();

        // heuristic to exclude performance paramater that result in very large number of blocks
        if(grid_size_max_blockwise_gemm > 5 * num_cu)
        {
            if(ratio > 2.81)
                return false;
        }
        else if(grid_size_max_blockwise_gemm > 4 * num_cu)
        {
            if(ratio > 3.61)
                return false;
        }
        else if(grid_size_max_blockwise_gemm > 3 * num_cu)
        {
            if(ratio > 4.41)
                return false;
        }
        else if(grid_size_max_blockwise_gemm > 2 * num_cu)
        {
            if(ratio > 6.41)
                return false;
        }
        else if(grid_size_max_blockwise_gemm > num_cu)
        {
            if(ratio > 12.41)
                return false;
        }
    }

    // don't need too many waves per block
    {
        const int wave_per_block = (GemmMPerBlock / GemmMPerWave) * (GemmNPerBlock / GemmNPerWave);

        if(!(wave_per_block > 1 && wave_per_block <= 4))
        {
            return false;
        }
    }

    // each thread should not too much data
    {
        const int block_size = (GemmMPerBlock / GemmMPerWave) * (GemmNPerBlock / GemmNPerWave) * 64;

        const int a_data_per_thread_copy =
            (GemmKPerBlock * GemmMPerBlock * GemmKPACKSize) / block_size;
        const int b_data_per_thread_copy =
            (GemmKPerBlock * GemmNPerBlock * GemmKPACKSize) / block_size;

        if(ctx.IsFp32())
        {
            if(a_data_per_thread_copy > 16 || b_data_per_thread_copy > 16)
                return false;
        }
        else if(ctx.IsFp16() || ctx.IsBfp16())
        {
            if(a_data_per_thread_copy > 32 || b_data_per_thread_copy > 32)
                return false;
        }
    }

    return true;
}

bool PerformanceImplicitGemmBwdDataV4R1Xdlops::IsValid(const ConvolutionContext& ctx) const
{

    return IsReallyValid(ctx) && IsFastToBeUsedForTuning(ctx);
}

PerformanceImplicitGemmBwdDataV4R1Xdlops::PerformanceImplicitGemmBwdDataV4R1Xdlops()
    : PerformanceImplicitGemmBwdDataV4R1Xdlops::PerformanceImplicitGemmBwdDataV4R1Xdlops(
          16, 4, 1, 1, 4, 16, false, false)
{
}

PerformanceImplicitGemmBwdDataV4R1Xdlops::PerformanceImplicitGemmBwdDataV4R1Xdlops(bool spare)
    : PerformanceImplicitGemmBwdDataV4R1Xdlops::PerformanceImplicitGemmBwdDataV4R1Xdlops(
          16, 4, 1, 1, 4, 16, false, false, spare)
{
}

PerformanceImplicitGemmBwdDataV4R1Xdlops::PerformanceImplicitGemmBwdDataV4R1Xdlops(
    int GemmNPerBlock_,
    int GemmMPerBlock_,
    int GemmKPerBlock_,
    int GemmKPACKSize_,
    int GemmMPerWave_,
    int GemmNPerWave_,
    bool GemmAThreadCopyMoreGemmK_,
    bool GemmBThreadCopyMoreGemmKPack_,
    bool use_spare_set_)
    : GemmNPerBlock(GemmNPerBlock_),
      GemmMPerBlock(GemmMPerBlock_),
      GemmKPerBlock(GemmKPerBlock_),
      GemmKPACKSize(GemmKPACKSize_),
      GemmMPerWave(GemmMPerWave_),
      GemmNPerWave(GemmNPerWave_),
      GemmAThreadCopyMoreGemmK(GemmAThreadCopyMoreGemmK_),
      GemmBThreadCopyMoreGemmKPack(GemmBThreadCopyMoreGemmKPack_),
      use_spare_set(use_spare_set_)
{
}

bool PerformanceImplicitGemmBwdDataV4R1Xdlops::operator==(
    const PerformanceImplicitGemmBwdDataV4R1Xdlops& other) const
{
    // clang-format off
    return GemmNPerBlock == other.GemmNPerBlock
        && GemmMPerBlock == other.GemmMPerBlock
        && GemmKPerBlock == other.GemmKPerBlock
        && GemmKPACKSize == other.GemmKPACKSize
        && GemmMPerWave == other.GemmMPerWave
        && GemmNPerWave == other.GemmNPerWave
        && GemmAThreadCopyMoreGemmK  == other.GemmAThreadCopyMoreGemmK
        && GemmBThreadCopyMoreGemmKPack  == other.GemmBThreadCopyMoreGemmKPack
        && use_spare_set == other.use_spare_set;
    // clang-format on
}

bool PerformanceImplicitGemmBwdDataV4R1Xdlops::IsValidValue() const
{
    // clang-format off
    return IsTwoPower<16,256>(GemmNPerBlock)
        && IsTwoPower<4,256>(GemmMPerBlock)
        && IsTwoPower<1,8>(GemmKPerBlock)
        && IsTwoPower<1,8>(GemmKPACKSize)
        && IsTwoPower<4,128>(GemmMPerWave)
        && IsTwoPower<16,128>(GemmNPerWave); // clang-format on
}

bool PerformanceImplicitGemmBwdDataV4R1Xdlops::SetNextValue(const ConvolutionContext& /*config*/)
{
    GemmBThreadCopyMoreGemmKPack = true;
    GemmAThreadCopyMoreGemmK     = true;
    do
    {
        if(!NextTwoPower<16, 256>(GemmNPerBlock))
            break;
        if(!NextTwoPower<4, 256>(GemmMPerBlock))
            break;
        if(!NextTwoPower<1, 8>(GemmKPerBlock))
            break;
        if(!NextTwoPower<1, 8>(GemmKPACKSize))
            break;
        if(!NextTwoPower<16, 128>(GemmNPerWave))
            break;
        if(!NextTwoPower<4, 128>(GemmMPerWave))
            break;

        return false;
    } while(false);

    return true;
}

void PerformanceImplicitGemmBwdDataV4R1Xdlops::HeuristicInit(const ConvolutionContext& ctx)
{
    PerformanceImplicitGemmBwdDataV4R1Xdlops tmp;

    auto get_euristic_config = [&](auto is_valid_func) {
        if(ctx.IsFp32())
        {
            tmp              = {256, 256, 8, 4, 128, 128, true, true};
            bool all_visited = false;
            do
            {
                do
                {
                    // list in reverse order of importance,
                    // and favor large GEMM
                    if(!PreviousTwoPower<1, 8>(tmp.GemmKPerBlock))
                        break;
                    if(!PreviousTwoPower<1, 4>(tmp.GemmKPACKSize))
                        break;
                    if(!PreviousTwoPower<16, 128>(tmp.GemmNPerWave))
                        break;
                    if(!PreviousTwoPower<4, 128>(tmp.GemmMPerWave))
                        break;
                    if(!PreviousTwoPower<16, 256>(tmp.GemmNPerBlock))
                        break;
                    if(!PreviousTwoPower<4, 256>(tmp.GemmMPerBlock))
                        break;

                    all_visited = true;
                } while(false);

                if(is_valid_func(tmp, ctx))
                    break;
            } while(!all_visited);
        }
        else if(ctx.IsFp16())
        {
            tmp              = {256, 256, 8, 8, 128, 128, true, true};
            bool all_visited = false;
            do
            {
                do
                {
                    // list in reverse order of importance,
                    // and favor large GEMM
                    if(!PreviousTwoPower<1, 8>(tmp.GemmKPerBlock))
                        break;
                    if(!PreviousTwoPower<4, 8>(tmp.GemmKPACKSize))
                        break;
                    if(!PreviousTwoPower<16, 128>(tmp.GemmNPerWave))
                        break;
                    if(!PreviousTwoPower<4, 128>(tmp.GemmMPerWave))
                        break;
                    if(!PreviousTwoPower<16, 256>(tmp.GemmNPerBlock))
                        break;
                    if(!PreviousTwoPower<4, 256>(tmp.GemmMPerBlock))
                        break;

                    all_visited = true;
                } while(false);

                if(is_valid_func(tmp, ctx))
                    break;
            } while(!all_visited);
        }
        else if(ctx.IsBfp16())
        {
            tmp              = {256, 256, 8, 8, 128, 128, true, true};
            bool all_visited = false;
            do
            {
                do
                {
                    // list in reverse order of importance,
                    // and favor large GEMM
                    if(!PreviousTwoPower<1, 8>(tmp.GemmKPerBlock))
                        break;
                    if(!PreviousTwoPower<2, 8>(tmp.GemmKPACKSize))
                        break;
                    if(!PreviousTwoPower<16, 128>(tmp.GemmNPerWave))
                        break;
                    if(!PreviousTwoPower<4, 128>(tmp.GemmMPerWave))
                        break;
                    if(!PreviousTwoPower<16, 256>(tmp.GemmNPerBlock))
                        break;
                    if(!PreviousTwoPower<4, 256>(tmp.GemmMPerBlock))
                        break;

                    all_visited = true;
                } while(false);

                if(is_valid_func(tmp, ctx))
                    break;
            } while(!all_visited);
        }
        else
        {
            MIOPEN_LOG_E("Only fp32, fp16, and bfp16 are supported");
            assert(false);
        }
    };

    // first round: really valid and fast
    get_euristic_config([](auto config, auto conv_context) {
        return config.IsReallyValid(conv_context) && config.IsFastToBeUsedForTuning(conv_context);
    });

    // second round: really valid
    if(!tmp.IsReallyValid(ctx))
    {
        get_euristic_config(
            [](auto config, auto conv_context) { return config.IsReallyValid(conv_context); });
    }

    // final check
    if(!tmp.IsReallyValid(ctx))
    {
        MIOPEN_LOG_I("All attempts unsuccessful");
    }
    *this = tmp;
    MIOPEN_LOG_I(ToString());
}

std::string PerformanceImplicitGemmBwdDataV4R1Xdlops::ToString() const
{
    std::ostringstream ss;
    Serialize(ss);
    return ss.str();
}

int ConvHipImplicitGemmBwdDataV4R1Xdlops::CalculateNumberOfGemm(const ConvolutionContext& ctx)
{
    const auto conv_stride_h = ConvolutionContextInterpreter::GetAdjustedConvolutionStrideH(ctx);
    const auto conv_stride_w = ConvolutionContextInterpreter::GetAdjustedConvolutionStrideW(ctx);
    const auto conv_dilation_h =
        ConvolutionContextInterpreter::GetAdjustedConvolutionDilationH(ctx);
    const auto conv_dilation_w =
        ConvolutionContextInterpreter::GetAdjustedConvolutionDilationW(ctx);

    const auto gcd_stride_dilation_h = gcd(conv_stride_h, conv_dilation_h);
    const auto gcd_stride_dilation_w = gcd(conv_stride_w, conv_dilation_w);

    const auto ytilda = conv_stride_h / gcd_stride_dilation_h;
    const auto xtilda = conv_stride_w / gcd_stride_dilation_w;

    return ytilda * xtilda;
}

std::tuple<int, int, int, int>
ConvHipImplicitGemmBwdDataV4R1Xdlops::CalculateGemmSize(const ConvolutionContext& ctx, int gemm_id)
{
    const auto g             = ConvolutionContextInterpreter::GetGroupCountG(ctx);
    const auto n             = ConvolutionContextInterpreter::GetBatchN(ctx);
    const auto k             = ConvolutionContextInterpreter::GetOutputChannelK(ctx);
    const auto c             = ConvolutionContextInterpreter::GetInputChannelC(ctx);
    const auto hi            = ConvolutionContextInterpreter::GetInputHeightHi(ctx);
    const auto wi            = ConvolutionContextInterpreter::GetInputWidthWi(ctx);
    const auto ho            = ConvolutionContextInterpreter::GetOutputHeightHo(ctx);
    const auto wo            = ConvolutionContextInterpreter::GetOutputWidthWo(ctx);
    const auto y             = ConvolutionContextInterpreter::GetFilterHeightY(ctx);
    const auto x             = ConvolutionContextInterpreter::GetFilterWidthX(ctx);
    const auto conv_stride_h = ConvolutionContextInterpreter::GetAdjustedConvolutionStrideH(ctx);
    const auto conv_stride_w = ConvolutionContextInterpreter::GetAdjustedConvolutionStrideW(ctx);
    const auto conv_dilation_h =
        ConvolutionContextInterpreter::GetAdjustedConvolutionDilationH(ctx);
    const auto conv_dilation_w =
        ConvolutionContextInterpreter::GetAdjustedConvolutionDilationW(ctx);
    const auto in_left_pad_h = ConvolutionContextInterpreter::GetInputLeftPadH(ctx);
    const auto in_left_pad_w = ConvolutionContextInterpreter::GetInputLeftPadW(ctx);

    const auto gcd_stride_dilation_h = gcd(conv_stride_h, conv_dilation_h);
    const auto gcd_stride_dilation_w = gcd(conv_stride_w, conv_dilation_w);

    const auto ytilda = conv_stride_h / gcd_stride_dilation_h;
    const auto xtilda = conv_stride_w / gcd_stride_dilation_w;

    const auto ydot = integer_divide_ceil(y, ytilda);
    const auto xdot = integer_divide_ceil(x, xtilda);

    const auto htilda = ho + integer_divide_ceil(conv_dilation_h * (y - 1), conv_stride_h);
    const auto wtilda = wo + integer_divide_ceil(conv_dilation_w * (x - 1), conv_stride_w);

    // intermediate result could be negative, use int instead of size_t
    const auto htilda_left =
        std::max(0, in_left_pad_h - conv_dilation_h * (ytilda - 1)) / conv_stride_h;
    const auto wtilda_left =
        std::max(0, in_left_pad_w - conv_dilation_w * (xtilda - 1)) / conv_stride_w;

    const auto htilda_right =
        std::min(htilda, integer_divide_ceil(in_left_pad_h + hi - 1, conv_stride_h) + 1);
    const auto wtilda_right =
        std::min(wtilda, integer_divide_ceil(in_left_pad_w + wi - 1, conv_stride_w) + 1);

    const auto htilda_slice = htilda_right - htilda_left;
    const auto wtilda_slice = wtilda_right - wtilda_left;

    // gemm_k size is different for each GEMM
    const auto i_ytilda = gemm_id / xtilda;
    const auto i_xtilda = gemm_id % xtilda;

    const auto ydot_slice = (i_ytilda + 1) * ydot <= y ? ydot : y % ydot;
    const auto xdot_slice = (i_xtilda + 1) * xdot <= x ? xdot : x % xdot;

    const auto gemm_m = c / g;
    const auto gemm_n = n * htilda_slice * wtilda_slice;
    const auto gemm_k = (k / g) * ydot_slice * xdot_slice;

    return std::make_tuple(g, gemm_m, gemm_n, gemm_k);
}

bool ConvHipImplicitGemmBwdDataV4R1Xdlops::IsApplicable(const ConvolutionContext& ctx) const
{
#if WORKAROUND_ISSUE_1206
<<<<<<< HEAD
    if(!miopen::IsEnabled(MIOPEN_DEBUG_CONV_IMPLICIT_GEMM_HIP_BWD_V4R1_XDLOPS{}))
=======
    if(ctx.IsFp32())
    {
        if(!miopen::IsEnabled(MIOPEN_DEBUG_CONV_IMPLICIT_GEMM_HIP_BWD_V4R1_XDLOPS{}))
            return false;
    }
    else
    {
        if(miopen::IsDisabled(MIOPEN_DEBUG_CONV_IMPLICIT_GEMM_HIP_BWD_V4R1_XDLOPS{}))
            return false;
    }
>>>>>>> 2024ff6a
#else
    if(miopen::IsDisabled(MIOPEN_DEBUG_CONV_IMPLICIT_GEMM_HIP_BWD_V4R1_XDLOPS{}))
#endif
        return false;
#endif
    if(miopen::IsEnabled(MIOPEN_DEBUG_CONVOLUTION_DETERMINISTIC{}))
        return false;
    if(!IsComposableKernelSupportedHardware(ctx))
        return false;
    if(!ctx.direction.IsBackwardData())
        return false;
    if(!ctx.use_hip_kernels)
        return false;
    if(!ctx.Is2d())
        return false;
    if(!(ctx.IsFp32() || ctx.IsFp16() || ctx.IsBfp16()))
        return false;
    if(!IsApplicableXdlops(ctx))
        return false;
    if(!IsIndexRangeLargeEnough(ctx))
        return false;
    if(!ctx.IsLayoutDefault())
        return false;
    if(ctx.GetStream().GetDeviceName() == "gfx90a" && ctx.conv_problem.IsGfx90aFp16altRequired())
        return false;

    bool is_applicable = true;
    int gemm_g         = 0;
    int gemm_m         = 0;
    int gemm_n         = 0;
    int gemm_k_total   = 0;

    for(int gemm_id = 0; gemm_id < CalculateNumberOfGemm(ctx); ++gemm_id)
    {
        std::tie(gemm_g, gemm_m, gemm_n, gemm_k_total) = CalculateGemmSize(ctx, gemm_id);
        if(!IsValidGridGemmXdlops(gemm_m, gemm_n, gemm_k_total))
            return false;
    }
    return is_applicable;
}

PerformanceImplicitGemmBwdDataV4R1Xdlops
ConvHipImplicitGemmBwdDataV4R1Xdlops::GetPerformanceConfig(const ConvolutionContext& ctx) const
{
    return GetPerformanceConfigBase<PerformanceImplicitGemmBwdDataV4R1Xdlops>(ctx);
}

bool ConvHipImplicitGemmBwdDataV4R1Xdlops::IsValidPerformanceConfig(
    const ConvolutionContext& ctx, const PerformanceImplicitGemmBwdDataV4R1Xdlops& c) const
{
    MIOPEN_LOG_I("");
    return c.IsReallyValid(ctx);
}
PerformanceImplicitGemmBwdDataV4R1Xdlops
ConvHipImplicitGemmBwdDataV4R1Xdlops::Search(const ConvolutionContext& ctx,
                                             const AnyInvokeParams& invoke_ctx) const
{
    return GenericSearch(*this, ctx, invoke_ctx);
}

ConvSolution ConvHipImplicitGemmBwdDataV4R1Xdlops::GetSolution(
    const ConvolutionContext& ctx,
    const PerformanceImplicitGemmBwdDataV4R1Xdlops& config,
    const bool disableConfigOverrideFromEnv) const
{
    ConvSolution result;

    if(!config.IsReallyValid(ctx))
    {
        MIOPEN_LOG_E("invalid performance parameter");
        assert(false);
    }

    const PerformanceImplicitGemmBwdDataV4R1Xdlops* pcfg = &config;
    PerformanceImplicitGemmBwdDataV4R1Xdlops fromEnv;
    if(!disableConfigOverrideFromEnv)
    {
        std::string s;
        const auto p_asciz =
            miopen::GetStringEnv(MIOPEN_DEBUG_CONV_IMPLICIT_GEMM_HIP_BWD_V4R1_XDLOPS_PERF_VALS{});
        if(p_asciz != nullptr)
        {
            s = std::string(p_asciz);
            if(!s.empty()) // else nothing to parse.
            {
                if(!fromEnv.Deserialize(s) || !fromEnv.IsReallyValid(ctx))
                {
                    MIOPEN_LOG_E("MIOPEN_DEBUG_CONV_IMPLICIT_GEMM_HIP_BWD_V4R1_XDLOPS_PERF_VALS: "
                                 "Bad format or invalid for the problem config: "
                                 << s);
                }
                else
                {
                    MIOPEN_LOG_I("Overridden from env: " << fromEnv.ToString());
                    pcfg = &fromEnv;
                }
            }
        }
    }

    // a series of kernels
    for(std::size_t gemm_id = 0; gemm_id < CalculateNumberOfGemm(ctx); ++gemm_id)
    {
        KernelInfo construction_parameters;

        int gemm_g = 0;
        int gemm_m = 0;
        int gemm_n = 0;
        int gemm_k = 0;

        std::tie(gemm_g, gemm_m, gemm_n, gemm_k) = CalculateGemmSize(ctx, gemm_id);

        // don't compile or launch an empty gridwise GEMM
        if(gemm_k > 0)
        {
            int grid_size = 0;

            const std::size_t GemmMPerBlock = pcfg->GemmMPerBlock;
            const std::size_t GemmNPerBlock = pcfg->GemmNPerBlock;
            const std::size_t GemmKPerBlock = pcfg->GemmKPerBlock;
            const std::size_t GemmMPerWave  = pcfg->GemmMPerWave;
            const std::size_t GemmNPerWave  = pcfg->GemmNPerWave;

            const std::size_t block_size =
                GemmNPerBlock * GemmMPerBlock / (GemmMPerWave * GemmNPerWave) * wave_size;

            std::tie(grid_size, std::ignore) = pcfg->CalculateGridSize(ctx);

            construction_parameters.l_wk.push_back(block_size);
            construction_parameters.l_wk.push_back(1);
            construction_parameters.l_wk.push_back(1);

            construction_parameters.g_wk.push_back(block_size * grid_size);
            construction_parameters.g_wk.push_back(1);
            construction_parameters.g_wk.push_back(1);

            // clang-format off
            construction_parameters.kernel_file =
                "static_kernel_gridwise_convolution_backward_data_implicit_gemm_v4r1_xdlops_nchw_kcyx_nkhw.cpp";

            construction_parameters.kernel_name =
                "gridwise_convolution_backward_data_implicit_gemm_v4r1_xdlops_nchw_kcyx_nkhw";
            // clang-format on

            // TODO: add fp16 calculation by GetWorkspaceSize(ctx);
            result.workspace_sz = 0;

            int GemmABlockCopySrcDataPerRead_GemmM = 1;
            int GemmBBlockCopySrcDataPerRead_GemmN = 1;
            int GemmABlockCopyClusterLengths_GemmK = 0;
            int GemmABlockCopyClusterLengths_GemmM = 0;
            int GemmBBlockCopyClusterLengths_GemmK = 0;
            int GemmBBlockCopyClusterLengths_GemmN = 0;

            int GemmABlockCopyClusterLengths_GemmKPack  = 1;
            int GemmABlockCopyDstDataPerWrite_GemmKPack = 1;

            std::tie(GemmABlockCopyClusterLengths_GemmK,
                     GemmABlockCopyClusterLengths_GemmM,
                     GemmABlockCopyClusterLengths_GemmKPack,
                     GemmABlockCopySrcDataPerRead_GemmM,
                     GemmABlockCopyDstDataPerWrite_GemmKPack,
                     std::ignore) = pcfg->CalculateGemmABlockCopyPerformanceParameters(ctx);

            int GemmBBlockCopyClusterLengths_GemmKPack  = 1;
            int GemmBBlockCopyDstDataPerWrite_GemmKPack = 1;

            std::tie(GemmBBlockCopyClusterLengths_GemmK,
                     GemmBBlockCopyClusterLengths_GemmN,
                     GemmBBlockCopyClusterLengths_GemmKPack,
                     GemmBBlockCopySrcDataPerRead_GemmN,
                     GemmBBlockCopyDstDataPerWrite_GemmKPack,
                     std::ignore) = pcfg->CalculateGemmBBlockCopyPerformanceParameters(ctx);

            const auto GemmABlockCopyDstDataPerWrite_GemmKPACK =
                GemmABlockCopyDstDataPerWrite_GemmKPack;
            const auto GemmBBlockCopyDstDataPerWrite_GemmKPACK =
                GemmBBlockCopyDstDataPerWrite_GemmKPack;

            // clang-format off
            construction_parameters.comp_options =
                std::string(" -DCK_PARAM_PROBLEM_N=") + std::to_string(ConvolutionContextInterpreter::GetBatchN(ctx)) +
                std::string(" -DCK_PARAM_PROBLEM_K=") + std::to_string(ConvolutionContextInterpreter::GetOutputChannelK(ctx)) +
                std::string(" -DCK_PARAM_PROBLEM_C=") + std::to_string(ConvolutionContextInterpreter::GetInputChannelC(ctx)) +
                std::string(" -DCK_PARAM_PROBLEM_HI=") + std::to_string(ConvolutionContextInterpreter::GetInputHeightHi(ctx)) +
                std::string(" -DCK_PARAM_PROBLEM_WI=") + std::to_string(ConvolutionContextInterpreter::GetInputWidthWi(ctx)) +
                std::string(" -DCK_PARAM_PROBLEM_HO=") + std::to_string(ConvolutionContextInterpreter::GetOutputHeightHo(ctx)) +
                std::string(" -DCK_PARAM_PROBLEM_WO=") + std::to_string(ConvolutionContextInterpreter::GetOutputWidthWo(ctx)) +
                std::string(" -DCK_PARAM_PROBLEM_Y=") + std::to_string(ConvolutionContextInterpreter::GetFilterHeightY(ctx)) +
                std::string(" -DCK_PARAM_PROBLEM_X=") + std::to_string(ConvolutionContextInterpreter::GetFilterWidthX(ctx)) +
                std::string(" -DCK_PARAM_PROBLEM_CONV_STRIDE_H=") + std::to_string(ConvolutionContextInterpreter::GetAdjustedConvolutionStrideH(ctx)) +
                std::string(" -DCK_PARAM_PROBLEM_CONV_STRIDE_W=") + std::to_string(ConvolutionContextInterpreter::GetAdjustedConvolutionStrideW(ctx)) +
                std::string(" -DCK_PARAM_PROBLEM_CONV_DILATION_H=") + std::to_string(ConvolutionContextInterpreter::GetAdjustedConvolutionDilationH(ctx)) +
                std::string(" -DCK_PARAM_PROBLEM_CONV_DILATION_W=") + std::to_string(ConvolutionContextInterpreter::GetAdjustedConvolutionDilationW(ctx)) +
                std::string(" -DCK_PARAM_PROBLEM_IN_LEFT_PAD_H=") + std::to_string(ConvolutionContextInterpreter::GetInputLeftPadH(ctx)) +
                std::string(" -DCK_PARAM_PROBLEM_IN_LEFT_PAD_W=") + std::to_string(ConvolutionContextInterpreter::GetInputLeftPadW(ctx)) +
                std::string(" -DCK_PARAM_PROBLEM_IN_RIGHT_PAD_H=") + std::to_string(ConvolutionContextInterpreter::GetAdjustedInputRightPadH(ctx)) +
                std::string(" -DCK_PARAM_PROBLEM_IN_RIGHT_PAD_W=") + std::to_string(ConvolutionContextInterpreter::GetAdjustedInputRightPadW(ctx)) +
                std::string(" -DCK_PARAM_PROBLEM_CONV_GROUP_COUNTS=") + std::to_string(ctx.group_counts) +
                std::string(" -DCK_PARAM_TUNABLE_BLOCK_SIZE=") + std::to_string(block_size) +
                std::string(" -DCK_PARAM_TUNABLE_GEMM_M_PER_BLOCK=") + std::to_string(GemmMPerBlock) +
                std::string(" -DCK_PARAM_TUNABLE_GEMM_N_PER_BLOCK=") + std::to_string(GemmNPerBlock) +
                std::string(" -DCK_PARAM_TUNABLE_GEMM_K_PER_BLOCK=") + std::to_string(GemmKPerBlock) +
                std::string(" -DCK_PARAM_GEMM_M_PER_WAVE=") + std::to_string(GemmMPerWave) +
                std::string(" -DCK_PARAM_GEMM_N_PER_WAVE=") + std::to_string(GemmNPerWave) +
                std::string(" -DCK_PARAM_TUNABLE_GEMM_A_BLOCK_COPY_CLUSTER_LENGTHS_GEMM_K=") + std::to_string(GemmABlockCopyClusterLengths_GemmK) +
                std::string(" -DCK_PARAM_TUNABLE_GEMM_A_BLOCK_COPY_CLUSTER_LENGTHS_GEMM_M=") + std::to_string(GemmABlockCopyClusterLengths_GemmM) +
                std::string(" -DCK_PARAM_DEPENDENT_GEMM_A_BLOCK_COPY_CLUSTER_LENGTHS_GEMM_KPACK=") + std::to_string(GemmABlockCopyClusterLengths_GemmKPack) +

                std::string(" -DCK_PARAM_TUNABLE_GEMM_A_BLOCK_COPY_SRC_DATA_PER_READ_GEMM_M=") + std::to_string(GemmABlockCopySrcDataPerRead_GemmM) +
                std::string(" -DCK_PARAM_TUNABLE_GEMM_B_BLOCK_COPY_CLUSTER_LENGTHS_GEMM_K=") + std::to_string(GemmBBlockCopyClusterLengths_GemmK) +
                std::string(" -DCK_PARAM_TUNABLE_GEMM_B_BLOCK_COPY_CLUSTER_LENGTHS_GEMM_N=") + std::to_string(GemmBBlockCopyClusterLengths_GemmN) +
                std::string(" -DCK_PARAM_DEPENDENT_GEMM_B_BLOCK_COPY_CLUSTER_LENGTHS_GEMM_KPACK=") + std::to_string(GemmBBlockCopyClusterLengths_GemmKPack) +

                std::string(" -DCK_PARAM_TUNABLE_GEMM_B_BLOCK_COPY_SRC_DATA_PER_READ_GEMM_N=") + std::to_string(GemmBBlockCopySrcDataPerRead_GemmN) +
                std::string(" -DCK_PARAM_DEPENDENT_GRID_SIZE=") + std::to_string(grid_size) +
                std::string(" -DCK_USE_AMD_XDLOPS=") + std::to_string(IsXdlopsSupport(ctx) ? 1 : 0) +
                std::string(" -DCK_USE_AMD_XDLOPS_INLINE_ASM=") + std::to_string(miopen::IsEnabled(MIOPEN_DEBUG_IMPLICIT_GEMM_XDLOPS_INLINE_ASM{}) ? 1 : 0) +
                std::string(" -DCK_USE_AMD_XDLOPS_EMULATE=") + (miopen::IsEnabled(MIOPEN_DEBUG_CONV_IMPLICIT_GEMM_XDLOPS_EMULATE{}) ? '1' : '0') +
                std::string(" -DCK_PARAM_GEMM_ID=") + std::to_string(gemm_id) +
                get_static_ck_common_compiler_flag(ctx) +
                ctx.general_compile_options;

                construction_parameters.comp_options +=
                    std::string(" -DCK_PARAM_KPACK_LENGTH=") + std::to_string(pcfg->GemmKPACKSize) +
                    std::string(" -DCK_PARAM_TUNABLE_GEMM_A_BLOCK_COPY_DST_DATA_PER_WRITE_GEMM_KPACK=") + std::to_string(GemmABlockCopyDstDataPerWrite_GemmKPACK) +
                    std::string(" -DCK_PARAM_TUNABLE_GEMM_B_BLOCK_COPY_DST_DATA_PER_WRITE_GEMM_KPACK=") + std::to_string(GemmBBlockCopyDstDataPerWrite_GemmKPACK);

            result.construction_params.push_back(construction_parameters);

        }
    }
    result.invoker_factory = conv::MakeImplGemmDataInvokerFactory(ctx);
    return result;
}

} // namespace solver
} // namespace miopen<|MERGE_RESOLUTION|>--- conflicted
+++ resolved
@@ -30,11 +30,7 @@
 #include <miopen/solver/implicitgemm_util.hpp>
 #include <cstddef>
 
-<<<<<<< HEAD
-/// Disable ConvHipImplicitGemmBwdDataV4R1Xdlops by default.
-=======
 /// Disable ConvHipImplicitGemmBwdDataV4R1Xdlops for FP32 by default.
->>>>>>> 2024ff6a
 /// \ref https://github.com/ROCmSoftwarePlatform/MIOpen/issues/1206.
 #define WORKAROUND_ISSUE_1206 1
 
@@ -814,9 +810,6 @@
 bool ConvHipImplicitGemmBwdDataV4R1Xdlops::IsApplicable(const ConvolutionContext& ctx) const
 {
 #if WORKAROUND_ISSUE_1206
-<<<<<<< HEAD
-    if(!miopen::IsEnabled(MIOPEN_DEBUG_CONV_IMPLICIT_GEMM_HIP_BWD_V4R1_XDLOPS{}))
-=======
     if(ctx.IsFp32())
     {
         if(!miopen::IsEnabled(MIOPEN_DEBUG_CONV_IMPLICIT_GEMM_HIP_BWD_V4R1_XDLOPS{}))
@@ -827,11 +820,10 @@
         if(miopen::IsDisabled(MIOPEN_DEBUG_CONV_IMPLICIT_GEMM_HIP_BWD_V4R1_XDLOPS{}))
             return false;
     }
->>>>>>> 2024ff6a
 #else
     if(miopen::IsDisabled(MIOPEN_DEBUG_CONV_IMPLICIT_GEMM_HIP_BWD_V4R1_XDLOPS{}))
 #endif
-        return false;
+    return false;
 #endif
     if(miopen::IsEnabled(MIOPEN_DEBUG_CONVOLUTION_DETERMINISTIC{}))
         return false;
