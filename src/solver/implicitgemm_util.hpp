--- conflicted
+++ resolved
@@ -23,12 +23,9 @@
 // LLVM xdlops instrinsic will do unnecessey VGRP <--> AGPR movement, and result in
 // register spill, for bfloat16 datatype, when doing wave-wise GEMM larger than 64x64
 #define WORKAROUND_SWDEV_240356 1
-<<<<<<< HEAD
 #define WORKAROUND_SWDEV_247082 1
-=======
 // workaround failure of ConvHipImplicitGemmV4R4GenWrWXdlops with vector load
 #define WORKAROUND_ISSUE_2532 1
->>>>>>> b5f62fef
 
 namespace miopen {
 
