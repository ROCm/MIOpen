/*******************************************************************************
 *
 * MIT License
 *
 * Copyright (c) 2023 Advanced Micro Devices, Inc.
 *
 * Permission is hereby granted, free of charge, to any person obtaining a copy
 * of this software and associated documentation files (the "Software"), to deal
 * in the Software without restriction, including without limitation the rights
 * to use, copy, modify, merge, publish, distribute, sublicense, and/or sell
 * copies of the Software, and to permit persons to whom the Software is
 * furnished to do so, subject to the following conditions:
 *
 * The above copyright notice and this permission notice shall be included in all
 * copies or substantial portions of the Software.
 *
 * THE SOFTWARE IS PROVIDED "AS IS", WITHOUT WARRANTY OF ANY KIND, EXPRESS OR
 * IMPLIED, INCLUDING BUT NOT LIMITED TO THE WARRANTIES OF MERCHANTABILITY,
 * FITNESS FOR A PARTICULAR PURPOSE AND NONINFRINGEMENT. IN NO EVENT SHALL THE
 * AUTHORS OR COPYRIGHT HOLDERS BE LIABLE FOR ANY CLAIM, DAMAGES OR OTHER
 * LIABILITY, WHETHER IN AN ACTION OF CONTRACT, TORT OR OTHERWISE, ARISING FROM,
 * OUT OF OR IN CONNECTION WITH THE SOFTWARE OR THE USE OR OTHER DEALINGS IN THE
 * SOFTWARE.
 *
 *******************************************************************************/

#include <miopen/batchnorm/solvers.hpp>
#include <miopen/generic_search.hpp>
#include <miopen/batchnorm/invoke_params.hpp>
#include <miopen/batch_norm.hpp>
#include <miopen/bfloat16.hpp>
#if MIOPEN_BACKEND_HIP && MIOPEN_USE_COMPOSABLEKERNEL
#include <miopen/solver/ck_utility_common.hpp>
#include <miopen/solver/implicitgemm_ck_util.hpp>
#include <ck/library/tensor_operation_instance/gpu/batchnorm_backward.hpp>
#endif
MIOPEN_DECLARE_ENV_VAR_BOOL(MIOPEN_DEBUG_CK_BN_BACK)

namespace miopen {
namespace solver {
namespace batchnorm {
#if MIOPEN_BACKEND_HIP && MIOPEN_USE_COMPOSABLEKERNEL

using PassThroughOp = ck::tensor_operation::element_wise::PassThrough;
using index_t       = int32_t;

constexpr index_t Rank                  = 4;
constexpr index_t NumBatchNormReduceDim = 3;

using F16  = ck::half_t;
using F32  = float;
using F64  = double;
using BF16 = ushort;

template <typename XDataType,
          typename DxDataType,
          typename DyDataType,
          typename AccDataType,
          typename ScaleDataType,
          typename DscaleDbiasDataType,
          typename MeanVarDataType>
using DeviceOpBNBwdPtrs = ck::tensor_operation::device::instance::DeviceOperationInstanceFactory<
    ck::tensor_operation::device::DeviceBatchNormBwd<XDataType,
                                                     DxDataType,
                                                     DyDataType,
                                                     AccDataType,
                                                     ScaleDataType,
                                                     DscaleDbiasDataType,
                                                     MeanVarDataType,
                                                     PassThroughOp,
                                                     Rank,
                                                     NumBatchNormReduceDim>>;

struct CKArgsBNormBwd
{
    CKArgsBNormBwd(const miopen::batchnorm::ProblemDescription& problem)
    {
        std::copy(problem.GetXDesc().GetLengths().begin(),
                  problem.GetXDesc().GetLengths().end(),
                  lens.begin());

        std::copy(problem.GetXDesc().GetStrides().begin(),
                  problem.GetXDesc().GetStrides().end(),
                  in_strides.begin());
        arrScaleBiasMeanVarLengths[0] = lens[1]; // get channel
        arrScaleBiasMeanVarStrides[0] = 1;

        // prep for CK
        std::sort(in_strides.begin(), in_strides.end(), std::greater<>());

        if(problem.IsLayoutNHWC())
        {
            std::rotate(lens.begin() + 1, lens.begin() + 2, lens.end());
            reduceDims = {0, 1, 2};
        }
        else if(problem.IsLayoutNCHW())
        {
            reduceDims = {0, 2, 3};
        }
        else
        {
            MIOPEN_THROW(miopenStatusInternalError,
                         "BnCKBwd operation does not support this data layout");
        }
    }

    CKArgsBNormBwd(const CKArgsBNormBwd&) = default;
    CKArgsBNormBwd(CKArgsBNormBwd&&)      = default;
    CKArgsBNormBwd& operator=(const CKArgsBNormBwd&) = default;

    template <typename InvokerPtr, typename InvokerParams>
    auto MakeArgPtr(const InvokerPtr& invoker_ptr, const InvokerParams& data_ctx) const
    {
        return invoker_ptr->MakeArgumentPointer(lens,
                                                in_strides,
                                                in_strides,
                                                in_strides,
                                                reduceDims,
                                                arrScaleBiasMeanVarLengths,
                                                arrScaleBiasMeanVarStrides,
                                                arrScaleBiasMeanVarStrides,
                                                arrScaleBiasMeanVarStrides,
                                                data_ctx.x,
                                                data_ctx.dy,
                                                data_ctx.bnScale,
                                                data_ctx.savedMean,
                                                data_ctx.savedInvVariance,
                                                epsilon,
                                                PassThroughOp{},
                                                data_ctx.dx,
                                                data_ctx.resultBnScaleDiff,
                                                data_ctx.resultBnBiasDiff);
    }

    template <typename ConvPtr>
    bool IsSupportedBy(const ConvPtr& invoker_ptr) const
    {
        auto arg_ptr = MakeArgPtr(invoker_ptr, miopen::batchnorm::BwdInvokeParams{});
        return invoker_ptr->IsSupportedArgument(arg_ptr.get());
    }

    std::array<ck::index_t, Rank> lens;
    std::array<ck::index_t, Rank> in_strides;
    std::vector<int> invariantDims;

    std::array<index_t, Rank - NumBatchNormReduceDim> arrScaleBiasMeanVarLengths;
    std::array<index_t, Rank - NumBatchNormReduceDim> arrScaleBiasMeanVarStrides;

    double epsilon = 1e-5;
    std::array<int, NumBatchNormReduceDim> reduceDims;
};

template <typename XDataType,
          typename DxDataType,
          typename DyDataType,
          typename AccDataType,
          typename ScaleDataType,
          typename DscaleDbiasDataType,
          typename MeanVarDataType>
void PerformanceConfigBnCKBwdBackward::Init(
    const miopen::batchnorm::ProblemDescription& problem_desc)
{
    const auto& args       = CKArgsBNormBwd{problem_desc};
    const auto bn_bwd_ptrs = DeviceOpBNBwdPtrs<XDataType,
                                               DxDataType,
                                               DyDataType,
                                               AccDataType,
                                               ScaleDataType,
                                               DscaleDbiasDataType,
                                               MeanVarDataType>::GetInstances();
    if(bn_bwd_ptrs.empty())
        MIOPEN_THROW(miopenStatusInternalError, "BnCKBwdBackward bn_bwd_ptrs empty");

    for(const auto& it : bn_bwd_ptrs)
    {
        auto argument_ptr = it->MakeArgumentPointer(args.lens,
                                                    args.in_strides,
                                                    args.in_strides,
                                                    args.in_strides,
                                                    args.reduceDims,
                                                    args.arrScaleBiasMeanVarLengths,
                                                    args.arrScaleBiasMeanVarStrides,
                                                    args.arrScaleBiasMeanVarStrides,
                                                    args.arrScaleBiasMeanVarStrides,
                                                    nullptr,
                                                    nullptr,
                                                    nullptr,
                                                    nullptr,
                                                    nullptr,
                                                    0.0,
                                                    PassThroughOp{},
                                                    nullptr,
                                                    nullptr,
                                                    nullptr);
        if(it->IsSupportedArgument(argument_ptr.get()))
        {
            valid_kernels.push_back(it->GetTypeString());
        }
    }

    if(valid_kernels.empty())
        MIOPEN_THROW(miopenStatusInternalError, "BnCKBwdBackward valid_kernels empty");

    this->index     = 0;
    this->kernel_id = valid_kernels[0];
}

template <typename XDataType,
          typename DxDataType,
          typename DyDataType,
          typename AccDataType,
          typename ScaleDataType,
          typename DscaleDbiasDataType,
          typename MeanVarDataType>
bool PerformanceConfigBnCKBwdBackward::CheckIsSupportCKArgs(
    const miopen::batchnorm::ProblemDescription& problem) const
{
    return IsCKArgsSupported<DeviceOpBNBwdPtrs<XDataType,
                                               DxDataType,
                                               DyDataType,
                                               AccDataType,
                                               ScaleDataType,
                                               DscaleDbiasDataType,
                                               MeanVarDataType>,
                             CKArgsBNormBwd>(problem, this->kernel_id);
}

template <typename XDataType,
          typename DxDataType,
          typename DyDataType,
          typename AccDataType,
          typename ScaleDataType,
          typename DscaleDbiasDataType,
          typename MeanVarDataType>
static bool CheckCKApplicability(const miopen::batchnorm::ProblemDescription& problem)
{
    return IsCKApplicable<DeviceOpBNBwdPtrs<XDataType,
                                            DxDataType,
                                            DyDataType,
                                            AccDataType,
                                            ScaleDataType,
                                            DscaleDbiasDataType,
                                            MeanVarDataType>,
                          CKArgsBNormBwd>(problem);
}
#endif

void PerformanceConfigBnCKBwdBackward::HeuristicInit(
    const miopen::batchnorm::ProblemDescription& problem_desc)
{
#if !MIOPEN_BACKEND_HIP || !MIOPEN_USE_COMPOSABLEKERNEL
    std::ignore = problem_desc;
#else
    switch(problem_desc.GetXDesc().GetType())
    {
    case miopenHalf: Init<F16, F32, F32, F32, F16, F32, F32>(problem_desc); break;
    case miopenBFloat16: Init<BF16, F32, F32, F32, BF16, F32, F32>(problem_desc); break;
    case miopenFloat: Init<F32, F32, F32, F32, F32, F32, F32>(problem_desc); break;
    case miopenDouble: Init<F64, F64, F64, F64, F64, F64, F64>(problem_desc); break;
    case miopenFloat8:
    case miopenBFloat8:
    case miopenInt8:
    case miopenInt32:
    case miopenInt64:
    default: MIOPEN_THROW("Unsupported datatype");
    }

#endif
}

bool PerformanceConfigBnCKBwdBackward::SetNextValue(
    const miopen::batchnorm::ProblemDescription& problem_desc)
{
#if !MIOPEN_BACKEND_HIP || !MIOPEN_USE_COMPOSABLEKERNEL
    std::ignore = problem_desc;
    return false;
#else
    if(this->valid_kernels.empty())
    {
        this->HeuristicInit(problem_desc);
        return true;
    }
    if((this->index + 1) < valid_kernels.size())
    {
        ++this->index;
        this->kernel_id = this->valid_kernels[index];
        return true;
    }
    else
        return false;
#endif
}

bool PerformanceConfigBnCKBwdBackward::IsValidValue() const
{
    return this->index >= 0 && this->index < valid_kernels.size();
}

bool PerformanceConfigBnCKBwdBackward::IsValid(
    const ExecutionContext&, const miopen::batchnorm::ProblemDescription& problem_desc) const
{
#if !MIOPEN_BACKEND_HIP || !MIOPEN_USE_COMPOSABLEKERNEL
    std::ignore = problem_desc;
    return false;
#else
    switch(problem_desc.GetXDesc().GetType())
    {
    case miopenHalf: return CheckIsSupportCKArgs<F16, F32, F32, F32, F16, F32, F32>(problem_desc);
    case miopenBFloat16:
        return CheckIsSupportCKArgs<BF16, F32, F32, F32, BF16, F32, F32>(problem_desc);
    case miopenFloat: return CheckIsSupportCKArgs<F32, F32, F32, F32, F32, F32, F32>(problem_desc);
    case miopenDouble: return CheckIsSupportCKArgs<F64, F64, F64, F64, F64, F64, F64>(problem_desc);
    case miopenFloat8:
    case miopenBFloat8:
    case miopenInt8:
    case miopenInt32:
    case miopenInt64:
    default: MIOPEN_THROW("Unsupported datatype");
    }
    return false;
#endif
}

bool PerformanceConfigBnCKBwdBackward::operator==(
    const PerformanceConfigBnCKBwdBackward& other) const
{
    return this->kernel_id == other.kernel_id;
}

PerformanceConfigBnCKBwdBackward BnCKBwdBackward::GetDefaultPerformanceConfig(
    const ExecutionContext&, const miopen::batchnorm::ProblemDescription& problem_desc) const
{
    PerformanceConfigBnCKBwdBackward pp;
    pp.HeuristicInit(problem_desc);
    MIOPEN_LOG_I(pp.ToString());
    return pp;
}

bool BnCKBwdBackward::IsValidPerformanceConfig(
    const ExecutionContext& ctx,
    const miopen::batchnorm::ProblemDescription& problem_desc,
    const PerformanceConfigBnCKBwdBackward& config) const
{
    return config.IsValid(ctx, problem_desc);
}

PerformanceConfigBnCKBwdBackward
BnCKBwdBackward::Search(const ExecutionContext& ctx,
                        const miopen::batchnorm::ProblemDescription& problem_desc,
                        const AnyInvokeParams& invoke_ctx) const
{
    return GenericSearch(*this, ctx, problem_desc, invoke_ctx);
}

bool BnCKBwdBackward::IsApplicable(
    [[maybe_unused]] const ExecutionContext& context,
    [[maybe_unused]] const miopen::batchnorm::ProblemDescription& bn_problem) const
{
#if MIOPEN_BACKEND_HIP && MIOPEN_USE_COMPOSABLEKERNEL
    if(env::disabled(MIOPEN_DEBUG_CK_BN_BACK))
        return false;
    if(!bn_problem.IsLayoutNHWC() && !bn_problem.IsLayoutNCHW())
        return false;
    if(!ck_utility::is_ck_supported_hardware(context.GetStream()))
        return false;
    if(!bn_problem.Is2D())
        return false;
    if(bn_problem.GetDirection() != miopen::batchnorm::Direction::Backward)
        return false;
<<<<<<< HEAD
    if(bn_problem.GetMode() != miopenBNSpatial)
        return false;
    if(!bn_problem.Is2D())
        return false;
=======
>>>>>>> 2d1fd997

    switch(bn_problem.GetXDesc().GetType())
    {
    case miopenHalf: return CheckCKApplicability<F16, F32, F32, F32, F16, F32, F32>(bn_problem);
    case miopenBFloat16:
        return CheckCKApplicability<BF16, F32, F32, F32, BF16, F32, F32>(bn_problem);
    case miopenFloat: return CheckCKApplicability<F32, F32, F32, F32, F32, F32, F32>(bn_problem);
    case miopenDouble: return CheckCKApplicability<F64, F64, F64, F64, F64, F64, F64>(bn_problem);
    case miopenInt64:
    case miopenInt32:
    case miopenInt8:
    case miopenFloat8:
    case miopenBFloat8: break;
    }
#endif
    return false;
}

template <typename InvokerFactoryMakerNHWC>
ConvSolution MakeAnyInvokerFactory(const miopen::batchnorm::ProblemDescription& problem,
                                   InvokerFactoryMakerNHWC&& invoker_factory_maker_nhwc)
{
#if MIOPEN_BACKEND_HIP && MIOPEN_USE_COMPOSABLEKERNEL
    if(problem.IsLayoutNHWC())
    {
        switch(problem.GetXDesc().GetType())
        {
        case miopenFloat: return invoker_factory_maker_nhwc(F32{});
        case miopenDouble: return invoker_factory_maker_nhwc(F64{});
        case miopenHalf: return invoker_factory_maker_nhwc(F16{});
        case miopenBFloat16: return invoker_factory_maker_nhwc(BF16{});
        default:
            MIOPEN_THROW(miopenStatusInternalError,
                         "BnCKBwdBackward operation does not support this data type");
        }
    }
    // Todo: problem.IsLayoutDefault()
    else
    {
        MIOPEN_THROW(miopenStatusInternalError,
                     "BnCKBwdBackward operation does not support this data layout");
    }
#else
    return {};
#endif
}

ConvSolution BnCKBwdBackward::GetSolution(
    [[maybe_unused]] const ExecutionContext&,
    [[maybe_unused]] const miopen::batchnorm::ProblemDescription& bn_problem,
    [[maybe_unused]] const PerformanceConfigBnCKBwdBackward& config) const
{
#if MIOPEN_BACKEND_HIP && MIOPEN_USE_COMPOSABLEKERNEL
    return MakeAnyInvokerFactory(
        bn_problem,
        [&](auto data_type_val) {
            using T = decltype(data_type_val);

            using AccTy = std::conditional_t<std::is_same_v<T, F64>,
                                             T,    // T==F64
                                             F32>; // T==F32
            return InitAnyInvokerFactory<DeviceOpBNBwdPtrs<T, AccTy, AccTy, AccTy, T, AccTy, AccTy>,
                                         CKArgsBNormBwd,
                                         miopen::batchnorm::BwdInvokeParams,
                                         miopen::batchnorm::ProblemDescription>(bn_problem,
                                                                                config.kernel_id);
        }
        // Todo: InvokerFactoryMakerNCHW
    );
#else
    std::ignore = bn_problem;
    std::ignore = config;
    return {};
#endif
}

} // namespace batchnorm
} // namespace solver
} // namespace miopen<|MERGE_RESOLUTION|>--- conflicted
+++ resolved
@@ -367,13 +367,12 @@
         return false;
     if(bn_problem.GetDirection() != miopen::batchnorm::Direction::Backward)
         return false;
-<<<<<<< HEAD
+    if(bn_problem.GetXDesc().GetType() != bn_problem.GetScaleBiasDiffDesc().GetType())
+        return false;
     if(bn_problem.GetMode() != miopenBNSpatial)
         return false;
     if(!bn_problem.Is2D())
         return false;
-=======
->>>>>>> 2d1fd997
 
     switch(bn_problem.GetXDesc().GetType())
     {
@@ -397,24 +396,15 @@
                                    InvokerFactoryMakerNHWC&& invoker_factory_maker_nhwc)
 {
 #if MIOPEN_BACKEND_HIP && MIOPEN_USE_COMPOSABLEKERNEL
-    if(problem.IsLayoutNHWC())
-    {
-        switch(problem.GetXDesc().GetType())
-        {
-        case miopenFloat: return invoker_factory_maker_nhwc(F32{});
-        case miopenDouble: return invoker_factory_maker_nhwc(F64{});
-        case miopenHalf: return invoker_factory_maker_nhwc(F16{});
-        case miopenBFloat16: return invoker_factory_maker_nhwc(BF16{});
-        default:
-            MIOPEN_THROW(miopenStatusInternalError,
-                         "BnCKBwdBackward operation does not support this data type");
-        }
-    }
-    // Todo: problem.IsLayoutDefault()
-    else
-    {
+    switch(problem.GetXDesc().GetType())
+    {
+    case miopenFloat: return invoker_factory_maker_nhwc(F32{});
+    case miopenDouble: return invoker_factory_maker_nhwc(F64{});
+    case miopenHalf: return invoker_factory_maker_nhwc(F16{});
+    case miopenBFloat16: return invoker_factory_maker_nhwc(BF16{});
+    default:
         MIOPEN_THROW(miopenStatusInternalError,
-                     "BnCKBwdBackward operation does not support this data layout");
+                     "BnCKBwdBackward operation does not support this data type");
     }
 #else
     return {};
