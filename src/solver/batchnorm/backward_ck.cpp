--- conflicted
+++ resolved
@@ -156,22 +156,11 @@
 
 #endif
 
-<<<<<<< HEAD
 bool BnCKBwdBackward::IsApplicable(
-    [[maybe_unused]] const ExecutionContext& ctx,
+    [[maybe_unused]] const ExecutionContext& context,
     [[maybe_unused]] const miopen::batchnorm::ProblemDescription& bn_problem) const
 {
 #if MIOPEN_BACKEND_HIP || MIOPEN_USE_COMPOSABLEKERNEL
-=======
-bool BnCKBwdBackward::IsApplicable(const ExecutionContext& context,
-                                   const miopen::batchnorm::ProblemDescription& bn_problem) const
-{
-#if !MIOPEN_BACKEND_HIP || !MIOPEN_USE_COMPOSABLEKERNEL
-    std::ignore = context;
-    std::ignore = fdesc_problem;
-    return false;
-#else
->>>>>>> b45e54d6
     if(miopen::IsDisabled(MIOPEN_DEBUG_CONV_CK_BN_BACK{}))
         return false;
     if(!bn_problem.IsLayoutNHWC())
