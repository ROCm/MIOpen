--- conflicted
+++ resolved
@@ -154,43 +154,6 @@
                           CKArgsBNormBwd>(problem);
 }
 
-<<<<<<< HEAD
-#endif
-
-bool BnCKBwdBackward::IsApplicable(
-    [[maybe_unused]] const ExecutionContext& context,
-    [[maybe_unused]] const miopen::batchnorm::ProblemDescription& bn_problem) const
-{
-#if MIOPEN_BACKEND_HIP && MIOPEN_USE_COMPOSABLEKERNEL
-    if(miopen::IsDisabled(MIOPEN_DEBUG_CONV_CK_BN_BACK{}))
-        return false;
-    if(!bn_problem.IsLayoutNHWC())
-        return false;
-    if(!ck_utility::is_ck_whitelist(context.GetStream()))
-        return false;
-    if(bn_problem.GetXDesc().GetType() != bn_problem.GetScaleBiasDiffDesc().GetType())
-        return false;
-
-    switch(bn_problem.GetXDesc().GetType())
-    {
-    case miopenFloat: return CheckCKApplicability<F32, F32, F32, F32, F32, F32, F32>(bn_problem);
-    case miopenDouble: return CheckCKApplicability<F64, F64, F64, F64, F64, F64, F64>(bn_problem);
-    case miopenHalf: return CheckCKApplicability<F16, F32, F32, F32, F16, F32, F32>(bn_problem);
-    case miopenBFloat16:
-        return CheckCKApplicability<BF16, F32, F32, F32, BF16, F32, F32>(bn_problem);
-    case miopenInt32:
-    case miopenInt8:
-    case miopenInt8x4:
-    case miopenBFloat8:
-    case miopenFloat8:
-    default: MIOPEN_THROW("BnCKBwdBackward operation does not support this data type");
-    }
-#endif
-    return false;
-}
-
-=======
->>>>>>> 8177d2d4
 template <typename XDataType,
           typename DxDataType,
           typename DyDataType,
@@ -198,12 +161,7 @@
           typename ScaleDataType,
           typename DscaleDbiasDataType,
           typename MeanVarDataType>
-<<<<<<< HEAD
-ConvSolution
-MakeAnyInvokerFactory([[maybe_unused]] const miopen::batchnorm::ProblemDescription& bn_problem)
-=======
 static ConvSolution MakeAnyInvokerFactory(const miopen::batchnorm::ProblemDescription& bn_problem)
->>>>>>> 8177d2d4
 {
 #if MIOPEN_BACKEND_HIP && MIOPEN_USE_COMPOSABLEKERNEL
     const auto& valid_kernel_ids = FillValidKernelsIDs<DeviceOpBNBwdPtrs<XDataType,
@@ -225,9 +183,6 @@
                                                    MeanVarDataType>,
                                  CKArgsBNormBwd,
                                  miopen::batchnorm::BwdInvokeParams>(bn_problem, kernel_id);
-#else
-    return {};
-#endif
 }
 
 #endif
