
/*******************************************************************************
 *
 * MIT License
 *
 * Copyright (c) 2023 Advanced Micro Devices, Inc.
 *
 * Permission is hereby granted, free of charge, to any person obtaining a copy
 * of this software and associated documentation files (the "Software"), to deal
 * in the Software without restriction, including without limitation the rights
 * to use, copy, modify, merge, publish, distribute, sublicense, and/or sell
 * copies of the Software, and to permit persons to whom the Software is
 * furnished to do so, subject to the following conditions:
 *
 * The above copyright notice and this permission notice shall be included in all
 * copies or substantial portions of the Software.
 *
 * THE SOFTWARE IS PROVIDED "AS IS", WITHOUT WARRANTY OF ANY KIND, EXPRESS OR
 * IMPLIED, INCLUDING BUT NOT LIMITED TO THE WARRANTIES OF MERCHANTABILITY,
 * FITNESS FOR A PARTICULAR PURPOSE AND NONINFRINGEMENT. IN NO EVENT SHALL THE
 * AUTHORS OR COPYRIGHT HOLDERS BE LIABLE FOR ANY CLAIM, DAMAGES OR OTHER
 * LIABILITY, WHETHER IN AN ACTION OF CONTRACT, TORT OR OTHERWISE, ARISING FROM,
 * OUT OF OR IN CONNECTION WITH THE SOFTWARE OR THE USE OR OTHER DEALINGS IN THE
 * SOFTWARE.
 *
 *******************************************************************************/

#include <miopen/batchnorm/solvers.hpp>
#include <miopen/generic_search.hpp>
#include <miopen/batchnorm/invoke_params.hpp>
#include <miopen/batch_norm.hpp>
#if MIOPEN_BACKEND_HIP && MIOPEN_USE_COMPOSABLEKERNEL
#include <miopen/solver/ck_utility_common.hpp>
#include <miopen/solver/implicitgemm_ck_util.hpp>
#include <ck/library/tensor_operation_instance/gpu/batchnorm_infer.hpp>
#endif
MIOPEN_DECLARE_ENV_VAR_BOOL(MIOPEN_DEBUG_CK_BN_INFER)

namespace miopen {
namespace solver {
namespace batchnorm {
#if MIOPEN_BACKEND_HIP && MIOPEN_USE_COMPOSABLEKERNEL

using PassThrough = ck::tensor_operation::element_wise::PassThrough;
using index_t     = int32_t;
using Normalize   = ck::tensor_operation::element_wise::NormalizeInInfer;

constexpr index_t Rank                  = 4;
constexpr index_t NumBatchNormReduceDim = 3;

using F16  = ck::half_t;
using F32  = float;
using F64  = double;
using BF16 = ushort;

template <typename XDataType,
          typename YDataType,
          typename ScaleDataType,
          typename BiasDataType,
          typename MeanVarDataType>
using DeviceOpBnFwdInfPtrs = ck::tensor_operation::device::instance::DeviceOperationInstanceFactory<
    ck::tensor_operation::device::DeviceElementwise<
        ck::Tuple<XDataType, MeanVarDataType, MeanVarDataType, ScaleDataType, BiasDataType>,
        ck::Tuple<YDataType>,
        Normalize,
        Rank>>;

struct CKArgsBNormFwd
{
    CKArgsBNormFwd(const miopen::batchnorm::ProblemDescription& problem)
    {

        std::copy(problem.GetXDesc().GetLengths().begin(),
                  problem.GetXDesc().GetLengths().end(),
                  xyLengths.begin());

        std::copy(problem.GetXDesc().GetStrides().begin(),
                  problem.GetXDesc().GetStrides().end(),
                  xyStrides.begin());
        // prep for CK
        std::sort(xyStrides.begin(), xyStrides.end(), std::greater<>());

        if(problem.IsLayoutNHWC())
        {
            std::rotate(xyLengths.begin() + 1, xyLengths.begin() + 2, xyLengths.end());
            reduceDims                         = {0, 1, 2};
            aligned_scaleBiasMeanVarStrides[0] = 0;
            aligned_scaleBiasMeanVarStrides[1] = 0;
            aligned_scaleBiasMeanVarStrides[2] = 0;
            aligned_scaleBiasMeanVarStrides[3] = 1;
        }
        else if(problem.IsLayoutNCHW())
        {
            reduceDims                         = {0, 2, 3};
            aligned_scaleBiasMeanVarStrides[0] = 0;
            aligned_scaleBiasMeanVarStrides[1] = 1;
            aligned_scaleBiasMeanVarStrides[2] = 0;
            aligned_scaleBiasMeanVarStrides[3] = 0;
        }
        else
        {
            MIOPEN_THROW(miopenStatusInternalError,
                         "BnCKFwdInference operation does not support this data layout");
        }
    }

    std::array<ck::index_t, Rank> xyLengths;
    std::array<ck::index_t, Rank> xyStrides;
    std::vector<int> invariantDims;

    std::array<index_t, Rank> aligned_scaleBiasMeanVarStrides{3};
    std::array<index_t, Rank - NumBatchNormReduceDim> arrScaleBiasMeanVarStrides;

    std::array<int, NumBatchNormReduceDim> reduceDims;

    template <typename InvokerPtr, typename InvokerParams>
    auto MakeArgPtr(const InvokerPtr& invoker_ptr, const InvokerParams& data_ctx) const
    {
        return invoker_ptr->MakeArgumentPointer(xyLengths,
                                                {xyStrides,
                                                 aligned_scaleBiasMeanVarStrides,
                                                 aligned_scaleBiasMeanVarStrides,
                                                 aligned_scaleBiasMeanVarStrides,
                                                 aligned_scaleBiasMeanVarStrides},
                                                {xyStrides},
                                                {data_ctx.x,
                                                 data_ctx.estimatedMean,
                                                 data_ctx.estimatedVariance,
                                                 data_ctx.bnScale,
                                                 data_ctx.bnBias},
                                                {data_ctx.y},
                                                Normalize{data_ctx.epsilon});
    }

    template <typename ConvPtr>
    bool IsSupportedBy(const ConvPtr& invoker_ptr) const
    {
        auto arg_ptr = MakeArgPtr(invoker_ptr, miopen::batchnorm::InfInvokeParams{});
        return invoker_ptr->IsSupportedArgument(arg_ptr.get());
    }
};

template <typename XDataType,
          typename YDataType,
          typename AccDataType,
          typename ScaleDataType,
          typename BiasDataType,
          typename MeanVarDataType>
void PerformanceConfigBnCKFwdInference::Init(
    const miopen::batchnorm::ProblemDescription& problem_desc)
{
    const auto& args = CKArgsBNormFwd{problem_desc};
    const auto bn_fwd_ptrs =
        DeviceOpBnFwdInfPtrs<XDataType, YDataType, ScaleDataType, BiasDataType, MeanVarDataType>::
            GetInstances();
    if(bn_fwd_ptrs.empty())
        MIOPEN_THROW(miopenStatusInternalError, "BnCKFwdInference bn_fwd_ptrs empty");

    for(const auto& it : bn_fwd_ptrs)
    {
        auto argument_ptr = it->MakeArgumentPointer(args.xyLengths,
                                                    {args.xyStrides,
                                                     args.aligned_scaleBiasMeanVarStrides,
                                                     args.aligned_scaleBiasMeanVarStrides,
                                                     args.aligned_scaleBiasMeanVarStrides,
                                                     args.aligned_scaleBiasMeanVarStrides},
                                                    {args.xyStrides},
                                                    {nullptr, nullptr, nullptr, nullptr, nullptr},
                                                    {nullptr},
                                                    Normalize{0.0});
        if(it->IsSupportedArgument(argument_ptr.get()))
        {
            valid_kernels.push_back(it->GetTypeString());
        }
    }

    if(valid_kernels.empty())
        MIOPEN_THROW(miopenStatusInternalError, "BnCKFwdInference valid_kernels empty");
    this->index     = 0;
    this->kernel_id = valid_kernels[0];
}

template <typename XDataType,
          typename YDataType,
          typename AccDataType,
          typename ScaleDataType,
          typename BiasDataType,
          typename MeanVarDataType>
<<<<<<< HEAD
ConvSolution InvokerFactoryMaker(const miopen::batchnorm::ProblemDescription& bn_problem)
=======
bool PerformanceConfigBnCKFwdInference::CheckIsSupportCKArgs(
    const miopen::batchnorm::ProblemDescription& problem) const
>>>>>>> 2d1fd997
{
    return IsCKArgsSupported<
        DeviceOpBnFwdInfPtrs<XDataType, YDataType, ScaleDataType, BiasDataType, MeanVarDataType>,
        CKArgsBNormFwd>(problem, this->kernel_id);
}

template <typename XDataType,
          typename YDataType,
          typename AccDataType,
          typename ScaleDataType,
          typename BiasDataType,
          typename MeanVarDataType>
static bool CheckCKApplicability(const miopen::batchnorm::ProblemDescription& problem)
{
    return IsCKApplicable<
        DeviceOpBnFwdInfPtrs<XDataType, YDataType, ScaleDataType, BiasDataType, MeanVarDataType>,
        CKArgsBNormFwd>(problem);
}
#endif

void PerformanceConfigBnCKFwdInference::HeuristicInit(
    const miopen::batchnorm::ProblemDescription& problem_desc)
{
#if !MIOPEN_BACKEND_HIP || !MIOPEN_USE_COMPOSABLEKERNEL
    std::ignore = problem_desc;
#else
    switch(problem_desc.GetXDesc().GetType())
    {
    case miopenHalf: Init<F16, F16, F32, F16, F16, F32>(problem_desc); break;
    case miopenBFloat16: Init<BF16, BF16, F32, BF16, BF16, F32>(problem_desc); break;
    case miopenFloat: Init<F32, F32, F32, F32, F32, F32>(problem_desc); break;
    case miopenDouble: Init<F64, F64, F64, F64, F64, F64>(problem_desc); break;
    case miopenFloat8:
    case miopenBFloat8:
    case miopenInt8:
    case miopenInt32:
    case miopenInt64:
    default: MIOPEN_THROW("Unsupported datatype");
    }

#endif
}

bool PerformanceConfigBnCKFwdInference::SetNextValue(
    const miopen::batchnorm::ProblemDescription& problem_desc)
{
#if !MIOPEN_BACKEND_HIP || !MIOPEN_USE_COMPOSABLEKERNEL
    std::ignore = problem_desc;
    return false;
#else
    if(this->valid_kernels.empty())
    {
        this->HeuristicInit(problem_desc);
        if(valid_kernels.empty())
            MIOPEN_THROW(miopenStatusInternalError, "BnCKFwdInference valid_kernels empty");
        return true;
    }
    if((this->index + 1) < valid_kernels.size())
    {
        ++this->index;
        this->kernel_id = this->valid_kernels[index];
        return true;
    }
    else
        return false;
#endif
}

bool PerformanceConfigBnCKFwdInference::IsValidValue() const
{
    return this->index >= 0 && this->index < valid_kernels.size();
}

bool PerformanceConfigBnCKFwdInference::IsValid(
    const ExecutionContext&, const miopen::batchnorm::ProblemDescription& problem_desc) const
{
#if !MIOPEN_BACKEND_HIP || !MIOPEN_USE_COMPOSABLEKERNEL
    std::ignore = problem_desc;
    return false;
#else
    switch(problem_desc.GetXDesc().GetType())
    {
    case miopenHalf: return CheckIsSupportCKArgs<F16, F16, F32, F16, F16, F32>(problem_desc);
    case miopenBFloat16:
        return CheckIsSupportCKArgs<BF16, BF16, F32, BF16, BF16, F32>(problem_desc);
    case miopenFloat: return CheckIsSupportCKArgs<F32, F32, F32, F32, F32, F32>(problem_desc);
    case miopenDouble: return CheckIsSupportCKArgs<F64, F64, F64, F64, F64, F64>(problem_desc);
    case miopenFloat8:
    case miopenBFloat8:
    case miopenInt8:
    case miopenInt32:
    case miopenInt64:
    default: MIOPEN_THROW("Unsupported datatype");
    }
    return false;
#endif
}

bool PerformanceConfigBnCKFwdInference::operator==(
    const PerformanceConfigBnCKFwdInference& other) const
{
    return this->kernel_id == other.kernel_id;
}

PerformanceConfigBnCKFwdInference BnCKFwdInference::GetDefaultPerformanceConfig(
    const ExecutionContext&, const miopen::batchnorm::ProblemDescription& problem_desc) const
{
    PerformanceConfigBnCKFwdInference pp;
    pp.HeuristicInit(problem_desc);
    MIOPEN_LOG_I(pp.ToString());
    return pp;
}

bool BnCKFwdInference::IsValidPerformanceConfig(
    const ExecutionContext& ctx,
    const miopen::batchnorm::ProblemDescription& problem_desc,
    const PerformanceConfigBnCKFwdInference& config) const
{
    return config.IsValid(ctx, problem_desc);
}

PerformanceConfigBnCKFwdInference
BnCKFwdInference::Search(const ExecutionContext& ctx,
                         const miopen::batchnorm::ProblemDescription& problem_desc,
                         const AnyInvokeParams& invoke_ctx) const
{
    return GenericSearch(*this, ctx, problem_desc, invoke_ctx);
}

bool BnCKFwdInference::IsApplicable(
    [[maybe_unused]] const ExecutionContext& context,
    [[maybe_unused]] const miopen::batchnorm::ProblemDescription& bn_problem) const
{
#if MIOPEN_BACKEND_HIP && MIOPEN_USE_COMPOSABLEKERNEL
    if(env::disabled(MIOPEN_DEBUG_CK_BN_INFER))
        return false;
    if(!bn_problem.IsLayoutNHWC() && !bn_problem.IsLayoutNCHW())
        return false;
    if(!ck_utility::is_ck_supported_hardware(context.GetStream()))
        return false;
    if(!bn_problem.Is2D())
        return false;
    if(bn_problem.GetDirection() != miopen::batchnorm::Direction::ForwardInference)
        return false;
    if(bn_problem.GetMode() != miopenBNSpatial)
        return false;
    if(bn_problem.GetXDesc().GetType() != bn_problem.GetScaleBiasDiffDesc().GetType())
        return false;

    switch(bn_problem.GetXDesc().GetType())
    {
    case miopenHalf: return CheckCKApplicability<F16, F16, F32, F16, F16, F32>(bn_problem);
    case miopenBFloat16: return CheckCKApplicability<BF16, BF16, F32, BF16, BF16, F32>(bn_problem);
    case miopenFloat: return CheckCKApplicability<F32, F32, F32, F32, F32, F32>(bn_problem);
    case miopenDouble: return CheckCKApplicability<F64, F64, F64, F64, F64, F64>(bn_problem);
    case miopenInt64:
    case miopenInt32:
    case miopenInt8:
    case miopenFloat8:
    case miopenBFloat8: break;
    }
#endif
    return false;
}

template <typename InvokerFactoryMaker>
ConvSolution MakeAnyInvokerFactory(const miopen::batchnorm::ProblemDescription& problem,
                                   InvokerFactoryMaker&& invoker_factory_maker)
{
#if MIOPEN_BACKEND_HIP && MIOPEN_USE_COMPOSABLEKERNEL

    switch(problem.GetXDesc().GetType())
    {
    case miopenFloat: return invoker_factory_maker(F32{});
    case miopenDouble: return invoker_factory_maker(F64{});
    case miopenHalf: return invoker_factory_maker(F16{});
    case miopenBFloat16: return invoker_factory_maker(BF16{});
    default:
        MIOPEN_THROW(miopenStatusInternalError,
                     "BnCKFwdInference operation does not support this data type");
    }

#else
    return {};
#endif
}

ConvSolution BnCKFwdInference::GetSolution(
    [[maybe_unused]] const ExecutionContext&,
    [[maybe_unused]] const miopen::batchnorm::ProblemDescription& bn_problem,
    [[maybe_unused]] const PerformanceConfigBnCKFwdInference& config) const
{
#if MIOPEN_BACKEND_HIP && MIOPEN_USE_COMPOSABLEKERNEL
    return MakeAnyInvokerFactory(
        bn_problem,
        [&](auto data_type_val) {
            using T = decltype(data_type_val);

            using AccTy = std::conditional_t<std::is_same_v<T, F64>,
                                             T,    // T==F64
                                             F32>; // T==F32
<<<<<<< HEAD
            return InvokerFactoryMaker<T, T, AccTy, T, T, AccTy>(bn_problem);
=======
            return InitAnyInvokerFactory<DeviceOpBnFwdInfPtrs<T, T, T, T, AccTy>,
                                         CKArgsBNormFwd,
                                         miopen::batchnorm::InfInvokeParams,
                                         miopen::batchnorm::ProblemDescription>(bn_problem,
                                                                                config.kernel_id);
>>>>>>> 2d1fd997
        }
        // Todo: InvokerFactoryMakerNCHW
    );
#else
    std::ignore = bn_problem;
    std::ignore = config;
    return {};
#endif
}

} // namespace batchnorm
} // namespace solver
} // namespace miopen<|MERGE_RESOLUTION|>--- conflicted
+++ resolved
@@ -186,12 +186,8 @@
           typename ScaleDataType,
           typename BiasDataType,
           typename MeanVarDataType>
-<<<<<<< HEAD
-ConvSolution InvokerFactoryMaker(const miopen::batchnorm::ProblemDescription& bn_problem)
-=======
 bool PerformanceConfigBnCKFwdInference::CheckIsSupportCKArgs(
     const miopen::batchnorm::ProblemDescription& problem) const
->>>>>>> 2d1fd997
 {
     return IsCKArgsSupported<
         DeviceOpBnFwdInfPtrs<XDataType, YDataType, ScaleDataType, BiasDataType, MeanVarDataType>,
@@ -362,7 +358,6 @@
                                    InvokerFactoryMaker&& invoker_factory_maker)
 {
 #if MIOPEN_BACKEND_HIP && MIOPEN_USE_COMPOSABLEKERNEL
-
     switch(problem.GetXDesc().GetType())
     {
     case miopenFloat: return invoker_factory_maker(F32{});
@@ -373,7 +368,6 @@
         MIOPEN_THROW(miopenStatusInternalError,
                      "BnCKFwdInference operation does not support this data type");
     }
-
 #else
     return {};
 #endif
@@ -393,15 +387,11 @@
             using AccTy = std::conditional_t<std::is_same_v<T, F64>,
                                              T,    // T==F64
                                              F32>; // T==F32
-<<<<<<< HEAD
-            return InvokerFactoryMaker<T, T, AccTy, T, T, AccTy>(bn_problem);
-=======
             return InitAnyInvokerFactory<DeviceOpBnFwdInfPtrs<T, T, T, T, AccTy>,
                                          CKArgsBNormFwd,
                                          miopen::batchnorm::InfInvokeParams,
                                          miopen::batchnorm::ProblemDescription>(bn_problem,
                                                                                 config.kernel_id);
->>>>>>> 2d1fd997
         }
         // Todo: InvokerFactoryMakerNCHW
     );
