--- conflicted
+++ resolved
@@ -49,11 +49,7 @@
 using F16  = ck::half_t;
 using F32  = float;
 using F64  = double;
-<<<<<<< HEAD
-using BF16 = ck::bhalf_t;
-=======
 using BF16 = ushort;
->>>>>>> 6afd0f56
 
 struct CKArgsBNormFwd
 {
@@ -226,11 +222,7 @@
     result.invoker_factory = [=](const std::vector<Kernel>& kernels) {
         std::ignore = kernels;
         return [=](const Handle& handle, const AnyInvokeParams& primitive_parameters) {
-<<<<<<< HEAD
-            switch(bn_problem.GetXDesc().GetType()) // add api GetInDataType in bn_problem
-=======
             switch(bn_problem.GetXDesc().GetType())
->>>>>>> 6afd0f56
             {
             case miopenHalf:
                 RunCKSolution<F16, F16, F32, F16, F16, F32>(
