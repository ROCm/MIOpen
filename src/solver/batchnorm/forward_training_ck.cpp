--- conflicted
+++ resolved
@@ -28,18 +28,17 @@
 #include <miopen/batchnorm/solvers.hpp>
 #include <miopen/batchnorm/invoke_params.hpp>
 #include <miopen/batch_norm.hpp>
-#if MIOPEN_USE_COMPOSABLEKERNEL
+#if MIOPEN_BACKEND_HIP && MIOPEN_USE_COMPOSABLEKERNEL
 #include <miopen/solver/ck_utility_common.hpp>
 #include <ck/library/tensor_operation_instance/gpu/batchnorm_forward.hpp>
 #include <miopen/solver/implicitgemm_ck_util.hpp>
-#endif // MIOPEN_USE_COMPOSABLEKERNEL
-
+#endif
 MIOPEN_DECLARE_ENV_VAR(MIOPEN_DEBUG_CONV_CK_BN_FWD_TRAINING)
 
 namespace miopen {
 namespace solver {
 namespace batchnorm {
-#if MIOPEN_USE_COMPOSABLEKERNEL
+#if MIOPEN_BACKEND_HIP && MIOPEN_USE_COMPOSABLEKERNEL
 
 using PassThroughOp = ck::tensor_operation::element_wise::PassThrough;
 using index_t       = int32_t;
@@ -150,40 +149,7 @@
                                                     MeanVarDataType>,
                           CKArgsBNormFwdTraining>(problem);
 }
-<<<<<<< HEAD
-#endif // MIOPEN_USE_COMPOSABLEKERNEL
-
-bool BnCKFwdTraining::IsApplicable(
-    [[maybe_unused]] const ExecutionContext& context,
-    [[maybe_unused]] const miopen::batchnorm::ProblemDescription& bn_problem) const
-{
-#if MIOPEN_USE_COMPOSABLEKERNEL
-    if(miopen::IsDisabled(MIOPEN_DEBUG_CONV_CK_BN_FWD_TRAINING{}))
-        return false;
-    if(!bn_problem.IsLayoutNHWC())
-        return false;
-    if(!ck_utility::is_ck_supported_hardware(context.GetStream()))
-        return false;
-
-    switch(bn_problem.GetXDesc().GetType())
-    {
-    case miopenHalf: return CheckCKApplicability<F16, F16, F32, F16, F16, F32>(bn_problem);
-    case miopenFloat: return CheckCKApplicability<F32, F32, F32, F32, F32, F32>(bn_problem);
-    case miopenDouble: return CheckCKApplicability<F64, F64, F64, F64, F64, F64>(bn_problem);
-    case miopenBFloat16: return CheckCKApplicability<BF16, BF16, F32, BF16, BF16, F32>(bn_problem);
-    case miopenInt32:
-    case miopenInt8:
-    case miopenInt8x4:
-    case miopenBFloat8:
-    case miopenFloat8: break;
-    }
-#endif // MIOPEN_USE_COMPOSABLEKERNEL
-    return false;
-}
-=======
->>>>>>> 411b3459
-
-#if MIOPEN_USE_COMPOSABLEKERNEL
+
 template <typename XDataType,
           typename YDataType,
           typename AccDataType,
@@ -210,9 +176,6 @@
                                  CKArgsBNormFwdTraining,
                                  miopen::batchnorm::InvokeParams>(bn_problem, kernel_id);
 }
-<<<<<<< HEAD
-#endif // MIOPEN_USE_COMPOSABLEKERNEL
-=======
 #endif
 
 bool BnCKFwdTraining::IsApplicable(
@@ -241,13 +204,12 @@
 #endif
     return false;
 }
->>>>>>> 411b3459
 
 ConvSolution BnCKFwdTraining::GetSolution(
     [[maybe_unused]] const ExecutionContext& context,
     [[maybe_unused]] const miopen::batchnorm::ProblemDescription& bn_problem) const
 {
-#if MIOPEN_USE_COMPOSABLEKERNEL
+#if MIOPEN_BACKEND_HIP && MIOPEN_USE_COMPOSABLEKERNEL
     switch(bn_problem.GetXDesc().GetType())
     {
 
@@ -259,10 +221,11 @@
     case miopenInt32:
     case miopenBFloat8:
     case miopenFloat8:
+    default:
         MIOPEN_THROW(miopenStatusInternalError,
                      "BnCKFwdTraining operation does not support this data type");
     }
-#endif // MIOPEN_USE_COMPOSABLEKERNEL
+#endif
     return {};
 }
 
