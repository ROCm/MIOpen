
/*******************************************************************************
 *
 * MIT License
 *
 * Copyright (c) 2023 Advanced Micro Devices, Inc.
 *
 * Permission is hereby granted, free of charge, to any person obtaining a copy
 * of this software and associated documentation files (the "Software"), to deal
 * in the Software without restriction, including without limitation the rights
 * to use, copy, modify, merge, publish, distribute, sublicense, and/or sell
 * copies of the Software, and to permit persons to whom the Software is
 * furnished to do so, subject to the following conditions:
 *
 * The above copyright notice and this permission notice shall be included in all
 * copies or substantial portions of the Software.
 *
 * THE SOFTWARE IS PROVIDED "AS IS", WITHOUT WARRANTY OF ANY KIND, EXPRESS OR
 * IMPLIED, INCLUDING BUT NOT LIMITED TO THE WARRANTIES OF MERCHANTABILITY,
 * FITNESS FOR A PARTICULAR PURPOSE AND NONINFRINGEMENT. IN NO EVENT SHALL THE
 * AUTHORS OR COPYRIGHT HOLDERS BE LIABLE FOR ANY CLAIM, DAMAGES OR OTHER
 * LIABILITY, WHETHER IN AN ACTION OF CONTRACT, TORT OR OTHERWISE, ARISING FROM,
 * OUT OF OR IN CONNECTION WITH THE SOFTWARE OR THE USE OR OTHER DEALINGS IN THE
 * SOFTWARE.
 *
 *******************************************************************************/

#include <miopen/batchnorm/solvers.hpp>
#include <miopen/batchnorm/invoke_params.hpp>
#include <miopen/batch_norm.hpp>
#if MIOPEN_BACKEND_HIP && MIOPEN_USE_COMPOSABLEKERNEL
#include <miopen/solver/ck_utility_common.hpp>
#include <ck/library/tensor_operation_instance/gpu/batchnorm_forward.hpp>
#include <miopen/solver/implicitgemm_ck_util.hpp>
#endif
MIOPEN_DECLARE_ENV_VAR(MIOPEN_DEBUG_CONV_CK_BN_FWD_TRAINING)

namespace miopen {
namespace solver {
namespace batchnorm {
#if MIOPEN_BACKEND_HIP && MIOPEN_USE_COMPOSABLEKERNEL

using PassThroughOp = ck::tensor_operation::element_wise::PassThrough;
using index_t       = int32_t;

constexpr index_t Rank                  = 4;
constexpr index_t NumBatchNormReduceDim = 3;

using F16  = ck::half_t;
using F32  = float;
using F64  = double;
using BF16 = ushort;

template <typename XDataType,
          typename YDataType,
          typename AccDataType,
          typename ScaleDataType,
          typename BiasDataType,
          typename MeanVarDataType>
using DeviceOpBNFwdTrainingPtrs =
    ck::tensor_operation::device::instance::DeviceOperationInstanceFactory<
        ck::tensor_operation::device::DeviceBatchNormFwd<XDataType,
                                                         YDataType,
                                                         AccDataType,
                                                         ScaleDataType,
                                                         BiasDataType,
                                                         MeanVarDataType,
                                                         PassThroughOp,
                                                         Rank,
                                                         NumBatchNormReduceDim>>;

struct CKArgsBNormFwdTraining
{
    CKArgsBNormFwdTraining(const miopen::batchnorm::ProblemDescription& problem)
    {
        std::copy(problem.GetXDesc().GetLengths().begin(),
                  problem.GetXDesc().GetLengths().end(),
                  xyLengths.begin());

        std::copy(problem.GetXDesc().GetStrides().begin(),
                  problem.GetXDesc().GetStrides().end(),
                  xyStrides.begin());
        arrScaleBiasMeanVarLengths[0] = xyLengths[1]; // get channel
        arrScaleBiasMeanVarStrides[0] = 1;

        // prep for CK
        std::sort(xyStrides.begin(), xyStrides.end(), std::greater<>());
        std::rotate(xyLengths.begin() + 1, xyLengths.begin() + 2, xyLengths.end());
    }

    CKArgsBNormFwdTraining(const CKArgsBNormFwdTraining&) = default;
    CKArgsBNormFwdTraining(CKArgsBNormFwdTraining&&)      = default;
    CKArgsBNormFwdTraining& operator=(const CKArgsBNormFwdTraining&) = default;

    template <typename InvokerPtr, typename InvokerParams>
    auto MakeArgPtr(const InvokerPtr& invoker_ptr, const InvokerParams& data_ctx) const
    {
        return invoker_ptr->MakeArgumentPointer(xyLengths,
                                                xyStrides,
                                                xyStrides,
                                                reduceDims,
                                                arrScaleBiasMeanVarLengths,
                                                arrScaleBiasMeanVarStrides,
                                                arrScaleBiasMeanVarStrides,
                                                arrScaleBiasMeanVarStrides,
                                                data_ctx.x,
                                                data_ctx.bnScale,
                                                data_ctx.bnBias,
                                                data_ctx.epsilon,
                                                PassThroughOp{},
                                                data_ctx.y,
                                                data_ctx.resultSaveMean,
                                                data_ctx.resultSaveInvVariance,
                                                data_ctx.expAvgFactor,
                                                data_ctx.resultRunningMean,
                                                data_ctx.resultRunningVariance);
    }

    template <typename ConvPtr>
    bool IsSupportedBy(const ConvPtr& invoker_ptr) const
    {
        auto arg_ptr = MakeArgPtr(invoker_ptr, miopen::batchnorm::InvokeParams{});
        return invoker_ptr->IsSupportedArgument(arg_ptr.get());
    }

    std::array<ck::index_t, Rank> xyLengths;
    std::array<ck::index_t, Rank> xyStrides;
    std::vector<int> invariantDims;

    std::array<index_t, Rank - NumBatchNormReduceDim> arrScaleBiasMeanVarLengths;
    std::array<index_t, Rank - NumBatchNormReduceDim> arrScaleBiasMeanVarStrides;

    std::array<int, NumBatchNormReduceDim> reduceDims{0, 1, 2};
};

template <typename XDataType,
          typename YDataType,
          typename AccDataType,
          typename ScaleDataType,
          typename BiasDataType,
          typename MeanVarDataType>
static bool CheckCKApplicability(const miopen::batchnorm::ProblemDescription& problem)
{
    return IsCKApplicable<DeviceOpBNFwdTrainingPtrs<XDataType,
                                                    YDataType,
                                                    AccDataType,
                                                    ScaleDataType,
                                                    BiasDataType,
                                                    MeanVarDataType>,
                          CKArgsBNormFwdTraining>(problem);
}
<<<<<<< HEAD
#endif

bool BnCKFwdTraining::IsApplicable(
    [[maybe_unused]] const ExecutionContext& context,
    [[maybe_unused]] const miopen::batchnorm::ProblemDescription& bn_problem) const
{
#if MIOPEN_BACKEND_HIP || MIOPEN_USE_COMPOSABLEKERNEL
    if(miopen::IsDisabled(MIOPEN_DEBUG_CONV_CK_BN_FWD_TRAINING{}))
        return false;
    if(!bn_problem.IsLayoutNHWC())
        return false;
    if(!ck_utility::is_ck_supported_hardware(context.GetStream()))
        return false;

    switch(bn_problem.GetXDesc().GetType())
    {
    case miopenHalf: return CheckCKApplicability<F16, F16, F32, F16, F16, F32>(bn_problem);
    case miopenFloat: return CheckCKApplicability<F32, F32, F32, F32, F32, F32>(bn_problem);
    case miopenDouble: return CheckCKApplicability<F64, F64, F64, F64, F64, F64>(bn_problem);
    case miopenBFloat16: return CheckCKApplicability<BF16, BF16, F32, BF16, BF16, F32>(bn_problem);
    case miopenInt32:
    case miopenInt8:
    case miopenBFloat8:
    case miopenFloat8:
    default: MIOPEN_THROW("BnCKFwdTraining operation does not support this data type");
    }
    return false;
#endif
}
=======
>>>>>>> cdaf94ad

template <typename XDataType,
          typename YDataType,
          typename AccDataType,
          typename ScaleDataType,
          typename BiasDataType,
          typename MeanVarDataType>
static ConvSolution MakeAnyInvokerFactory(const miopen::batchnorm::ProblemDescription& bn_problem)
{
    const auto& valid_kernel_ids = FillValidKernelsIDs<DeviceOpBNFwdTrainingPtrs<XDataType,
                                                                                 YDataType,
                                                                                 AccDataType,
                                                                                 ScaleDataType,
                                                                                 BiasDataType,
                                                                                 MeanVarDataType>,
                                                       CKArgsBNormFwdTraining>(bn_problem);
    assert(!valid_kernel_ids.empty());
    const auto& kernel_id = valid_kernel_ids[0];
    return InitAnyInvokerFactory<DeviceOpBNFwdTrainingPtrs<XDataType,
                                                           YDataType,
                                                           AccDataType,
                                                           ScaleDataType,
                                                           BiasDataType,
                                                           MeanVarDataType>,
                                 CKArgsBNormFwdTraining,
                                 miopen::batchnorm::InvokeParams>(bn_problem, kernel_id);
}
#endif

bool BnCKFwdTraining::IsApplicable(
    [[maybe_unused]] const ExecutionContext& context,
    [[maybe_unused]] const miopen::batchnorm::ProblemDescription& bn_problem) const
{
#if MIOPEN_BACKEND_HIP && MIOPEN_USE_COMPOSABLEKERNEL
    if(miopen::IsDisabled(MIOPEN_DEBUG_CONV_CK_BN_FWD_TRAINING{}))
        return false;
    if(!bn_problem.IsLayoutNHWC())
        return false;
    if(!ck_utility::is_ck_supported_hardware(context.GetStream()))
        return false;

    switch(bn_problem.GetXDesc().GetType())
    {
    case miopenHalf: return CheckCKApplicability<F16, F16, F32, F16, F16, F32>(bn_problem);
    case miopenFloat: return CheckCKApplicability<F32, F32, F32, F32, F32, F32>(bn_problem);
    case miopenDouble: return CheckCKApplicability<F64, F64, F64, F64, F64, F64>(bn_problem);
    case miopenBFloat16: return CheckCKApplicability<BF16, BF16, F32, BF16, BF16, F32>(bn_problem);
    case miopenInt32:
    case miopenInt8:
    case miopenInt8x4:
    case miopenBFloat8:
    case miopenFloat8: break;
    }
#endif
    return false;
}

ConvSolution BnCKFwdTraining::GetSolution(
    [[maybe_unused]] const ExecutionContext& context,
    [[maybe_unused]] const miopen::batchnorm::ProblemDescription& bn_problem) const
{
#if MIOPEN_BACKEND_HIP && MIOPEN_USE_COMPOSABLEKERNEL
    switch(bn_problem.GetXDesc().GetType())
    {

    case miopenFloat: return MakeAnyInvokerFactory<F32, F32, F32, F32, F32, F32>(bn_problem);
    case miopenDouble: return MakeAnyInvokerFactory<F64, F64, F64, F64, F64, F64>(bn_problem);
    case miopenHalf: return MakeAnyInvokerFactory<F16, F16, F32, F16, F16, F32>(bn_problem);
    case miopenBFloat16: return MakeAnyInvokerFactory<BF16, BF16, F32, BF16, BF16, F32>(bn_problem);
    case miopenInt8:
    case miopenInt32:
    case miopenBFloat8:
    case miopenFloat8:
    default:
        MIOPEN_THROW(miopenStatusInternalError,
                     "BnCKFwdTraining operation does not support this data type");
    }
#endif
    return {};
}

} // namespace batchnorm
} // namespace solver
} // namespace miopen<|MERGE_RESOLUTION|>--- conflicted
+++ resolved
@@ -149,38 +149,6 @@
                                                     MeanVarDataType>,
                           CKArgsBNormFwdTraining>(problem);
 }
-<<<<<<< HEAD
-#endif
-
-bool BnCKFwdTraining::IsApplicable(
-    [[maybe_unused]] const ExecutionContext& context,
-    [[maybe_unused]] const miopen::batchnorm::ProblemDescription& bn_problem) const
-{
-#if MIOPEN_BACKEND_HIP || MIOPEN_USE_COMPOSABLEKERNEL
-    if(miopen::IsDisabled(MIOPEN_DEBUG_CONV_CK_BN_FWD_TRAINING{}))
-        return false;
-    if(!bn_problem.IsLayoutNHWC())
-        return false;
-    if(!ck_utility::is_ck_supported_hardware(context.GetStream()))
-        return false;
-
-    switch(bn_problem.GetXDesc().GetType())
-    {
-    case miopenHalf: return CheckCKApplicability<F16, F16, F32, F16, F16, F32>(bn_problem);
-    case miopenFloat: return CheckCKApplicability<F32, F32, F32, F32, F32, F32>(bn_problem);
-    case miopenDouble: return CheckCKApplicability<F64, F64, F64, F64, F64, F64>(bn_problem);
-    case miopenBFloat16: return CheckCKApplicability<BF16, BF16, F32, BF16, BF16, F32>(bn_problem);
-    case miopenInt32:
-    case miopenInt8:
-    case miopenBFloat8:
-    case miopenFloat8:
-    default: MIOPEN_THROW("BnCKFwdTraining operation does not support this data type");
-    }
-    return false;
-#endif
-}
-=======
->>>>>>> cdaf94ad
 
 template <typename XDataType,
           typename YDataType,
@@ -230,7 +198,6 @@
     case miopenBFloat16: return CheckCKApplicability<BF16, BF16, F32, BF16, BF16, F32>(bn_problem);
     case miopenInt32:
     case miopenInt8:
-    case miopenInt8x4:
     case miopenBFloat8:
     case miopenFloat8: break;
     }
