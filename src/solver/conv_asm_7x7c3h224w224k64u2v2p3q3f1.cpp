--- conflicted
+++ resolved
@@ -72,13 +72,7 @@
     if(!(name == "gfx800" || name == "gfx802" || name == "gfx803" || name == "gfx804" ||
          name == "gfx900" || name == "gfx904" || name == "gfx906" || name == "gfx908"))
         return false;
-<<<<<<< HEAD
-    }
     if(!problem.IsDirectionForward())
-    {
-=======
-    if(!problem.direction.IsForward())
->>>>>>> ecff11d6
         return false;
     if(!problem.IsLayoutDefault())
         return false;
