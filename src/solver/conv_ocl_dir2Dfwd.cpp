/*******************************************************************************
 *
 * MIT License
 *
 * Copyright (c) 2017 Advanced Micro Devices, Inc.
 *
 * Permission is hereby granted, free of charge, to any person obtaining a copy
 * of this software and associated documentation files (the "Software"), to deal
 * in the Software without restriction, including without limitation the rights
 * to use, copy, modify, merge, publish, distribute, sublicense, and/or sell
 * copies of the Software, and to permit persons to whom the Software is
 * furnished to do so, subject to the following conditions:
 *
 * The above copyright notice and this permission notice shall be included in all
 * copies or substantial portions of the Software.
 *
 * THE SOFTWARE IS PROVIDED "AS IS", WITHOUT WARRANTY OF ANY KIND, EXPRESS OR
 * IMPLIED, INCLUDING BUT NOT LIMITED TO THE WARRANTIES OF MERCHANTABILITY,
 * FITNESS FOR A PARTICULAR PURPOSE AND NONINFRINGEMENT. IN NO EVENT SHALL THE
 * AUTHORS OR COPYRIGHT HOLDERS BE LIABLE FOR ANY CLAIM, DAMAGES OR OTHER
 * LIABILITY, WHETHER IN AN ACTION OF CONTRACT, TORT OR OTHERWISE, ARISING FROM,
 * OUT OF OR IN CONNECTION WITH THE SOFTWARE OR THE USE OR OTHER DEALINGS IN THE
 * SOFTWARE.
 *
 *******************************************************************************/

#include <miopen/handle.hpp>
#include <miopen/legacy_exhaustive_search.hpp>
#include <miopen/solver.hpp>
#include <miopen/env.hpp>
#include <miopen/conv/invokers/gen_x_w_y_pad.hpp>
#include <miopen/fusion/fusion_invoke_params.hpp>
#include <miopen/conv/fused_data_invoke_params.hpp>
#include <miopen/fusion_plan.hpp>
#include <miopen/fusion/solvers.hpp>
#include <miopen/fusion/utils.hpp>

MIOPEN_DECLARE_ENV_VAR(MIOPEN_DEBUG_CONV_DIRECT_OCL_FWD)

namespace miopen {
namespace solver {

bool ConvOclDirectFwd::IsApplicable(const ConvolutionContext& ctx,
                                    const ProblemDescription& problem) const
{
    if(miopen::IsDisabled(MIOPEN_DEBUG_CONV_DIRECT_OCL_FWD{}))
        return false;
    if(!ctx.use_opencl_convolutions)
        return false;
    if(!problem.Is2d())
        return false;
    if(!(problem.direction.IsForward() || problem.direction.IsBackwardData()))
        return false;
    if(problem.IsAsymmetricPadH() || problem.IsAsymmetricPadW())
        return false;
    if(!(problem.IsFp32() || problem.IsFp16() || problem.IsBfp16()))
        return false;
    if(!problem.IsLayoutDefault())
    {
        return false;
    }

    // clang-format off
    // Cases when dy has negative padding are not supported (issue 918)
    if(problem.direction.IsBackwardData()
        && (problem.GetBackwardPadW() < 0 || problem.GetBackwardPadH() < 0))
        return false;

    // Factored out from ConvolutionDescriptor::IsDirectSupported(), which is now dissmissed:
    if (problem.group_counts == 1)
    {
        const auto& p = problem; //alias
        const bool supported =
            ((p.kernel_size_h == p.kernel_size_w)
              && (p.kernel_size_h == 3
                  || p.kernel_size_h == 5
                  || p.kernel_size_h == 7
                  || p.kernel_size_h == 9
                  || p.kernel_size_h == 11))
            || ((p.kernel_size_w == 10 || p.kernel_size_w == 20)
                && p.kernel_size_h == 5
                && p.kernel_stride_h == 2
                && p.kernel_stride_w == 2
                && p.pad_h == 0
                && p.pad_w == 0)
            /// The following is for #1594. Most likely we can open more configs,
            /// but that would require thorough testing.
            || (p.IsFp16()
                && p.kernel_size_h == 4
                && p.kernel_size_w == 4
                && p.pad_h == 0
                && p.pad_w == 0);

        if (!supported)
            return false;
    }
    return problem.kernel_stride_w == problem.kernel_stride_h
        && problem.pad_w == problem.pad_h
        && problem.kernel_dilation_w == 1
        && problem.kernel_dilation_h == 1
        /// \todo need to make sure support stride > 2, should support but not tested
        && !(problem.kernel_stride_w > 2 || problem.kernel_stride_h > 2)
        /// We have optimized 1x1 kernel for normal conv.
        && !(problem.group_counts == 1 && problem.kernel_size_h == 1 && problem.kernel_size_w == 1)
        /// \todo Workaround to avoid FP16 precision issue:
        /// While MIOpenConvUni is up to 4x faster than MIOpenCDFGen (even not auto-tuned),
        /// it seems that is has 4x..20x worse precision, and some "test_conv --half" tests fail.
        /// See issue #1626.
        && !(problem.direction.IsForward()
            && problem.IsFp16()
            && problem.kernel_stride_w == 2)
        && IsValidPerformanceConfig(problem, GetDefaultPerformanceConfig(ctx, problem));
    // clang-format on
}

/// This prevents errors in ConvOclDirectFwd::GetSolution(),
/// or during OpenCL build. Reproduces logic from GetSolution()
/// and some logic from the corresponding opencl kernel source.
/// The cases which lead to errors can be later omitted from the search.
/// \todo Get rid the duplication of code where possible.
bool ConvOclDirectFwd::IsValidPerformanceConfig(const ProblemDescription& problem,
                                                const LegacyPerformanceConfig& config) const
{
    ConvSolution result;

    config.CopyTo(result);
    // auto pad_w = problem.pad_w;
    // auto pad_h = problem.pad_h;
    // auto hw_wave_sz = 64;
    // if(!problem.direction.IsForward())
    // {
    //     // backward
    //     pad_w = problem.kernel_size_w - 1 - pad_w;
    //     pad_h = problem.kernel_size_h - 1 - pad_h;
    // }
    auto group_counts      = problem.group_counts;
    result.n_in_data_tiles = std::min(problem.n_inputs / group_counts, config.n_in_data_tiles);
    result.n_out_pix_tiles = std::min(problem.n_outputs / group_counts, config.n_out_pix_tiles);

    // hacky fix of the incorrect kernel local memory address calculation for data
    result.out_pix_tile1 = (!problem.direction.IsForward() && problem.kernel_stride_h > 1)
                               ? problem.kernel_stride_h
                               : config.out_pix_tile1;
    result.out_pix_tile0 = (!problem.direction.IsForward() && problem.kernel_stride_w > 1)
                               ? problem.kernel_stride_w
                               : config.out_pix_tile0;

    if(result.out_pix_tile1 == 0 || result.out_pix_tile0 == 0 /* DIV/0 */)
    {
        return false;
    }

    result.grp_tile0 = std::max(8, (result.in_tile0 / result.out_pix_tile0));
    result.grp_tile1 = std::max(8, (result.in_tile1 / result.out_pix_tile1));
    result.in_tile0  = result.grp_tile0 * result.out_pix_tile0;
    result.in_tile1  = result.grp_tile1 * result.out_pix_tile1;

    int alu_tile0    = (result.in_tile0 + result.out_pix_tile0 - 1) / result.out_pix_tile0;
    int alu_tile1    = (result.in_tile1 + result.out_pix_tile1 - 1) / result.out_pix_tile1;
    int alu_tiles_sz = (alu_tile0 * alu_tile1);
    if(alu_tiles_sz > 256 || alu_tiles_sz == 0 /* DIV/0 */)
    {
        return false;
    }

    int n_alus_total = (result.grp_tile0 * result.grp_tile1);

    result.n_stacks = std::min(result.n_stacks, (n_alus_total + alu_tiles_sz - 1) / alu_tiles_sz);
    result.n_stacks = std::min(problem.batch_sz, result.n_stacks);

    if(result.n_stacks == 0 /* DIV/0 */)
    {
        return false;
    }
    int n_alus_perstack = (n_alus_total + result.n_stacks - 1) / result.n_stacks;

    // int n_read_procs;
    // if((result.grp_tile1 * result.grp_tile0) <= static_cast<float>(result.in_tile1 *
    // result.in_tile0))
    // {
    //     n_read_procs = result.grp_tile1 * result.grp_tile0;
    // }
    // else
    // {
    //     float proc_data_ratio = static_cast<float>(result.in_tile1 * result.in_tile0) /
    //                             static_cast<float>(result.grp_tile1 * result.grp_tile0);
    //     n_read_procs = (proc_data_ratio <= 0.25)
    //                        ? (result.grp_tile1 * result.grp_tile0) / 4
    //                        : (proc_data_ratio <= 0.5) ? (result.grp_tile1 * result.grp_tile0) / 2
    //                                                   : (result.grp_tile1 * result.grp_tile0);
    // }

    // int n_out_tile_blocks0 = (problem.out_width + result.in_tile0 - 1) / (result.in_tile0);
    // int n_out_tile_blocks1 = (problem.out_height + result.in_tile1 - 1) / (result.in_tile1);
    int n_alu_tiles_perstack = (n_alus_perstack + alu_tiles_sz - 1) / alu_tiles_sz;
    int n_out_tiles_perstack = n_alu_tiles_perstack * result.n_out_pix_tiles;
    n_out_tiles_perstack     = std::min(n_out_tiles_perstack, problem.n_outputs / group_counts);

    // const auto mlo_hw_wave_sz=hw_wave_sz;
    const auto mlo_filter_size0 = static_cast<long long>(problem.kernel_size_w);
    const auto mlo_filter_size1 = static_cast<long long>(problem.kernel_size_h);
    // const auto mlo_filter_pad0=static_cast<long long>(pad_w);
    // const auto mlo_filter_pad1=static_cast<long long>(pad_h);
    const auto mlo_filter_stride0 = static_cast<long long>(problem.kernel_stride_w);
    const auto mlo_filter_stride1 = static_cast<long long>(problem.kernel_stride_h);
    // const auto mlo_n_outputs=static_cast<long long>(problem.n_outputs);
    // const auto mlo_n_inputs=static_cast<long long>(problem.n_inputs);
    // const auto mlo_batch_sz=static_cast<long long>(problem.batch_sz);
    // const auto mlo_out_width=static_cast<long long>(problem.out_width);
    // const auto mlo_out_height=static_cast<long long>(problem.out_height);
    // const auto mlo_out_batch_stride=static_cast<long long>(problem.out_batch_stride);
    // const auto mlo_out_channel_stride=static_cast<long long>(problem.out_channel_stride);
    // const auto mlo_out_stride=static_cast<long long>(problem.out_stride);
    // const auto mlo_in_width=static_cast<long long>(problem.in_width);
    // const auto mlo_in_height=static_cast<long long>(problem.in_height);
    // const auto mlo_in_batch_stride=static_cast<long long>(problem.in_batch_stride);
    // const auto mlo_in_channel_stride=static_cast<long long>(problem.in_channel_stride);
    // const auto mlo_in_stride=static_cast<long long>(problem.in_stride);
    // algorithm parameters
    const auto mlo_in_tile0 = static_cast<long long>(result.in_tile0);
    const auto mlo_in_tile1 = static_cast<long long>(result.in_tile1);
    // const auto mlo_grp_tile0=static_cast<long long>(result.grp_tile0);
    // const auto mlo_grp_tile1=static_cast<long long>(result.grp_tile1);
    // const auto mlo_out_tile0=static_cast<long long>(result.out_pix_tile0);
    // const auto mlo_out_tile1=static_cast<long long>(result.out_pix_tile1);
    const auto mlo_n_stacks = static_cast<long long>(result.n_stacks);
    // const auto mlo_n_out_tiles=static_cast<long long>(result.n_out_pix_tiles);
    const auto mlo_n_out_tiles_perstack = static_cast<long long>(n_out_tiles_perstack);
    const auto mlo_n_in_tiles_perstack  = static_cast<long long>(result.n_in_data_tiles);
    // const auto mlo_n_read_procs=static_cast<long long>(n_read_procs);
    // const auto mlo_conv_bias=static_cast<long long>(problem.bias);
    // const auto mlo_alu_vtile0=static_cast<long long>(alu_tile0);
    // const auto mlo_alu_vtile1=static_cast<long long>(alu_tile1);

    if(n_out_tiles_perstack == 0 /* DIV/0 */)
    {
        return false;
    }

    // Reproduces some build logic (preprocessing computations) from the opencl source.
    // Variables whose names begin with "mlo_" represent corresponding "MLO_" macros,
    // e.g. mlo_in_lcl_width here represents MLO_IN_LCL_WIDTH macro in the opencl source.
    long long mlo_in_lcl_width;
    long long mlo_in_lcl_height;
    if(problem.direction.IsForward())
    {
        mlo_in_lcl_width  = ((mlo_in_tile0 - 1) * mlo_filter_stride0 + mlo_filter_size0);
        mlo_in_lcl_height = ((mlo_in_tile1 - 1) * mlo_filter_stride1 + mlo_filter_size1);
    }
    else
    {
        assert(mlo_filter_stride0 != 0 && mlo_filter_stride1 != 0);
        mlo_in_lcl_width =
            ((mlo_in_tile0 + mlo_filter_size0 - 1 + mlo_filter_stride0 - 1) / mlo_filter_stride0);
        mlo_in_lcl_height =
            ((mlo_in_tile1 + mlo_filter_size1 - 1 + mlo_filter_stride1 - 1) / mlo_filter_stride1);
    }
    const auto mlo_in_lcl_tile_sz     = (mlo_in_lcl_width * mlo_in_lcl_height);
    const auto mlo_in_lcl_perstack_sz = (mlo_in_lcl_tile_sz * mlo_n_in_tiles_perstack);
    const auto mlo_in_lcl_sz          = (mlo_in_lcl_perstack_sz * mlo_n_stacks);
    const auto mlo_filter_sz          = (mlo_filter_size1 * mlo_filter_size0);
    const auto mlo_weights_sz =
        (mlo_n_out_tiles_perstack * mlo_n_in_tiles_perstack * mlo_filter_sz);
    const auto sizeof_float     = GetTypeSize(problem.in_data_type);
    const auto mlo_lds_max_size = 65536;
    //    MIOPEN_LOG_I("((mlo_in_lcl_sz + mlo_weights_sz) * sizeof_float)=" << ((mlo_in_lcl_sz +
    //    mlo_weights_sz) * sizeof_float));
    if(((mlo_in_lcl_sz + mlo_weights_sz) * sizeof_float) > mlo_lds_max_size)
    {
        return false; // NOLINT
    }
    return true;
}

static ConvSolution BaseGetSolution(const ConvolutionContext& ctx,
                                    const ProblemDescription& problem,
                                    const LegacyPerformanceConfig& config)
{
    ConvSolution result;

    // std::size_t localMemSize = ctx.stream.GetLocalMemorySize();

    config.CopyTo(result);
    auto pad_w        = problem.pad_w;
    auto pad_h        = problem.pad_h;
    auto group_counts = problem.group_counts;
    auto hw_wave_sz   = 64;
    // auto dev_local_mem_sz = localMemSize; // in bytes

    if(!problem.direction.IsForward())
    {
        // backward
        pad_w = problem.kernel_size_w - 1 - pad_w;
        pad_h = problem.kernel_size_h - 1 - pad_h;
    }

    result.n_in_data_tiles = std::min(problem.n_inputs / group_counts, config.n_in_data_tiles);
    result.n_out_pix_tiles = std::min(problem.n_outputs / group_counts, config.n_out_pix_tiles);

    // hacky fix of the incorrect kernel local memory address calculation for data
    result.out_pix_tile1 = (!problem.direction.IsForward() && problem.kernel_stride_h > 1)
                               ? problem.kernel_stride_h
                               : config.out_pix_tile1;
    result.out_pix_tile0 = (!problem.direction.IsForward() && problem.kernel_stride_w > 1)
                               ? problem.kernel_stride_w
                               : config.out_pix_tile0;

    if(result.out_pix_tile1 == 0 || result.out_pix_tile0 == 0 /* DIV/0 */)
    {
        MIOPEN_LOG_E("result.out_pix_tile1 == 0 || result.out_pix_tile0 == 0");
        return {miopenStatusInternalError};
    }
    result.grp_tile0 = std::max(8, (result.in_tile0 / result.out_pix_tile0));
    result.grp_tile1 = std::max(8, (result.in_tile1 / result.out_pix_tile1));
    result.in_tile0  = result.grp_tile0 * result.out_pix_tile0;
    result.in_tile1  = result.grp_tile1 * result.out_pix_tile1;

    int alu_tile0    = (result.in_tile0 + result.out_pix_tile0 - 1) / result.out_pix_tile0;
    int alu_tile1    = (result.in_tile1 + result.out_pix_tile1 - 1) / result.out_pix_tile1;
    int alu_tiles_sz = (alu_tile0 * alu_tile1);
    if(alu_tiles_sz > 256 || alu_tiles_sz == 0 /* DIV/0 */)
    {
        MIOPEN_LOG_E("need out pix size ajustments (alu_tiles_sz > 256 || alu_tiles_sz == 0)");
        return {miopenStatusInternalError};
    }

    int n_alus_total = (result.grp_tile0 * result.grp_tile1);

    result.n_stacks = std::min(result.n_stacks, (n_alus_total + alu_tiles_sz - 1) / alu_tiles_sz);
    result.n_stacks = std::min(problem.batch_sz, result.n_stacks);

    if(result.n_stacks == 0 /* DIV/0 */)
    {
        MIOPEN_LOG_E("result.n_stacks == 0");
        return {miopenStatusInternalError};
    }
    int n_alus_perstack = (n_alus_total + result.n_stacks - 1) / result.n_stacks;

    int n_read_procs;
    if((result.grp_tile1 * result.grp_tile0) <= (result.in_tile1 * result.in_tile0))
    {
        n_read_procs = result.grp_tile1 * result.grp_tile0;
    }
    else
    {
        float proc_data_ratio = static_cast<float>(result.in_tile1 * result.in_tile0) /
                                static_cast<float>(result.grp_tile1 * result.grp_tile0);
        n_read_procs = (proc_data_ratio <= 0.25)
                           ? (result.grp_tile1 * result.grp_tile0) / 4
                           : (proc_data_ratio <= 0.5) ? (result.grp_tile1 * result.grp_tile0) / 2
                                                      : (result.grp_tile1 * result.grp_tile0);
    }

    int n_out_tile_blocks0 = (problem.out_width + result.in_tile0 - 1) / (result.in_tile0);
    int n_out_tile_blocks1 = (problem.out_height + result.in_tile1 - 1) / (result.in_tile1);

    int n_alu_tiles_perstack = (n_alus_perstack + alu_tiles_sz - 1) / alu_tiles_sz;
    int n_out_tiles_perstack = n_alu_tiles_perstack * result.n_out_pix_tiles;

    n_out_tiles_perstack = std::min(n_out_tiles_perstack, problem.n_outputs / group_counts);

    KernelInfo kernel_params;

    kernel_params.comp_options =
        std::string(" -DMLO_HW_WAVE_SZ=") + std::to_string(static_cast<long long>(hw_wave_sz)) +
        std::string(" -DMLO_DIR_FORWARD=") + (problem.direction.IsForward() ? "1" : "0") +
        std::string(" -DMLO_FILTER_SIZE0=") +
        std::to_string(static_cast<long long>(problem.kernel_size_w)) +
        std::string(" -DMLO_FILTER_SIZE1=") +
        std::to_string(static_cast<long long>(problem.kernel_size_h)) +
        std::string(" -DMLO_FILTER_PAD0=") + std::to_string(static_cast<long long>(pad_w)) +
        std::string(" -DMLO_FILTER_PAD1=") + std::to_string(static_cast<long long>(pad_h)) +
        std::string(" -DMLO_FILTER_STRIDE0=") +
        std::to_string(static_cast<long long>(problem.kernel_stride_w)) +
        std::string(" -DMLO_FILTER_STRIDE1=") +
        std::to_string(static_cast<long long>(problem.kernel_stride_h)) +
        std::string(" -DMLO_N_OUTPUTS=") +
        std::to_string(static_cast<long long>(problem.n_outputs)) +
        std::string(" -DMLO_N_INPUTS=") + std::to_string(static_cast<long long>(problem.n_inputs)) +
        std::string(" -DMLO_BATCH_SZ=") + std::to_string(static_cast<long long>(problem.batch_sz)) +
        std::string(" -DMLO_OUT_WIDTH=") +
        std::to_string(static_cast<long long>(problem.out_width)) +
        std::string(" -DMLO_OUT_HEIGHT=") +
        std::to_string(static_cast<long long>(problem.out_height)) +
        std::string(" -DMLO_OUT_BATCH_STRIDE=") +
        std::to_string(static_cast<long long>(problem.out_batch_stride)) +
        std::string(" -DMLO_OUT_CHANNEL_STRIDE=") +
        std::to_string(static_cast<long long>(problem.out_channel_stride)) +
        std::string(" -DMLO_OUT_STRIDE=") +
        std::to_string(static_cast<long long>(problem.out_stride)) +
        std::string(" -DMLO_IN_WIDTH=") + std::to_string(static_cast<long long>(problem.in_width)) +
        std::string(" -DMLO_IN_HEIGHT=") +
        std::to_string(static_cast<long long>(problem.in_height)) +
        std::string(" -DMLO_IN_BATCH_STRIDE=") +
        std::to_string(static_cast<long long>(problem.in_batch_stride)) +
        std::string(" -DMLO_IN_CHANNEL_STRIDE=") +
        std::to_string(static_cast<long long>(problem.in_channel_stride)) +
        std::string(" -DMLO_IN_STRIDE=") +
        std::to_string(static_cast<long long>(problem.in_stride))
        // algorithm parameters
        + std::string(" -DMLO_IN_TILE0=") +
        std::to_string(static_cast<long long>(result.in_tile0)) // size of input data per ALU plane
        + std::string(" -DMLO_IN_TILE1=") +
        std::to_string(static_cast<long long>(result.in_tile1)) // size of input data per ALU plane
        + std::string(" -DMLO_GRP_TILE0=") +
        std::to_string(static_cast<long long>(result.grp_tile0)) // # of ALUs (group size)
        + std::string(" -DMLO_GRP_TILE1=") +
        std::to_string(static_cast<long long>(result.grp_tile1)) //
        + std::string(" -DMLO_OUT_TILE0=") +
        std::to_string(
            static_cast<long long>(result.out_pix_tile0)) // size of ouptput tile per wk-item (ALU))
        + std::string(" -DMLO_OUT_TILE1=") +
        std::to_string(static_cast<long long>(result.out_pix_tile1)) //
        + std::string(" -DMLO_N_STACKS=") +
        std::to_string(static_cast<long long>(result.n_stacks)) // # of diff stacks (part of batch).
        + std::string(" -DMLO_N_OUT_TILES=") +
        std::to_string(static_cast<long long>(
            result.n_out_pix_tiles)) // # output pixel tiles per wk-item (ALU)
        + std::string(" -DMLO_N_OUT_TILES_PERSTACK=") +
        std::to_string(static_cast<long long>(n_out_tiles_perstack)) +
        std::string(" -DMLO_N_IN_TILES_PERSTACK=") +
        std::to_string(static_cast<long long>(
            result.n_in_data_tiles)) // total # of blocks of different inputs in LDS
        + std::string(" -DMLO_N_READ_PROCS=") +
        std::to_string(static_cast<long long>(n_read_procs)) + std::string(" -DMLO_ALU_VTILE0=") +
        std::to_string(static_cast<long long>(alu_tile0)) + std::string(" -DMLO_ALU_VTILE1=") +
        std::to_string(static_cast<long long>(alu_tile1)) + ctx.general_compile_options;

    if(group_counts >= 2)
    {
        kernel_params.comp_options += (std::string(" -DMLO_GROUP_COUNTS=") +
                                       std::to_string(static_cast<long long>(group_counts)));
        kernel_params.comp_options +=
            (std::string(" -DMLO_GROUP_TILES=") +
             std::to_string(static_cast<long long>(problem.n_outputs / group_counts)));
        kernel_params.comp_options +=
            (std::string(" -DMLO_STACK_PERGROUP=") +
             std::to_string(static_cast<long long>(
                 (problem.n_outputs / group_counts + n_out_tiles_perstack - 1) /
                 n_out_tiles_perstack)));
        kernel_params.comp_options += std::string(" -DGRP_MOD_ENABLE");
    }

    kernel_params.l_wk.push_back(static_cast<size_t>(result.grp_tile1) * result.grp_tile0);
    kernel_params.l_wk.push_back(1);
    kernel_params.l_wk.push_back(1);

    size_t gbl_wk0 = static_cast<size_t>(n_out_tile_blocks0) * n_out_tile_blocks1;

    if(n_out_tiles_perstack == 0 /* DIV/0 */)
    {
        MIOPEN_LOG_E("n_out_tiles_perstack == 0");
        return {miopenStatusInternalError};
    }
    size_t gbl_wk1 = group_counts >= 2
                         ? (((problem.n_outputs / group_counts + n_out_tiles_perstack - 1) /
                             n_out_tiles_perstack) *
                            group_counts)
                         : ((problem.n_outputs + n_out_tiles_perstack - 1) / n_out_tiles_perstack);
    size_t gbl_wk2 = (problem.batch_sz + result.n_stacks - 1) / result.n_stacks;

    kernel_params.g_wk.push_back(gbl_wk0 * kernel_params.l_wk[0]);
    kernel_params.g_wk.push_back(gbl_wk1);
    kernel_params.g_wk.push_back(gbl_wk2);

    kernel_params.kernel_file = "MIOpenConvDirUni.cl";
    kernel_params.kernel_name = "MIOpenConvUni";

    result.construction_params.push_back(kernel_params);
    result.invoker_factory = &conv::MakeGenericXWYPadInvoker;

    if(problem.direction.IsForward())
        result.invoker_factory = &conv::MakeGenericXWYPadInvoker;

    return result;
}

ConvSolution ConvOclDirectFwd::GetSolution(const ConvolutionContext& ctx,
                                           const ProblemDescription& problem,
                                           const LegacyPerformanceConfig& config) const
{
    ConvSolution result = BaseGetSolution(ctx, problem, config);

    if(result.Succeeded())
    {
        result.construction_params[0].comp_options +=
            std::string(" -DMLO_CONV_BIAS=") + std::to_string(static_cast<long long>(problem.bias));
    }

    return result;
}

<<<<<<< HEAD
namespace fusion {

PerformanceConfigConvOclDirectFwdFused
ConvOclDirectFwdFused::Search(const FusionContext& problem,
                              const AnyInvokeParams& invoke_params) const
{
    const auto& conv_ctx = problem.GetConvContext(0, conv::Direction::Forward);
    const auto legacy    = ConvOclDirectFwd{};
    return legacy.Search(conv_ctx, invoke_params);
}

bool ConvOclDirectFwdFused::IsApplicable(const FusionContext& context) const
{
    const auto& desc = *context.problem.fusion_plan_desc;
    if(desc.op_map.empty())
    {
        MIOPEN_THROW("No operators added to fusion plan");
    }
    // check the sequence of prims
    if(desc.op_map.size() > 4)
        return false;
    if(desc.op_map[0]->kind() != miopenFusionOpConvForward)
        return false;
    if(desc.op_map.size() >= 2)
    {
        const auto prim = desc.op_map[1]->kind();
        if(!(prim == miopenFusionOpBatchNormInference || prim == miopenFusionOpBiasForward ||
             prim == miopenFusionOpActivForward))
            return false;
    }
    if(desc.op_map.size() >= 3)
    {
        const auto prim = desc.op_map[2]->kind();
        if(!(prim == miopenFusionOpActivForward || prim == miopenFusionOpBatchNormInference))
            return false;
    }
    if(desc.op_map.size() == 4)
    {
        const auto prim = desc.op_map[3]->kind();
        if(!(prim == miopenFusionOpActivForward))
            return false;
    }
    const auto conv_prob = context.problem.GetConvProblem(0, conv::Direction::Forward);
    if(!conv_prob.IsFp32())
        return false;
    const auto base = ConvOclDirectFwd{};
    return base.IsApplicable(context.GetConvContext(0, conv::Direction::Forward));
}

ConvSolution
ConvOclDirectFwdFused::GetSolution(const FusionContext& context,
                                   const PerformanceConfigConvOclDirectFwdFused& config) const
{
    ConvSolution result =
        BaseGetSolution(context.GetConvContext(0, conv::Direction::Forward), config);

    if(result.construction_params.size() != 1)
        MIOPEN_THROW("ConvOclDirectFwdFused expects only one kernel");

    auto& kernel_info       = result.construction_params[0];
    kernel_info.kernel_file = "MIOpenConvDirBatchNormActiv.cl";
    kernel_info.kernel_name = "MIOpenConvUniBatchNormActiv";
    const auto& desc        = *context.problem.fusion_plan_desc;

    const int bias_idx  = GetOpIdx(desc.op_map, miopenFusionOpBiasForward);
    const int activ_idx = GetOpIdx(desc.op_map, miopenFusionOpActivForward);
    const int bn_idx    = GetOpIdx(desc.op_map, miopenFusionOpBatchNormInference);

    if(bias_idx != -1)
        kernel_info.comp_options += " -DMLO_CONV_BIAS=" + std::to_string(1);
    if(activ_idx != -1)
    {
        const auto& activ_op = dynamic_cast<ActivFwdFusionOpDescriptor&>(*desc.op_map[activ_idx]);
        kernel_info.comp_options += " -DMIOPEN_YES_ACTIV=1 -DMIOPEN_NRN_OP_ID=" +
                                    std::to_string(static_cast<int>(activ_op.activMode));
    }
    if(bn_idx != -1)
    {
        const auto& bn_op =
            dynamic_cast<BatchNormInferenceFusionOpDescriptor&>(*desc.op_map[bn_idx]);

        std::vector<size_t> vld{256, 1, 1};
        if(bn_op.mode == miopenBNSpatial)
            kernel_info.comp_options += " -DSPATIAL_BN";
        else if(bn_op.mode == miopenBNPerActivation)
            kernel_info.comp_options += " -DPERACT_BN";
        int n, c, h, w;
        std::tie(n, c, h, w)   = tien<4>(bn_op.input_desc.GetLengths());
        size_t read_len        = (bn_op.mode == miopenBNSpatial) ? h * w : c * h * w;
        const size_t read_unit = [&]() {
            if(bn_op.mode == miopenBNSpatial && bn_op.input_desc.GetType() != miopenHalf)
                return (read_len % 4 == 0) ? 4 : (read_len % 2) ? 2 : 1;
            else
                return 1;
        }();
        if(bn_op.input_desc.GetType() ==
           miopenHalf) // impossible path from the fusion metadata graph
            kernel_info.comp_options += " -DMIOPEN_USE_FPMIX=1";
        kernel_info.comp_options +=
            " -DMIO_BN_CHW=" + std::to_string(c * h * w) + " -DMIO_BN_HW=" + std::to_string(h * w) +
            " -DMIO_BN_N=" + std::to_string(n) + " -DMIO_BN_GRP0=" + std::to_string(vld.at(0)) +
            " -DMIO_BN_GRP1=" + std::to_string(1) + " -DMIO_BN_GRP2=" + std::to_string(1);
        const std::string READ_TYPE =
            (read_unit == 1) ? "_FLOAT" : "_FLOAT" + std::to_string(read_unit);
        kernel_info.comp_options += " -DMIOPEN_READ_UNIT=" + std::to_string(read_unit);
        kernel_info.comp_options += " -DMIOPEN_READ_TYPE=" + READ_TYPE;
    }

    if(bn_idx != -1)
        result.weight = 0.0f;
    else
        result.weight = 10.0f;

    result.invoker_factory = [=](const std::vector<Kernel>& kernels) {
        return [=](const Handle& handle, const AnyInvokeParams& primitive_parameters) {
            const auto& kernel = handle.Run(kernels[0]);
            const auto& invoke_ctx =
                primitive_parameters.CastTo<miopen::fusion::FusionInvokeParams>();
            const auto& bot_buf = invoke_ctx.in;
            const auto& wei_buf =
                std::dynamic_pointer_cast<miopen::fusion::ConvolutionOpInvokeParam>(
                    invoke_ctx.op_invokers[0])
                    ->weights;
            const auto& top_buf = invoke_ctx.out;
            std::vector<OpKernelArg> opArgs; // The kernel signature has a max of  12 arguments
            if(activ_idx != -1)
            {
                const auto& tmp = invoke_ctx.op_invokers[activ_idx];
                const auto& args =
                    std::dynamic_pointer_cast<miopen::fusion::ActivationOpInvokeParam>(tmp);
                const auto& activ_args =
                    std::dynamic_pointer_cast<miopen::fusion::ActivationOpInvokeParam>(
                        invoke_ctx.op_invokers[activ_idx]);
                opArgs.emplace_back(static_cast<float>(activ_args->activAlpha));
                opArgs.emplace_back(static_cast<float>(activ_args->activBeta));
                opArgs.emplace_back(static_cast<float>(activ_args->activGamma));
            }
            if(bn_idx != -1)
            {
                const auto& bn_args =
                    std::dynamic_pointer_cast<miopen::fusion::BatchNormInferenceOpInvokeParam>(
                        invoke_ctx.op_invokers[bn_idx]);
                opArgs.emplace_back(static_cast<double>(bn_args->epsilon));
            }
            opArgs.emplace_back(bot_buf);
            opArgs.emplace_back(top_buf);
            opArgs.emplace_back(wei_buf);
            if(bias_idx != -1)
            {
                opArgs.emplace_back(std::dynamic_pointer_cast<miopen::fusion::BiasOpInvokeParam>(
                                        invoke_ctx.op_invokers[1])
                                        ->bdata);
            }
            if(bn_idx != -1)
            {
                const auto& bn_args =
                    std::dynamic_pointer_cast<miopen::fusion::BatchNormInferenceOpInvokeParam>(
                        invoke_ctx.op_invokers[bn_idx]);
                opArgs.emplace_back(bn_args->bnBias);
                opArgs.emplace_back(bn_args->bnScale);
                opArgs.emplace_back(bn_args->estimatedMean);
                opArgs.emplace_back(bn_args->estimatedVariance);
            }
            kernel(opArgs);
        };
    };

=======
ConvSolution ConvOclDirectFwdFused::GetSolution(const ConvolutionContext& ctx,
                                                const ProblemDescription& problem,
                                                const LegacyPerformanceConfig& config) const
{
    ConvSolution result = BaseGetSolution(ctx, problem, config);
>>>>>>> 9fc10593
    return result;
}

PerformanceConfigConvOclDirectFwdFused
ConvOclDirectFwdFused::GetDefaultPerformanceConfig(const FusionContext& desc) const
{

    const auto base = ConvOclDirectFwd{};
    MIOPEN_LOG_I("Using Unfused class to initialize performance config");
    return base.GetDefaultPerformanceConfig(desc.GetConvContext(0, conv::Direction::Forward));
}
bool ConvOclDirectFwdFused::IsValidPerformanceConfig(
    const FusionContext& problem, const PerformanceConfigConvOclDirectFwdFused& c) const
{
    const auto base = ConvOclDirectFwd{};
    return base.IsValidPerformanceConfig(problem.GetConvContext(0, conv::Direction::Forward), c);
}

} // namespace fusion
} // namespace solver
} // namespace miopen<|MERGE_RESOLUTION|>--- conflicted
+++ resolved
@@ -490,7 +490,6 @@
     return result;
 }
 
-<<<<<<< HEAD
 namespace fusion {
 
 PerformanceConfigConvOclDirectFwdFused
@@ -544,8 +543,9 @@
 ConvOclDirectFwdFused::GetSolution(const FusionContext& context,
                                    const PerformanceConfigConvOclDirectFwdFused& config) const
 {
+    const auto conv_ctx = context.GetConvContext(0, conv::Direction::Forward);
     ConvSolution result =
-        BaseGetSolution(context.GetConvContext(0, conv::Direction::Forward), config);
+        BaseGetSolution(conv_ctx, conv_ctx.problem, config);
 
     if(result.construction_params.size() != 1)
         MIOPEN_THROW("ConvOclDirectFwdFused expects only one kernel");
@@ -658,13 +658,6 @@
         };
     };
 
-=======
-ConvSolution ConvOclDirectFwdFused::GetSolution(const ConvolutionContext& ctx,
-                                                const ProblemDescription& problem,
-                                                const LegacyPerformanceConfig& config) const
-{
-    ConvSolution result = BaseGetSolution(ctx, problem, config);
->>>>>>> 9fc10593
     return result;
 }
 
