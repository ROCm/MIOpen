/*******************************************************************************
 *
 * MIT License
 *
 * Copyright (c) 2017 Advanced Micro Devices, Inc.
 *
 * Permission is hereby granted, free of charge, to any person obtaining a copy
 * of this software and associated documentation files (the "Software"), to deal
 * in the Software without restriction, including without limitation the rights
 * to use, copy, modify, merge, publish, distribute, sublicense, and/or sell
 * copies of the Software, and to permit persons to whom the Software is
 * furnished to do so, subject to the following conditions:
 *
 * The above copyright notice and this permission notice shall be included in all
 * copies or substantial portions of the Software.
 *
 * THE SOFTWARE IS PROVIDED "AS IS", WITHOUT WARRANTY OF ANY KIND, EXPRESS OR
 * IMPLIED, INCLUDING BUT NOT LIMITED TO THE WARRANTIES OF MERCHANTABILITY,
 * FITNESS FOR A PARTICULAR PURPOSE AND NONINFRINGEMENT. IN NO EVENT SHALL THE
 * AUTHORS OR COPYRIGHT HOLDERS BE LIABLE FOR ANY CLAIM, DAMAGES OR OTHER
 * LIABILITY, WHETHER IN AN ACTION OF CONTRACT, TORT OR OTHERWISE, ARISING FROM,
 * OUT OF OR IN CONNECTION WITH THE SOFTWARE OR THE USE OR OTHER DEALINGS IN THE
 * SOFTWARE.
 *
 *******************************************************************************/

#include <miopen/handle.hpp>
#include <miopen/legacy_exhaustive_search.hpp>
#include <miopen/solver.hpp>
#include <miopen/env.hpp>
#include <miopen/conv/invokers/gen_x_w_y_pad.hpp>

MIOPEN_DECLARE_ENV_VAR(MIOPEN_DEBUG_CONV_DIRECT_OCL_FWD)

namespace miopen {
namespace solver {

bool ConvOclDirectFwd::IsApplicable(const ConvolutionContext& params) const
{
    if(miopen::IsDisabled(MIOPEN_DEBUG_CONV_DIRECT_OCL_FWD{}))
        return false;
    if(!params.use_opencl_convolutions)
        return false;
    if(!params.Is2d())
        return false;
    if(!(params.direction.IsForward() || params.direction.IsBackwardData()))
        return false;
    if(params.IsAsymmetricPadH() || params.IsAsymmetricPadW())
        return false;
    if(!(params.IsFp32() || params.IsFp16() || params.IsBfp16()))
        return false;
    if(!params.IsLayoutDefault())
    {
        return false;
    }

    // clang-format off
    // Cases when dy has negative padding are not supported (issue 918)
    if(params.direction.IsBackwardData()
        && (params.GetBackwardPadW() < 0 || params.GetBackwardPadH() < 0))
        return false;

    // Factored out from ConvolutionDescriptor::IsDirectSupported(), which is now dissmissed:
    if (params.group_counts == 1)
    {
        const auto& p = params; //alias
        const bool supported =
            ((p.kernel_size_h == p.kernel_size_w)
              && (p.kernel_size_h == 3
                  || p.kernel_size_h == 5
                  || p.kernel_size_h == 7
                  || p.kernel_size_h == 9
                  || p.kernel_size_h == 11))
            || ((p.kernel_size_w == 10 || p.kernel_size_w == 20)
                && p.kernel_size_h == 5
                && p.kernel_stride_h == 2
                && p.kernel_stride_w == 2
                && p.pad_h == 0
                && p.pad_w == 0)
            /// The following is for #1594. Most likely we can open more configs,
            /// but that would require thorough testing.
            || (p.IsFp16()
                && p.kernel_size_h == 4
                && p.kernel_size_w == 4
                && p.pad_h == 0
                && p.pad_w == 0);

        if (!supported)
            return false;
    }
    return params.kernel_stride_w == params.kernel_stride_h
        && params.pad_w == params.pad_h
        && params.kernel_dilation_w == 1
        && params.kernel_dilation_h == 1
        /// \todo need to make sure support stride > 2, should support but not tested
        && !(params.kernel_stride_w > 2 || params.kernel_stride_h > 2)
        /// We have optimized 1x1 kernel for normal conv.
        && !(params.group_counts == 1 && params.kernel_size_h == 1 && params.kernel_size_w == 1)
        /// \todo Workaround to avoid FP16 precision issue:
        /// While MIOpenConvUni is up to 4x faster than MIOpenCDFGen (even not auto-tuned),
        /// it seems that is has 4x..20x worse precision, and some "test_conv --half" tests fail.
        /// See issue #1626.
        && !(params.direction.IsForward()
            && params.IsFp16()
            && params.kernel_stride_w == 2)
<<<<<<< HEAD
        && IsValidPerformanceConfigCTS(params, GetDefaultPerformanceConfigCTS(params));
=======
        && IsValidPerformanceConfig(params, GetDefaultPerformanceConfig(params));
>>>>>>> d00883a5
    // clang-format on
}

/// This prevents errors in ConvOclDirectFwd::GetSolution(),
/// or during OpenCL build. Reproduces logic from GetSolution()
/// and some logic from the corresponding opencl kernel source.
/// The cases which lead to errors can be later omitted from the search.
/// \todo Get rid the duplication of code where possible.
bool ConvOclDirectFwd::IsValidPerformanceConfigCTS(
    const ConvolutionContext& params, const LegacyPerformanceConfig& searched_params) const
{
    ConvSolution result;

    searched_params.CopyTo(result);
    // auto pad_w = params.pad_w;
    // auto pad_h = params.pad_h;
    // auto hw_wave_sz = 64;
    // if(!params.direction.IsForward())
    // {
    //     // backward
    //     pad_w = params.kernel_size_w - 1 - pad_w;
    //     pad_h = params.kernel_size_h - 1 - pad_h;
    // }
    auto group_counts = params.group_counts;
    result.n_in_data_tiles =
        std::min(params.n_inputs / group_counts, searched_params.n_in_data_tiles);
    result.n_out_pix_tiles =
        std::min(params.n_outputs / group_counts, searched_params.n_out_pix_tiles);

    // hacky fix of the incorrect kernel local memory address calculation for data
    result.out_pix_tile1 = (!params.direction.IsForward() && params.kernel_stride_h > 1)
                               ? params.kernel_stride_h
                               : searched_params.out_pix_tile1;
    result.out_pix_tile0 = (!params.direction.IsForward() && params.kernel_stride_w > 1)
                               ? params.kernel_stride_w
                               : searched_params.out_pix_tile0;

    if(result.out_pix_tile1 == 0 || result.out_pix_tile0 == 0 /* DIV/0 */)
    {
        return false;
    }

    result.grp_tile0 = std::max(8, (result.in_tile0 / result.out_pix_tile0));
    result.grp_tile1 = std::max(8, (result.in_tile1 / result.out_pix_tile1));
    result.in_tile0  = result.grp_tile0 * result.out_pix_tile0;
    result.in_tile1  = result.grp_tile1 * result.out_pix_tile1;

    int alu_tile0    = (result.in_tile0 + result.out_pix_tile0 - 1) / result.out_pix_tile0;
    int alu_tile1    = (result.in_tile1 + result.out_pix_tile1 - 1) / result.out_pix_tile1;
    int alu_tiles_sz = (alu_tile0 * alu_tile1);
    if(alu_tiles_sz > 256 || alu_tiles_sz == 0 /* DIV/0 */)
    {
        return false;
    }

    int n_alus_total = (result.grp_tile0 * result.grp_tile1);

    result.n_stacks = std::min(result.n_stacks, (n_alus_total + alu_tiles_sz - 1) / alu_tiles_sz);
    result.n_stacks = std::min(params.batch_sz, result.n_stacks);

    if(result.n_stacks == 0 /* DIV/0 */)
    {
        return false;
    }
    int n_alus_perstack = (n_alus_total + result.n_stacks - 1) / result.n_stacks;

    // int n_read_procs;
    // if((result.grp_tile1 * result.grp_tile0) <= static_cast<float>(result.in_tile1 *
    // result.in_tile0))
    // {
    //     n_read_procs = result.grp_tile1 * result.grp_tile0;
    // }
    // else
    // {
    //     float proc_data_ratio = static_cast<float>(result.in_tile1 * result.in_tile0) /
    //                             static_cast<float>(result.grp_tile1 * result.grp_tile0);
    //     n_read_procs = (proc_data_ratio <= 0.25)
    //                        ? (result.grp_tile1 * result.grp_tile0) / 4
    //                        : (proc_data_ratio <= 0.5) ? (result.grp_tile1 * result.grp_tile0) / 2
    //                                                   : (result.grp_tile1 * result.grp_tile0);
    // }

    // int n_out_tile_blocks0 = (params.out_width + result.in_tile0 - 1) / (result.in_tile0);
    // int n_out_tile_blocks1 = (params.out_height + result.in_tile1 - 1) / (result.in_tile1);
    int n_alu_tiles_perstack = (n_alus_perstack + alu_tiles_sz - 1) / alu_tiles_sz;
    int n_out_tiles_perstack = n_alu_tiles_perstack * result.n_out_pix_tiles;
    n_out_tiles_perstack     = std::min(n_out_tiles_perstack, params.n_outputs / group_counts);

    // const auto mlo_hw_wave_sz=hw_wave_sz;
    const auto mlo_filter_size0 = static_cast<long long>(params.kernel_size_w);
    const auto mlo_filter_size1 = static_cast<long long>(params.kernel_size_h);
    // const auto mlo_filter_pad0=static_cast<long long>(pad_w);
    // const auto mlo_filter_pad1=static_cast<long long>(pad_h);
    const auto mlo_filter_stride0 = static_cast<long long>(params.kernel_stride_w);
    const auto mlo_filter_stride1 = static_cast<long long>(params.kernel_stride_h);
    // const auto mlo_n_outputs=static_cast<long long>(params.n_outputs);
    // const auto mlo_n_inputs=static_cast<long long>(params.n_inputs);
    // const auto mlo_batch_sz=static_cast<long long>(params.batch_sz);
    // const auto mlo_out_width=static_cast<long long>(params.out_width);
    // const auto mlo_out_height=static_cast<long long>(params.out_height);
    // const auto mlo_out_batch_stride=static_cast<long long>(params.out_batch_stride);
    // const auto mlo_out_channel_stride=static_cast<long long>(params.out_channel_stride);
    // const auto mlo_out_stride=static_cast<long long>(params.out_stride);
    // const auto mlo_in_width=static_cast<long long>(params.in_width);
    // const auto mlo_in_height=static_cast<long long>(params.in_height);
    // const auto mlo_in_batch_stride=static_cast<long long>(params.in_batch_stride);
    // const auto mlo_in_channel_stride=static_cast<long long>(params.in_channel_stride);
    // const auto mlo_in_stride=static_cast<long long>(params.in_stride);
    // algorithm parameters
    const auto mlo_in_tile0 = static_cast<long long>(result.in_tile0);
    const auto mlo_in_tile1 = static_cast<long long>(result.in_tile1);
    // const auto mlo_grp_tile0=static_cast<long long>(result.grp_tile0);
    // const auto mlo_grp_tile1=static_cast<long long>(result.grp_tile1);
    // const auto mlo_out_tile0=static_cast<long long>(result.out_pix_tile0);
    // const auto mlo_out_tile1=static_cast<long long>(result.out_pix_tile1);
    const auto mlo_n_stacks = static_cast<long long>(result.n_stacks);
    // const auto mlo_n_out_tiles=static_cast<long long>(result.n_out_pix_tiles);
    const auto mlo_n_out_tiles_perstack = static_cast<long long>(n_out_tiles_perstack);
    const auto mlo_n_in_tiles_perstack  = static_cast<long long>(result.n_in_data_tiles);
    // const auto mlo_n_read_procs=static_cast<long long>(n_read_procs);
    // const auto mlo_conv_bias=static_cast<long long>(params.bias);
    // const auto mlo_alu_vtile0=static_cast<long long>(alu_tile0);
    // const auto mlo_alu_vtile1=static_cast<long long>(alu_tile1);

    if(n_out_tiles_perstack == 0 /* DIV/0 */)
    {
        return false;
    }

    // Reproduces some build logic (preprocessing computations) from the opencl source.
    // Variables whose names begin with "mlo_" represent corresponding "MLO_" macros,
    // e.g. mlo_in_lcl_width here represents MLO_IN_LCL_WIDTH macro in the opencl source.
    long long mlo_in_lcl_width;
    long long mlo_in_lcl_height;
    if(params.direction.IsForward())
    {
        mlo_in_lcl_width  = ((mlo_in_tile0 - 1) * mlo_filter_stride0 + mlo_filter_size0);
        mlo_in_lcl_height = ((mlo_in_tile1 - 1) * mlo_filter_stride1 + mlo_filter_size1);
    }
    else
    {
        assert(mlo_filter_stride0 != 0 && mlo_filter_stride1 != 0);
        mlo_in_lcl_width =
            ((mlo_in_tile0 + mlo_filter_size0 - 1 + mlo_filter_stride0 - 1) / mlo_filter_stride0);
        mlo_in_lcl_height =
            ((mlo_in_tile1 + mlo_filter_size1 - 1 + mlo_filter_stride1 - 1) / mlo_filter_stride1);
    }
    const auto mlo_in_lcl_tile_sz     = (mlo_in_lcl_width * mlo_in_lcl_height);
    const auto mlo_in_lcl_perstack_sz = (mlo_in_lcl_tile_sz * mlo_n_in_tiles_perstack);
    const auto mlo_in_lcl_sz          = (mlo_in_lcl_perstack_sz * mlo_n_stacks);
    const auto mlo_filter_sz          = (mlo_filter_size1 * mlo_filter_size0);
    const auto mlo_weights_sz =
        (mlo_n_out_tiles_perstack * mlo_n_in_tiles_perstack * mlo_filter_sz);
    const auto sizeof_float     = GetTypeSize(params.in_data_type);
    const auto mlo_lds_max_size = 65536;
    //    MIOPEN_LOG_I("((mlo_in_lcl_sz + mlo_weights_sz) * sizeof_float)=" << ((mlo_in_lcl_sz +
    //    mlo_weights_sz) * sizeof_float));
    if(((mlo_in_lcl_sz + mlo_weights_sz) * sizeof_float) > mlo_lds_max_size)
    {
        return false; // NOLINT
    }
    return true;
}

inline ConvSolution BaseGetSolution(const ConvolutionContext& params,
                                    const LegacyPerformanceConfig& searched_params)
{
    ConvSolution result;

    // std::size_t localMemSize = params.stream.GetLocalMemorySize();

    searched_params.CopyTo(result);
    auto pad_w        = params.pad_w;
    auto pad_h        = params.pad_h;
    auto group_counts = params.group_counts;
    auto hw_wave_sz   = 64;
    // auto dev_local_mem_sz = localMemSize; // in bytes

    if(!params.direction.IsForward())
    {
        // backward
        pad_w = params.kernel_size_w - 1 - pad_w;
        pad_h = params.kernel_size_h - 1 - pad_h;
    }

    result.n_in_data_tiles =
        std::min(params.n_inputs / group_counts, searched_params.n_in_data_tiles);
    result.n_out_pix_tiles =
        std::min(params.n_outputs / group_counts, searched_params.n_out_pix_tiles);

    // hacky fix of the incorrect kernel local memory address calculation for data
    result.out_pix_tile1 = (!params.direction.IsForward() && params.kernel_stride_h > 1)
                               ? params.kernel_stride_h
                               : searched_params.out_pix_tile1;
    result.out_pix_tile0 = (!params.direction.IsForward() && params.kernel_stride_w > 1)
                               ? params.kernel_stride_w
                               : searched_params.out_pix_tile0;

    if(result.out_pix_tile1 == 0 || result.out_pix_tile0 == 0 /* DIV/0 */)
    {
        MIOPEN_LOG_E("result.out_pix_tile1 == 0 || result.out_pix_tile0 == 0");
        return {miopenStatusInternalError};
    }
    result.grp_tile0 = std::max(8, (result.in_tile0 / result.out_pix_tile0));
    result.grp_tile1 = std::max(8, (result.in_tile1 / result.out_pix_tile1));
    result.in_tile0  = result.grp_tile0 * result.out_pix_tile0;
    result.in_tile1  = result.grp_tile1 * result.out_pix_tile1;

    int alu_tile0    = (result.in_tile0 + result.out_pix_tile0 - 1) / result.out_pix_tile0;
    int alu_tile1    = (result.in_tile1 + result.out_pix_tile1 - 1) / result.out_pix_tile1;
    int alu_tiles_sz = (alu_tile0 * alu_tile1);
    if(alu_tiles_sz > 256 || alu_tiles_sz == 0 /* DIV/0 */)
    {
        MIOPEN_LOG_E("need out pix size ajustments (alu_tiles_sz > 256 || alu_tiles_sz == 0)");
        return {miopenStatusInternalError};
    }

    int n_alus_total = (result.grp_tile0 * result.grp_tile1);

    result.n_stacks = std::min(result.n_stacks, (n_alus_total + alu_tiles_sz - 1) / alu_tiles_sz);
    result.n_stacks = std::min(params.batch_sz, result.n_stacks);

    if(result.n_stacks == 0 /* DIV/0 */)
    {
        MIOPEN_LOG_E("result.n_stacks == 0");
        return {miopenStatusInternalError};
    }
    int n_alus_perstack = (n_alus_total + result.n_stacks - 1) / result.n_stacks;

    int n_read_procs;
    if((result.grp_tile1 * result.grp_tile0) <= (result.in_tile1 * result.in_tile0))
    {
        n_read_procs = result.grp_tile1 * result.grp_tile0;
    }
    else
    {
        float proc_data_ratio = static_cast<float>(result.in_tile1 * result.in_tile0) /
                                static_cast<float>(result.grp_tile1 * result.grp_tile0);
        n_read_procs = (proc_data_ratio <= 0.25)
                           ? (result.grp_tile1 * result.grp_tile0) / 4
                           : (proc_data_ratio <= 0.5) ? (result.grp_tile1 * result.grp_tile0) / 2
                                                      : (result.grp_tile1 * result.grp_tile0);
    }

    int n_out_tile_blocks0 = (params.out_width + result.in_tile0 - 1) / (result.in_tile0);
    int n_out_tile_blocks1 = (params.out_height + result.in_tile1 - 1) / (result.in_tile1);

    int n_alu_tiles_perstack = (n_alus_perstack + alu_tiles_sz - 1) / alu_tiles_sz;
    int n_out_tiles_perstack = n_alu_tiles_perstack * result.n_out_pix_tiles;

    n_out_tiles_perstack = std::min(n_out_tiles_perstack, params.n_outputs / group_counts);

    KernelInfo kernel_params;

    kernel_params.comp_options =
        std::string(" -DMLO_HW_WAVE_SZ=") + std::to_string(static_cast<long long>(hw_wave_sz)) +
        std::string(" -DMLO_DIR_FORWARD=") + (params.direction.IsForward() ? "1" : "0") +
        std::string(" -DMLO_FILTER_SIZE0=") +
        std::to_string(static_cast<long long>(params.kernel_size_w)) +
        std::string(" -DMLO_FILTER_SIZE1=") +
        std::to_string(static_cast<long long>(params.kernel_size_h)) +
        std::string(" -DMLO_FILTER_PAD0=") + std::to_string(static_cast<long long>(pad_w)) +
        std::string(" -DMLO_FILTER_PAD1=") + std::to_string(static_cast<long long>(pad_h)) +
        std::string(" -DMLO_FILTER_STRIDE0=") +
        std::to_string(static_cast<long long>(params.kernel_stride_w)) +
        std::string(" -DMLO_FILTER_STRIDE1=") +
        std::to_string(static_cast<long long>(params.kernel_stride_h)) +
        std::string(" -DMLO_N_OUTPUTS=") +
        std::to_string(static_cast<long long>(params.n_outputs)) + std::string(" -DMLO_N_INPUTS=") +
        std::to_string(static_cast<long long>(params.n_inputs)) + std::string(" -DMLO_BATCH_SZ=") +
        std::to_string(static_cast<long long>(params.batch_sz)) + std::string(" -DMLO_OUT_WIDTH=") +
        std::to_string(static_cast<long long>(params.out_width)) +
        std::string(" -DMLO_OUT_HEIGHT=") +
        std::to_string(static_cast<long long>(params.out_height)) +
        std::string(" -DMLO_OUT_BATCH_STRIDE=") +
        std::to_string(static_cast<long long>(params.out_batch_stride)) +
        std::string(" -DMLO_OUT_CHANNEL_STRIDE=") +
        std::to_string(static_cast<long long>(params.out_channel_stride)) +
        std::string(" -DMLO_OUT_STRIDE=") +
        std::to_string(static_cast<long long>(params.out_stride)) +
        std::string(" -DMLO_IN_WIDTH=") + std::to_string(static_cast<long long>(params.in_width)) +
        std::string(" -DMLO_IN_HEIGHT=") +
        std::to_string(static_cast<long long>(params.in_height)) +
        std::string(" -DMLO_IN_BATCH_STRIDE=") +
        std::to_string(static_cast<long long>(params.in_batch_stride)) +
        std::string(" -DMLO_IN_CHANNEL_STRIDE=") +
        std::to_string(static_cast<long long>(params.in_channel_stride)) +
        std::string(" -DMLO_IN_STRIDE=") +
        std::to_string(static_cast<long long>(params.in_stride))
        // algorithm parameters
        + std::string(" -DMLO_IN_TILE0=") +
        std::to_string(static_cast<long long>(result.in_tile0)) // size of input data per ALU plane
        + std::string(" -DMLO_IN_TILE1=") +
        std::to_string(static_cast<long long>(result.in_tile1)) // size of input data per ALU plane
        + std::string(" -DMLO_GRP_TILE0=") +
        std::to_string(static_cast<long long>(result.grp_tile0)) // # of ALUs (group size)
        + std::string(" -DMLO_GRP_TILE1=") +
        std::to_string(static_cast<long long>(result.grp_tile1)) //
        + std::string(" -DMLO_OUT_TILE0=") +
        std::to_string(
            static_cast<long long>(result.out_pix_tile0)) // size of ouptput tile per wk-item (ALU))
        + std::string(" -DMLO_OUT_TILE1=") +
        std::to_string(static_cast<long long>(result.out_pix_tile1)) //
        + std::string(" -DMLO_N_STACKS=") +
        std::to_string(static_cast<long long>(result.n_stacks)) // # of diff stacks (part of batch).
        + std::string(" -DMLO_N_OUT_TILES=") +
        std::to_string(static_cast<long long>(
            result.n_out_pix_tiles)) // # output pixel tiles per wk-item (ALU)
        + std::string(" -DMLO_N_OUT_TILES_PERSTACK=") +
        std::to_string(static_cast<long long>(n_out_tiles_perstack)) +
        std::string(" -DMLO_N_IN_TILES_PERSTACK=") +
        std::to_string(static_cast<long long>(
            result.n_in_data_tiles)) // total # of blocks of different inputs in LDS
        + std::string(" -DMLO_N_READ_PROCS=") +
        std::to_string(static_cast<long long>(n_read_procs)) + std::string(" -DMLO_ALU_VTILE0=") +
        std::to_string(static_cast<long long>(alu_tile0)) + std::string(" -DMLO_ALU_VTILE1=") +
        std::to_string(static_cast<long long>(alu_tile1)) + params.general_compile_options;

    if(group_counts >= 2)
    {
        kernel_params.comp_options += (std::string(" -DMLO_GROUP_COUNTS=") +
                                       std::to_string(static_cast<long long>(group_counts)));
        kernel_params.comp_options +=
            (std::string(" -DMLO_GROUP_TILES=") +
             std::to_string(static_cast<long long>(params.n_outputs / group_counts)));
        kernel_params.comp_options +=
            (std::string(" -DMLO_STACK_PERGROUP=") +
             std::to_string(static_cast<long long>(
                 (params.n_outputs / group_counts + n_out_tiles_perstack - 1) /
                 n_out_tiles_perstack)));
        kernel_params.comp_options += std::string(" -DGRP_MOD_ENABLE");
    }

    kernel_params.l_wk.push_back(result.grp_tile1 * result.grp_tile0);
    kernel_params.l_wk.push_back(1);
    kernel_params.l_wk.push_back(1);

    size_t gbl_wk0 = n_out_tile_blocks0 * n_out_tile_blocks1;

    if(n_out_tiles_perstack == 0 /* DIV/0 */)
    {
        MIOPEN_LOG_E("n_out_tiles_perstack == 0");
        return {miopenStatusInternalError};
    }
    size_t gbl_wk1 = group_counts >= 2
                         ? (((params.n_outputs / group_counts + n_out_tiles_perstack - 1) /
                             n_out_tiles_perstack) *
                            group_counts)
                         : ((params.n_outputs + n_out_tiles_perstack - 1) / n_out_tiles_perstack);
    size_t gbl_wk2 = (params.batch_sz + result.n_stacks - 1) / result.n_stacks;

    kernel_params.g_wk.push_back(gbl_wk0 * kernel_params.l_wk[0]);
    kernel_params.g_wk.push_back(gbl_wk1);
    kernel_params.g_wk.push_back(gbl_wk2);

    kernel_params.kernel_file = "MIOpenConvDirUni.cl";
    kernel_params.kernel_name = "MIOpenConvUni";

    result.construction_params.push_back(kernel_params);
    result.invoker_factory = &conv::MakeGenericXWYPadInvoker;

    if(params.direction.IsForward())
        result.invoker_factory = &conv::MakeGenericXWYPadInvoker;

    return result;
}

ConvSolution ConvOclDirectFwd::GetSolutionCTS(const ConvolutionContext& params,
                                              const LegacyPerformanceConfig& searched_params) const
{
    ConvSolution result = BaseGetSolution(params, searched_params);

    if(result.Succeeded())
    {
        result.construction_params[0].comp_options +=
            std::string(" -DMLO_CONV_BIAS=") + std::to_string(static_cast<long long>(params.bias));
    }

    return result;
}

ConvSolution
ConvOclDirectFwdFused::GetSolutionCTS(const ConvolutionContext& params,
                                      const LegacyPerformanceConfig& searched_params) const
{
    ConvSolution result = BaseGetSolution(params, searched_params);
    return result;
}
} // namespace solver
} // namespace miopen<|MERGE_RESOLUTION|>--- conflicted
+++ resolved
@@ -103,11 +103,7 @@
         && !(params.direction.IsForward()
             && params.IsFp16()
             && params.kernel_stride_w == 2)
-<<<<<<< HEAD
-        && IsValidPerformanceConfigCTS(params, GetDefaultPerformanceConfigCTS(params));
-=======
         && IsValidPerformanceConfig(params, GetDefaultPerformanceConfig(params));
->>>>>>> d00883a5
     // clang-format on
 }
 
@@ -116,7 +112,7 @@
 /// and some logic from the corresponding opencl kernel source.
 /// The cases which lead to errors can be later omitted from the search.
 /// \todo Get rid the duplication of code where possible.
-bool ConvOclDirectFwd::IsValidPerformanceConfigCTS(
+bool ConvOclDirectFwd::IsValidPerformanceConfig(
     const ConvolutionContext& params, const LegacyPerformanceConfig& searched_params) const
 {
     ConvSolution result;
@@ -475,8 +471,8 @@
     return result;
 }
 
-ConvSolution ConvOclDirectFwd::GetSolutionCTS(const ConvolutionContext& params,
-                                              const LegacyPerformanceConfig& searched_params) const
+ConvSolution ConvOclDirectFwd::GetSolution(const ConvolutionContext& params,
+                                           const LegacyPerformanceConfig& searched_params) const
 {
     ConvSolution result = BaseGetSolution(params, searched_params);
 
@@ -490,8 +486,8 @@
 }
 
 ConvSolution
-ConvOclDirectFwdFused::GetSolutionCTS(const ConvolutionContext& params,
-                                      const LegacyPerformanceConfig& searched_params) const
+ConvOclDirectFwdFused::GetSolution(const ConvolutionContext& params,
+                                   const LegacyPerformanceConfig& searched_params) const
 {
     ConvSolution result = BaseGetSolution(params, searched_params);
     return result;
