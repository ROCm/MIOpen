/*******************************************************************************
 *
 * MIT License
 *
 * Copyright (c) 2017 Advanced Micro Devices, Inc.
 *
 * Permission is hereby granted, free of charge, to any person obtaining a copy
 * of this software and associated documentation files (the "Software"), to deal
 * in the Software without restriction, including without limitation the rights
 * to use, copy, modify, merge, publish, distribute, sublicense, and/or sell
 * copies of the Software, and to permit persons to whom the Software is
 * furnished to do so, subject to the following conditions:
 *
 * The above copyright notice and this permission notice shall be included in all
 * copies or substantial portions of the Software.
 *
 * THE SOFTWARE IS PROVIDED "AS IS", WITHOUT WARRANTY OF ANY KIND, EXPRESS OR
 * IMPLIED, INCLUDING BUT NOT LIMITED TO THE WARRANTIES OF MERCHANTABILITY,
 * FITNESS FOR A PARTICULAR PURPOSE AND NONINFRINGEMENT. IN NO EVENT SHALL THE
 * AUTHORS OR COPYRIGHT HOLDERS BE LIABLE FOR ANY CLAIM, DAMAGES OR OTHER
 * LIABILITY, WHETHER IN AN ACTION OF CONTRACT, TORT OR OTHERWISE, ARISING FROM,
 * OUT OF OR IN CONNECTION WITH THE SOFTWARE OR THE USE OR OTHER DEALINGS IN THE
 * SOFTWARE.
 *
 *******************************************************************************/

#include <miopen/binary_cache.hpp>
#include <miopen/handle.hpp>
#include <miopen/md5.hpp>
#include <miopen/errors.hpp>
#include <miopen/env.hpp>
#include <miopen/stringutils.hpp>
#include <miopen/expanduser.hpp>
#include <miopen/miopen.h>
#include <miopen/version.h>
#if MIOPEN_ENABLE_SQLITE
#include <miopen/sqlite_db.hpp>
#endif
#include <miopen/kern_db.hpp>
#include <miopen/db.hpp>
#include <miopen/db_path.hpp>
#include <miopen/target_properties.hpp>
#include <miopen/filesystem.hpp>
#include <fstream>
#include <iostream>

MIOPEN_DECLARE_ENV_VAR_BOOL(MIOPEN_DISABLE_CACHE)
MIOPEN_DECLARE_ENV_VAR_STR(MIOPEN_CUSTOM_CACHE_DIR)

namespace miopen {

static fs::path ComputeSysCachePath()
{
    auto p = miopen::ExpandUser(GetSystemDbPath());
    if(!fs::exists(p))
        return {};
    else
        return p;
}

static fs::path ComputeUserCachePath()
{
#ifdef MIOPEN_CACHE_DIR
    fs::path p;
    /// If MIOPEN_CUSTOM_CACHE_DIR is set in the environment, then
    /// use exactly that path.
    const auto& custom = miopen::GetStringEnv(ENV(MIOPEN_CUSTOM_CACHE_DIR));
    if(!custom.empty())
    {
        p = ExpandUser(custom);
    }
    else
    {
        const std::string cache_dir = MIOPEN_CACHE_DIR;
        const std::string version   = std::to_string(MIOPEN_VERSION_MAJOR)       //
                                    + "." + std::to_string(MIOPEN_VERSION_MINOR) //
                                    + "." + std::to_string(MIOPEN_VERSION_PATCH) //
                                    + "." + MIOPEN_STRINGIZE(MIOPEN_VERSION_TWEAK);
        p = miopen::ExpandUser(cache_dir) / version;
#if !MIOPEN_BUILD_DEV
        /// \ref nfs-detection
        if(IsNetworkedFilesystem(p))
            p = fs::temp_directory_path();
#endif
    }
    if(!fs::exists(p) && !MIOPEN_DISABLE_USERDB)
        fs::create_directories(p);
    return p;
#else
    return {};
#endif
}

fs::path GetCachePath(bool is_system)
{
    static const fs::path user_path = ComputeUserCachePath();
    static const fs::path sys_path  = ComputeSysCachePath();
    if(is_system)
    {
        if(MIOPEN_DISABLE_SYSDB)
            return {};
        else
            return sys_path;
    }
    else
    {
        if(MIOPEN_DISABLE_USERDB)
            return {};
        else
            return user_path;
    }
}

bool IsCacheDisabled()
{
#ifdef MIOPEN_CACHE_DIR
    if(MIOPEN_DISABLE_USERDB && MIOPEN_DISABLE_SYSDB)
        return true;
    else
        return miopen::IsEnabled(ENV(MIOPEN_DISABLE_CACHE));
#else
    return true;
#endif
}

#if MIOPEN_ENABLE_SQLITE_KERN_CACHE
using KDb = DbTimer<MultiFileDb<KernDb, KernDb, false>>;
KDb GetDb(const TargetProperties& target, size_t num_cu)
{
    static const auto user_dir = ComputeUserCachePath();
    static const auto sys_dir  = ComputeSysCachePath();
    fs::path user_path         = user_dir / (Handle::GetDbBasename(target, num_cu) + ".ukdb");
    fs::path sys_path          = sys_dir / (Handle::GetDbBasename(target, num_cu) + ".kdb");
    if(user_dir.empty())
        user_path = user_dir;
    if(!fs::exists(sys_path))
        sys_path = sys_dir / (target.DbId() + ".kdb");
#if !MIOPEN_EMBED_DB
    if(!fs::exists(sys_path))
        sys_path = fs::path{};
#endif
    return {DbKinds::KernelDb, sys_path, user_path};
}
#endif

fs::path GetCacheFile(const std::string& device, const fs::path& name, const std::string& args)
{
    const auto filename = make_object_file_name(name);
    return GetCachePath(false) / miopen::md5(device + ":" + args) / filename;
}

#if MIOPEN_ENABLE_SQLITE_KERN_CACHE
std::vector<char> LoadBinary(const TargetProperties& target,
                             const size_t num_cu,
                             const fs::path& name,
                             const std::string& args)
{
    if(miopen::IsCacheDisabled())
        return {};

    auto db = GetDb(target, num_cu);

    const auto filename = make_object_file_name(name);
    const KernelConfig cfg{filename, args, {}};

    MIOPEN_LOG_I2("Loading binary for: " << filename << "; args: " << args);
    auto record = db.FindRecord(cfg);
    if(record)
    {
        MIOPEN_LOG_I2("Successfully loaded binary for: " << filename << "; args: " << args);
        return *record;
    }
    else
    {
        MIOPEN_LOG_I2("Unable to load binary for: " << filename << "; args: " << args);
        return {};
    }
}

void SaveBinary(const std::vector<char>& hsaco,
                const TargetProperties& target,
                const std::size_t num_cu,
                const fs::path& name,
                const std::string& args)
{
    if(miopen::IsCacheDisabled())
        return;

    auto db = GetDb(target, num_cu);

    const auto filename = make_object_file_name(name);
    KernelConfig cfg{filename, args, hsaco};

    MIOPEN_LOG_I2("Saving binary for: " << filename << "; args: " << args);
    db.StoreRecord(cfg);
}
#else
fs::path LoadBinary(const TargetProperties& target,
                    const size_t num_cu,
                    const fs::path& name,
                    const std::string& args)
{
    if(miopen::IsCacheDisabled())
        return {};

    (void)num_cu;
    auto f = GetCacheFile(target.DbId(), name, args);
    if(fs::exists(f))
    {
        return f;
    }
    else
    {
        return {};
    }
}

<<<<<<< HEAD
fs::path SaveBinary(const fs::path& binary_path,
                    const TargetProperties& target,
                    const std::string& name,
                    const std::string& args)
=======
void SaveBinary(const fs::path& binary_path,
                const TargetProperties& target,
                const fs::path& name,
                const std::string& args)
>>>>>>> d208a9a3
{
    if(miopen::IsCacheDisabled())
    {
        fs::remove(binary_path);
        return {};
    }
    else
    {
        auto p = GetCacheFile(target.DbId(), name, args);
        fs::create_directories(p.parent_path());
        fs::rename(binary_path, p);
        return p;
    }
}
#endif
} // namespace miopen<|MERGE_RESOLUTION|>--- conflicted
+++ resolved
@@ -215,17 +215,10 @@
     }
 }
 
-<<<<<<< HEAD
 fs::path SaveBinary(const fs::path& binary_path,
                     const TargetProperties& target,
-                    const std::string& name,
+                    const fs::path& name,
                     const std::string& args)
-=======
-void SaveBinary(const fs::path& binary_path,
-                const TargetProperties& target,
-                const fs::path& name,
-                const std::string& args)
->>>>>>> d208a9a3
 {
     if(miopen::IsCacheDisabled())
     {
