/*******************************************************************************
 *
 * MIT License
 *
 * Copyright (c) 2017 Advanced Micro Devices, Inc.
 *
 * Permission is hereby granted, free of charge, to any person obtaining a copy
 * of this software and associated documentation files (the "Software"), to deal
 * in the Software without restriction, including without limitation the rights
 * to use, copy, modify, merge, publish, distribute, sublicense, and/or sell
 * copies of the Software, and to permit persons to whom the Software is
 * furnished to do so, subject to the following conditions:
 *
 * The above copyright notice and this permission notice shall be included in all
 * copies or substantial portions of the Software.
 *
 * THE SOFTWARE IS PROVIDED "AS IS", WITHOUT WARRANTY OF ANY KIND, EXPRESS OR
 * IMPLIED, INCLUDING BUT NOT LIMITED TO THE WARRANTIES OF MERCHANTABILITY,
 * FITNESS FOR A PARTICULAR PURPOSE AND NONINFRINGEMENT. IN NO EVENT SHALL THE
 * AUTHORS OR COPYRIGHT HOLDERS BE LIABLE FOR ANY CLAIM, DAMAGES OR OTHER
 * LIABILITY, WHETHER IN AN ACTION OF CONTRACT, TORT OR OTHERWISE, ARISING FROM,
 * OUT OF OR IN CONNECTION WITH THE SOFTWARE OR THE USE OR OTHER DEALINGS IN THE
 * SOFTWARE.
 *
 *******************************************************************************/

#include <miopen/binary_cache.hpp>
#include <miopen/handle.hpp>
#include <miopen/md5.hpp>
#include <miopen/errors.hpp>
#include <miopen/env.hpp>
#include <miopen/stringutils.hpp>
#include <miopen/expanduser.hpp>
#include <miopen/miopen.h>
#include <miopen/version.h>
#include <miopen/sqlite_db.hpp>
#include <miopen/kern_db.hpp>
#include <miopen/db.hpp>
#include <miopen/db_path.hpp>
#include <miopen/target_properties.hpp>
#include <boost/filesystem.hpp>
#include <fstream>
#include <iostream>

namespace miopen {

MIOPEN_DECLARE_ENV_VAR(MIOPEN_DISABLE_CACHE)
MIOPEN_DECLARE_ENV_VAR(MIOPEN_CUSTOM_CACHE_DIR)

static boost::filesystem::path ComputeSysCachePath()
{
    std::string cache_dir = GetSystemDbPath();
    auto p                = boost::filesystem::path{miopen::ExpandUser(cache_dir)};
    if(!boost::filesystem::exists(p))
        return {};
    else
        return p;
}

static boost::filesystem::path ComputeUserCachePath()
{
#ifdef MIOPEN_CACHE_DIR
    std::string cache_dir = MIOPEN_CACHE_DIR;
    std::string version;

    version = std::to_string(MIOPEN_VERSION_MAJOR) + "." + std::to_string(MIOPEN_VERSION_MINOR) +
              "." + std::to_string(MIOPEN_VERSION_PATCH) + "." +
              MIOPEN_STRINGIZE(MIOPEN_VERSION_TWEAK);
    auto p = boost::filesystem::path{miopen::ExpandUser(cache_dir)} / version;

    const char* const custom = miopen::GetStringEnv(MIOPEN_CUSTOM_CACHE_DIR{});
    if(custom != nullptr && strlen(custom) > 0)
        p = boost::filesystem::path{miopen::ExpandUser(custom)};

    if(!boost::filesystem::exists(p) && !MIOPEN_DISABLE_USERDB)
        boost::filesystem::create_directories(p);
    return p;
#else
    return {};
#endif
}

boost::filesystem::path GetCachePath(bool is_system)
{
    static const boost::filesystem::path user_path = ComputeUserCachePath();
    static const boost::filesystem::path sys_path  = ComputeSysCachePath();
    if(is_system)
    {
        if(MIOPEN_DISABLE_SYSDB)
            return {};
        else
            return sys_path;
    }
    else
    {
        if(MIOPEN_DISABLE_USERDB)
            return {};
        else
            return user_path;
    }
}

static bool IsCacheDisabled()
{
#ifdef MIOPEN_CACHE_DIR
    if(MIOPEN_DISABLE_USERDB && MIOPEN_DISABLE_SYSDB)
        return true;
    else
        return miopen::IsEnabled(MIOPEN_DISABLE_CACHE{});
#else
    return true;
#endif
}

#if MIOPEN_ENABLE_SQLITE_KERN_CACHE
using KDb = DbTimer<MultiFileDb<KernDb, KernDb, false>>;
KDb GetDb(const TargetProperties& target, size_t num_cu)
{
    static const auto user_dir = ComputeUserCachePath();
    static const auto sys_dir  = ComputeSysCachePath();
    boost::filesystem::path user_path =
        user_dir / (Handle::GetDbBasename(target, num_cu) + ".ukdb");
    boost::filesystem::path sys_path = sys_dir / (Handle::GetDbBasename(target, num_cu) + ".kdb");
    if(user_dir.empty())
        user_path = user_dir;
    if(!boost::filesystem::exists(sys_path))
        sys_path = boost::filesystem::path{};
    return {sys_path.string(), user_path.string(), target.DbId(), num_cu};
}
#endif

boost::filesystem::path GetCacheFile(const std::string& device,
                                     const std::string& name,
                                     const std::string& args,
                                     bool is_kernel_str)
{
    std::string filename = (is_kernel_str ? miopen::md5(name) : name) + ".o";
    return GetCachePath(false) / miopen::md5(device + ":" + args) / filename;
}

#if MIOPEN_ENABLE_SQLITE_KERN_CACHE
<<<<<<< HEAD
=======
static inline std::string GetFilenameForInfo2Logging(const bool is_kernel_str,
                                                     const std::string& filename,
                                                     const std::string& name)
{
    if(!miopen::IsLogging(miopen::LoggingLevel::Info2))
        return {}; // Used only in MIOPEN_LOG_I2 -- optimize for speed.
    if(is_kernel_str)
        return filename + " size=" + std::to_string(name.size());
    return filename;
}

>>>>>>> a7131eb8
std::string LoadBinary(const TargetProperties& target,
                       const size_t num_cu,
                       const std::string& name,
                       const std::string& args,
                       bool is_kernel_str)
{
    if(miopen::IsCacheDisabled())
        return {};

<<<<<<< HEAD
    auto db              = GetDb(target, num_cu);
    std::string filename = (is_kernel_str ? miopen::md5(name) : name) + ".o";
=======
    auto db = GetDb(target, num_cu);

    const std::string filename = (is_kernel_str ? miopen::md5(name) : name) + ".o";
>>>>>>> a7131eb8
    KernelConfig cfg{filename, args, ""};

    const auto verbose_name = GetFilenameForInfo2Logging(is_kernel_str, filename, name);
    MIOPEN_LOG_I2("Loading binary for: " << verbose_name << "; args: " << args);
    auto record = db.FindRecord(cfg);
    if(record)
    {
        MIOPEN_LOG_I2("Sucessfully loaded binary for: " << verbose_name << "; args: " << args);
        return record.get();
    }
    else
    {
        MIOPEN_LOG_I2("Unable to load binary for: " << verbose_name << "; args: " << args);
        return {};
    }
}

void SaveBinary(const std::string& hsaco,
                const TargetProperties& target,
                const std::size_t num_cu,
                const std::string& name,
                const std::string& args,
                bool is_kernel_str)
{
    if(miopen::IsCacheDisabled())
        return;

    auto db = GetDb(target, num_cu);

    std::string filename = (is_kernel_str ? miopen::md5(name) : name) + ".o";
    KernelConfig cfg{filename, args, hsaco};

    const auto verbose_name = GetFilenameForInfo2Logging(is_kernel_str, filename, name);
    MIOPEN_LOG_I2("Saving binary for: " << verbose_name << "; args: " << args);
    db.StoreRecord(cfg);
}
#else
boost::filesystem::path LoadBinary(const TargetProperties& target,
                                   const size_t num_cu,
                                   const std::string& name,
                                   const std::string& args,
                                   bool is_kernel_str)
{
    if(miopen::IsCacheDisabled())
        return {};

    (void)num_cu;
    auto f = GetCacheFile(target.DbId(), name, args, is_kernel_str);
    if(boost::filesystem::exists(f))
    {
        return f.string();
    }
    else
    {
        return {};
    }
}

void SaveBinary(const boost::filesystem::path& binary_path,
                const TargetProperties& target,
                const std::string& name,
                const std::string& args,
                bool is_kernel_str)
{
    if(miopen::IsCacheDisabled())
    {
        boost::filesystem::remove(binary_path);
    }
    else
    {
        auto p = GetCacheFile(target.DbId(), name, args, is_kernel_str);
        boost::filesystem::create_directories(p.parent_path());
        boost::filesystem::rename(binary_path, p);
    }
}
#endif
} // namespace miopen<|MERGE_RESOLUTION|>--- conflicted
+++ resolved
@@ -139,8 +139,6 @@
 }
 
 #if MIOPEN_ENABLE_SQLITE_KERN_CACHE
-<<<<<<< HEAD
-=======
 static inline std::string GetFilenameForInfo2Logging(const bool is_kernel_str,
                                                      const std::string& filename,
                                                      const std::string& name)
@@ -152,7 +150,6 @@
     return filename;
 }
 
->>>>>>> a7131eb8
 std::string LoadBinary(const TargetProperties& target,
                        const size_t num_cu,
                        const std::string& name,
@@ -162,14 +159,9 @@
     if(miopen::IsCacheDisabled())
         return {};
 
-<<<<<<< HEAD
-    auto db              = GetDb(target, num_cu);
-    std::string filename = (is_kernel_str ? miopen::md5(name) : name) + ".o";
-=======
     auto db = GetDb(target, num_cu);
 
     const std::string filename = (is_kernel_str ? miopen::md5(name) : name) + ".o";
->>>>>>> a7131eb8
     KernelConfig cfg{filename, args, ""};
 
     const auto verbose_name = GetFilenameForInfo2Logging(is_kernel_str, filename, name);
