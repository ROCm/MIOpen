--- conflicted
+++ resolved
@@ -151,18 +151,8 @@
 
     std::string filename = (is_kernel_str ? miopen::md5(name) : name) + ".o";
     KernelConfig cfg{filename, args, hsaco};
-<<<<<<< HEAD
-    MIOPEN_LOG_I2("Saving binary for: " << (is_kernel_str ? std::string("tinygemm.cl") : name)
-                                        << " ;args: "
-                                        << args);
-    if(miopen::IsCacheDisabled())
-        db.RemoveRecord(cfg);
-    else
-        db.StoreRecord(cfg);
-=======
     MIOPEN_LOG_I2("Saving binary for: " << name << " ;args: " << args);
     db.StoreRecord(cfg);
->>>>>>> 7e4b3c91
 }
 #else
 boost::filesystem::path LoadBinary(const std::string& device,
