/*******************************************************************************
 *
 * MIT License
 *
 * Copyright (c) 2017 Advanced Micro Devices, Inc.
 *
 * Permission is hereby granted, free of charge, to any person obtaining a copy
 * of this software and associated documentation files (the "Software"), to deal
 * in the Software without restriction, including without limitation the rights
 * to use, copy, modify, merge, publish, distribute, sublicense, and/or sell
 * copies of the Software, and to permit persons to whom the Software is
 * furnished to do so, subject to the following conditions:
 *
 * The above copyright notice and this permission notice shall be included in all
 * copies or substantial portions of the Software.
 *
 * THE SOFTWARE IS PROVIDED "AS IS", WITHOUT WARRANTY OF ANY KIND, EXPRESS OR
 * IMPLIED, INCLUDING BUT NOT LIMITED TO THE WARRANTIES OF MERCHANTABILITY,
 * FITNESS FOR A PARTICULAR PURPOSE AND NONINFRINGEMENT. IN NO EVENT SHALL THE
 * AUTHORS OR COPYRIGHT HOLDERS BE LIABLE FOR ANY CLAIM, DAMAGES OR OTHER
 * LIABILITY, WHETHER IN AN ACTION OF CONTRACT, TORT OR OTHERWISE, ARISING FROM,
 * OUT OF OR IN CONNECTION WITH THE SOFTWARE OR THE USE OR OTHER DEALINGS IN THE
 * SOFTWARE.
 *
 *******************************************************************************/

#include <miopen/binary_cache.hpp>
#include <miopen/handle.hpp>
#include <miopen/md5.hpp>
#include <miopen/errors.hpp>
#include <miopen/env.hpp>
#include <miopen/stringutils.hpp>
#include <miopen/expanduser.hpp>
#include <miopen/miopen.h>
#include <miopen/version.h>
#if MIOPEN_ENABLE_SQLITE
#include <miopen/sqlite_db.hpp>
#endif
#include <miopen/kern_db.hpp>
#include <miopen/db.hpp>
#include <miopen/db_path.hpp>
#include <miopen/target_properties.hpp>
#include <miopen/filesystem.hpp>
#include <fstream>
#include <iostream>

MIOPEN_DECLARE_ENV_VAR_BOOL(MIOPEN_DISABLE_CACHE)
MIOPEN_DECLARE_ENV_VAR_STR(MIOPEN_CUSTOM_CACHE_DIR)

namespace miopen {

static fs::path ComputeSysCachePath()
{
    const std::string cache_dir = GetSystemDbPath();
    auto p                      = miopen::ExpandUser(cache_dir);
    if(!fs::exists(p))
        return {};
    else
        return p;
}

static fs::path ComputeUserCachePath()
{
#ifdef MIOPEN_CACHE_DIR
    fs::path p;
    /// If MIOPEN_CUSTOM_CACHE_DIR is set in the environment, then
    /// use exactly that path.
    const auto& custom = miopen::GetStringEnv(ENV(MIOPEN_CUSTOM_CACHE_DIR));
    if(!custom.empty())
    {
        p = ExpandUser(custom);
    }
    else
    {
        const std::string cache_dir = MIOPEN_CACHE_DIR;
        const std::string version   = std::to_string(MIOPEN_VERSION_MAJOR)       //
                                    + "." + std::to_string(MIOPEN_VERSION_MINOR) //
                                    + "." + std::to_string(MIOPEN_VERSION_PATCH) //
                                    + "." + MIOPEN_STRINGIZE(MIOPEN_VERSION_TWEAK);
        p = miopen::ExpandUser(cache_dir) / version;
#if !MIOPEN_BUILD_DEV
        /// \ref nfs-detection
        if(IsNetworkedFilesystem(p))
            p = fs::temp_directory_path();
#endif
    }
    if(!fs::exists(p) && !MIOPEN_DISABLE_USERDB)
        fs::create_directories(p);
    return p;
#else
    return {};
#endif
}

fs::path GetCachePath(bool is_system)
{
    static const fs::path user_path = ComputeUserCachePath();
    static const fs::path sys_path  = ComputeSysCachePath();
    if(is_system)
    {
        if(MIOPEN_DISABLE_SYSDB)
            return {};
        else
            return sys_path;
    }
    else
    {
        if(MIOPEN_DISABLE_USERDB)
            return {};
        else
            return user_path;
    }
}

bool IsCacheDisabled()
{
#ifdef MIOPEN_CACHE_DIR
    if(MIOPEN_DISABLE_USERDB && MIOPEN_DISABLE_SYSDB)
        return true;
    else
        return miopen::IsEnabled(ENV(MIOPEN_DISABLE_CACHE));
#else
    return true;
#endif
}

#if MIOPEN_ENABLE_SQLITE_KERN_CACHE
using KDb = DbTimer<MultiFileDb<KernDb, KernDb, false>>;
KDb GetDb(const TargetProperties& target, size_t num_cu)
{
    static const auto user_dir = ComputeUserCachePath();
    static const auto sys_dir  = ComputeSysCachePath();
    fs::path user_path         = user_dir / (Handle::GetDbBasename(target, num_cu) + ".ukdb");
    fs::path sys_path          = sys_dir / (Handle::GetDbBasename(target, num_cu) + ".kdb");
    if(user_dir.empty())
        user_path = user_dir;
    if(!fs::exists(sys_path))
        sys_path = sys_dir / (target.DbId() + ".kdb");
#if !MIOPEN_EMBED_DB
    if(!fs::exists(sys_path))
        sys_path = fs::path{};
#endif
    return {DbKinds::KernelDb, sys_path.string(), user_path.string()};
}
#endif

fs::path GetCacheFile(const std::string& device, const std::string& name, const std::string& args)
{
    const auto filename = make_object_file_name(name);
    return GetCachePath(false) / miopen::md5(device + ":" + args) / filename;
}

#if MIOPEN_ENABLE_SQLITE_KERN_CACHE
std::vector<char> LoadBinary(const TargetProperties& target,
                             const size_t num_cu,
                             const std::string& name,
                             const std::string& args)
{
    if(miopen::IsCacheDisabled())
        return {};

    auto db = GetDb(target, num_cu);

<<<<<<< HEAD
    const auto filename = make_object_file_name(name).string();
    const KernelConfig cfg{filename, args, ""};
=======
    const std::string filename = name + ".o";
    const KernelConfig cfg{filename, args, {}};
>>>>>>> 1ecc8d8a

    MIOPEN_LOG_I2("Loading binary for: " << filename << "; args: " << args);
    auto record = db.FindRecord(cfg);
    if(record)
    {
        MIOPEN_LOG_I2("Successfully loaded binary for: " << filename << "; args: " << args);
        return *record;
    }
    else
    {
        MIOPEN_LOG_I2("Unable to load binary for: " << filename << "; args: " << args);
        return {};
    }
}

void SaveBinary(const std::vector<char>& hsaco,
                const TargetProperties& target,
                const std::size_t num_cu,
                const std::string& name,
                const std::string& args)
{
    if(miopen::IsCacheDisabled())
        return;

    auto db = GetDb(target, num_cu);

    const auto filename = make_object_file_name(name).string();
    KernelConfig cfg{filename, args, hsaco};

    MIOPEN_LOG_I2("Saving binary for: " << filename << "; args: " << args);
    db.StoreRecord(cfg);
}
#else
fs::path LoadBinary(const TargetProperties& target,
                    const size_t num_cu,
                    const std::string& name,
                    const std::string& args)
{
    if(miopen::IsCacheDisabled())
        return {};

    (void)num_cu;
    auto f = GetCacheFile(target.DbId(), name, args);
    if(fs::exists(f))
    {
        return f;
    }
    else
    {
        return {};
    }
}

void SaveBinary(const fs::path& binary_path,
                const TargetProperties& target,
                const std::string& name,
                const std::string& args)
{
    if(miopen::IsCacheDisabled())
    {
        fs::remove(binary_path);
    }
    else
    {
        auto p = GetCacheFile(target.DbId(), name, args);
        fs::create_directories(p.parent_path());
        fs::rename(binary_path, p);
    }
}
#endif
} // namespace miopen<|MERGE_RESOLUTION|>--- conflicted
+++ resolved
@@ -161,13 +161,8 @@
 
     auto db = GetDb(target, num_cu);
 
-<<<<<<< HEAD
     const auto filename = make_object_file_name(name).string();
-    const KernelConfig cfg{filename, args, ""};
-=======
-    const std::string filename = name + ".o";
     const KernelConfig cfg{filename, args, {}};
->>>>>>> 1ecc8d8a
 
     MIOPEN_LOG_I2("Loading binary for: " << filename << "; args: " << args);
     auto record = db.FindRecord(cfg);
