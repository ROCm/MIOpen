/*******************************************************************************
 *
 * MIT License
 *
 * Copyright (c) 2017 Advanced Micro Devices, Inc.
 *
 * Permission is hereby granted, free of charge, to any person obtaining a copy
 * of this software and associated documentation files (the "Software"), to deal
 * in the Software without restriction, including without limitation the rights
 * to use, copy, modify, merge, publish, distribute, sublicense, and/or sell
 * copies of the Software, and to permit persons to whom the Software is
 * furnished to do so, subject to the following conditions:
 *
 * The above copyright notice and this permission notice shall be included in all
 * copies or substantial portions of the Software.
 *
 * THE SOFTWARE IS PROVIDED "AS IS", WITHOUT WARRANTY OF ANY KIND, EXPRESS OR
 * IMPLIED, INCLUDING BUT NOT LIMITED TO THE WARRANTIES OF MERCHANTABILITY,
 * FITNESS FOR A PARTICULAR PURPOSE AND NONINFRINGEMENT. IN NO EVENT SHALL THE
 * AUTHORS OR COPYRIGHT HOLDERS BE LIABLE FOR ANY CLAIM, DAMAGES OR OTHER
 * LIABILITY, WHETHER IN AN ACTION OF CONTRACT, TORT OR OTHERWISE, ARISING FROM,
 * OUT OF OR IN CONNECTION WITH THE SOFTWARE OR THE USE OR OTHER DEALINGS IN THE
 * SOFTWARE.
 *
 *******************************************************************************/
#include <cassert>
#include <miopen/fusion.hpp>
#include <miopen/fusion_plan.hpp>
#include <miopen/logger.hpp>
#include <miopen/handle.hpp>
#include <miopen/visit_float.hpp>

namespace miopen {

<<<<<<< HEAD
FusionPlanDescriptor::FusionPlanDescriptor(const miopenFusionDirection_t dir,
                                           const TensorDescriptor& inDesc)
    : fusion_dir(dir), input_desc(inDesc), is_valid(false)
{
}

FusionPlanDescriptor::~FusionPlanDescriptor() { op_map.clear(); }

=======
>>>>>>> b6a13c95
miopenStatus_t FusionPlanDescriptor::AddOp(std::shared_ptr<FusionOpDescriptor> desc)
{
    // load the md graph for the first op
    if(op_count == 0)
    {
        FusionMDGraph::Init(lu, desc->kind());
    }
    desc->SetIdx(op_count);
    if(op_map.empty())
        desc->SetInputDesc(input_desc);
    else
        desc->SetInputDesc(output_desc);
    desc->GetOutputDesc(output_desc);
    op_map.emplace_back(desc);
    op_count++;
    is_valid = lu.Advance(op_map);
    return miopenStatusSuccess;
}

TensorDescriptor FusionPlanDescriptor::DeriveOutputDescriptor()
{
    TensorDescriptor i_desc = input_desc;
    TensorDescriptor o_desc;
    if(fusion_dir == miopenVerticalFusion)
    {
        for(auto&& op : op_map)
        {
            op->SetInputDesc(i_desc);
            op->GetOutputDesc(o_desc);
            i_desc = o_desc;
        }
    }
    else
    {
        // TODO: All the ops should have the same output descriptor otherwise
        // fusion would not be feasible, thus we need to call GetOutputDesc on all
        // the ops and make sure it returns the same value
        MIOPEN_THROW("Unsupported fusion direction");
    }
    return o_desc;
}

miopenStatus_t FusionPlanDescriptor::GetWorkspaceSizeImmed(Handle& handle,
                                                           size_t& workSpaceSize,
                                                           miopenConvFwdAlgorithm_t algo)
{
    workSpaceSize = 0;
    // iterate over all the conv ops in the plan and return the max amount of
    // ws required
    for(auto&& op : op_map)
    {
        if(op->kind() == miopenFusionOpConvForward)
        {
            auto ptr = std::dynamic_pointer_cast<ConvForwardOpDescriptor>(op);
            TensorDescriptor opd;
            ptr->GetOutputDesc(opd);
            bool supported = false;
            size_t tmp_sz  = ptr->base_desc.ForwardGetWorkSpaceSizeImmed(
                handle, ptr->filter_desc, ptr->input_desc, opd, algo, supported);
            if(supported && (tmp_sz > workSpaceSize))
                workSpaceSize = tmp_sz;
        }
    }
    return miopenStatusSuccess;
}

std::ostream& operator<<(std::ostream& stream, const FusionPlanDescriptor& fpd)
{
    (void)(fpd);
    /*    MIOPEN_LOG_ENUM(stream,
                        x.mode,
                        miopenActivationPASTHRU,
                        miopenActivationLOGISTIC,
                        miopenActivationTANH,
                        miopenActivationRELU,
                        miopenActivationSOFTRELU,
                        miopenActivationABS,
                        miopenActivationPOWER,
                        miopenActivationCLIPPEDRELU,
                        miopenActivationLEAKYRELU,
                        miopenActivationELU)*/
    // LogRange(stream, x.parms, ", ") << ", ";
    return stream;
}

// Fusion operator descriptors
// Conv Forward
miopenStatus_t ConvForwardOpDescriptor::GetOutputDesc(TensorDescriptor& output_desc)
{
    std::size_t n, c, h, w;
    std::tie(n, c, h, w) = base_desc.GetForwardOutputDim(input_desc, filter_desc);
    TensorDescriptor desc(input_desc.GetType(), {n, c, h, w});
    output_desc = desc;
    return miopenStatusSuccess;
}

miopenStatus_t ConvForwardOpDescriptor::SetArgs(OperatorArgs& args,
                                                const void* alpha,
                                                const void* beta,
                                                ConstData_t w)
{
    (void)(alpha);
    (void)(beta);
    // const float* f_alpha = static_cast<const float*>(alpha);
    auto id = std::to_string(GetIdx());
    // args.ins_arg("alpha" + id, any_t(*f_alpha));
    // args.ins_arg("beta" + id, any_t(*(static_cast<const float*>(beta))));
    auto w_any = any_t(w);
    args.ins_arg("weights" + id, w_any);

    return miopenStatusSuccess;
}

std::vector<std::string> ConvForwardOpDescriptor::GetArgs() const
{
    std::vector<std::string> keys;
    keys.push_back("weights" + std::to_string(GetIdx()));
    return keys;
}

// std::string ConvForwardOpDescriptor::MDGraphKey(miopenConvolutionMode_t mode, miopenPaddingMode_t
// paddingMode,
//   int pad_h, int pad_w, int u, int v, int dilation_h, int dilation_w)
std::string ConvForwardOpDescriptor::MDGraphKey(std::map<std::string, int> d,
                                                std::vector<size_t> filter_lens,
                                                miopenConvFwdAlgorithm_t algorithm)
{
    int k, c, _kernel_size0, _kernel_size1;
    std::tie(k, c, _kernel_size0, _kernel_size1) = tien<4>(filter_lens);
    std::vector<int> vec = {d["mode"],
                            d["paddingMode"],
                            d["pad_h"],
                            d["pad_w"],
                            d["u"],
                            d["v"],
                            d["dilation_h"],
                            d["dilation_w"],
                            _kernel_size0,
                            _kernel_size1};
    std::string result;

    for(auto n : vec)
    {
        result += std::to_string(n) + ",";
    }
    result += std::to_string(algorithm);
    return result;
}

std::string ConvForwardOpDescriptor::MDGraphKey() const
{
    std::map<std::string, int> m = {{"mode", static_cast<int>(base_desc.mode)},
                                    {"paddingMode", static_cast<int>(base_desc.paddingMode)},
                                    {"pad_h", base_desc.pad_h},
                                    {"pad_w", base_desc.pad_w},
                                    {"u", base_desc.u},
                                    {"v", base_desc.v},
                                    {"dilation_h", base_desc.dilation_h},
                                    {"dilation_w", base_desc.dilation_w}};
    auto lens = filter_desc.GetLengths();

    return ConvForwardOpDescriptor::MDGraphKey(m, lens, algo);
}

// Activ Forward
miopenStatus_t ActivFusionOpDescriptor::SetArgs(OperatorArgs& args,
                                                const void* alpha,
                                                const void* beta,
                                                double activAlpha,
                                                double activBeta,
                                                double activGamma)
{
    auto id             = std::to_string(GetIdx());
    auto alpha_any      = any_t(*(static_cast<const float*>(alpha)));
    auto beta_any       = any_t(*(static_cast<const float*>(beta)));
    auto activAlpha_any = any_t(static_cast<float>(activAlpha));
    auto activBeta_any  = any_t(static_cast<float>(activBeta));
    auto activGamma_any = any_t(static_cast<float>(activGamma));
    // args.ins_arg("alpha" + id, alpha_any);
    // args.ins_arg("beta" + id, beta_any);
    args.ins_arg("activAlpha" + id, activAlpha_any);
    args.ins_arg("activBeta" + id, activBeta_any);
    args.ins_arg("activGamma" + id, activGamma_any);
    return miopenStatusSuccess;
}

std::vector<std::string> ActivFusionOpDescriptor::GetArgs() const
{
    std::vector<std::string> keys;
    auto id = std::to_string(GetIdx());
    // keys.push_back("alpha" + id);
    // keys.push_back("beta" + id);
    keys.push_back("activAlpha" + id);
    keys.push_back("activBeta" + id);
    keys.push_back("activGamma" + id);
    return keys;
}

miopenStatus_t ActivFusionOpDescriptor::GetOutputDesc(TensorDescriptor& output_desc)
{
    // activation does not change the size
    output_desc = input_desc;
    return miopenStatusSuccess;
}

std::string ActivFusionOpDescriptor::MDGraphKey() const { return std::to_string(activMode); }

miopenStatus_t BatchNormInferenceFusionOpDescriptor::GetOutputDesc(TensorDescriptor& output_desc)
{
    output_desc = input_desc;
    return miopenStatusSuccess;
}

miopenStatus_t BatchNormInferenceFusionOpDescriptor::SetArgs(OperatorArgs& args,
                                                             const void* alpha,
                                                             const void* beta,
                                                             ConstData_t bnScale,
                                                             ConstData_t bnBias,
                                                             ConstData_t estimatedMean,
                                                             ConstData_t estimatedVariance,
                                                             double epsilon)
{
    auto id                    = std::to_string(GetIdx());
    auto alpha_any             = any_t(*(static_cast<const float*>(alpha)));
    auto beta_any              = any_t(*(static_cast<const float*>(beta)));
    auto bnScale_any           = any_t(bnScale);
    auto bnBias_any            = any_t(bnBias);
    auto estimatedMean_any     = any_t(estimatedMean);
    auto estimatedVariance_any = any_t(estimatedVariance);
    auto epsilon_any           = any_t(static_cast<double>(epsilon));
    args.ins_arg("epsilon" + id, epsilon_any);
    args.ins_arg("bnScale" + id, bnScale_any);
    args.ins_arg("bnBias" + id, bnBias_any);
    args.ins_arg("estimatedMean" + id, estimatedMean_any);
    args.ins_arg("estimatedVariance" + id, estimatedVariance_any);
    return miopenStatusSuccess;
}

std::vector<std::string> BatchNormInferenceFusionOpDescriptor::GetArgs() const
{
    std::vector<std::string> keys;
    auto id = std::to_string(GetIdx());
    // keys.push_back("alpha" + id);
    // keys.push_back("beta" + id);
    keys.push_back("epsilon" + id);
    keys.push_back("bnScale" + id);
    keys.push_back("bnBias" + id);
    keys.push_back("estimatedMean" + id);
    keys.push_back("estimatedVariance" + id);
    return keys;
}

std::string BatchNormInferenceFusionOpDescriptor::MDGraphKey(miopenBatchNormMode_t bn_mode)
{
    return std::to_string(bn_mode);
}

std::string BatchNormInferenceFusionOpDescriptor::MDGraphKey() const
{
    return BatchNormInferenceFusionOpDescriptor::MDGraphKey(mode);
}

// Bias forward
miopenStatus_t BiasFusionOpDescriptor::GetOutputDesc(TensorDescriptor& output_desc)
{
    output_desc = input_desc;
    return miopenStatusSuccess;
}

miopenStatus_t BiasFusionOpDescriptor::SetArgs(OperatorArgs& args,
                                               const void* alpha,
                                               const void* beta,
                                               ConstData_t bdata)
{
    auto id = std::to_string(GetIdx());
    (void)(alpha);
    (void)(beta);
    //    args.ins_arg("alpha" + id, any_t(*static_cast<const float*>(alpha)));
    //    args.ins_arg("beta" + id, any_t(*static_cast<const float*>(beta)));
    auto bdata_any = any_t(bdata);
    args.ins_arg("bias" + id, bdata_any);
    return miopenStatusSuccess;
}

std::vector<std::string> BiasFusionOpDescriptor::GetArgs() const
{
    std::vector<std::string> keys;
    keys.push_back("bias" + std::to_string(GetIdx()));
    return keys;
}

std::string BiasFusionOpDescriptor::MDGraphKey() const { return base_desc.ToString(); }
// Op LUT
bool FusionOpLU::Advance(std::vector<std::shared_ptr<miopen::FusionOpDescriptor>> op_map)
{

    auto valid = false;
    for(auto supportedOps : lut)
    {
        valid = std::equal(supportedOps.begin(),
                           supportedOps.begin() + op_map.size() - 1,
                           op_map.begin(),
                           [&](miopenFusionOp_t x, std::shared_ptr<miopen::FusionOpDescriptor> y) {
                               return x == y->kind();
                           });
        if(valid)
            return valid;
    }
    /*    if(valid)
        {
            cur_idx = idx + 1;
            lut_hit.push_back(1);
            return valid;
        }
        else
            lut_hit.push_back(0);

        lut_hit.resize(cur_idx_tmp);*/
    return false;
}

/*auto FusionOpLU::GetPaths()
{
    std::vector<miopenFusionOp_t> vec;
    for(size_t idx = 0; lut_hit.size(); idx++)
    {
        if(lut_hit[idx] == 1)
            vec.push_back(lut[idx]);
    }
    return vec;
}
*/

std::string FusionPlanDescriptor::GetProgramName(Handle& handle)
{

    auto starting_op = op_map.at(0);

    if(starting_op->kind() == miopenFusionOpConvForward)
    {
        if(fp_contains_bn)
        {
            program_name = "MIOpenConvDirBatchNormActiv.cl";
        }
        else
        {
            auto ki = std::dynamic_pointer_cast<ConvForwardOpDescriptor>(starting_op)
                          ->GetKernelInfo(handle);
            program_name = ki.kernel_file;
        }
        return program_name;
    }
    else if(starting_op->kind() == miopenFusionOpBatchNormInference)
    {
        // This is hardcoded to assume that batch norm is first AND that
        // activations is the next fusion. Currently no other fusion exists
        // where BN is the op_head.
        program_name = "MIOpenBatchNormActivInfer.cl";
        return program_name;
    }
    else
    {
        MIOPEN_THROW("Unsupported starting op in Fusion Plan");
    }
}

std::string FusionPlanDescriptor::GetKernelName(Handle& handle)
{
    auto ops_head = op_map.at(0);
    if(ops_head->kind() == miopenFusionOpConvForward)
    {
        if(fp_contains_bn)
        {
            kernel_name = "MIOpenConvUniBatchNormActiv";
        }
        else
        {
            auto ki =
                std::dynamic_pointer_cast<ConvForwardOpDescriptor>(ops_head)->GetKernelInfo(handle);
            kernel_name = ki.kernel_name;
        }

        return kernel_name;
    }
    else if(ops_head->kind() == miopenFusionOpBatchNormInference)
    {
        // This is hardcoded to assume that batch norm is first AND that
        // activations is the next fusion. Currently no other fusion exists
        // where BN is the op_head.
        auto bnOp =
            std::dynamic_pointer_cast<miopen::BatchNormInferenceFusionOpDescriptor>(ops_head);
        auto bn_mode = bnOp->mode;
        if(bn_mode == miopenBNSpatial)
        {
            kernel_name = "MIOpenBatchNormActivInferSpatialEst";
        }
        else
        {
            kernel_name = "MIOpenBatchNormActivInferPerActEst";
        }
        return kernel_name;
    }
    else
    {
        MIOPEN_THROW("Unsupported starting op in Fusion Plan");
    }
}

miopenStatus_t FusionPlanDescriptor::Compile(Handle& handle)
{
    miopenStatus_t status = miopenStatusUnknownError;
    if(!isValid())
    {
        MIOPEN_THROW("Trying to compile and invalid FusionPlan");
    }
    // std::string network_config{};
    network_config = "";
    program_name   = "";
    kernel_name    = "";
    /*    std::string program_name{};
        std::string kernel_name{};*/
    // TODO: move the hard coded algo name to the LUT
    // std::string algorithm_name{}; // = "miopenDirConvBatchNormActivAlgo";
    // TODO: The fusion plan is keeping track of the insertion order,
    // should we move this to the Graph ?
    for(auto&& op : op_map)
    {
        op->GetNetworkConfig(network_config, handle);
    }
    // Check if the kernel is assembly or OpenCL
    is_asm_kernel  = false;
    fp_contains_bn = false;
    // TODO: The Metadata graph should return this info
    auto ops_head = op_map[0]; // ins_order[0]];
    for(auto&& op : op_map)
    { // This needs to go away with the meta graph.
        if(op->kind() == miopenFusionOpBatchNormInference)
        {
            printf("Fusion plan contains batch norm.\n");
            fp_contains_bn = true;
            break;
        }
    }
    if(ops_head->kind() == miopenFusionOpConvForward)
    {
        auto ops_conv = std::dynamic_pointer_cast<ConvForwardOpDescriptor>(ops_head);

        if(!fp_contains_bn)
        { // If we get BN asm code then we can do this....
            is_asm_kernel = ops_conv->isASMApplicable(handle);
            if(is_asm_kernel)
            {
                algorithm_name = "miopenConvolutionDirectBiasActivAsm";
            }
            else
            {
                algorithm_name = "miopenConvolutionDirectBiasActiv";
            }
        }
        else
        {
            std::cout << "Is this an assembly kernel? " << is_asm_kernel << std::endl;
            algorithm_name = "miopenConvDirectBatchNormBiasActiv";
        }
    }
    else if(ops_head->kind() == miopenFusionOpBatchNormInference)
    {
        fp_contains_bn = true;
        algorithm_name = "miopenBatchNormActivInferAlgo";
    }
    else
    {
        status = miopenStatusNotImplemented;
    }

    auto&& kernels = handle.GetKernels(algorithm_name, network_config);
    if(!kernels.empty())
    {
        status = miopenStatusSuccess;
    }
    else
    {
        std::string compile_config;
        auto dType = input_desc.GetType();
        if(dType == miopenFloat)
        {
            compile_config += " -DMIOPEN_USE_FP16=0 -DMIOPEN_USE_FP32=1";
        }
        else
        {
            compile_config += " -DMIOPEN_USE_FP16=1 -DMIOPEN_USE_FP32=0";
        }

        if(ops_head->kind() == miopenFusionOpConvForward)
        {

            // DLOWELL: This is a hack to prevent ASM kernels from being called
            auto ki = std::dynamic_pointer_cast<ConvForwardOpDescriptor>(ops_head)->GetKernelInfo(
                handle, algorithm_name);
            // We should use GetKernelName() and GetProgram name at this point.
            /*program_name = ki.kernel_file;
            kernel_name  = ki.kernel_name;*/
            // const auto parms = compile_config;
            const auto& vld = ki.l_wk;
            const auto& vgd = ki.g_wk;
            for(auto&& op : op_map)
            {
                op->GetCompileParms(compile_config, handle, is_asm_kernel);
            }
            std::cout << "Add Kernel Compiler options: " << compile_config << std::endl;
            std::cout << "Program name: " << GetProgramName(handle) << std::endl;
            std::cout << "Kernel name: " << GetKernelName(handle) << std::endl;
            handle.AddKernel(algorithm_name,
                             network_config,
                             program_name,
                             kernel_name,
                             vld,
                             vgd,
                             compile_config);
            status = miopenStatusSuccess;
        }
        else if(ops_head->kind() == miopenFusionOpBatchNormInference)
        {

            std::vector<size_t> vld{256, 1, 1};
            // This is hardcoded to assume that batch norm is first AND that
            // activations is the next fusion. Currently no other fusion exists
            // where BN is the op_head.
            // \todo this needs to be dynamic and based on information for a single source.

            int n, c, h, w;

            // The output_desc should be fully formed by this stage.
            std::tie(n, c, h, w) = tien<4>(output_desc.GetLengths());
            printf("n: %d, c: %d, h: %d, w: %d\n", n, c, h, w);
            auto bnOp =
                std::dynamic_pointer_cast<miopen::BatchNormInferenceFusionOpDescriptor>(ops_head);
            auto bn_mode     = bnOp->mode;
            size_t read_unit = 0;
            size_t read_len  = (bn_mode == miopenBNSpatial) ? h * w : c * h * w;

            if(bn_mode /*ops_head->mode*/ == miopenBNSpatial)
            {
                read_unit = (read_len % 4 == 0) ? 4 : (read_len % 2 == 0) ? 2 : 1;
            }
            else
            {
                read_unit = 1;
            }
            compile_config += " -DMIO_BN_CHW=" + std::to_string(c * h * w) + " -DMIO_BN_HW=" +
                              std::to_string(h * w) + " -DMIO_BN_N=" + std::to_string(n) +
                              " -DMIO_BN_GRP0=" + std::to_string(vld.at(0)) + " -DMIO_BN_GRP1=" +
                              std::to_string(1) + " -DMIO_BN_GRP2=" + std::to_string(1);

            std::cout << "read_len: " << read_len << ", read_unit: " << read_unit << std::endl;
            size_t xgridsize = read_len / read_unit;
            size_t ygridsize = (bn_mode == miopenBNSpatial) ? size_t(c) : 1;
            size_t zgridsize = 1;

            std::vector<size_t> vgd{};
            vgd.push_back(xgridsize);
            vgd.push_back(ygridsize);
            vgd.push_back(zgridsize);

            std::cout << "vld: " << vld.at(0) << ", " << vld.at(1) << ", " << vld.at(2)
                      << std::endl;
            std::cout << "vgd: " << vgd.at(0) << ", " << vgd.at(1) << ", " << vgd.at(2)
                      << std::endl;

            std::string READ_TYPE =
                (read_unit == 1) ? "_FLOAT" : "_FLOAT" + std::to_string(read_unit);
            compile_config += " -DMIOPEN_READ_UNIT=" + std::to_string(read_unit);
            compile_config += " -DMIOPEN_READ_TYPE=" + READ_TYPE;
            for(auto&& op : op_map)
            {
                op->GetCompileParms(compile_config, handle, is_asm_kernel);
            }
            std::cout << "Compiler parameters: " << compile_config << std::endl;
            handle.AddKernel(algorithm_name,
                             network_config,
                             GetProgramName(handle),
                             GetKernelName(handle),
                             vld,
                             vgd,
                             compile_config);
            status = miopenStatusSuccess;
        }
        else
        {
            status = miopenStatusNotImplemented;
        }
    }
    return status;
}

miopenStatus_t FusionPlanDescriptor::Execute(Handle& handle,
                                             TensorDescriptor& inputDesc,
                                             ConstData_t input,
                                             TensorDescriptor& outputDesc,
                                             Data_t output,
                                             const OperatorArgs& op_args)
{
    if(!isValid())
    {
        MIOPEN_THROW("Attempting to execute an invalid fusion plan.");
    }

    if(output_desc != outputDesc)
    {
        MIOPEN_THROW("The output descriptors dont match.");
    }
    if(input_desc != inputDesc)
    {
        MIOPEN_THROW("The input descriptors dont match.");
    }

    // TODO: The Metadata graph should return this info
    auto ops_head = op_map[0];

    auto&& kernels = handle.GetKernels(algorithm_name, network_config);
    if(kernels.empty())
    {
        MIOPEN_THROW("The FusionPlan was not compiled for execution");
    }
    KernelInvoke kernel = kernels.front();

    // Construct the kernel args
    std::set<size_t> arg_sizes; // a set of argument sizes
    // A map between argument sizes and argument names
    std::map<std::pair<size_t, size_t>, std::vector<std::string>> size_map;
    // A map between argument pointers (buffers) and argument names
    std::map<size_t, std::vector<std::string>> ptr_map;

    for(auto idx = 0; idx < op_map.size(); idx++)
    {
        auto op   = op_map[idx];
        auto keys = op->GetArgs();
        for(auto&& key : keys)
        {
            auto it = op_args.args_map.find(key);
            if(it != op_args.args_map.end())
            {
                if(!it->second.is_ptr)
                {
                    arg_sizes.insert(it->second.size());
                    size_map[std::pair<size_t, size_t>(idx, it->second.size())].push_back(key);
                }
                else
                {
                    ptr_map[idx].push_back(key);
                }
            }
            else
                MIOPEN_THROW("Arg " + key + " was not set for Operator: " +
                             std::to_string(op->kind()));
        }
    }

    std::vector<any_t> args;
    for(auto sz : arg_sizes) // Populate args for scalars
    {
        for(auto idx = 0; idx < op_map.size(); idx++)
        {
            auto op   = op_map[idx];
            auto keys = size_map[std::pair<size_t, size_t>(idx, sz)];
            std::sort(keys.begin(), keys.end());
            for(auto key : keys)
            {
                std::cout << "Populate scalar args, key: " << key << std::endl;
                auto it = op_args.args_map.find(key);
                if(it != op_args.args_map.end())
                {
                    args.push_back(it->second);
                }
            }
        }
    }
    // insert input / output pointer
    args.emplace_back(any_t(input));
    args.emplace_back(any_t(output));
    // add other pointers in op-order
    for(auto idx = 0; idx < op_map.size(); idx++)
    { // Populate args for pointers based operator order
        auto op   = op_map[idx];
        auto keys = ptr_map[idx];
        std::sort(keys.begin(), keys.end());
        for(auto key : keys)
        {
            std::cout << "Populate arg pointers, key: " << key << std::endl;
            auto it = op_args.args_map.find(key);
            if(it != op_args.args_map.end())
                args.push_back(it->second);
        }
    }
    if(is_asm_kernel)
    { // Padded arguments
        std::vector<any_t> padded_args;
        size_t running_sz = args[0].size();
        padded_args.push_back(std::move(args[0]));
        for(auto idx = 1; idx < args.size(); idx++)
        {
            if(args[idx - 1].size() != args[idx].size())
            {
                auto padding = running_sz % args[idx].size();
                if(padding != 0)
                {
                    std::cout << "*************  Adding padding: " << padding << std::endl;
                    any_t tmp(0, padding);
                    padded_args.push_back(tmp);
                    running_sz += padding;
                }
            }
            padded_args.push_back(std::move(args[idx]));
            running_sz += args[idx].size();
        }
        kernel(padded_args);
    }
    else
    {
        kernel(args);
    }
    return miopenStatusSuccess;
}

} // namespace miopen<|MERGE_RESOLUTION|>--- conflicted
+++ resolved
@@ -32,17 +32,21 @@
 
 namespace miopen {
 
-<<<<<<< HEAD
 FusionPlanDescriptor::FusionPlanDescriptor(const miopenFusionDirection_t dir,
                                            const TensorDescriptor& inDesc)
-    : fusion_dir(dir), input_desc(inDesc), is_valid(false)
+    : fusion_dir(dir),
+      input_desc(inDesc),
+      is_valid(false),
+      is_asm_kernel(false),
+      fp_contains_bn(false),
+      program_name(""),
+      kernel_name(""),
+      algorithm_name(""),
+      network_config(""){};
 {
 }
 
 FusionPlanDescriptor::~FusionPlanDescriptor() { op_map.clear(); }
-
-=======
->>>>>>> b6a13c95
 miopenStatus_t FusionPlanDescriptor::AddOp(std::shared_ptr<FusionOpDescriptor> desc)
 {
     // load the md graph for the first op
