/*******************************************************************************
 *
 * MIT License
 *
 * Copyright (c) 2022 Advanced Micro Devices, Inc.
 *
 * Permission is hereby granted, free of charge, to any person obtaining a copy
 * of this software and associated documentation files (the "Software"), to deal
 * in the Software without restriction, including without limitation the rights
 * to use, copy, modify, merge, publish, distribute, sublicense, and/or sell
 * copies of the Software, and to permit persons to whom the Software is
 * furnished to do so, subject to the following conditions:
 *
 * The above copyright notice and this permission notice shall be included in all
 * copies or substantial portions of the Software.
 *
 * THE SOFTWARE IS PROVIDED "AS IS", WITHOUT WARRANTY OF ANY KIND, EXPRESS OR
 * IMPLIED, INCLUDING BUT NOT LIMITED TO THE WARRANTIES OF MERCHANTABILITY,
 * FITNESS FOR A PARTICULAR PURPOSE AND NONINFRINGEMENT. IN NO EVENT SHALL THE
 * AUTHORS OR COPYRIGHT HOLDERS BE LIABLE FOR ANY CLAIM, DAMAGES OR OTHER
 * LIABILITY, WHETHER IN AN ACTION OF CONTRACT, TORT OR OTHERWISE, ARISING FROM,
 * OUT OF OR IN CONNECTION WITH THE SOFTWARE OR THE USE OR OTHER DEALINGS IN THE
 * SOFTWARE.
 *
 *******************************************************************************/
#include <array>
#include <cassert>
#include <miopen/batch_norm.hpp>
#include <miopen/fusion.hpp>
#include <miopen/fusion_plan.hpp>
#include <miopen/logger.hpp>
#include <miopen/handle.hpp>
#include <miopen/visit_float.hpp>
#include <miopen/stringutils.hpp>
#include <miopen/solver_id.hpp>
#include <miopen/fusion/solvers.hpp>
#include <miopen/fusion/fusion_invoke_params.hpp>
#include <miopen/fusion/utils.hpp>
#include <miopen/find_db.hpp>
#include <miopen/find_solution.hpp>
#include <miopen/conv/solver_finders.hpp>
#include <miopen/driver_arguments.hpp>
#include <miopen/config.hpp>

#include <ostream>
#include <ios>
#include <algorithm>
#include <string>
#include <half/half.hpp>

#define MIOPEN_CHECK(x)          \
    if(x != miopenStatusSuccess) \
        return x;

namespace miopen {

miopenStatus_t ConvBiasActivFusion(Handle& handle,
                                   const void* alpha1,
                                   const TensorDescriptor& xDesc,
                                   ConstData_t x,
                                   const TensorDescriptor& wDesc,
                                   ConstData_t w,
                                   const ConvolutionDescriptor& conv_desc,
                                   miopenConvFwdAlgorithm_t algo,
                                   void* workspace,
                                   size_t workspaceSizeInBytes,
                                   const void* alpha2,
                                   const TensorDescriptor& zDesc,
                                   ConstData_t z,
                                   const TensorDescriptor& biasDesc,
                                   ConstData_t bias,
                                   const ActivationDescriptor& activationDesc,
                                   const TensorDescriptor& yDesc,
                                   Data_t y)
{
    assert(workspace == nullptr);
    assert(workspaceSizeInBytes == 0);
    std::ignore = workspace;
    std::ignore = workspaceSizeInBytes;
    /// \todo: add workspace support in fusion

    /*
    if(alpha1 != nullptr)
    {
        const auto falpha1 = *(static_cast<const float*>(alpha1));
        if(falpha1 != 1.0f)
            MIOPEN_THROW(miopenStatusNotImplemented, "alpha1 can only be 1.0");
    }
    if(alpha2 != nullptr)
    {
        const auto falpha2 = *(static_cast<const float*>(alpha2));
        if(falpha2 != 1.0f)
            MIOPEN_THROW(miopenStatusNotImplemented, "alpha2 can only be 1.0");
    }
    */

    // TODO: The type of these pointers depends on the ConvolutionDescriptor's data
    // type
    float falpha1 = alpha1 != nullptr ? *(static_cast<const float*>(alpha1)) : 1.0f;
    float falpha2 = alpha2 != nullptr ? *(static_cast<const float*>(alpha2)) : 1.0f;

    // if(z != nullptr || zDesc.GetNumDims() != 0)
    // MIOPEN_THROW(miopenStatusNotImplemented, "The addition of z vector is not yet supported");
    FusionPlanDescriptor fusePlanDesc{miopenVerticalFusion, xDesc};
    OperatorArgs fusionArgs;
    auto convOp  = std::make_shared<ConvForwardOpDescriptor>(conv_desc, wDesc);
    auto zOp     = std::make_shared<TensorScaleAddOpDescriptor>(zDesc);
    auto biasOp  = std::make_shared<BiasFusionOpDescriptor>(biasDesc);
    auto activOp = std::make_shared<ActivFwdFusionOpDescriptor>(activationDesc.GetMode());

    if(activationDesc.GetMode() != miopenActivationRELU)
    {
        MIOPEN_THROW(miopenStatusNotImplemented,
                     "only Activation Mode == miopenActivationRELU is supported");
    }

    MIOPEN_CHECK(fusePlanDesc.AddOp(convOp));
    MIOPEN_CHECK(fusePlanDesc.SetConvAlgo(algo));
    MIOPEN_CHECK(fusePlanDesc.AddOp(zOp));
    MIOPEN_CHECK(fusePlanDesc.AddOp(biasOp));
    MIOPEN_CHECK(fusePlanDesc.AddOp(activOp));

    MIOPEN_CHECK(fusePlanDesc.Compile(handle));
    float alpha       = 1.0f;
    float beta        = 0.0f;
    float activ_alpha = activationDesc.GetAlpha();
    float activ_beta  = activationDesc.GetBeta();
    float activ_gamma = activationDesc.GetGamma();

    // Set the Args
    MIOPEN_CHECK(convOp->SetArgs(fusionArgs, &falpha1, &beta, w));
    MIOPEN_CHECK(zOp->SetArgs(fusionArgs, falpha2, z));
    MIOPEN_CHECK(biasOp->SetArgs(fusionArgs, &alpha, &beta, bias));
    MIOPEN_CHECK(activOp->SetArgs(fusionArgs, &alpha, &beta, activ_alpha, activ_beta, activ_gamma));
    MIOPEN_CHECK(fusePlanDesc.Execute(handle, xDesc, x, yDesc, y, fusionArgs));
    return miopenStatusSuccess;
}

static auto
AllocateBuffersAndMakeFusionInvokeParams(Handle& handle,
                                         const FusionDescription& problem,
                                         std::vector<Allocator::ManageDataPtr>& invoke_bufs,
                                         miopen::OperatorArgs& params,
                                         const FusionPlanDescriptor& plan)
{
    const auto allocate_buffer = [&](std::size_t size) {
        auto ptr = handle.Create(size);
        auto ret = ptr.get();
        invoke_bufs.push_back(std::move(ptr));
        return ret;
    };

    const auto conv_id      = solver::fusion::GetOpIdx(plan.op_map, miopenFusionOpConvForward);
    const auto bias_id      = solver::fusion::GetOpIdx(plan.op_map, miopenFusionOpBiasForward);
    const auto activ_fwd_id = solver::fusion::GetOpIdx(plan.op_map, miopenFusionOpActivForward);
    const auto activ_bwd_id = solver::fusion::GetOpIdx(plan.op_map, miopenFusionOpActivBackward);
    const auto bn_inf_id = solver::fusion::GetOpIdx(plan.op_map, miopenFusionOpBatchNormInference);
    const auto bn_fwd_id = solver::fusion::GetOpIdx(plan.op_map, miopenFusionOpBatchNormFwdTrain);
    const auto bn_bwd_id = solver::fusion::GetOpIdx(plan.op_map, miopenFusionOpBatchNormBwdTrain);
    const auto tensor_add_op_id =
        solver::fusion::GetOpIdx(plan.op_map, miopenFusionOpTensorScaleAdd);

    const auto any_activ = activ_fwd_id != -1 || activ_bwd_id != -1;
    const auto any_bn    = bn_inf_id != -1 || bn_fwd_id != -1 || bn_bwd_id != -1;

    Data_t bias_ptr = nullptr;
    TensorDescriptor in_desc, out_desc;
    bool gfx90aaltimpl = false;

    if(conv_id != -1)
    {
        const auto conv_problem =
            problem.GetConvProblem(conv_id, conv::Direction::Forward, bias_id != -1 ? 1 : 0);
        gfx90aaltimpl = conv_problem.GetConv().attribute.gfx90aFp16alt.GetFwd();

        in_desc  = conv_problem.GetIn();
        out_desc = conv_problem.GetOut();

        if(bias_id != -1)
        {
            bias_ptr = allocate_buffer(conv_problem.GetBiasSize());

            MIOPEN_LOG_I("bias addr: " << bias_ptr << ", size: " << conv_problem.GetBiasSize());
            params.SetArg(bias_id, std::make_unique<miopen::fusion::BiasOpInvokeParam>(bias_ptr));
        }

        auto wei_ptr = allocate_buffer(conv_problem.GetWeightsSize());
        params.SetArg(conv_id, std::make_unique<miopen::fusion::ConvolutionOpInvokeParam>(wei_ptr));

        MIOPEN_LOG_I("weight addr: " << wei_ptr << ", size: " << conv_problem.GetWeightsSize());
    }

    if(any_activ)
    {
        const float alpha = 0.5f;
        const float beta  = 0.5f;
        const float gamma = 0.5f;

        if(activ_fwd_id != -1)
        {
            params.SetArg(
                activ_fwd_id,
                std::make_unique<miopen::fusion::ActivationOpInvokeParam>(alpha, beta, gamma));
        }
        else if(activ_bwd_id != -1)
        {
            const auto& activ_op =
                dynamic_cast<ActivBwdFusionOpDescriptor&>(*plan.op_map[activ_bwd_id]);

            const auto space = activ_op.input_desc.GetNumBytes();
            auto x           = allocate_buffer(space);
            auto y           = allocate_buffer(space);

            params.SetArg(activ_bwd_id,
                          std::make_unique<miopen::fusion::ActivationBwdOpInvokeParam>(
                              y, x, alpha, beta, gamma));
        }
    }

    if(tensor_add_op_id != -1)
    {
        const auto& tensor_add_op =
            dynamic_cast<const TensorScaleAddOpDescriptor&>(*plan.op_map[tensor_add_op_id]);
        assert(&tensor_add_op);

        float alpha      = 1.0f;
        const auto space = tensor_add_op.tensor_desc.GetNumBytes();
        auto ptr         = allocate_buffer(space);

        params.SetArg(tensor_add_op_id,
                      std::make_unique<miopen::fusion::TensorScaleAddOpInvokeParam>(alpha, ptr));
    }

    if(any_bn)
    {
        const auto epsilon = 0.00001;
        const auto expAvg  = 0.99;
        const auto alpha   = 1.0;
        const auto beta    = 0.0;

        if(bn_inf_id != -1)
        {
            const auto& bn_op =
                dynamic_cast<BatchNormInferenceFusionOpDescriptor&>(*plan.op_map[bn_inf_id]);

            out_desc = in_desc = bn_op.input_desc;

            const auto size   = bn_op.base_desc.GetNumBytes();
            auto scale_ptr    = allocate_buffer(size);
            auto mean_ptr     = allocate_buffer(size);
            auto variance_ptr = allocate_buffer(size);
            if(bias_ptr == nullptr)
                bias_ptr = allocate_buffer(size);

            if(bias_ptr == nullptr)
                allocate_buffer(bn_op.base_desc.GetNumBytes());

            bn_op.SetArgs(
                params, &alpha, &beta, scale_ptr, bias_ptr, mean_ptr, variance_ptr, epsilon);
        }
        else if(bn_fwd_id != -1)
        {
            const auto& bn_op =
                dynamic_cast<BatchNormFwdTrainFusionOpDescriptor&>(*plan.op_map[bn_fwd_id]);

            out_desc = in_desc = bn_op.input_desc;

            // We don't have descriptor here
            miopen::TensorDescriptor derivedBnDesc{};
            miopen::DeriveBNTensorDescriptor(derivedBnDesc, in_desc, bn_op.mode);

            const auto size              = derivedBnDesc.GetNumBytes();
            Data_t scale_ptr             = allocate_buffer(size);
            Data_t mean_ptr              = allocate_buffer(size);
            Data_t variance_ptr          = allocate_buffer(size);
            Data_t save_mean_ptr         = allocate_buffer(size);
            Data_t save_inv_variance_ptr = allocate_buffer(size);
            if(bias_ptr == nullptr)
                bias_ptr = allocate_buffer(size);

            bn_op.SetArgs(params,
                          &alpha,
                          &beta,
                          mean_ptr,
                          variance_ptr,
                          save_mean_ptr,
                          save_inv_variance_ptr,
                          scale_ptr,
                          bias_ptr,
                          expAvg,
                          epsilon);
        }
        else if(bn_bwd_id != -1)
        {
            const auto& bn_op =
                dynamic_cast<BatchNormBwdTrainFusionOpDescriptor&>(*plan.op_map[bn_bwd_id]);

            out_desc = in_desc = bn_op.input_desc;

            Data_t x_ptr = allocate_buffer(in_desc.GetNumBytes());

            // We don't have descriptor here
            miopen::TensorDescriptor derivedBnDesc{};
            miopen::DeriveBNTensorDescriptor(derivedBnDesc, in_desc, bn_op.mode);

            const auto size               = derivedBnDesc.GetNumBytes();
            Data_t scale_ptr              = allocate_buffer(size);
            Data_t res_bn_scale_diff_ptr  = allocate_buffer(size);
            Data_t res_bn_bias_diff_ptr   = allocate_buffer(size);
            Data_t saved_mean_ptr         = allocate_buffer(size);
            Data_t saved_inv_variance_ptr = allocate_buffer(size);
            if(bias_ptr == nullptr)
                bias_ptr = allocate_buffer(size);

            bn_op.SetArgs(params,
                          &alpha,
                          &beta,
                          x_ptr,
                          scale_ptr,
                          bias_ptr,
                          res_bn_scale_diff_ptr,
                          res_bn_bias_diff_ptr,
                          saved_mean_ptr,
                          saved_inv_variance_ptr);
        }
    }

    const auto in_ptr = allocate_buffer(in_desc.GetNumBytes());
    MIOPEN_LOG_I("in addr: " << in_ptr << ", size: " << in_desc.GetNumBytes());
    const auto out_ptr = allocate_buffer(out_desc.GetNumBytes());
    MIOPEN_LOG_I("out addr: " << out_ptr << ", size: " << in_desc.GetNumBytes());

    return miopen::fusion::FusionInvokeParams(
        params, in_desc, in_ptr, out_desc, out_ptr, gfx90aaltimpl);
}

namespace debug {

std::string LogCmdConvolutionFusion(const miopenFusionPlanDescriptor_t fusePlanDesc,
                                    int fusion_mode)
{
    const auto& conv_op =
        dynamic_cast<ConvForwardOpDescriptor*>(deref(fusePlanDesc).op_map[0].get());

    const miopenTensorDescriptor_t& xDesc         = &deref(fusePlanDesc).input_desc;
    const miopenTensorDescriptor_t& wDesc         = &conv_op->filter_desc;
    const miopenConvolutionDescriptor_t& convDesc = &conv_op->base_desc;
    const miopenTensorDescriptor_t& yDesc         = &deref(fusePlanDesc).output_desc;
    std::string str;

    if(deref(fusePlanDesc).data_type == miopenBFloat16)
    {
        str = "CBAInferfp16";
    }
    else
    {
        str = "CBAInfer";
    }

    str += " -F " + std::to_string(fusion_mode);
    str += ConvArgsForMIOpenDriver(miopen::deref(xDesc),
                                   miopen::deref(wDesc),
                                   miopen::deref(convDesc),
                                   miopen::deref(yDesc),
                                   miopenProblemDirection_t::miopenProblemDirectionForward,
                                   std::nullopt,
                                   false);

    return str;
}

std::string LogCmdBnormFusion(const miopenFusionPlanDescriptor_t fusePlanDesc, int fusion_mode)
{
    assert(!deref(fusePlanDesc).op_map.empty());

    std::string str;
    if(deref(fusePlanDesc).data_type == miopenBFloat16)
    {
        str = "CBAInferfp16";
    }
    else
    {
        str = "CBAInfer";
    }
    str += " -F " + std::to_string(fusion_mode);

    const auto& bn_op =
        dynamic_cast<BatchNormInferenceFusionOpDescriptor*>(deref(fusePlanDesc).op_map[0].get());

    if(bn_op != nullptr)
    {
        str += BnormArgsForMIOpenDriver(&bn_op->input_desc,
                                        bn_op->mode,
                                        nullptr,
                                        nullptr,
                                        nullptr,
                                        nullptr,
                                        miopen::debug::BatchNormDirection_t::ForwardInference,
                                        false);
    }
    else
    {
        MIOPEN_LOG_E("Dereferencing nullptr when logging batch norm");
    }
    return str;
}

MIOPEN_INTERNALS_EXPORT
void LogCmdFusion(const miopenFusionPlanDescriptor_t fusePlanDesc)
{
    if(miopen::IsLoggingCmd())
    {
        int fusion_mode = GetFusionMode(fusePlanDesc);
        switch(fusion_mode)
        {
        case 0:
        case 1:
        case 3:
        case 4:
        case 5:
        case 6: MIOPEN_LOG_DRIVER_CMD(LogCmdConvolutionFusion(fusePlanDesc, fusion_mode)); break;
        case 2: MIOPEN_LOG_DRIVER_CMD(LogCmdBnormFusion(fusePlanDesc, fusion_mode)); break;
        default: MIOPEN_LOG_E("Unknown fusion plan : " << fusion_mode);
        }
    }
}
} // namespace debug

FusionPlanDescriptor::FusionPlanDescriptor(const miopenFusionDirection_t dir,
                                           const TensorDescriptor& inDesc)
    : fusion_dir(dir),
      input_desc(inDesc),
      is_valid(false),
      kernel_source_type(OpenclText),
      fp_contains_bn(false),
      data_type(inDesc.GetType())
{
}

miopenStatus_t FusionPlanDescriptor::AddOp(std::shared_ptr<FusionOpDescriptor> desc)
{
    desc->SetIdx(op_count);
    if(op_map.empty())
        desc->SetInputDesc(input_desc);
    else
        desc->SetInputDesc(output_desc);
    desc->GetOutputDesc(output_desc);
    op_map.emplace_back(desc);
    op_count++;
    return miopenStatusSuccess;
}

miopenStatus_t FusionPlanDescriptor::GetOp(int op_idx, std::shared_ptr<FusionOpDescriptor>& desc)
{
    auto err = miopenStatusSuccess;

    if(op_idx >= op_map.size())
    {
        MIOPEN_THROW(miopenStatusBadParm, "Operator index out of bounds");
    }

    desc = op_map.at(op_idx);
    return err;
}

TensorDescriptor FusionPlanDescriptor::FusionPlanDescriptor::DeriveOutputDescriptor()
{
    TensorDescriptor i_desc = input_desc;
    TensorDescriptor o_desc;
    if(fusion_dir == miopenVerticalFusion)
    {
        // All the ops should have the same output descriptor otherwise
        // fusion would not be feasible, thus we need to call GetOutputDesc on all
        // the ops and make sure it returns the same value
        for(auto&& op : op_map)
        {
            op->SetInputDesc(i_desc);
            op->GetOutputDesc(o_desc);
            i_desc = o_desc;
        }
    }
    else
    {
        MIOPEN_THROW(miopenStatusNotImplemented, "Unsupported fusion direction");
    }
    return o_desc;
}

miopenStatus_t FusionPlanDescriptor::GetWorkspaceSizeImmed(Handle& handle,
                                                           size_t& workSpaceSize,
                                                           miopenConvFwdAlgorithm_t /*algo*/)
{
    workSpaceSize = 0;
    for(auto&& op : op_map)
    {
        if(op->kind() == miopenFusionOpConvForward)
        {
            auto& conv_op = dynamic_cast<ConvForwardOpDescriptor&>(*op);
            TensorDescriptor opd;
            conv_op.GetOutputDesc(opd);
            const auto ctx     = ExecutionContext{&handle};
            const auto problem = conv::ProblemDescription{conv_op.input_desc,
                                                          conv_op.filter_desc,
                                                          opd,
                                                          conv_op.base_desc,
                                                          conv::Direction::Forward};
            const auto tmp_sz  = conv_op.base_desc.GetWorkSpaceSize(ctx, problem);
            if(tmp_sz > workSpaceSize)
                workSpaceSize = tmp_sz;
        }
    }
    return miopenStatusSuccess;
}

miopenStatus_t FusionPlanDescriptor::GetConvAlgos(int reqAlgoCount,
                                                  int& retAlgoCount,
                                                  miopenConvFwdAlgorithm_t* ptrAlgos)
{
    const std::vector<miopenConvFwdAlgorithm_t> algos = {miopenConvolutionFwdAlgoDirect,
                                                         miopenConvolutionFwdAlgoWinograd};
    retAlgoCount = std::min(reqAlgoCount, static_cast<int>(algos.size()));
    for(auto idx = 0; idx < retAlgoCount; idx++)
    {
        ptrAlgos[idx] = algos[idx];
    }
    return miopenStatusSuccess;
}

miopenStatus_t FusionPlanDescriptor::SetConvAlgo(miopenConvFwdAlgorithm_t algo)
{
    conv_fwd_algo = algo;
    return miopenStatusSuccess;
}

std::ostream& operator<<(std::ostream& stream, const FusionPlanDescriptor& /*fpd*/)
{
    // stream << "kernel_name: " << fpd.kernel_name;
    return stream;
}

// Fusion operator descriptors
// Conv Forward
miopenStatus_t ConvForwardOpDescriptor::GetOutputDesc(TensorDescriptor& output_desc) const
{
    return miopen::try_(
        [&]() { output_desc = base_desc.GetForwardOutputTensor(input_desc, filter_desc); });
}

/*
miopenStatus_t
ConvForwardOpDescriptor::SetArgs(OperatorArgs& args, float alpha, float beta, ConstData_t w)
{
    auto op_args = std::make_unique<fusion::ConvolutionOpInvokeParam>(alpha, beta, w);
    args.SetArg(GetIdx(), std::move(op_args));
    return miopenStatusSuccess;
}
*/

miopenStatus_t ConvForwardOpDescriptor::SetArgs(OperatorArgs& args,
                                                const void* alpha,
                                                const void* beta,
                                                ConstData_t w)
{
    float falpha = alpha != nullptr ? *reinterpret_cast<const float*>(alpha) : 1.0f;
    float fbeta  = beta != nullptr ? *reinterpret_cast<const float*>(beta) : 0.0f;
    auto op_args = std::make_unique<fusion::ConvolutionOpInvokeParam>(falpha, fbeta, w);
    args.SetArg(GetIdx(), std::move(op_args));
    return miopenStatusSuccess;
}

// Activ Forward ------------------------------------

miopenStatus_t ActivFwdFusionOpDescriptor::SetArgs(OperatorArgs& args,
                                                   const void* /*alpha*/,
                                                   const void* /*beta*/,
                                                   double activAlpha,
                                                   double activBeta,
                                                   double activGamma)
{
    auto op_args =
        std::make_unique<fusion::ActivationOpInvokeParam>(activAlpha, activBeta, activGamma);
    args.SetArg(GetIdx(), std::move(op_args));
    return miopenStatusSuccess;
}

miopenStatus_t ActivFwdFusionOpDescriptor::GetOutputDesc(TensorDescriptor& output_desc) const
{
    // activation does not change the size
    output_desc = input_desc;
    return miopenStatusSuccess;
}
// Activ Backwards-----------------------------------------
miopenStatus_t ActivBwdFusionOpDescriptor::SetArgs(OperatorArgs& args,
                                                   const void* /*alpha*/,
                                                   const void* /*beta*/,
                                                   ConstData_t y,
                                                   ConstData_t x,
                                                   double activAlpha,
                                                   double activBeta,
                                                   double activGamma)
{
    auto op_args = std::make_unique<fusion::ActivationBwdOpInvokeParam>(
        y, x, activAlpha, activBeta, activGamma);
    args.SetArg(GetIdx(), std::move(op_args));
    return miopenStatusSuccess;
}

miopenStatus_t ActivBwdFusionOpDescriptor::GetOutputDesc(TensorDescriptor& output_desc) const
{
    // activation does not change the size
    output_desc = input_desc;
    return miopenStatusSuccess;
}
//==============================

miopenStatus_t BatchNormInferenceFusionOpDescriptor::SetArgs(OperatorArgs& args,
                                                             const void*,
                                                             const void*,
                                                             ConstData_t bnScale,
                                                             ConstData_t bnBias,
                                                             ConstData_t estimatedMean,
                                                             ConstData_t estimatedVariance,
                                                             double epsilon) const
{
    auto op_args = std::make_unique<fusion::BatchNormInferenceOpInvokeParam>(
        bnScale, bnBias, estimatedMean, estimatedVariance, epsilon);
    args.SetArg(GetIdx(), std::move(op_args));
    return miopenStatusSuccess;
}

miopenStatus_t
BatchNormInferenceFusionOpDescriptor::GetOutputDesc(TensorDescriptor& output_desc) const
{
    output_desc = input_desc;
    return miopenStatusSuccess;
}

// Batch Normalization Forward Training --------------
miopenStatus_t BatchNormFwdTrainFusionOpDescriptor::SetArgs(OperatorArgs& args,
                                                            const void* /*alpha*/,
                                                            const void* /*beta*/,
                                                            Data_t runningMean,
                                                            Data_t runningVariance,
                                                            Data_t savedMean,
                                                            Data_t savedInvVariance,
                                                            ConstData_t bnScale,
                                                            ConstData_t bnBias,
                                                            double expAvgFactor,
                                                            double epsilon) const
{
    if(runningMeanVar && (runningMean == nullptr || runningVariance == nullptr))
    {
        MIOPEN_THROW(miopenStatusBadParm,
                     "Save batch statistics was turned on at op creation time "
                     "but runningMean or runningVariance is set to nullptr");
    }
    auto op_args = std::make_unique<fusion::BatchNormFwdTrainingOpInvokeParam>(runningMean,
                                                                               runningVariance,
                                                                               savedMean,
                                                                               savedInvVariance,
                                                                               bnScale,
                                                                               bnBias,
                                                                               expAvgFactor,
                                                                               epsilon);
    args.SetArg(GetIdx(), std::move(op_args));
    return miopenStatusSuccess;
}

miopenStatus_t
BatchNormFwdTrainFusionOpDescriptor::GetOutputDesc(TensorDescriptor& output_desc) const
{
    output_desc = input_desc;
    return miopenStatusSuccess;
}

// end BN forward training -----------------------------

// Batch Normalization Backward Training --------------
miopenStatus_t BatchNormBwdTrainFusionOpDescriptor::SetArgs(OperatorArgs& args,
                                                            const void* /*alpha*/,
                                                            const void* /*beta*/,
                                                            ConstData_t x,
                                                            ConstData_t bnScale,
                                                            ConstData_t bnBias,
                                                            Data_t resBnScaleDiff,
                                                            Data_t resBnBiasDiff,
                                                            ConstData_t savedMean,
                                                            ConstData_t savedInvVariance) const
{
    auto op_args = std::make_unique<fusion::BatchNormBwdTrainingOpInvokeParam>(
        x, bnScale, bnBias, resBnScaleDiff, resBnBiasDiff, savedMean, savedInvVariance);
    args.SetArg(GetIdx(), std::move(op_args));
    return miopenStatusSuccess;
}
miopenStatus_t
BatchNormBwdTrainFusionOpDescriptor::GetOutputDesc(TensorDescriptor& output_desc) const
{
    output_desc = input_desc;
    return miopenStatusSuccess;
}

// end BN backwards training ---------------------------

// Bias forward
miopenStatus_t BiasFusionOpDescriptor::GetOutputDesc(TensorDescriptor& output_desc) const
{
    output_desc = input_desc;
    return miopenStatusSuccess;
}

miopenStatus_t BiasFusionOpDescriptor::SetArgs(OperatorArgs& args,
                                               const void* /*alpha*/,
                                               const void* /*beta*/,
                                               ConstData_t bdata)
{
    auto op_args = std::make_unique<fusion::BiasOpInvokeParam>(bdata);
    args.SetArg(GetIdx(), std::move(op_args));
    return miopenStatusSuccess;
}

miopenStatus_t TensorScaleAddOpDescriptor::GetOutputDesc(TensorDescriptor& output_desc) const
{
    output_desc = this->tensor_desc;
    return miopenStatusSuccess;
}

miopenStatus_t
TensorScaleAddOpDescriptor::SetArgs(OperatorArgs& args, float alpha, ConstData_t tensor_ptr)
{
    auto op_args = std::make_unique<fusion::TensorScaleAddOpInvokeParam>(alpha, tensor_ptr);
    args.SetArg(GetIdx(), std::move(op_args));
    return miopenStatusSuccess;
}

std::string FusionPlanDescriptor::GetAlgorithmName(const Handle& /*handle*/)
{
    if(conv_fwd_algo)
    {
        return miopen::ConvolutionAlgoToDirectionalString(
            static_cast<miopenConvAlgorithm_t>(*conv_fwd_algo), miopen::conv::Direction::Forward);
    }
    MIOPEN_THROW(miopenStatusBadParm,
                 "GetAlgorithmName was called, but Algorithm has not been set");
}

static auto GetFusedNonConvSolvers()
{
    return solver::SolverContainer<solver::fusion::BnFwdInferActivationFused,
                                   solver::fusion::BnFwdTrgActivationFused,
                                   solver::fusion::BnBwdTrgActivationFused>{};
}

static auto GetFusedDirectSolvers()
{
    return solver::SolverContainer<solver::fusion::ConvBiasActivAsm1x1U,
                                   solver::fusion::ConvOclDirectFwdFused>{};
}

static auto GetFusedIGemmSolvers()
{
    return solver::SolverContainer<solver::fusion::ConvCKIgemmFwdBiasActivFused,
                                   solver::fusion::ConvCKIgemmFwdBiasResAddActivFused>{};
}

static auto GetFusedWinogradSolvers()
{
    return solver::SolverContainer<solver::fusion::ConvBinWinogradRxSFused,
                                   solver::fusion::ConvBinWinogradRxSf2x3g1Fused,
                                   solver::fusion::ConvWinoFuryRxSFused<2, 3>>{};
}

static auto GetAllFusionSolvers()
{
    return GetFusedNonConvSolvers() + GetFusedDirectSolvers() + GetFusedIGemmSolvers() +
           GetFusedWinogradSolvers();
}

solver::ConvSolution MakeFusedSolution(const FusionContext& ctx,
                                       solver::Id id,
                                       const std::optional<std::string>& perf_cfg_override,
                                       const FusionDescription& problem,
                                       const AnyInvokeParams& invoke_params)
{
    decltype(auto) db = GetDb(ctx);
    solver::ConvSolution solution{miopenStatusInternalError};

    GetAllFusionSolvers().FindById(id, [&](auto solver) {
        solution = miopen::solver::FindSolution(
            solver, ctx, problem, db, invoke_params, perf_cfg_override.value_or(""));
    });

    return solution;
}

struct FusionFindParameters : PrimitiveFindParameters
{
};

template <class SolverContainer>
class FusionSolverFinder : public SolversFinderMixin<FusionDescription, FusionFindParameters>
{
public:
    explicit FusionSolverFinder(SolverContainer solvers_, const std::string& algo_name)
        : solvers(solvers_), algo(algo_name)
    {
    }

protected:
    AlgorithmName GetAlgorithmName(const FusionDescription&) const override { return algo; }

    bool IsEnabled(const ExecutionContext&,
                   const FusionDescription&,
                   const FusionFindParameters&) const override
    {
        return true;
    }

    std::vector<solver::ConvSolution>
    FindImpl(const ExecutionContext& ctx,
             const FusionDescription& problem,
             const AnyInvokeParams& invoke_ctx,
             const FusionFindParameters&,
             const std::optional<FindOptions>& options) const override
    {
        return solvers.SearchForAllSolutions(dynamic_cast<const FusionContext&>(ctx),
                                             problem,
                                             miopen::GetDb(ctx),
                                             invoke_ctx,
                                             std::numeric_limits<std::size_t>::max(),
                                             options);
    }

private:
    SolverContainer solvers;
    AlgorithmName algo;
};

static const std::vector<std::unique_ptr<ISolversFinder>>& GetFusionSolverFinders()
{
    static const std::vector<std::unique_ptr<ISolversFinder>> finders = [] {
        constexpr const auto add = [](auto& to, auto solvers, const std::string& algo) {
            to.emplace_back(std::make_unique<FusionSolverFinder<decltype(solvers)>>(solvers, algo));
        };

        auto tmp = std::vector<std::unique_ptr<ISolversFinder>>{};
        add(tmp, GetFusedNonConvSolvers(), "fusion");
        add(tmp, GetFusedDirectSolvers(), "miopenConvolutionFwdAlgoDirect");
        add(tmp, GetFusedIGemmSolvers(), "miopenConvolutionFwdAlgoImplicitGEMM");
        add(tmp, GetFusedWinogradSolvers(), "miopenConvolutionFwdAlgoWinograd");
        return tmp;
    }();
    return finders;
}

static std::vector<Solution>
FindFusion(const ExecutionContext& ctx,
           const FusionDescription& fusion_problem,
           const std::function<fusion::FusionInvokeParams()>& invoke_params,
           const std::optional<FindOptions>& options = std::nullopt)
{
    return UserFindDbRecord::TryLoad(
        ctx.GetStream(),
        fusion_problem,
        [&]() {
            // fusion_ctx.use_dynamic_solutions_only = findMode.IsDynamicHybrid(fusion_ctx);

            // We need buffers for find, thus we lazily get them, possibly allocating.
            auto fusion_ctx = FusionContext(ctx.GetStream());
            return FindCore(invoke_params(),
                            fusion_ctx,
                            fusion_problem,
                            FusionFindParameters{},
                            GetFusionSolverFinders(),
                            options);
        },
        "fusion");
}

namespace {

// Copy from convolutionocl.cpp
struct SolutionTimeComparator
{
    inline bool operator()(const miopenConvSolution_t& lhs, const miopenConvSolution_t& rhs) const
    {
        // Negative values are very coarse estimations.
        // The more modulus, the "worse" (slower) is solution.
        if(lhs.time < 0 && rhs.time < 0)
            return !(lhs.time < rhs.time);
        // Positive values are always "better" than negative (coarse) estimations.
        if(lhs.time > 0 && rhs.time < 0)
            return true;
        if(lhs.time < 0 && rhs.time > 0)
            return false;
        // Both values are positive. The less is the better.
        return (lhs.time < rhs.time);
    }
};

std::ostream& operator<<(std::ostream& os, const miopenConvSolution_t& s)
{
    return os << "id: " << s.solution_id                              //
              << ", algo: " << s.algorithm                            //
              << ", time: " << s.time << ", ws: " << s.workspace_size //
              << ", name: " << miopen::solver::Id(s.solution_id).ToString();
}

// Modified copy from convolutionocl.cpp
std::vector<miopenConvSolution_t> GetSolutions(const FusionContext& ctx,
                                               const FusionDescription& problem,
                                               const size_t maxSolutionCount)
{
    const FindDbRecord fdb_record{ctx.GetStream(), problem, "fusion"};

    if(fdb_record.empty())
        return {};

    auto interim = std::vector<miopenConvSolution_t>{};
    interim.reserve(20); // Heuristic for speed.

    for(const auto& pair : fdb_record)
    {
        const auto solver_id = solver::Id{pair.first};

        // Wrong IDs can't be used to call IsApplicable(), so let's
        // ignore obsolete or invalid IDs read from find-db first.
        if(!solver_id.IsValid())
        {
            // Do not disturb users with warnings unless detailed log is enabled.
            MIOPEN_LOG_I("[Warning] incorrect solver_id: " << pair.first);
            continue;
        }

        // algorithm doesn't matter for our purpose here, so we stub it out
        interim.emplace_back(miopenConvSolution_t{pair.second.time,
                                                  pair.second.workspace,
                                                  solver_id.Value(),
                                                  miopenConvolutionAlgoDirect});
    }

    std::sort(begin(interim), end(interim), SolutionTimeComparator{});
    auto out = std::vector<miopenConvSolution_t>{};
    out.reserve(maxSolutionCount);
    auto n_copied = 0;
    for(const auto& s : interim)
    {
        const auto solver_id = solver::Id{s.solution_id};
        bool is_applicable   = false;

        GetAllFusionSolvers().FindById(
            solver_id, [&](auto solver) { is_applicable = solver.IsApplicable(ctx, problem); });

        if(!is_applicable)
            continue;
        out.push_back(s);
        if(++n_copied >= maxSolutionCount)
            break;
    }

    for(const auto& s : out)
        MIOPEN_LOG_I2(s);

    return out;
}

} // namespace

miopenStatus_t FusionPlanDescriptor::Compile(Handle& handle)
{
    std::vector<Allocator::ManageDataPtr> invoke_bufs;
    miopen::OperatorArgs params;

    const auto& fusion_problem = FusionDescription{this};
    std::vector<Solution> find_results;

    const auto network_config = fusion_problem.MakeNetworkConfig();
    auto invoker = handle.GetInvoker(network_config, std::nullopt, AlgorithmName{"fusion"});

    if(invoker)
    {
        invokers.push_back(*invoker);
        return miopenStatusSuccess;
    }

    {
        FindMode findMode;
        auto sol = boost::optional<miopenConvSolution_t>{};

        if(findMode.IsFast(fusion_problem) || findMode.IsHybrid(fusion_problem))
        {
            const auto ctx      = FusionContext{handle};
            auto sols           = GetSolutions(ctx, fusion_problem, 1);
            const auto fallback = sols.empty();

            if(fallback)
            {
                auto fallback_failed = true;
                bool found           = false;

                GetAllFusionSolvers().Foreach([&](auto solver) {
                    if(found || !solver.IsApplicable(ctx, fusion_problem))
                        return;
<<<<<<< HEAD
                    const auto id = solver::Id(solver.SolverDbId());
                    sols.push_back({0, 0, id.Value(), miopenConvolutionAlgoDirect});
                    fallback_failed = false;
=======
                    const auto id  = solver::Id(solver.SolverDbId());
                    const auto wti = solver.GetWti(ctx, fusion_problem);
                    // Assume WTI == 1.0 (100%) is 10 ms.
                    // Return negative values as is, avoid DIV/0.
                    const auto time = wti <= 0.0f ? wti : (10.f / wti);
                    sols.push_back({time, 0, id.Value(), miopenConvolutionAlgoDirect});
>>>>>>> ac3d4bdb
                });

                if(fallback_failed)
                {
                    MIOPEN_LOG_I("No supported fusion solvers found");
                    return miopenStatusUnsupportedOp;
                }
            }

            // override the normal find with immed mode with env var
            if(!sols.empty() && (!(findMode.IsHybrid(fusion_problem) && fallback)))
            // || env::enabled(MIOPEN_DEBUG_FORCE_IMMED_MODE_FALLBACK)
            {
                std::sort(sols.begin(), sols.end(), SolutionTimeComparator());
                sol = sols.front();
            }
            // In Hybrid Find mode, we use Normal Find instead of Immediate fallback kernels.
        }

        if(sol.has_value())
        {
            // We need to create an invoker

            const auto id = solver::Id{sol->solution_id};

            GetAllFusionSolvers().FindById(id, [&](auto solver) {
                const auto ctx      = FusionContext{handle};
                auto db             = GetDb(ctx);
                const auto solution = solver::FindSolution(
                    solver, ctx, fusion_problem, db, {}); // auto tune is not expected here
                auto invoker =
                    handle.PrepareInvoker(*solution.invoker_factory, solution.construction_params);
                // We register the invoker below

                auto ret = Solution{id, sol->time, solver.GetWorkspaceSize(ctx, fusion_problem)};
                ret.SetInvoker(std::move(invoker));
                find_results.push_back(std::move(ret));
            });
        }
        else
        {
            find_results = Find(handle, [&]() {
                return AllocateBuffersAndMakeFusionInvokeParams(
                    handle, fusion_problem, invoke_bufs, params, *this);
            });
        }
    }

    for(const auto& result : find_results)
    {
        const auto primitive = result.GetSolver().GetPrimitive();
        const auto algorithm = result.GetSolver().GetAlgo();

        if(conv_fwd_algo && primitive != solver::Primitive::Fusion &&
           algorithm != static_cast<miopenConvAlgorithm_t>(*conv_fwd_algo))
            continue;

        const auto id = result.GetSolver();
        invoker       = result.GetInvoker();

        if(!invoker)
            invoker = handle.GetInvoker(network_config, id);

        if(!invoker)
        {
            MIOPEN_LOG_E("Find-db has not produced an invoker");
            continue;
        }

        handle.RegisterInvoker(*invoker, network_config, id.ToString(), AlgorithmName{"fusion"});
        invokers.push_back(std::move(*invoker));
        MIOPEN_LOG_I2(miopen::ConvolutionAlgoToString(algorithm));
    }

    if(invokers.empty())
    {
        MIOPEN_LOG_I("No supported fusion solvers found");
        return miopenStatusUnsupportedOp;
    }

    return miopenStatusSuccess;
}

std::vector<Solution>
FusionPlanDescriptor::Find(Handle& handle,
                           const std::function<fusion::FusionInvokeParams()>& invoke_params,
                           const std::optional<FindOptions>& options) const
{
    return FindFusion(&handle, this, invoke_params, options);
}

miopenStatus_t FusionPlanDescriptor::Execute(const Handle& handle,
                                             const TensorDescriptor& inputDesc,
                                             ConstData_t input,
                                             const TensorDescriptor& outputDesc,
                                             Data_t output,
                                             const OperatorArgs& op_args)
{
    miopen::debug::LogCmdFusion(this);

    if(output_desc != outputDesc)
    {
        MIOPEN_THROW(miopenStatusBadParm, "The output descriptors dont match.");
    }
    if(input_desc != inputDesc)
    {
        MIOPEN_THROW(miopenStatusBadParm, "The input descriptors dont match.");
    }
    if(invokers.empty())
    {
        MIOPEN_THROW(miopenStatusBadParm, "The Fusion Plan was not compiled successfully");
    }

    const auto plan_params =
        fusion::FusionInvokeParams{op_args, inputDesc, input, outputDesc, output, false};
    invokers[0](handle, plan_params);

    return miopenStatusSuccess;
}

} // namespace miopen<|MERGE_RESOLUTION|>--- conflicted
+++ resolved
@@ -1000,18 +1000,13 @@
                 GetAllFusionSolvers().Foreach([&](auto solver) {
                     if(found || !solver.IsApplicable(ctx, fusion_problem))
                         return;
-<<<<<<< HEAD
-                    const auto id = solver::Id(solver.SolverDbId());
-                    sols.push_back({0, 0, id.Value(), miopenConvolutionAlgoDirect});
-                    fallback_failed = false;
-=======
                     const auto id  = solver::Id(solver.SolverDbId());
                     const auto wti = solver.GetWti(ctx, fusion_problem);
                     // Assume WTI == 1.0 (100%) is 10 ms.
                     // Return negative values as is, avoid DIV/0.
                     const auto time = wti <= 0.0f ? wti : (10.f / wti);
                     sols.push_back({time, 0, id.Value(), miopenConvolutionAlgoDirect});
->>>>>>> ac3d4bdb
+                    fallback_failed = false;
                 });
 
                 if(fallback_failed)
