/*******************************************************************************
 *
 * MIT License
 *
 * Copyright (c) 2017 Advanced Micro Devices, Inc.
 *
 * Permission is hereby granted, free of charge, to any person obtaining a copy
 * of this software and associated documentation files (the "Software"), to deal
 * in the Software without restriction, including without limitation the rights
 * to use, copy, modify, merge, publish, distribute, sublicense, and/or sell
 * copies of the Software, and to permit persons to whom the Software is
 * furnished to do so, subject to the following conditions:
 *
 * The above copyright notice and this permission notice shall be included in all
 * copies or substantial portions of the Software.
 *
 * THE SOFTWARE IS PROVIDED "AS IS", WITHOUT WARRANTY OF ANY KIND, EXPRESS OR
 * IMPLIED, INCLUDING BUT NOT LIMITED TO THE WARRANTIES OF MERCHANTABILITY,
 * FITNESS FOR A PARTICULAR PURPOSE AND NONINFRINGEMENT. IN NO EVENT SHALL THE
 * AUTHORS OR COPYRIGHT HOLDERS BE LIABLE FOR ANY CLAIM, DAMAGES OR OTHER
 * LIABILITY, WHETHER IN AN ACTION OF CONTRACT, TORT OR OTHERWISE, ARISING FROM,
 * OUT OF OR IN CONNECTION WITH THE SOFTWARE OR THE USE OR OTHER DEALINGS IN THE
 * SOFTWARE.
 *
 *******************************************************************************/
#include <cassert>
#include <miopen/fusion.hpp>
#include <miopen/logger.hpp>
#include <miopen/handle.hpp>

namespace miopen {

FusionPlanDescriptor::~FusionPlanDescriptor()
{
    for(auto el : op_map)
        delete el.second.get();
}

miopenStatus_t FusionPlanDescriptor::AddOp(std::shared_ptr<FusionOpDescriptor> desc)
{
    desc->SetIdx(op_count);
    if(ins_order.empty())
        desc->SetInputDesc(input_desc);
    else
        desc->SetInputDesc(output_desc);
    desc->GetOutputDesc(output_desc);
    ins_order.push_back(op_count);
    op_map[op_count] = desc;
    op_count++;
    if(lu.Advance(desc->name()) == miopenStatusSuccess)
        is_valid = true;
    else
        is_valid = false;
    return miopenStatusSuccess;
}

TensorDescriptor FusionPlanDescriptor::DeriveOutputDescriptor()
{
    TensorDescriptor i_desc = input_desc;
    TensorDescriptor o_desc;
    if(fusion_dir == miopenVerticalFusion)
    {
        for(auto op_id : ins_order)
        {
            auto fod = op_map[op_id];
            fod->SetInputDesc(i_desc);
            fod->GetOutputDesc(o_desc);
            i_desc = o_desc;
        }
    }
    else
    {
        // TODO: All the ops should have the same output descriptor otherwise
        // fusion would not be feasible, thus we need to call GetOutputDesc on all
        // the ops and make sure it returns the same value
        MIOPEN_THROW("Unsupported fusion direction");
    }
    return o_desc;
}

miopenStatus_t FusionPlanDescriptor::GetWorkspaceSizeImmed(Handle& handle,
                                                           size_t& workSpaceSize,
                                                           miopenConvFwdAlgorithm_t algo)
{
    workSpaceSize = 0;
    // iterate over all the conv ops in the plan and return the max amount of
    // ws required
    for(auto op : op_map)
    {
        if(op.second->name() == miopenFusionOpConv)
        {
            auto ptr = std::dynamic_pointer_cast<ConvForwardOpDescriptor>(op.second);
            TensorDescriptor opd;
            ptr->GetOutputDesc(opd);
            bool supported = false;
            size_t tmp_sz  = ptr->base_desc.ForwardGetWorkSpaceSizeImmed(
                handle, ptr->filter_desc, ptr->input_desc, opd, algo, supported);
            if(supported && (tmp_sz > workSpaceSize))
                workSpaceSize = tmp_sz;
        }
    }
    return miopenStatusSuccess;
}

std::ostream& operator<<(std::ostream& stream, const FusionPlanDescriptor& fpd)
{
    (void)(fpd);
    /*    MIOPEN_LOG_ENUM(stream,
                        x.mode,
                        miopenActivationPASTHRU,
                        miopenActivationLOGISTIC,
                        miopenActivationTANH,
                        miopenActivationRELU,
                        miopenActivationSOFTRELU,
                        miopenActivationABS,
                        miopenActivationPOWER,
                        miopenActivationCLIPPEDRELU,
                        miopenActivationLEAKYRELU,
                        miopenActivationELU)*/
    // LogRange(stream, x.parms, ", ") << ", ";
    return stream;
}

// Fusion operator descriptors
// Conv Forward
miopenStatus_t ConvForwardOpDescriptor::GetOutputDesc(TensorDescriptor& output_desc)
{
    std::size_t n, c, h, w;
    std::tie(n, c, h, w) = base_desc.GetForwardOutputDim(input_desc, filter_desc);
    TensorDescriptor desc(input_desc.GetType(), {n, c, h, w});
    output_desc = desc;
    return miopenStatusSuccess;
}

miopenStatus_t ConvForwardOpDescriptor::SetArgs(OperatorArgs& args,
                                                const void* alpha,
                                                const void* beta,
                                                ConstData_t w)
{
    (void)(alpha);
    (void)(beta);
    // const float* f_alpha = static_cast<const float*>(alpha);
    auto id = std::to_string(GetIdx());
    // args.ins_arg("alpha" + id, any_t(*f_alpha));
    // args.ins_arg("beta" + id, any_t(*(static_cast<const float*>(beta))));
    auto w_any = any_t(w);
    args.ins_arg("weights" + id, w_any);
    return miopenStatusSuccess;
}

std::vector<std::string> ConvForwardOpDescriptor::GetArgs() const
{
    std::vector<std::string> keys;
    keys.push_back("weights" + std::to_string(GetIdx()));
    return keys;
}

// Activ Forward
miopenStatus_t ActivFusionOpDescriptor::SetArgs(OperatorArgs& args,
                                                const void* alpha,
                                                const void* beta,
                                                double activAlpha,
                                                double activBeta,
                                                double activGamma)
{
<<<<<<< HEAD
    auto id        = std::to_string(GetIdx());
    auto alpha_any = any_t(*(static_cast<const float*>(alpha)));
    auto beta_any  = any_t(*(static_cast<const float*>(beta)));
=======
    auto id             = std::to_string(GetIdx());
    auto alpha_any      = boost::spirit::hold_any(*(static_cast<const float*>(alpha)));
    auto beta_any       = boost::spirit::hold_any(*(static_cast<const float*>(beta)));
    auto activAlpha_any = boost::spirit::hold_any(activAlpha);
    auto activBeta_any  = boost::spirit::hold_any(activBeta);
    auto activGamma_any = boost::spirit::hold_any(activGamma);
>>>>>>> 2d8df2fc
    args.ins_arg("alpha" + id, alpha_any);
    args.ins_arg("beta" + id, beta_any);
    args.ins_arg("activAlpha" + id, activAlpha_any);
    args.ins_arg("activBeta" + id, activBeta_any);
    args.ins_arg("activGamma" + id, activGamma_any);
    return miopenStatusSuccess;
}

std::vector<std::string> ActivFusionOpDescriptor::GetArgs() const
{
    std::vector<std::string> keys;
    auto id = std::to_string(GetIdx());
    keys.push_back("alpha" + id);
    keys.push_back("beta" + id);
    keys.push_back("activAlpha" + id);
    keys.push_back("activBeta" + id);
    keys.push_back("activGamma" + id);
    return keys;
}

miopenStatus_t ActivFusionOpDescriptor::GetOutputDesc(TensorDescriptor& output_desc)
{
    // activation does not change the size
    output_desc = input_desc;
    return miopenStatusSuccess;
}

// Bias forward
miopenStatus_t BiasFusionOpDescriptor::GetOutputDesc(TensorDescriptor& output_desc)
{
    output_desc = input_desc;
    return miopenStatusSuccess;
}

miopenStatus_t BiasFusionOpDescriptor::SetArgs(OperatorArgs& args,
                                               const void* alpha,
                                               const void* beta,
                                               ConstData_t bdata)
{
    auto id = std::to_string(GetIdx());
    (void)(alpha);
    (void)(beta);
<<<<<<< HEAD
    //    args.ins_arg("alpha" + id, any_t(*static_cast<const float*>(alpha)));
    //    args.ins_arg("beta" + id, any_t(*static_cast<const float*>(beta)));
    auto bdata_any = any_t(bdata);
=======
    //    args.ins_arg("alpha" + id, boost::spirit::hold_any(*static_cast<const float*>(alpha)));
    //    args.ins_arg("beta" + id, boost::spirit::hold_any(*static_cast<const float*>(beta)));
    auto bdata_any = boost::spirit::hold_any(const_cast<void*>(bdata));

>>>>>>> 2d8df2fc
    args.ins_arg("bias" + id, bdata_any);

    return miopenStatusSuccess;
}

std::vector<std::string> BiasFusionOpDescriptor::GetArgs() const
{
    std::vector<std::string> keys;
    keys.push_back("bias" + std::to_string(GetIdx()));
    return keys;
}
// Op LUT
miopenStatus_t FusionOpLU::Advance(miopenFusionOp_t op)
{
    size_t cur_idx_tmp = cur_idx;
    for(size_t idx = cur_idx; idx < lut.size(); idx++)
    {
        if(lut[idx] == op)
        {
            cur_idx = idx + 1;
            lut_hit.push_back(1);
            return miopenStatusSuccess;
        }
        else
            lut_hit.push_back(0);
    }
    lut_hit.resize(cur_idx_tmp);
    return miopenStatusInvalidValue;
}

auto FusionOpLU::GetPaths()
{
    std::vector<miopenFusionOp_t> vec;
    for(size_t idx = 0; lut_hit.size(); idx++)
    {
        if(lut_hit[idx] == 1)
            vec.push_back(lut[idx]);
    }
    return vec;
}

std::string FusionPlanDescriptor::GetKernelName(Handle& handle)
{
    auto conv_op = op_map[ins_order[0]];
    if(conv_op->name() == miopenFusionOpConv)
    {
        auto ki =
            std::dynamic_pointer_cast<ConvForwardOpDescriptor>(conv_op)->GetKernelInfo(handle);
        return ki.kernel_name;
    }
    else
    {
        MIOPEN_THROW("Unsupported starting op in Fusion Plan");
    }
}

miopenStatus_t FusionPlanDescriptor::Execute(Handle& handle,
                                             TensorDescriptor& inputDesc,
                                             ConstData_t input,
                                             TensorDescriptor& outputDesc,
                                             Data_t output,
                                             const OperatorArgs& op_args)
{
    std::string network_config;
    // TODO: move the hard coded algo name to the LUT
    std::string algorithm_name = "miopenDirConvBatchNormActivAlgo";
    if(output_desc != outputDesc)
    {
        MIOPEN_THROW("The output descriptors dont match");
    }
    if(input_desc != inputDesc)
    {
        MIOPEN_THROW("The input descriptors dont match");
    }
    if(!isValid())
        MIOPEN_THROW("The execution plan is not valid");
    // TODO: The fusion plan is keeping track of the insertion order,
    // should we move this to the Graph ?
    for(auto nd : ins_order)
    {
        auto op = op_map[nd];
        op->GetNetworkConfig(network_config, handle);
    }

    auto&& kernels = handle.GetKernels(algorithm_name, network_config);
    KernelInvoke kernel;
    if(!kernels.empty())
    {
        kernel = kernels.front();
    }
    else
    {
        std::string compile_config;
        for(auto nd : ins_order)
        {
            auto op = op_map[nd];
            op->GetCompileParms(compile_config, handle);
        }
        auto ops_head = op_map[ins_order[0]];
        // TODO: If the first op is Conv
        if(ops_head->name() == miopenFusionOpConv)
        {
            auto ki =
                std::dynamic_pointer_cast<ConvForwardOpDescriptor>(ops_head)->GetKernelInfo(handle);
            auto program_name = ki.kernel_file;
            auto kernel_name  = ki.kernel_name;
            const auto parms  = ki.comp_options + compile_config;
            const auto& vld   = ki.l_wk;
            const auto& vgd   = ki.g_wk;

            kernel = handle.AddKernel(
                algorithm_name, network_config, program_name, kernel_name, vld, vgd, parms);
        }
        // TODO: If the first op is batch norm!
        // else
        // {
        // }
    }
    // Construct the kernel args
    std::vector<any_t> args;
    args.push_back(any_t(input));
    args.push_back(any_t(output));
    for(auto nd : ins_order)
    {
        auto op   = op_map[nd];
        auto keys = op->GetArgs();
        for(auto key : keys)
        {
            auto it = op_args.args_map.find(key);
            if(it != op_args.args_map.end())
                args.push_back(any_t(it->second));
            else
                MIOPEN_THROW("Arg not found in Map");
        }
    }
    kernel(args);
    return miopenStatusSuccess;
}

} // namespace miopen<|MERGE_RESOLUTION|>--- conflicted
+++ resolved
@@ -27,6 +27,7 @@
 #include <miopen/fusion.hpp>
 #include <miopen/logger.hpp>
 #include <miopen/handle.hpp>
+#include <miopen/visit_float.hpp>
 
 namespace miopen {
 
@@ -163,20 +164,14 @@
                                                 double activBeta,
                                                 double activGamma)
 {
-<<<<<<< HEAD
-    auto id        = std::to_string(GetIdx());
-    auto alpha_any = any_t(*(static_cast<const float*>(alpha)));
-    auto beta_any  = any_t(*(static_cast<const float*>(beta)));
-=======
     auto id             = std::to_string(GetIdx());
-    auto alpha_any      = boost::spirit::hold_any(*(static_cast<const float*>(alpha)));
-    auto beta_any       = boost::spirit::hold_any(*(static_cast<const float*>(beta)));
-    auto activAlpha_any = boost::spirit::hold_any(activAlpha);
-    auto activBeta_any  = boost::spirit::hold_any(activBeta);
-    auto activGamma_any = boost::spirit::hold_any(activGamma);
->>>>>>> 2d8df2fc
-    args.ins_arg("alpha" + id, alpha_any);
-    args.ins_arg("beta" + id, beta_any);
+    auto alpha_any      = any_t(*(static_cast<const float*>(alpha)));
+    auto beta_any       = any_t(*(static_cast<const float*>(beta)));
+    auto activAlpha_any = any_t(static_cast<float>(activAlpha));
+    auto activBeta_any  = any_t(static_cast<float>(activBeta));
+    auto activGamma_any = any_t(static_cast<float>(activGamma));
+    // args.ins_arg("alpha" + id, alpha_any);
+    // args.ins_arg("beta" + id, beta_any);
     args.ins_arg("activAlpha" + id, activAlpha_any);
     args.ins_arg("activBeta" + id, activBeta_any);
     args.ins_arg("activGamma" + id, activGamma_any);
@@ -187,8 +182,8 @@
 {
     std::vector<std::string> keys;
     auto id = std::to_string(GetIdx());
-    keys.push_back("alpha" + id);
-    keys.push_back("beta" + id);
+    // keys.push_back("alpha" + id);
+    // keys.push_back("beta" + id);
     keys.push_back("activAlpha" + id);
     keys.push_back("activBeta" + id);
     keys.push_back("activGamma" + id);
@@ -217,16 +212,9 @@
     auto id = std::to_string(GetIdx());
     (void)(alpha);
     (void)(beta);
-<<<<<<< HEAD
     //    args.ins_arg("alpha" + id, any_t(*static_cast<const float*>(alpha)));
     //    args.ins_arg("beta" + id, any_t(*static_cast<const float*>(beta)));
     auto bdata_any = any_t(bdata);
-=======
-    //    args.ins_arg("alpha" + id, boost::spirit::hold_any(*static_cast<const float*>(alpha)));
-    //    args.ins_arg("beta" + id, boost::spirit::hold_any(*static_cast<const float*>(beta)));
-    auto bdata_any = boost::spirit::hold_any(const_cast<void*>(bdata));
-
->>>>>>> 2d8df2fc
     args.ins_arg("bias" + id, bdata_any);
 
     return miopenStatusSuccess;
