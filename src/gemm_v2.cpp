--- conflicted
+++ resolved
@@ -542,10 +542,6 @@
         break;
         case miopenInt32: break;
         case miopenHalf: {
-<<<<<<< HEAD
-            assert(gemm_desc.k % 4 == 0);
-=======
->>>>>>> df4a7129
 
             float alpha = gemm_desc.alpha;
             float beta  = gemm_desc.beta;
@@ -856,10 +852,6 @@
         case miopenInt32: break;
 
         case miopenHalf: {
-<<<<<<< HEAD
-            assert(gemm_desc.k % 4 == 0);
-=======
->>>>>>> df4a7129
 
             float alpha = gemm_desc.alpha;
             float beta  = gemm_desc.beta;
@@ -1108,10 +1100,6 @@
         break;
         case miopenInt32: break;
         case miopenHalf: {
-<<<<<<< HEAD
-            assert(gemm_desc.k % 4 == 0);
-=======
->>>>>>> df4a7129
 
             float alpha = gemm_desc.alpha;
             float beta  = gemm_desc.beta;
