/*******************************************************************************
 *
 * MIT License
 *
 * Copyright (c) 2017 Advanced Micro Devices, Inc.
 *
 * Permission is hereby granted, free of charge, to any person obtaining a copy
 * of this software and associated documentation files (the "Software"), to deal
 * in the Software without restriction, including without limitation the rights
 * to use, copy, modify, merge, publish, distribute, sublicense, and/or sell
 * copies of the Software, and to permit persons to whom the Software is
 * furnished to do so, subject to the following conditions:
 *
 * The above copyright notice and this permission notice shall be included in all
 * copies or substantial portions of the Software.
 *
 * THE SOFTWARE IS PROVIDED "AS IS", WITHOUT WARRANTY OF ANY KIND, EXPRESS OR
 * IMPLIED, INCLUDING BUT NOT LIMITED TO THE WARRANTIES OF MERCHANTABILITY,
 * FITNESS FOR A PARTICULAR PURPOSE AND NONINFRINGEMENT. IN NO EVENT SHALL THE
 * AUTHORS OR COPYRIGHT HOLDERS BE LIABLE FOR ANY CLAIM, DAMAGES OR OTHER
 * LIABILITY, WHETHER IN AN ACTION OF CONTRACT, TORT OR OTHERWISE, ARISING FROM,
 * OUT OF OR IN CONNECTION WITH THE SOFTWARE OR THE USE OR OTHER DEALINGS IN THE
 * SOFTWARE.
 *
 *******************************************************************************/
#include <miopen/config.h>
#include <miopen/gemm_v2.hpp>
#include <miopen/logger.hpp>
#include <miopen/env.hpp>
#include <miopen/tensor.hpp>
#include <miopen/handle.hpp>
#include <miopen/datatype.hpp>

#if MIOPEN_BACKEND_HIP
#include <miopen/hipoc_kernel.hpp>
#endif

#if MIOPEN_USE_ROCBLAS
#if defined(_WIN32) && (HIP_PACKAGE_VERSION_FLAT < 5007000000ULL)
#define ROCBLAS_BETA_FEATURES_API 0
#else
#pragma clang diagnostic push
#pragma clang diagnostic ignored "-Wunused-macros"
#define ROCBLAS_BETA_FEATURES_API 1
#pragma clang diagnostic pop
#endif
#if !defined(_WIN32) && (HIP_PACKAGE_VERSION_FLAT >= 5006000000ULL)
#include <half/half.hpp>
#else
#include <half.hpp>
#endif
#if MIOPEN_ROCBLAS_VERSION_FLAT < 2045000
#include <rocblas.h>
#else
#include <rocblas/rocblas.h>
/// rocblas_gemm_ex3 supports F8 datatypes.
#define USE_ROCBLAS_GEMM_EX3 ((MIOPEN_ROCBLAS_VERSION_FLAT >= 2047000) && ROCBLAS_BETA_FEATURES_API)
#endif
#include <miopen/perf_field.hpp>
#endif

#include <boost/range/adaptors.hpp>
#include <tuple> // std::ignore

#if MIOPEN_USE_ROCBLAS

/// Avoid warnings "The workspace_size and workspace arguments are obsolete" and
/// "disabled expansion of recursive macro" injected by rocblas headers.
#define AVOID_ROCBLAS_WRAPPERS_204 (MIOPEN_ROCBLAS_VERSION_FLAT >= 2004000)

/// Maintain API compatibility for versions not supporting FP16 alternate implementations
#define USE_GEMM_FLAGS_FP16_ALT_IMPL (MIOPEN_ROCBLAS_VERSION_FLAT >= 2043000)
/// Some 2.42 versions have rocblas_gemm_flags_fp16_alt_impl, but
/// some do not, and that leads to build errors.
/// Let's pass literal value as a workaround; there should be no harm.
#define USE_GEMM_FLAGS_FP16_ALT_IMPL_242 (MIOPEN_ROCBLAS_VERSION_FLAT == 2042000)

static inline uint32_t
FlagsForRocblasFp32Fp16Call(const miopen::GemmDescriptor& desc) // bool gfx90aFp16Alt)
{
#if USE_GEMM_FLAGS_FP16_ALT_IMPL
    return desc.gfx90a_alt_impl ? rocblas_gemm_flags_fp16_alt_impl : 0;
#elif USE_GEMM_FLAGS_FP16_ALT_IMPL_242
    return desc.gfx90a_alt_impl ? 0x4 : 0;
#else
    std::ignore = desc;
    MIOPEN_LOG_W("The gfx90aFp16Alt is not supported by rocBlas");
    return 0;
#endif
#if USE_GEMM_FLAGS_FP16_ALT_IMPL_242 // -warning: macro is not used
#endif
}

#if USE_ROCBLAS_GEMM_EX3
static inline rocblas_computetype rocBlasComputeType_ex3(const miopen::GemmDescriptor& desc)
{
    if(desc.a_cast_type == miopenFloat8 && desc.b_cast_type == miopenFloat8)
        return rocblas_compute_type_f8_f8_f32;
    else if(desc.a_cast_type == miopenFloat8 && desc.b_cast_type == miopenBFloat8)
        return rocblas_compute_type_f8_bf8_f32;
    else if(desc.a_cast_type == miopenBFloat8 && desc.b_cast_type == miopenFloat8)
        return rocblas_compute_type_bf8_f8_f32;
    else if(desc.a_cast_type == miopenBFloat8 && desc.b_cast_type == miopenBFloat8)
        return rocblas_compute_type_bf8_bf8_f32;
    else
        return rocblas_compute_type_f32;
}
#endif

static inline rocblas_datatype rocBlasComputeType(const miopen::GemmDescriptor& desc)
{
    // Complex compute types are only supported in newer version of the API
    assert(desc.dataType == desc.a_cast_type && desc.dataType == desc.b_cast_type);
    if(desc.dataType == miopenInt8)
        return rocblas_datatype::rocblas_datatype_i32_r;
    else
        return rocblas_datatype::rocblas_datatype_f32_r;
}

auto rocBlasDataType(miopenDataType_t data_type)
{
<<<<<<< HEAD
#if ROCBLAS_BETA_FEATURE_API
=======
    /// \todo Not all supported data types are handled here.
    /// This is fine so far because this function is used only with FP16/F8.
#if USE_ROCBLAS_GEMM_EX3
>>>>>>> 19c6046d
    if(data_type == miopenFloat8)
        return rocblas_datatype::rocblas_datatype_f8_r;
    if(data_type == miopenBFloat8)
        return rocblas_datatype::rocblas_datatype_bf8_r;
<<<<<<< HEAD
    else
#endif
        if(data_type == miopenHalf)
=======
#endif
    if(data_type == miopenHalf)
>>>>>>> 19c6046d
        return rocblas_datatype::rocblas_datatype_f16_r;
    MIOPEN_THROW(miopenStatusInternalError, "Invalid data type passed");
}

template <typename T>
rocblas_status miopen_rocblas_gemm_ex3(const miopen::Handle& handle,
                                       const miopen::GemmDescriptor& gemm_desc,
                                       ConstData_t A,
                                       int a_offset,
                                       ConstData_t B,
                                       int b_offset,
                                       Data_t C,
                                       int c_offset)
{
    rocblas_status rb_status =
        rocblas_status::rocblas_status_internal_error; // cppcheck-suppress redundantInitialization
#if USE_ROCBLAS_GEMM_EX3
#pragma clang diagnostic push
#pragma clang diagnostic ignored "-Wdisabled-macro-expansion"
#pragma clang diagnostic ignored "-Wdeprecated-declarations"
    float alpha = gemm_desc.alpha;
    float beta  = gemm_desc.beta;
    auto flags  = FlagsForRocblasFp32Fp16Call(gemm_desc);
    if(gemm_desc.conv_attributes.fp8rounding_mode.Get() == miopenF8RoundingModeStochastic)
        flags = flags | rocblas_gemm_flags::rocblas_gemm_flags_stochastic_rounding;

    rb_status = // cppcheck-suppress redundantInitialization
        rocblas_gemm_ex3(handle.rhandle().get(),
                         gemm_desc.transA ? rocblas_operation_transpose : rocblas_operation_none,
                         gemm_desc.transB ? rocblas_operation_transpose : rocblas_operation_none,
                         gemm_desc.m,
                         gemm_desc.n,
                         gemm_desc.k,
                         &alpha,
                         static_cast<const T*>(A) + a_offset,
                         rocBlasDataType(gemm_desc.dataType),
                         gemm_desc.lda,
                         static_cast<const T*>(B) + b_offset,
                         rocBlasDataType(gemm_desc.dataType),
                         gemm_desc.ldb,
                         &beta,
                         static_cast<const T*>(C) + c_offset,
                         rocBlasDataType(gemm_desc.dataType),
                         gemm_desc.ldc,
                         static_cast<T*>(C) + c_offset,
                         rocBlasDataType(gemm_desc.dataType),
                         gemm_desc.ldc,
                         rocBlasComputeType_ex3(gemm_desc),
                         rocblas_gemm_algo::rocblas_gemm_algo_standard,
                         0,
                         flags); // gfx90a_alt_impl));
    return rb_status;
#pragma clang diagnostic pop
#else
    std::ignore      = A;
    std::ignore      = a_offset;
    std::ignore      = B;
    std::ignore      = b_offset;
    std::ignore      = C;
    std::ignore      = c_offset;
#endif
    MIOPEN_THROW(miopenStatusBadParm, "An appropriate version of rocBLAS is required for this op");
    std::ignore = handle;
    std::ignore = gemm_desc;
    return rb_status;
}

template <class... Ts>
auto miopen_rocblas_gemm_ex(const miopen::Handle& handle,
                            const miopen::GemmDescriptor& gemm_desc,
                            Ts... xs)
{
    std::ignore = handle;
    std::ignore = gemm_desc;
#if AVOID_ROCBLAS_WRAPPERS_204
    return (rocblas_gemm_ex)(handle.rhandle().get(), xs...);
#else
    std::size_t zero = 0;
    return rocblas_gemm_ex(handle.rhandle().get(), xs..., &zero, nullptr);
#endif
}

template <class... Ts>
auto miopen_rocblas_gemm_strided_batched_ex(Ts... xs)
{
#if AVOID_ROCBLAS_WRAPPERS_204
    return (rocblas_gemm_strided_batched_ex)(xs...);
#else
    std::size_t zero = 0;
    return rocblas_gemm_strided_batched_ex(xs..., &zero, nullptr);
#endif
}

template <typename T>
rocblas_status miopen_rocblas_gemm_strided_batched_ex3(const miopen::Handle& handle,
                                                       const miopen::GemmDescriptor& gemm_desc,
                                                       ConstData_t A,
                                                       int a_offset,
                                                       ConstData_t B,
                                                       int b_offset,
                                                       Data_t C,
                                                       int c_offset)
{
    rocblas_status rb_status = rocblas_status::rocblas_status_internal_error;
    // Until there is a batched counter part to the ex3 rocBlas call we need to iterate over the
    // batched GEMM
    for(int bCount = 0; bCount < gemm_desc.batch_count; ++bCount)
    {
        rb_status = miopen_rocblas_gemm_ex3<T>(handle,
                                               gemm_desc,
                                               A,
                                               a_offset + (bCount * gemm_desc.strideA),
                                               B,
                                               b_offset + (bCount * gemm_desc.strideB),
                                               C,
                                               c_offset + (bCount * gemm_desc.strideC));
    }
    return rb_status;
}

#endif // MIOPEN_USE_ROCBLAS

MIOPEN_DECLARE_ENV_VAR(MIOPEN_GEMM_ENFORCE_BACKEND)

namespace miopen {

std::ostream& operator<<(std::ostream& stream, const GemmDescriptor& gemm_desc)
{
    return stream << "{"
                  << "isColMajor " << gemm_desc.isColMajor << ", "
                  << "transA " << gemm_desc.transA << ", "
                  << "transB " << gemm_desc.transB << ", "
                  << "m " << gemm_desc.m << ", "
                  << "n " << gemm_desc.n << ", "
                  << "k " << gemm_desc.k << ", "
                  << "lda " << gemm_desc.lda << ", "
                  << "ldb " << gemm_desc.ldb << ", "
                  << "ldc " << gemm_desc.ldc << ", "
                  << "batch_count " << gemm_desc.batch_count << ", "
                  << "strideA " << gemm_desc.strideA << ", "
                  << "strideB " << gemm_desc.strideB << ", "
                  << "strideC " << gemm_desc.strideC << ", "
                  << "alpha " << gemm_desc.alpha << ", "
                  << "beta " << gemm_desc.beta << ", "
                  << "dataType " << GetDataType(gemm_desc.dataType) << ", "
                  << "a_cast_type " << GetDataType(gemm_desc.a_cast_type) << ", "
                  << "b_cast_type " << GetDataType(gemm_desc.b_cast_type) << "} ";
}

#if MIOPEN_USE_ROCBLAS

inline rocblas_atomics_mode DisableRocblasAtomics(const miopen::Handle& handle)
{
    MIOPEN_LOG_I2("");
    rocblas_atomics_mode cur_mode;
    [[maybe_unused]] rocblas_status status =
        rocblas_get_atomics_mode(handle.rhandle().get(), &cur_mode);
    assert(status == rocblas_status::rocblas_status_success);
    if(cur_mode == rocblas_atomics_allowed)
    {
        status = rocblas_set_atomics_mode(handle.rhandle().get(), rocblas_atomics_not_allowed);
        assert(status == rocblas_status::rocblas_status_success);
    }
    return cur_mode;
}

inline void SetRocblasAtomics(const miopen::Handle& handle, rocblas_atomics_mode mode)
{
    MIOPEN_LOG_I2("");
    [[maybe_unused]] rocblas_status status = rocblas_set_atomics_mode(handle.rhandle().get(), mode);
    assert(status == rocblas_status::rocblas_status_success);
}

#endif

#if MIOPEN_BACKEND_HIP
inline void ProfilingRecordStart(const Handle& handle, HipEventPtr& start, HipEventPtr& stop)
{
    start = make_hip_event();
    stop  = make_hip_event();
    hipEventRecord(start.get(), handle.GetStream());
}

inline void ProfilingRecordStop(const Handle& handle, HipEventPtr& start, HipEventPtr& stop)
{
    hipEventRecord(stop.get(), handle.GetStream());
    hipEventSynchronize(stop.get());
    float mS = 0;
    hipEventElapsedTime(&mS, start.get(), stop.get());
    handle.ResetKernelTime();
    handle.AccumKernelTime(mS);
}
#endif

// hacks: control GEMM backend by enviroment variable and build option
// very nasty
static GemmBackend_t enforce_gemm_backend(miopenDataType_t data_type,
                                          GemmBackend_t gemm_backend_preferred)
{
    GemmBackend_t gemm_backend_enforced = GemmBackend_t::nogemmbackend;
    GemmBackend_t gemm_backend_env      = GemmBackend_t::nogemmbackend;

    // enforce backend based on env variable
    // I have left the commented lines here to preserve values for the enforce and hint at why are
    // they 1 and 3
    switch(Value(MIOPEN_GEMM_ENFORCE_BACKEND{}))
    {
    case 1: gemm_backend_env = GemmBackend_t::rocblas; break;
    // case 2: gemm_backend_env = GemmBackend_t::miopengemm; break;
    case 3: gemm_backend_env = GemmBackend_t::nogemmbackend; break;
    // case 4: gemm_backend_env = GemmBackend_t::miopentensile; break;
    default: gemm_backend_env = gemm_backend_preferred;
    }

// make sure backend chosen based on env variable is suppported
#if MIOPEN_USE_ROCBLAS
    (void)data_type;
    switch(gemm_backend_env)
    {
    case GemmBackend_t::nogemmbackend: gemm_backend_enforced = GemmBackend_t::nogemmbackend; break;
    case GemmBackend_t::rocblas: gemm_backend_enforced = GemmBackend_t::rocblas; break;
    }
#else
    gemm_backend_enforced = GemmBackend_t::nogemmbackend;
#endif

    return gemm_backend_enforced;
}

miopenStatus_t CallGemmTimeMeasure(const Handle& handle,
                                   GemmDescriptor gemm_desc,
                                   ConstData_t A,
                                   int a_offset,
                                   ConstData_t B,
                                   int b_offset,
                                   Data_t C,
                                   int c_offset,
                                   bool time_precision,
                                   CallGemmType_t call_gemm_type,
                                   GemmBackend_t gemm_backend)
{
    switch(call_gemm_type)
    {
    case callGemm: {
        if(time_precision)
        {
            // rocBLAS need a warm-up call for accurate timing
            CallGemm(handle, gemm_desc, A, a_offset, B, b_offset, C, c_offset, gemm_backend);
        }

        return CallGemm(handle, gemm_desc, A, a_offset, B, b_offset, C, c_offset, gemm_backend);
    }
    case callGemmStridedBatched: {
        if(time_precision)
        {
            // rocBLAS need extra warm-up call for accurate timing
            CallGemmStridedBatched(
                handle, gemm_desc, A, a_offset, B, b_offset, C, c_offset, gemm_backend);
        }

        return CallGemmStridedBatched(
            handle, gemm_desc, A, a_offset, B, b_offset, C, c_offset, gemm_backend);
    }
    case callGemmStridedBatchedSequential: {
        if(time_precision)
        {
            // rocBLAS need a warm-up call for accurate timing
            CallGemmStridedBatchedSequential(
                handle, gemm_desc, A, a_offset, B, b_offset, C, c_offset, gemm_backend);
        }

        return CallGemmStridedBatchedSequential(
            handle, gemm_desc, A, a_offset, B, b_offset, C, c_offset, gemm_backend);
    }
    }
    return miopenStatusNotImplemented;
}

miopenStatus_t CallGemm(const Handle& handle,
                        GemmDescriptor gemm_desc,
                        ConstData_t A,
                        int a_offset,
                        ConstData_t B,
                        int b_offset,
                        Data_t C,
                        int c_offset,
                        GemmBackend_t gemm_backend)
{
    MIOPEN_LOG_I2("gemm_desc: " << gemm_desc);

    gemm_backend = enforce_gemm_backend(gemm_desc.dataType, gemm_backend);

    if(!gemm_desc.isColMajor)
    {
        gemm_desc.isColMajor = !gemm_desc.isColMajor;
        std::swap(A, B);
        std::swap(a_offset, b_offset);
        std::swap(gemm_desc.a_cast_type, gemm_desc.b_cast_type);
        std::swap(gemm_desc.transA, gemm_desc.transB);
        std::swap(gemm_desc.m, gemm_desc.n);
        std::swap(gemm_desc.lda, gemm_desc.ldb);
    }

    switch(gemm_backend)
    {
    case GemmBackend_t::nogemmbackend: return miopenStatusNotImplemented;
    case GemmBackend_t::rocblas: {
#if MIOPEN_USE_ROCBLAS
        MIOPEN_LOG_FUNCTION("rocBLAS");

        HipEventPtr start = nullptr;
        HipEventPtr stop  = nullptr;
        if(handle.IsProfilingEnabled())
        {
            ProfilingRecordStart(handle, start, stop);
        }
        rocblas_atomics_mode cur_mode =
            rocblas_atomics_mode::rocblas_atomics_allowed; // default value from rocblas
        if(gemm_desc.deterministic)
            cur_mode = DisableRocblasAtomics(handle);

        rocblas_status rb_status = rocblas_status::rocblas_status_internal_error;

        switch(gemm_desc.dataType)
        {
        case miopenInt8: {
            assert(gemm_desc.k % 4 == 0);

            auto alpha = int(gemm_desc.alpha);
            auto beta  = int(gemm_desc.beta);

            rb_status = miopen_rocblas_gemm_ex(
                handle,
                gemm_desc,
                gemm_desc.transA ? rocblas_operation_transpose : rocblas_operation_none,
                gemm_desc.transB ? rocblas_operation_transpose : rocblas_operation_none,
                gemm_desc.m,
                gemm_desc.n,
                gemm_desc.k,
                &alpha,
                static_cast<const int8_t*>(A) + a_offset,
                rocblas_datatype::rocblas_datatype_i8_r,
                gemm_desc.lda,
                static_cast<const int8_t*>(B) + b_offset,
                rocblas_datatype::rocblas_datatype_i8_r,
                gemm_desc.ldb,
                &beta,
                static_cast<const rocblas_int*>(C) + c_offset,
                rocblas_datatype::rocblas_datatype_i32_r,
                gemm_desc.ldc,
                static_cast<rocblas_int*>(C) + c_offset,
                rocblas_datatype::rocblas_datatype_i32_r,
                gemm_desc.ldc,
                rocBlasComputeType(gemm_desc), // rocblas_datatype::rocblas_datatype_i32_r,
                rocblas_gemm_algo::rocblas_gemm_algo_standard,
                0,
                0);
        }
        break;
        case miopenInt32: break;
        case miopenHalf: {
            const auto is_gfx94x = miopen::StartsWith(handle.GetDeviceName(), "gfx94");
            // We need ex3 API if any of the dataType or the cast type is an 8-bit floating type
            const auto needs_ex3 = [&]() {
                if((gemm_desc.dataType == miopenFloat8 || gemm_desc.dataType == miopenBFloat8) ||
                   (gemm_desc.a_cast_type == miopenFloat8 ||
                    gemm_desc.a_cast_type == miopenBFloat8) ||
                   (gemm_desc.b_cast_type == miopenBFloat8 ||
                    gemm_desc.b_cast_type == miopenFloat8))
                    return true;
                else
                    return false;
            }();
            // ex3 API only works on the gfx94x ASIC;
            if(needs_ex3)
            {
                if(is_gfx94x)
                {
                    rb_status = miopen_rocblas_gemm_ex3<rocblas_half>(
                        handle, gemm_desc, A, a_offset, B, b_offset, C, c_offset);
                }
                else
                    MIOPEN_THROW(miopenStatusBadParm,
                                 "8-bit floating types are only supported on gfx94x");
            }
            else
            {
                float alpha = gemm_desc.alpha;
                float beta  = gemm_desc.beta;
                rb_status   = miopen_rocblas_gemm_ex(
                    handle,
                    gemm_desc,
                    gemm_desc.transA ? rocblas_operation_transpose : rocblas_operation_none,
                    gemm_desc.transB ? rocblas_operation_transpose : rocblas_operation_none,
                    gemm_desc.m,
                    gemm_desc.n,
                    gemm_desc.k,
                    &alpha,
                    static_cast<const rocblas_half*>(A) + a_offset,
                    rocblas_datatype::rocblas_datatype_f16_r,
                    gemm_desc.lda,
                    static_cast<const rocblas_half*>(B) + b_offset,
                    rocblas_datatype::rocblas_datatype_f16_r,
                    gemm_desc.ldb,
                    &beta,
                    static_cast<const rocblas_half*>(C) + c_offset,
                    rocblas_datatype::rocblas_datatype_f16_r,
                    gemm_desc.ldc,
                    static_cast<rocblas_half*>(C) + c_offset,
                    rocblas_datatype::rocblas_datatype_f16_r,
                    gemm_desc.ldc,
                    rocBlasComputeType(gemm_desc),
                    rocblas_gemm_algo::rocblas_gemm_algo_standard,
                    0,
                    FlagsForRocblasFp32Fp16Call(gemm_desc)); // gfx90a_alt_impl));
            }
        }
        break;

        case miopenBFloat16: {

            float alpha = gemm_desc.alpha;
            float beta  = gemm_desc.beta;

            rb_status = miopen_rocblas_gemm_ex(
                handle,
                gemm_desc,
                gemm_desc.transA ? rocblas_operation_transpose : rocblas_operation_none,
                gemm_desc.transB ? rocblas_operation_transpose : rocblas_operation_none,
                gemm_desc.m,
                gemm_desc.n,
                gemm_desc.k,
                &alpha,
                static_cast<const rocblas_bfloat16*>(A) + a_offset,
                rocblas_datatype::rocblas_datatype_bf16_r,
                gemm_desc.lda,
                static_cast<const rocblas_bfloat16*>(B) + b_offset,
                rocblas_datatype::rocblas_datatype_bf16_r,
                gemm_desc.ldb,
                &beta,
                static_cast<const rocblas_bfloat16*>(C) + c_offset,
                rocblas_datatype::rocblas_datatype_bf16_r,
                gemm_desc.ldc,
                static_cast<rocblas_bfloat16*>(C) + c_offset,
                rocblas_datatype::rocblas_datatype_bf16_r,
                gemm_desc.ldc,
                rocBlasComputeType(gemm_desc),
                rocblas_gemm_algo::rocblas_gemm_algo_standard,
                0,
                0);
        }
        break;

        case miopenFloat: {
            float alpha = gemm_desc.alpha;
            float beta  = gemm_desc.beta;

            rb_status = miopen_rocblas_gemm_ex(
                handle,
                gemm_desc,
                gemm_desc.transA ? rocblas_operation_transpose : rocblas_operation_none,
                gemm_desc.transB ? rocblas_operation_transpose : rocblas_operation_none,
                gemm_desc.m,
                gemm_desc.n,
                gemm_desc.k,
                &alpha,
                static_cast<const float*>(A) + a_offset,
                rocblas_datatype::rocblas_datatype_f32_r,
                gemm_desc.lda,
                static_cast<const float*>(B) + b_offset,
                rocblas_datatype::rocblas_datatype_f32_r,
                gemm_desc.ldb,
                &beta,
                static_cast<const float*>(C) + c_offset,
                rocblas_datatype::rocblas_datatype_f32_r,
                gemm_desc.ldc,
                static_cast<float*>(C) + c_offset,
                rocblas_datatype::rocblas_datatype_f32_r,
                gemm_desc.ldc,
                rocBlasComputeType(gemm_desc), // rocblas_datatype::rocblas_datatype_f32_r,
                rocblas_gemm_algo::rocblas_gemm_algo_standard,
                0,
                0);
        }
        break;

        case miopenFloat8:
        case miopenBFloat8: {
            const auto is_gfx94x = miopen::StartsWith(handle.GetDeviceName(), "gfx94");
            if(is_gfx94x)
            {
                rb_status = miopen_rocblas_gemm_ex3<char>(
                    handle, gemm_desc, A, a_offset, B, b_offset, C, c_offset);
            }
            else
                MIOPEN_THROW(miopenStatusBadParm,
                             "8-bit floating types are only supported on gfx94x");
        };
        break;

        case miopenDouble: {
            MIOPEN_THROW(miopenStatusBadParm,
                         "miopenDouble data type not supported by MIOpenGEMM.");
        };
        break;
        }

        if(handle.IsProfilingEnabled())
            ProfilingRecordStop(handle, start, stop);

        if(rb_status != rocblas_status::rocblas_status_success)
            MIOPEN_THROW(miopenStatusInternalError, "rocBlas error encountered");

        if(gemm_desc.deterministic)
            SetRocblasAtomics(handle, cur_mode);
        return miopenStatusSuccess;
#else
        return miopenStatusNotImplemented;
#endif
    }
    }

    return miopenStatusUnknownError;
}

miopenStatus_t CallGemmStridedBatched(const Handle& handle,
                                      GemmDescriptor gemm_desc,
                                      ConstData_t A,
                                      int a_offset,
                                      ConstData_t B,
                                      int b_offset,
                                      Data_t C,
                                      int c_offset,
                                      GemmBackend_t gemm_backend)
{
    MIOPEN_LOG_I2("gemm_desc: " << gemm_desc);

    gemm_backend = enforce_gemm_backend(gemm_desc.dataType, gemm_backend);

    if(!gemm_desc.isColMajor)
    {
        gemm_desc.isColMajor = !gemm_desc.isColMajor;
        std::swap(A, B);
        std::swap(a_offset, b_offset);
        std::swap(gemm_desc.a_cast_type, gemm_desc.b_cast_type);
        std::swap(gemm_desc.transA, gemm_desc.transB);
        std::swap(gemm_desc.m, gemm_desc.n);
        std::swap(gemm_desc.lda, gemm_desc.ldb);
        std::swap(gemm_desc.strideA, gemm_desc.strideB);
    }

    switch(gemm_backend)
    {
    case GemmBackend_t::nogemmbackend: return miopenStatusNotImplemented;
    case GemmBackend_t::rocblas: {
#if MIOPEN_USE_ROCBLAS
        MIOPEN_LOG_FUNCTION("rocBLAS");

        HipEventPtr start = nullptr;
        HipEventPtr stop  = nullptr;
        if(handle.IsProfilingEnabled())
        {
            ProfilingRecordStart(handle, start, stop);
        }
        rocblas_atomics_mode cur_mode =
            rocblas_atomics_mode::rocblas_atomics_allowed; // default value from rocblas
        if(gemm_desc.deterministic)
            cur_mode = DisableRocblasAtomics(handle);

        rocblas_status rb_status = rocblas_status::rocblas_status_internal_error;

        switch(gemm_desc.dataType)
        {
        case miopenInt8: {
            assert(gemm_desc.k % 4 == 0);

            auto alpha = int(gemm_desc.alpha);
            auto beta  = int(gemm_desc.beta);

            rb_status = miopen_rocblas_gemm_strided_batched_ex(
                handle.rhandle().get(),
                gemm_desc.transA ? rocblas_operation_transpose : rocblas_operation_none,
                gemm_desc.transB ? rocblas_operation_transpose : rocblas_operation_none,
                gemm_desc.m,
                gemm_desc.n,
                gemm_desc.k,
                &alpha,
                static_cast<const int8_t*>(A) + a_offset,
                rocblas_datatype::rocblas_datatype_i8_r,
                gemm_desc.lda,
                gemm_desc.strideA,
                static_cast<const int8_t*>(B) + b_offset,
                rocblas_datatype::rocblas_datatype_i8_r,
                gemm_desc.ldb,
                gemm_desc.strideB,
                &beta,
                static_cast<const rocblas_int*>(C) + c_offset,
                rocblas_datatype::rocblas_datatype_i32_r,
                gemm_desc.ldc,
                gemm_desc.strideC,
                static_cast<rocblas_int*>(C) + c_offset,
                rocblas_datatype::rocblas_datatype_i32_r,
                gemm_desc.ldc,
                gemm_desc.strideC,
                gemm_desc.batch_count,
                rocblas_datatype::rocblas_datatype_i32_r,
                rocblas_gemm_algo::rocblas_gemm_algo_standard,
                0,
                0);
        }
        break;
        case miopenInt32: break;

        case miopenHalf: {
            const auto is_gfx94x = miopen::StartsWith(handle.GetDeviceName(), "gfx94");
            // We need ex3 API if any of the dataType or the cast type is an 8-bit floating type
            const auto needs_ex3 = [&]() {
                if((gemm_desc.dataType == miopenFloat8 || gemm_desc.dataType == miopenBFloat8) ||
                   (gemm_desc.a_cast_type == miopenFloat8 ||
                    gemm_desc.a_cast_type == miopenBFloat8) ||
                   (gemm_desc.b_cast_type == miopenBFloat8 ||
                    gemm_desc.b_cast_type == miopenFloat8))
                    return true;
                else
                    return false;
            }();
            // ex3 API only works on the gfx94x ASIC;
            if(needs_ex3)
            {
                if(is_gfx94x)
                {
                    rb_status = miopen_rocblas_gemm_strided_batched_ex3<rocblas_half>(
                        handle, gemm_desc, A, a_offset, B, b_offset, C, c_offset);
                }
                else
                    MIOPEN_THROW(miopenStatusBadParm,
                                 "8-bit floating types are only supported on gfx94x");
            }
            else
            {

                float alpha = gemm_desc.alpha;
                float beta  = gemm_desc.beta;

                rb_status = miopen_rocblas_gemm_strided_batched_ex(
                    handle.rhandle().get(),
                    gemm_desc.transA ? rocblas_operation_transpose : rocblas_operation_none,
                    gemm_desc.transB ? rocblas_operation_transpose : rocblas_operation_none,
                    gemm_desc.m,
                    gemm_desc.n,
                    gemm_desc.k,
                    &alpha,
                    static_cast<const rocblas_half*>(A) + a_offset,
                    rocblas_datatype::rocblas_datatype_f16_r,
                    gemm_desc.lda,
                    gemm_desc.strideA,
                    static_cast<const rocblas_half*>(B) + b_offset,
                    rocblas_datatype::rocblas_datatype_f16_r,
                    gemm_desc.ldb,
                    gemm_desc.strideB,
                    &beta,
                    static_cast<const rocblas_half*>(C) + c_offset,
                    rocblas_datatype::rocblas_datatype_f16_r,
                    gemm_desc.ldc,
                    gemm_desc.strideC,
                    static_cast<rocblas_half*>(C) + c_offset,
                    rocblas_datatype::rocblas_datatype_f16_r,
                    gemm_desc.ldc,
                    gemm_desc.strideC,
                    gemm_desc.batch_count,
                    rocblas_datatype::rocblas_datatype_f32_r,
                    rocblas_gemm_algo::rocblas_gemm_algo_standard,
                    0,
                    FlagsForRocblasFp32Fp16Call(gemm_desc));
            }
        }
        break;

        case miopenBFloat16: {
            float alpha = gemm_desc.alpha;
            float beta  = gemm_desc.beta;

            rb_status = miopen_rocblas_gemm_strided_batched_ex(
                handle.rhandle().get(),
                gemm_desc.transA ? rocblas_operation_transpose : rocblas_operation_none,
                gemm_desc.transB ? rocblas_operation_transpose : rocblas_operation_none,
                gemm_desc.m,
                gemm_desc.n,
                gemm_desc.k,
                &alpha,
                static_cast<const rocblas_bfloat16*>(A) + a_offset,
                rocblas_datatype::rocblas_datatype_bf16_r,
                gemm_desc.lda,
                gemm_desc.strideA,
                static_cast<const rocblas_bfloat16*>(B) + b_offset,
                rocblas_datatype::rocblas_datatype_bf16_r,
                gemm_desc.ldb,
                gemm_desc.strideB,
                &beta,
                static_cast<const rocblas_bfloat16*>(C) + c_offset,
                rocblas_datatype::rocblas_datatype_bf16_r,
                gemm_desc.ldc,
                gemm_desc.strideC,
                static_cast<rocblas_bfloat16*>(C) + c_offset,
                rocblas_datatype::rocblas_datatype_bf16_r,
                gemm_desc.ldc,
                gemm_desc.strideC,
                gemm_desc.batch_count,
                rocblas_datatype::rocblas_datatype_f32_r,
                rocblas_gemm_algo::rocblas_gemm_algo_standard,
                0,
                0);
        }
        break;

        case miopenFloat: {
            float alpha = gemm_desc.alpha;
            float beta  = gemm_desc.beta;

            rb_status = miopen_rocblas_gemm_strided_batched_ex(
                handle.rhandle().get(),
                gemm_desc.transA ? rocblas_operation_transpose : rocblas_operation_none,
                gemm_desc.transB ? rocblas_operation_transpose : rocblas_operation_none,
                gemm_desc.m,
                gemm_desc.n,
                gemm_desc.k,
                &alpha,
                static_cast<const float*>(A) + a_offset,
                rocblas_datatype::rocblas_datatype_f32_r,
                gemm_desc.lda,
                gemm_desc.strideA,
                static_cast<const float*>(B) + b_offset,
                rocblas_datatype::rocblas_datatype_f32_r,
                gemm_desc.ldb,
                gemm_desc.strideB,
                &beta,
                static_cast<const float*>(C) + c_offset,
                rocblas_datatype::rocblas_datatype_f32_r,
                gemm_desc.ldc,
                gemm_desc.strideC,
                static_cast<float*>(C) + c_offset,
                rocblas_datatype::rocblas_datatype_f32_r,
                gemm_desc.ldc,
                gemm_desc.strideC,
                gemm_desc.batch_count,
                rocblas_datatype::rocblas_datatype_f32_r,
                rocblas_gemm_algo::rocblas_gemm_algo_standard,
                0,
                0);
        }
        break;

        case miopenFloat8:
        case miopenBFloat8: {
            const auto is_gfx94x = miopen::StartsWith(handle.GetDeviceName(), "gfx94");
            if(is_gfx94x)
            {
                rb_status = miopen_rocblas_gemm_strided_batched_ex3<char>(
                    handle, gemm_desc, A, a_offset, B, b_offset, C, c_offset);
            }
            else
                MIOPEN_THROW(miopenStatusBadParm,
                             "8-bit floating types are only supported on gfx94x");

            break;
        }

        case miopenDouble: {
            MIOPEN_THROW(miopenStatusBadParm,
                         "miopenDouble data type not supported by MIOpenGEMM.");
        }
        break;
        }

        if(handle.IsProfilingEnabled())
            ProfilingRecordStop(handle, start, stop);

        if(rb_status != rocblas_status::rocblas_status_success)
            MIOPEN_THROW(miopenStatusInternalError, "rocBlas error encountered");

        if(gemm_desc.deterministic)
            SetRocblasAtomics(handle, cur_mode);

        return miopenStatusSuccess;
#else
        return miopenStatusNotImplemented;
#endif
    }
    }

    return miopenStatusUnknownError;
}

miopenStatus_t CallGemmStridedBatchedSequential(const Handle& handle,
                                                GemmDescriptor gemm_desc,
                                                ConstData_t A,
                                                int a_offset,
                                                ConstData_t B,
                                                int b_offset,
                                                Data_t C,
                                                int c_offset,
                                                GemmBackend_t gemm_backend)
{
    MIOPEN_LOG_I2("gemm_desc: " << gemm_desc);

    gemm_backend = enforce_gemm_backend(gemm_desc.dataType, gemm_backend);

    if(!gemm_desc.isColMajor)
    {
        gemm_desc.isColMajor = !gemm_desc.isColMajor;
        std::swap(A, B);
        std::swap(a_offset, b_offset);
        std::swap(gemm_desc.a_cast_type, gemm_desc.b_cast_type);
        std::swap(gemm_desc.transA, gemm_desc.transB);
        std::swap(gemm_desc.m, gemm_desc.n);
        std::swap(gemm_desc.lda, gemm_desc.ldb);
        std::swap(gemm_desc.strideA, gemm_desc.strideB);
    }

    switch(gemm_backend)
    {
    case GemmBackend_t::nogemmbackend: return miopenStatusNotImplemented;
    case GemmBackend_t::rocblas: {
#if MIOPEN_USE_ROCBLAS
        MIOPEN_LOG_FUNCTION("rocBLAS");

        HipEventPtr start = nullptr;
        HipEventPtr stop  = nullptr;
        if(handle.IsProfilingEnabled())
        {
            ProfilingRecordStart(handle, start, stop);
        }

        rocblas_atomics_mode cur_mode =
            rocblas_atomics_mode::rocblas_atomics_allowed; // default value from rocblas
        if(gemm_desc.deterministic)
        {
            cur_mode = DisableRocblasAtomics(handle);
        }
        rocblas_status rb_status = rocblas_status::rocblas_status_internal_error;

        switch(gemm_desc.dataType)
        {
        case miopenInt8: {
            assert(gemm_desc.k % 4 == 0);

            auto alpha = int(gemm_desc.alpha);
            auto beta  = int(gemm_desc.beta);

            for(int i = 0; i < gemm_desc.batch_count; ++i)
            {
                rb_status = miopen_rocblas_gemm_ex(
                    handle,
                    gemm_desc,
                    gemm_desc.transA ? rocblas_operation_transpose : rocblas_operation_none,
                    gemm_desc.transB ? rocblas_operation_transpose : rocblas_operation_none,
                    gemm_desc.m,
                    gemm_desc.n,
                    gemm_desc.k,
                    &alpha,
                    static_cast<const int8_t*>(A) + a_offset + i * gemm_desc.strideA,
                    rocblas_datatype::rocblas_datatype_i8_r,
                    gemm_desc.lda,
                    static_cast<const int8_t*>(B) + b_offset + i * gemm_desc.strideB,
                    rocblas_datatype::rocblas_datatype_i8_r,
                    gemm_desc.ldb,
                    &beta,
                    static_cast<const rocblas_int*>(C) + c_offset + i * gemm_desc.strideC,
                    rocblas_datatype::rocblas_datatype_i32_r,
                    gemm_desc.ldc,
                    static_cast<rocblas_int*>(C) + c_offset + i * gemm_desc.strideC,
                    rocblas_datatype::rocblas_datatype_i32_r,
                    gemm_desc.ldc,
                    rocBlasComputeType(gemm_desc), // rocblas_datatype::rocblas_datatype_i32_r,
                    rocblas_gemm_algo::rocblas_gemm_algo_standard,
                    0,
                    0);
            }
        }
        break;
        case miopenInt32: break;
        case miopenHalf: {
            const auto is_gfx94x = miopen::StartsWith(handle.GetDeviceName(), "gfx94");
            // We need ex3 API if any of the dataType or the cast type is an 8-bit floating type
            const auto needs_ex3 = [&]() {
                if((gemm_desc.dataType == miopenFloat8 || gemm_desc.dataType == miopenBFloat8) ||
                   (gemm_desc.a_cast_type == miopenFloat8 ||
                    gemm_desc.a_cast_type == miopenBFloat8) ||
                   (gemm_desc.b_cast_type == miopenBFloat8 ||
                    gemm_desc.b_cast_type == miopenFloat8))
                    return true;
                else
                    return false;
            }();
            // ex3 API only works on the gfx94x ASIC;
            if(needs_ex3)
            {
                if(is_gfx94x)
                {
                    rb_status = miopen_rocblas_gemm_strided_batched_ex3<rocblas_half>(
                        handle, gemm_desc, A, a_offset, B, b_offset, C, c_offset);
                }
                else
                    MIOPEN_THROW(miopenStatusBadParm,
                                 "8-bit floating types are only supported on gfx94x");
            }
            else
            {

                float alpha = gemm_desc.alpha;
                float beta  = gemm_desc.beta;

                for(int i = 0; i < gemm_desc.batch_count; ++i)
                {
                    rb_status = miopen_rocblas_gemm_ex(
                        handle,
                        gemm_desc,
                        gemm_desc.transA ? rocblas_operation_transpose : rocblas_operation_none,
                        gemm_desc.transB ? rocblas_operation_transpose : rocblas_operation_none,
                        gemm_desc.m,
                        gemm_desc.n,
                        gemm_desc.k,
                        &alpha,
                        static_cast<const rocblas_half*>(A) + a_offset + i * gemm_desc.strideA,
                        rocblas_datatype::rocblas_datatype_f16_r,
                        gemm_desc.lda,
                        static_cast<const rocblas_half*>(B) + b_offset + i * gemm_desc.strideB,
                        rocblas_datatype::rocblas_datatype_f16_r,
                        gemm_desc.ldb,
                        &beta,
                        static_cast<const rocblas_half*>(C) + c_offset + i * gemm_desc.strideC,
                        rocblas_datatype::rocblas_datatype_f16_r,
                        gemm_desc.ldc,
                        static_cast<rocblas_half*>(C) + c_offset + i * gemm_desc.strideC,
                        rocblas_datatype::rocblas_datatype_f16_r,
                        gemm_desc.ldc,
                        rocBlasComputeType(gemm_desc), // rocblas_datatype::rocblas_datatype_f32_r,
                        rocblas_gemm_algo::rocblas_gemm_algo_standard,
                        0,
                        FlagsForRocblasFp32Fp16Call(gemm_desc));
                }
            }
        }
        break;

        case miopenBFloat16: {
            float alpha = gemm_desc.alpha;
            float beta  = gemm_desc.beta;

            for(int i = 0; i < gemm_desc.batch_count; ++i)
            {
                rb_status = miopen_rocblas_gemm_ex(
                    handle,
                    gemm_desc,
                    gemm_desc.transA ? rocblas_operation_transpose : rocblas_operation_none,
                    gemm_desc.transB ? rocblas_operation_transpose : rocblas_operation_none,
                    gemm_desc.m,
                    gemm_desc.n,
                    gemm_desc.k,
                    &alpha,
                    static_cast<const rocblas_bfloat16*>(A) + a_offset + i * gemm_desc.strideA,
                    rocblas_datatype::rocblas_datatype_bf16_r,
                    gemm_desc.lda,
                    static_cast<const rocblas_bfloat16*>(B) + b_offset + i * gemm_desc.strideB,
                    rocblas_datatype::rocblas_datatype_bf16_r,
                    gemm_desc.ldb,
                    &beta,
                    static_cast<const rocblas_bfloat16*>(C) + c_offset + i * gemm_desc.strideC,
                    rocblas_datatype::rocblas_datatype_bf16_r,
                    gemm_desc.ldc,
                    static_cast<rocblas_half*>(C) + c_offset + i * gemm_desc.strideC,
                    rocblas_datatype::rocblas_datatype_bf16_r,
                    gemm_desc.ldc,
                    rocBlasComputeType(gemm_desc), // rocblas_datatype::rocblas_datatype_f32_r,
                    rocblas_gemm_algo::rocblas_gemm_algo_standard,
                    0,
                    0);
            }
        }
        break;

        case miopenFloat: {
            float alpha = gemm_desc.alpha;
            float beta  = gemm_desc.beta;

            for(int i = 0; i < gemm_desc.batch_count; ++i)
            {
                rb_status = miopen_rocblas_gemm_ex(
                    handle,
                    gemm_desc,
                    gemm_desc.transA ? rocblas_operation_transpose : rocblas_operation_none,
                    gemm_desc.transB ? rocblas_operation_transpose : rocblas_operation_none,
                    gemm_desc.m,
                    gemm_desc.n,
                    gemm_desc.k,
                    &alpha,
                    static_cast<const float*>(A) + a_offset + i * gemm_desc.strideA,
                    rocblas_datatype::rocblas_datatype_f32_r,
                    gemm_desc.lda,
                    static_cast<const float*>(B) + b_offset + i * gemm_desc.strideB,
                    rocblas_datatype::rocblas_datatype_f32_r,
                    gemm_desc.ldb,
                    &beta,
                    static_cast<const float*>(C) + c_offset + i * gemm_desc.strideC,
                    rocblas_datatype::rocblas_datatype_f32_r,
                    gemm_desc.ldc,
                    static_cast<float*>(C) + c_offset + i * gemm_desc.strideC,
                    rocblas_datatype::rocblas_datatype_f32_r,
                    gemm_desc.ldc,
                    rocBlasComputeType(gemm_desc), // rocblas_datatype::rocblas_datatype_f32_r,
                    rocblas_gemm_algo::rocblas_gemm_algo_standard,
                    0,
                    0);
            }
        }
        break;

        case miopenFloat8:
        case miopenBFloat8: {
            const auto is_gfx94x = miopen::StartsWith(handle.GetDeviceName(), "gfx94");
            if(is_gfx94x)
            {
                rb_status = miopen_rocblas_gemm_strided_batched_ex3<char>(
                    handle, gemm_desc, A, a_offset, B, b_offset, C, c_offset);
            }
            else
                MIOPEN_THROW(miopenStatusBadParm,
                             "8-bit floating types are only supported on gfx94x");

            break;
        }

        case miopenDouble: {
            MIOPEN_THROW(miopenStatusBadParm,
                         "miopenDouble data type not supported by MIOpenGEMM.");
        }
        break;
        }

        if(handle.IsProfilingEnabled())
            ProfilingRecordStop(handle, start, stop);

        if(rb_status != rocblas_status::rocblas_status_success)
            MIOPEN_THROW(miopenStatusInternalError, "rocBlas error encountered");

        if(gemm_desc.deterministic)
            SetRocblasAtomics(handle, cur_mode);

        return miopenStatusSuccess;
#else
        return miopenStatusNotImplemented;
#endif
    }
    }

    return miopenStatusUnknownError;
}

// y = w * Im2Col(x)
GemmDescriptor CreateGemmDescriptorConvFwd(const TensorDescriptor& wDesc,
                                           const TensorDescriptor& xDesc,
                                           const TensorDescriptor& yDesc)
{
#ifndef NDEBUG
    assert(wDesc.GetType() == xDesc.GetType());
    if(wDesc.GetType() != miopenInt8)
        assert(wDesc.GetType() == yDesc.GetType());
#endif

    int in_c  = xDesc.GetLengths()[1];
    int wei_k = wDesc.GetLengths()[0];

    auto wei_spatial = boost::adaptors::slice(wDesc.GetLengths(), 2, wDesc.GetLengths().size());
    auto out_spatial = boost::adaptors::slice(yDesc.GetLengths(), 2, yDesc.GetLengths().size());

    bool isColMajor = false;
    bool transA     = false;
    bool transB     = (wDesc.GetType() == miopenInt8);
    int m           = wei_k;
    int n = std::accumulate(out_spatial.begin(), out_spatial.end(), 1, std::multiplies<int>());
    int k =
        in_c * std::accumulate(wei_spatial.begin(), wei_spatial.end(), 1, std::multiplies<int>());
    int lda         = k;
    int ldb         = wDesc.GetType() == miopenInt8 ? k : n;
    int ldc         = n;
    int batch_count = 1;
    auto strideA    = static_cast<long long>(0);
    auto strideB    = static_cast<long long>(0);
    auto strideC    = static_cast<long long>(0);
    float alpha     = 1.;
    float beta      = 0.;

    return GemmDescriptor{isColMajor,
                          transA,
                          transB,
                          m,
                          n,
                          k,
                          lda,
                          ldb,
                          ldc,
                          batch_count,
                          strideA,
                          strideB,
                          strideC,
                          alpha,
                          beta,
                          xDesc.GetType(),
                          false};
}

// dx = Col2Im(transpose(w) * dy)
GemmDescriptor CreateGemmDescriptorConvBwdData(const TensorDescriptor& wDesc,
                                               const TensorDescriptor& dyDesc,
                                               const TensorDescriptor& dxDesc)
{
#ifndef NDEBUG
    assert(wDesc.GetType() == dxDesc.GetType() && wDesc.GetType() == dyDesc.GetType());
#endif

    int in_c  = dxDesc.GetLengths()[1];
    int wei_k = wDesc.GetLengths()[0];

    auto wei_spatial = boost::adaptors::slice(wDesc.GetLengths(), 2, wDesc.GetLengths().size());
    auto out_spatial = boost::adaptors::slice(dyDesc.GetLengths(), 2, dyDesc.GetLengths().size());

    bool isColMajor = false;
    bool transA     = true;
    bool transB     = false;
    int m =
        in_c * std::accumulate(wei_spatial.begin(), wei_spatial.end(), 1, std::multiplies<int>());
    int n   = std::accumulate(out_spatial.begin(), out_spatial.end(), 1, std::multiplies<int>());
    int k   = wei_k;
    int lda = m;
    int ldb = n;
    int ldc = n;
    int batch_count = 1;
    auto strideA    = static_cast<long long>(0);
    auto strideB    = static_cast<long long>(0);
    auto strideC    = static_cast<long long>(0);
    float alpha     = 1.;
    float beta      = 0.;

    return GemmDescriptor{isColMajor,
                          transA,
                          transB,
                          m,
                          n,
                          k,
                          lda,
                          ldb,
                          ldc,
                          batch_count,
                          strideA,
                          strideB,
                          strideC,
                          alpha,
                          beta,
                          dxDesc.GetType(),
                          false};
}

// dw = dy * transpose(Im2Col(x))
GemmDescriptor CreateGemmDescriptorConvBwdWeight(const TensorDescriptor& dyDesc,
                                                 const TensorDescriptor& xDesc,
                                                 const TensorDescriptor& dwDesc)
{
#ifndef NDEBUG
    assert(dwDesc.GetType() == xDesc.GetType() && dwDesc.GetType() == dyDesc.GetType());
#endif

    std::size_t in_c  = xDesc.GetLengths()[1];
    std::size_t wei_k = dwDesc.GetLengths()[0];

    auto wei_spatial = boost::adaptors::slice(dwDesc.GetLengths(), 2, dwDesc.GetLengths().size());
    auto out_spatial = boost::adaptors::slice(dyDesc.GetLengths(), 2, dyDesc.GetLengths().size());

    bool isColMajor = false;
    bool transA     = false;
    bool transB     = true;
    int m           = wei_k;
    int n           = static_cast<int>(in_c) *
            std::accumulate(wei_spatial.begin(), wei_spatial.end(), 1, std::multiplies<int>());
    int k   = std::accumulate(out_spatial.begin(), out_spatial.end(), 1, std::multiplies<int>());
    int lda = k;
    int ldb = k;
    int ldc = n;
    int batch_count = 1;
    auto strideA    = static_cast<long long>(0);
    auto strideB    = static_cast<long long>(0);
    auto strideC    = static_cast<long long>(0);
    float alpha     = 1.;
    float beta      = 1.;

    return GemmDescriptor{isColMajor,
                          transA,
                          transB,
                          m,
                          n,
                          k,
                          lda,
                          ldb,
                          ldc,
                          batch_count,
                          strideA,
                          strideB,
                          strideC,
                          alpha,
                          beta,
                          xDesc.GetType(),
                          false};
}

// y = CNHW2NCHW(w * NCHW2CNHW(x))
GemmDescriptor CreateGemmDescriptorConvCNHWFwd(const TensorDescriptor& wDesc,
                                               const TensorDescriptor& xDesc,
                                               const TensorDescriptor& yDesc)
{
#ifndef NDEBUG
    assert(wDesc.GetType() == xDesc.GetType());
    if(wDesc.GetType() != miopenInt8)
        assert(wDesc.GetType() == yDesc.GetType());
#endif

    int in_n  = xDesc.GetLengths()[0];
    int in_c  = xDesc.GetLengths()[1];
    int wei_k = wDesc.GetLengths()[0];

    auto out_spatial = boost::adaptors::slice(yDesc.GetLengths(), 2, yDesc.GetLengths().size());

    bool isColMajor = false;
    bool transA     = false;
    bool transB     = (wDesc.GetType() == miopenInt8);
    int m           = wei_k;
    int n =
        in_n * std::accumulate(out_spatial.begin(), out_spatial.end(), 1, std::multiplies<int>());
    int k           = in_c;
    int lda         = k;
    int ldb         = wDesc.GetType() == miopenInt8 ? k : n;
    int ldc         = n;
    int batch_count = 1;
    auto strideA    = static_cast<long long>(0);
    auto strideB    = static_cast<long long>(0);
    auto strideC    = static_cast<long long>(0);
    float alpha     = 1.;
    float beta      = 0.;

    return GemmDescriptor{isColMajor,
                          transA,
                          transB,
                          m,
                          n,
                          k,
                          lda,
                          ldb,
                          ldc,
                          batch_count,
                          strideA,
                          strideB,
                          strideC,
                          alpha,
                          beta,
                          xDesc.GetType(),
                          false};
}

// dx = CNHW2NCHW(transpose(w) * NCHW2CNHW(dy))
GemmDescriptor CreateGemmDescriptorConvCNHWBwdData(const TensorDescriptor& wDesc,
                                                   const TensorDescriptor& dyDesc,
                                                   const TensorDescriptor& dxDesc)
{
#ifndef NDEBUG
    assert(wDesc.GetType() == dxDesc.GetType() && wDesc.GetType() == dyDesc.GetType());
#endif

    int in_n  = dxDesc.GetLengths()[0];
    int in_c  = dxDesc.GetLengths()[1];
    int wei_k = wDesc.GetLengths()[0];

    auto out_spatial = boost::adaptors::slice(dyDesc.GetLengths(), 2, dyDesc.GetLengths().size());

    bool isColMajor = false;
    bool transA     = true;
    bool transB     = false;
    int m           = in_c;
    int n =
        in_n * std::accumulate(out_spatial.begin(), out_spatial.end(), 1, std::multiplies<int>());
    int k           = wei_k;
    int lda         = m;
    int ldb         = n;
    int ldc         = n;
    int batch_count = 1;
    auto strideA    = static_cast<long long>(0);
    auto strideB    = static_cast<long long>(0);
    auto strideC    = static_cast<long long>(0);
    float alpha     = 1.;
    float beta      = 0.;

    return GemmDescriptor{isColMajor,
                          transA,
                          transB,
                          m,
                          n,
                          k,
                          lda,
                          ldb,
                          ldc,
                          batch_count,
                          strideA,
                          strideB,
                          strideC,
                          alpha,
                          beta,
                          dxDesc.GetType(),
                          false};
}

// y[i] = w * x[i], i is batch id
GemmDescriptor CreateGemmStridedBatchedDescriptorConv1x1Fwd(const TensorDescriptor& wDesc,
                                                            const TensorDescriptor& xDesc,
                                                            const TensorDescriptor& yDesc)
{
#ifndef NDEBUG
    assert(wDesc.GetType() == xDesc.GetType());
    if(wDesc.GetType() != miopenInt8)
        assert(wDesc.GetType() == yDesc.GetType());
#else
    (void)yDesc;
#endif

    int in_n  = xDesc.GetLengths()[0];
    int in_c  = xDesc.GetLengths()[1];
    int wei_k = wDesc.GetLengths()[0];

    auto in_spatial = boost::adaptors::slice(xDesc.GetLengths(), 2, xDesc.GetLengths().size());

    bool isColMajor = false;
    bool transA     = false;
    bool transB     = (wDesc.GetType() == miopenInt8);
    int m           = wei_k;
    int n   = std::accumulate(in_spatial.begin(), in_spatial.end(), 1, std::multiplies<int>());
    int k   = in_c;
    int lda = k;
    int ldb = wDesc.GetType() == miopenInt8 ? k : n;
    int ldc = n;
    int batch_count = in_n;
    auto strideA    = static_cast<long long>(0);
    auto strideB    = static_cast<long long>(k) * n;
    auto strideC    = static_cast<long long>(m) * n;
    float alpha     = 1.;
    float beta      = 0.;

    return GemmDescriptor{isColMajor,
                          transA,
                          transB,
                          m,
                          n,
                          k,
                          lda,
                          ldb,
                          ldc,
                          batch_count,
                          strideA,
                          strideB,
                          strideC,
                          alpha,
                          beta,
                          xDesc.GetType(),
                          false};
}

// dx[i] = transpose(w) * dy[i], i is batch id
GemmDescriptor CreateGemmStridedBatchedDescriptorConv1x1BwdData(const TensorDescriptor& wDesc,
                                                                const TensorDescriptor& dyDesc,
                                                                const TensorDescriptor& dxDesc)
{
#ifndef NDEBUG
    assert(wDesc.GetType() == dxDesc.GetType() && wDesc.GetType() == dyDesc.GetType());
#else
    (void)dyDesc;
#endif

    int in_n  = dxDesc.GetLengths()[0];
    int in_c  = dxDesc.GetLengths()[1];
    int wei_k = wDesc.GetLengths()[0];

    auto in_spatial = boost::adaptors::slice(dxDesc.GetLengths(), 2, dxDesc.GetLengths().size());

    bool isColMajor = false;
    bool transA     = true;
    bool transB     = false;
    int m           = in_c;
    int n   = std::accumulate(in_spatial.begin(), in_spatial.end(), 1, std::multiplies<int>());
    int k   = wei_k;
    int lda = m;
    int ldb = n;
    int ldc = n;
    int batch_count = in_n;
    auto strideA    = static_cast<long long>(0);
    auto strideB    = static_cast<long long>(k) * n;
    auto strideC    = static_cast<long long>(m) * n;
    float alpha     = 1.;
    float beta      = 0;

    return GemmDescriptor{isColMajor,
                          transA,
                          transB,
                          m,
                          n,
                          k,
                          lda,
                          ldb,
                          ldc,
                          batch_count,
                          strideA,
                          strideB,
                          strideC,
                          alpha,
                          beta,
                          dxDesc.GetType(),
                          false};
}

// dw = sum_over_batch(dy[i] * transpose(x[i])), i is batch id
GemmDescriptor CreateGemmStridedBatchedDescriptorConv1x1BwdWeight(const TensorDescriptor& dyDesc,
                                                                  const TensorDescriptor& xDesc,
                                                                  const TensorDescriptor& dwDesc)
{
#ifndef NDEBUG
    assert(dwDesc.GetType() == xDesc.GetType() && dwDesc.GetType() == dyDesc.GetType());
#else
    (void)dyDesc;
#endif

    int in_n  = xDesc.GetLengths()[0];
    int in_c  = xDesc.GetLengths()[1];
    int wei_k = dwDesc.GetLengths()[0];

    auto in_spatial = boost::adaptors::slice(xDesc.GetLengths(), 2, xDesc.GetLengths().size());

    bool isColMajor = false;
    bool transA     = false;
    bool transB     = true;
    int m           = wei_k;
    int n           = in_c;
    int k   = std::accumulate(in_spatial.begin(), in_spatial.end(), 1, std::multiplies<int>());
    int lda = k;
    int ldb = k;
    int ldc = n;
    int batch_count = in_n;
    auto strideA    = static_cast<long long>(m) * k;
    auto strideB    = static_cast<long long>(k) * n;
    auto strideC    = static_cast<long long>(0);
    float alpha     = 1.;
    float beta      = 1.;

    return GemmDescriptor{isColMajor,
                          transA,
                          transB,
                          m,
                          n,
                          k,
                          lda,
                          ldb,
                          ldc,
                          batch_count,
                          strideA,
                          strideB,
                          strideC,
                          alpha,
                          beta,
                          xDesc.GetType(),
                          false};
}

// y = w * Im2Col(x)
GemmDescriptor CreateGemmDescriptorGroupConvFwd(const TensorDescriptor& wDesc,
                                                const TensorDescriptor& xDesc,
                                                const TensorDescriptor& yDesc,
                                                int groupCount)
{
#ifndef NDEBUG
    assert(wDesc.GetType() == xDesc.GetType() && wDesc.GetType() == yDesc.GetType());
#endif

    int in_c  = xDesc.GetLengths()[1];
    int wei_k = wDesc.GetLengths()[0];

    auto wei_spatial = boost::adaptors::slice(wDesc.GetLengths(), 2, wDesc.GetLengths().size());
    auto out_spatial = boost::adaptors::slice(yDesc.GetLengths(), 2, yDesc.GetLengths().size());

    bool isColMajor = false;
    bool transA     = false;
    bool transB     = false;
    int m           = wei_k / groupCount;
    int n = std::accumulate(out_spatial.begin(), out_spatial.end(), 1, std::multiplies<int>());
    int k = (in_c / groupCount) *
            std::accumulate(wei_spatial.begin(), wei_spatial.end(), 1, std::multiplies<int>());
    int lda         = k;
    int ldb         = n;
    int ldc         = n;
    int batch_count = groupCount;
    auto strideA    = static_cast<long long>(m) * k;
    auto strideB    = static_cast<long long>(k) * n;
    auto strideC    = static_cast<long long>(m) * n;
    float alpha     = 1.;
    float beta      = 0.;

    return GemmDescriptor{isColMajor,
                          transA,
                          transB,
                          m,
                          n,
                          k,
                          lda,
                          ldb,
                          ldc,
                          batch_count,
                          strideA,
                          strideB,
                          strideC,
                          alpha,
                          beta,
                          xDesc.GetType(),
                          false};
}

// dx = Col2Im(transpose(w) * dy)
GemmDescriptor CreateGemmDescriptorGroupConvBwdData(const TensorDescriptor& wDesc,
                                                    const TensorDescriptor& dyDesc,
                                                    const TensorDescriptor& dxDesc,
                                                    int groupCount)
{
#ifndef NDEBUG
    assert(wDesc.GetType() == dxDesc.GetType() && wDesc.GetType() == dyDesc.GetType());
#endif

    int in_c  = dxDesc.GetLengths()[1];
    int wei_k = wDesc.GetLengths()[0];

    auto wei_spatial = boost::adaptors::slice(wDesc.GetLengths(), 2, wDesc.GetLengths().size());
    auto out_spatial = boost::adaptors::slice(dyDesc.GetLengths(), 2, dyDesc.GetLengths().size());

    bool isColMajor = false;
    bool transA     = true;
    bool transB     = false;
    int m           = (in_c / groupCount) *
            std::accumulate(wei_spatial.begin(), wei_spatial.end(), 1, std::multiplies<int>());
    int n   = std::accumulate(out_spatial.begin(), out_spatial.end(), 1, std::multiplies<int>());
    int k   = wei_k / groupCount;
    int lda = m;
    int ldb = n;
    int ldc = n;
    int batch_count = groupCount;
    auto strideA    = static_cast<long long>(m) * k;
    auto strideB    = static_cast<long long>(k) * n;
    auto strideC    = static_cast<long long>(m) * n;
    float alpha     = 1.;
    float beta      = 0.;

    return GemmDescriptor{isColMajor,
                          transA,
                          transB,
                          m,
                          n,
                          k,
                          lda,
                          ldb,
                          ldc,
                          batch_count,
                          strideA,
                          strideB,
                          strideC,
                          alpha,
                          beta,
                          dxDesc.GetType(),
                          false};
}

// dw = dy * transpose(Im2Col(x))
GemmDescriptor CreateGemmDescriptorGroupConvBwdWeight(const TensorDescriptor& dyDesc,
                                                      const TensorDescriptor& xDesc,
                                                      const TensorDescriptor& dwDesc,
                                                      int groupCount)
{
#ifndef NDEBUG
    assert(dwDesc.GetType() == xDesc.GetType() && dwDesc.GetType() == dyDesc.GetType());
#endif

    int in_c  = xDesc.GetLengths()[1];
    int wei_k = dwDesc.GetLengths()[0];

    auto wei_spatial = boost::adaptors::slice(dwDesc.GetLengths(), 2, dwDesc.GetLengths().size());
    auto out_spatial = boost::adaptors::slice(dyDesc.GetLengths(), 2, dyDesc.GetLengths().size());

    bool isColMajor = false;
    bool transA     = false;
    bool transB     = true;
    int m           = wei_k / groupCount;
    int n           = (in_c / groupCount) *
            std::accumulate(wei_spatial.begin(), wei_spatial.end(), 1, std::multiplies<int>());
    int k   = std::accumulate(out_spatial.begin(), out_spatial.end(), 1, std::multiplies<int>());
    int lda = k;
    int ldb = k;
    int ldc = n;
    int batch_count = groupCount;
    auto strideA    = static_cast<long long>(m) * k;
    auto strideB    = static_cast<long long>(k) * n;
    auto strideC    = static_cast<long long>(m) * n;
    float alpha     = 1.;
    float beta      = 1.;

    return GemmDescriptor{isColMajor,
                          transA,
                          transB,
                          m,
                          n,
                          k,
                          lda,
                          ldb,
                          ldc,
                          batch_count,
                          strideA,
                          strideB,
                          strideC,
                          alpha,
                          beta,
                          xDesc.GetType(),
                          false};
}

// y = CNHW2NCHW(w * NCHW2CNHW(x))
GemmDescriptor CreateGemmDescriptorGroupConvCNHWFwd(const TensorDescriptor& wDesc,
                                                    const TensorDescriptor& xDesc,
                                                    const TensorDescriptor& yDesc,
                                                    int groupCount)
{
#ifndef NDEBUG
    assert(wDesc.GetType() == xDesc.GetType() && wDesc.GetType() == yDesc.GetType());
#endif

    int in_n  = xDesc.GetLengths()[0];
    int in_c  = xDesc.GetLengths()[1];
    int wei_k = wDesc.GetLengths()[0];

    auto out_spatial = boost::adaptors::slice(yDesc.GetLengths(), 2, yDesc.GetLengths().size());

    bool isColMajor = false;
    bool transA     = false;
    bool transB     = false;
    int m           = wei_k / groupCount;
    int n =
        in_n * std::accumulate(out_spatial.begin(), out_spatial.end(), 1, std::multiplies<int>());
    int k           = in_c / groupCount;
    int lda         = k;
    int ldb         = n;
    int ldc         = n;
    int batch_count = groupCount;
    auto strideA    = static_cast<long long>(m) * k;
    auto strideB    = static_cast<long long>(k) * n;
    auto strideC    = static_cast<long long>(m) * n;
    float alpha     = 1.;
    float beta      = 0.;

    return GemmDescriptor{isColMajor,
                          transA,
                          transB,
                          m,
                          n,
                          k,
                          lda,
                          ldb,
                          ldc,
                          batch_count,
                          strideA,
                          strideB,
                          strideC,
                          alpha,
                          beta,
                          xDesc.GetType(),
                          false};
}

// dx = CNHW2NCHW(transpose(w) * NCHW2CNHW(dy))
GemmDescriptor CreateGemmDescriptorGroupConvCNHWBwdData(const TensorDescriptor& wDesc,
                                                        const TensorDescriptor& dyDesc,
                                                        const TensorDescriptor& dxDesc,
                                                        int groupCount)
{
#ifndef NDEBUG
    assert(wDesc.GetType() == dxDesc.GetType() && wDesc.GetType() == dyDesc.GetType());
#endif

    int in_n  = dxDesc.GetLengths()[0];
    int in_c  = dxDesc.GetLengths()[1];
    int wei_k = wDesc.GetLengths()[0];

    auto out_spatial = boost::adaptors::slice(dyDesc.GetLengths(), 2, dyDesc.GetLengths().size());

    bool isColMajor = false;
    bool transA     = true;
    bool transB     = false;
    int m           = in_c / groupCount;
    int n =
        in_n * std::accumulate(out_spatial.begin(), out_spatial.end(), 1, std::multiplies<int>());
    int k           = wei_k / groupCount;
    int lda         = m;
    int ldb         = n;
    int ldc         = n;
    int batch_count = groupCount;
    auto strideA    = static_cast<long long>(m) * k;
    auto strideB    = static_cast<long long>(k) * n;
    auto strideC    = static_cast<long long>(m) * n;
    float alpha     = 1.;
    float beta      = 0.;

    return GemmDescriptor{isColMajor,
                          transA,
                          transB,
                          m,
                          n,
                          k,
                          lda,
                          ldb,
                          ldc,
                          batch_count,
                          strideA,
                          strideB,
                          strideC,
                          alpha,
                          beta,
                          dxDesc.GetType(),
                          false};
}

} // namespace miopen<|MERGE_RESOLUTION|>--- conflicted
+++ resolved
@@ -119,25 +119,15 @@
 
 auto rocBlasDataType(miopenDataType_t data_type)
 {
-<<<<<<< HEAD
-#if ROCBLAS_BETA_FEATURE_API
-=======
     /// \todo Not all supported data types are handled here.
     /// This is fine so far because this function is used only with FP16/F8.
 #if USE_ROCBLAS_GEMM_EX3
->>>>>>> 19c6046d
     if(data_type == miopenFloat8)
         return rocblas_datatype::rocblas_datatype_f8_r;
     if(data_type == miopenBFloat8)
         return rocblas_datatype::rocblas_datatype_bf8_r;
-<<<<<<< HEAD
-    else
-#endif
-        if(data_type == miopenHalf)
-=======
 #endif
     if(data_type == miopenHalf)
->>>>>>> 19c6046d
         return rocblas_datatype::rocblas_datatype_f16_r;
     MIOPEN_THROW(miopenStatusInternalError, "Invalid data type passed");
 }
