--- conflicted
+++ resolved
@@ -334,36 +334,21 @@
     miopen_tensile_matrix mtA{{m, k},
                               {mtA_str0, mtA_str1},
                               {mtA_b_n, mtA_b_str},
-<<<<<<< HEAD
-                              miopen_tensile_type_float,
-                              Data_t(reinterpret_cast<const float*>(A) + a_offset)};
-    miopen_tensile_matrix mtB{{k, n},
-                              {mtB_str0, mtB_str1},
-                              {mtB_b_n, mtB_b_str},
-                              miopen_tensile_type_float,
-                              Data_t(reinterpret_cast<const float*>(B) + b_offset)};
-    miopen_tensile_matrix mtC{{m, n},
-                              {mtC_str0, mtC_str1},
-                              {mtC_b_n, mtC_b_str},
-                              miopen_tensile_type_float,
-                              Data_t(reinterpret_cast<float*>(C) + c_offset)};
-=======
                               miotsl_in_dtype,
                               gemm_desc.transA,
                               ptrA};
-    miopen_tensile_matrix mtB{{mtB_len0, mtB_len1},
+    miopen_tensile_matrix mtB{{k, n},
                               {mtB_str0, mtB_str1},
                               {mtB_b_n, mtB_b_str},
                               miotsl_in_dtype,
                               gemm_desc.transB,
                               ptrB};
-    miopen_tensile_matrix mtC{{mtC_len0, mtC_len1},
+    miopen_tensile_matrix mtC{{m, n},
                               {mtC_str0, mtC_str1},
                               {mtC_b_n, mtC_b_str},
                               miotsl_out_dtype,
                               false,
                               ptrC};
->>>>>>> 0b582808
 
     miopen_tensile_status mt_status = miopen_tensile_status_no_solution;
 #if MIOPEN_BACKEND_HIP
