/*******************************************************************************
 *
 * MIT License
 *
 * Copyright (c) 2017 Advanced Micro Devices, Inc.
 *
 * Permission is hereby granted, free of charge, to any person obtaining a copy
 * of this software and associated documentation files (the "Software"), to deal
 * in the Software without restriction, including without limitation the rights
 * to use, copy, modify, merge, publish, distribute, sublicense, and/or sell
 * copies of the Software, and to permit persons to whom the Software is
 * furnished to do so, subject to the following conditions:
 *
 * The above copyright notice and this permission notice shall be included in all
 * copies or substantial portions of the Software.
 *
 * THE SOFTWARE IS PROVIDED "AS IS", WITHOUT WARRANTY OF ANY KIND, EXPRESS OR
 * IMPLIED, INCLUDING BUT NOT LIMITED TO THE WARRANTIES OF MERCHANTABILITY,
 * FITNESS FOR A PARTICULAR PURPOSE AND NONINFRINGEMENT. IN NO EVENT SHALL THE
 * AUTHORS OR COPYRIGHT HOLDERS BE LIABLE FOR ANY CLAIM, DAMAGES OR OTHER
 * LIABILITY, WHETHER IN AN ACTION OF CONTRACT, TORT OR OTHERWISE, ARISING FROM,
 * OUT OF OR IN CONNECTION WITH THE SOFTWARE OR THE USE OR OTHER DEALINGS IN THE
 * SOFTWARE.
 *
 *******************************************************************************/
#include <miopen/gemm_v2.hpp>
#include <miopen/logger.hpp>
#include <miopen/env.hpp>
#include <miopen/tensor.hpp>
#include <miopen/handle.hpp>
#include <miopen/finddb_kernel_cache_key.hpp>

#if MIOPEN_BACKEND_HIP
#include <miopen/hipoc_kernel.hpp>
#endif

#if MIOPEN_USE_MIOPENTENSILE
#include <miopentensile/gemm.h>
#endif

#if MIOPEN_USE_ROCBLAS
#include <half.hpp>
#include <rocblas.h>
#include <miopen/perf_field.hpp>
#endif

#if MIOPEN_USE_MIOPENGEMM
#include <miopen/miopengemm.hpp>
#endif

#include <boost/range/adaptors.hpp>

#if MIOPEN_USE_ROCBLAS
#define ROCBLAS_TIMING_MEMSET_SIZE (10 * 1024 * 1024)

#define MIOPEN_ROCBLAS_VERSION_DECIMAL (ROCBLAS_VERSION_MAJOR * 100 + ROCBLAS_VERSION_MINOR)

/// Avoid warnings "The workspace_size and workspace arguments are obsolete" and
/// "disabled expansion of recursive macro" injected by rocblas headers.
#define AVOID_ROCBLAS_WRAPPERS_204 (MIOPEN_ROCBLAS_VERSION_DECIMAL >= 204)

template <class... Ts>
auto miopen_rocblas_gemm_ex(Ts... xs)
{
#if AVOID_ROCBLAS_WRAPPERS_204
    return (rocblas_gemm_ex)(xs...);
#else
    std::size_t zero = 0;
    return rocblas_gemm_ex(xs..., &zero, nullptr);
#endif
}

template <class... Ts>
auto miopen_rocblas_gemm_strided_batched_ex(Ts... xs)
{
#if AVOID_ROCBLAS_WRAPPERS_204
    return (rocblas_gemm_strided_batched_ex)(xs...);
#else
    std::size_t zero = 0;
    return rocblas_gemm_strided_batched_ex(xs..., &zero, nullptr);
#endif
}

#endif // MIOPEN_USE_ROCBLAS

MIOPEN_DECLARE_ENV_VAR(MIOPEN_GEMM_ENFORCE_BACKEND)

namespace miopen {

std::ostream& operator<<(std::ostream& stream, const GemmDescriptor& gemm_desc)
{
    return stream << "{"
                  << "isColMajor " << gemm_desc.isColMajor << ", "
                  << "transA " << gemm_desc.transA << ", "
                  << "transB " << gemm_desc.transB << ", "
                  << "m " << gemm_desc.m << ", "
                  << "n " << gemm_desc.n << ", "
                  << "k " << gemm_desc.k << ", "
                  << "lda " << gemm_desc.lda << ", "
                  << "ldb " << gemm_desc.ldb << ", "
                  << "ldc " << gemm_desc.ldc << ", "
                  << "batch_count " << gemm_desc.batch_count << ", "
                  << "strideA " << gemm_desc.strideA << ", "
                  << "strideB " << gemm_desc.strideB << ", "
                  << "strideC " << gemm_desc.strideC << ", "
                  << "alpha " << gemm_desc.alpha << ", "
                  << "beta " << gemm_desc.beta << ", "
                  << "dataType " << gemm_desc.dataType << "} ";
}

<<<<<<< HEAD
=======
#if MIOPEN_USE_ROCBLAS
// Enqueue gpu memset for rocblas kernel timing purpose
// Be careful, will set mem to 0
static void
dummy_memset(const Handle& handle, Data_t mem, std::size_t mem_len, miopenDataType_t data_type)
{
    MIOPEN_LOG_I2("dummy gpu memset");

    std::size_t data_size = 0;

    switch(data_type)
    {
    case miopenInt8x4:
    case miopenInt8:
    {
        data_size = sizeof(int8_t);
        break;
    }
    case miopenInt32:
    {
        data_size = sizeof(int);
        break;
    }
    case miopenBFloat16:
    {
        data_size = sizeof(rocblas_bfloat16);
        break;
    }
    case miopenHalf:
    {
        data_size = sizeof(half_float::half);
        break;
    }
    case miopenFloat:
    {
        data_size = sizeof(float);
        break;
    }
    }

    std::size_t sz = mem_len * data_size;

    for(std::size_t i = 0; i < ROCBLAS_TIMING_MEMSET_SIZE; i += sz)
        hipMemsetAsync(mem, 0, sz, handle.GetStream());
}
#endif

#if MIOPEN_BACKEND_HIP
inline void ProfilingRecordStart(const Handle& handle, HipEventPtr& start, HipEventPtr& stop)
{
    start = make_hip_event();
    stop  = make_hip_event();
    hipEventRecord(start.get(), handle.GetStream());
}

inline void ProfilingRecordStop(const Handle& handle, HipEventPtr& start, HipEventPtr& stop)
{
    hipEventRecord(stop.get(), handle.GetStream());
    hipEventSynchronize(stop.get());
    float mS = 0;
    hipEventElapsedTime(&mS, start.get(), stop.get());
    handle.ResetKernelTime();
    handle.AccumKernelTime(mS);
}
#endif

>>>>>>> e0ffe166
// hacks: control GEMM backend by enviroment variable and build option
// very nasty
static GemmBackend_t enforce_gemm_backend(miopenDataType_t data_type,
                                          GemmBackend_t gemm_backend_preferred)
{
    GemmBackend_t gemm_backend_enforced = GemmBackend_t::nogemmbackend;
    GemmBackend_t gemm_backend_env      = GemmBackend_t::nogemmbackend;

    // enforce backend based on env variable
    switch(Value(MIOPEN_GEMM_ENFORCE_BACKEND{}))
    {
    case 1: gemm_backend_env  = GemmBackend_t::rocblas; break;
    case 2: gemm_backend_env  = GemmBackend_t::miopengemm; break;
    case 3: gemm_backend_env  = GemmBackend_t::nogemmbackend; break;
    case 4: gemm_backend_env  = GemmBackend_t::miopentensile; break;
    default: gemm_backend_env = gemm_backend_preferred;
    }

// make sure backend chosen based on env variable is suppported
#if MIOPEN_USE_MIOPENTENSILE
    switch(gemm_backend_env)
    {
    case GemmBackend_t::nogemmbackend: gemm_backend_enforced = GemmBackend_t::nogemmbackend; break;
    case GemmBackend_t::rocblas:
    case GemmBackend_t::miopengemm:
    case GemmBackend_t::miopentensile:
        gemm_backend_enforced = (data_type == miopenFloat) ? GemmBackend_t::miopentensile :
#if MIOPEN_USE_ROCBLAS
                                                           GemmBackend_t::rocblas
#else
                                                           GemmBackend_t::nogemmbackend
#endif
            ;
        break;
    }
#elif MIOPEN_USE_ROCBLAS and MIOPEN_USE_MIOPENGEMM
    switch(gemm_backend_env)
    {
    case GemmBackend_t::nogemmbackend: gemm_backend_enforced = GemmBackend_t::nogemmbackend; break;
    case GemmBackend_t::miopentensile:
    case GemmBackend_t::rocblas: gemm_backend_enforced = GemmBackend_t::rocblas; break;
    case GemmBackend_t::miopengemm:
        gemm_backend_enforced =
            (data_type == miopenFloat) ? GemmBackend_t::miopengemm : GemmBackend_t::rocblas;
        break;
    }
#elif MIOPEN_USE_ROCBLAS
    (void)data_type;
    switch(gemm_backend_env)
    {
    case GemmBackend_t::nogemmbackend: gemm_backend_enforced = GemmBackend_t::nogemmbackend; break;
    case GemmBackend_t::miopentensile:
    case GemmBackend_t::rocblas:
    case GemmBackend_t::miopengemm: gemm_backend_enforced = GemmBackend_t::rocblas; break;
    }
#elif MIOPEN_USE_MIOPENGEMM
    switch(gemm_backend_env)
    {
    case GemmBackend_t::nogemmbackend: gemm_backend_enforced = GemmBackend_t::nogemmbackend; break;
    case GemmBackend_t::miopentensile:
    case GemmBackend_t::rocblas:
    case GemmBackend_t::miopengemm:
        gemm_backend_enforced =
            (data_type == miopenFloat) ? GemmBackend_t::miopengemm : GemmBackend_t::nogemmbackend;
        break;
    }
#else
    gemm_backend_enforced = GemmBackend_t::nogemmbackend;
#endif

    return gemm_backend_enforced;
}

miopenStatus_t CallGemmTimeMeasure(const Handle& handle,
                                   GemmDescriptor gemm_desc,
                                   ConstData_t A,
                                   int a_offset,
                                   ConstData_t B,
                                   int b_offset,
                                   Data_t C,
                                   int c_offset,
                                   FindDbKCacheKey* kcache_key,
                                   bool time_precision,
                                   CallGemmType_t call_gemm_type,
                                   GemmBackend_t gemm_backend)
{
    switch(call_gemm_type)
    {
    case callGemm:
    {
        if(time_precision)
        {
            // rocBLAS need a warm-up call for accurate timing
            CallGemm(
                handle, gemm_desc, A, a_offset, B, b_offset, C, c_offset, nullptr, gemm_backend);
        }

        return CallGemm(
            handle, gemm_desc, A, a_offset, B, b_offset, C, c_offset, kcache_key, gemm_backend);
    }
    case callGemmStridedBatched:
    {
        if(time_precision)
        {
            // rocBLAS need extra warm-up call for accurate timing
            CallGemmStridedBatched(
                handle, gemm_desc, A, a_offset, B, b_offset, C, c_offset, nullptr, gemm_backend);
        }

        return CallGemmStridedBatched(
            handle, gemm_desc, A, a_offset, B, b_offset, C, c_offset, kcache_key, gemm_backend);
    }
    case callGemmStridedBatchedSequential:
    {
        if(time_precision)
        {
            // rocBLAS need a warm-up call for accurate timing
            CallGemmStridedBatchedSequential(
                handle, gemm_desc, A, a_offset, B, b_offset, C, c_offset, nullptr, gemm_backend);
        }

        return CallGemmStridedBatchedSequential(
            handle, gemm_desc, A, a_offset, B, b_offset, C, c_offset, kcache_key, gemm_backend);
    }
    }
    return miopenStatusNotImplemented;
}

#if MIOPEN_USE_MIOPENTENSILE
miopenStatus_t CallGemmMIOpenTensile(const Handle& handle,
                                     GemmDescriptor gemm_desc,
                                     ConstData_t A,
                                     int a_offset,
                                     ConstData_t B,
                                     int b_offset,
                                     Data_t C,
                                     int c_offset,
                                     FindDbKCacheKey* kcache_key)
{
    MIOPEN_LOG_FUNCTION("MIOpenTensile");

    if(gemm_desc.dataType != miopenFloat)
        return miopenStatusNotImplemented;

#if MIOPEN_BACKEND_HIP
    HipEventPtr start = nullptr;
    HipEventPtr stop  = nullptr;
    if(handle.IsProfilingEnabled())
        ProfilingRecordStart(handle, start, stop);
#endif

    auto mtA_len0  = size_t(gemm_desc.transA ? gemm_desc.k : gemm_desc.m);
    auto mtA_len1  = size_t(gemm_desc.transA ? gemm_desc.m : gemm_desc.k);
    auto mtA_str0  = size_t(gemm_desc.transA ? 1 : gemm_desc.lda);
    auto mtA_str1  = size_t(gemm_desc.transA ? gemm_desc.lda : 1);
    auto mtA_b_n   = size_t(gemm_desc.batch_count);
    auto mtA_b_str = size_t(gemm_desc.strideA);
    auto mtB_len0  = size_t(gemm_desc.transB ? gemm_desc.n : gemm_desc.k);
    auto mtB_len1  = size_t(gemm_desc.transB ? gemm_desc.k : gemm_desc.n);
    auto mtB_str0  = size_t(gemm_desc.transB ? 1 : gemm_desc.ldb);
    auto mtB_str1  = size_t(gemm_desc.transB ? gemm_desc.ldb : 1);
    auto mtB_b_n   = size_t(gemm_desc.batch_count);
    auto mtB_b_str = size_t(gemm_desc.strideB);
    auto mtC_len0  = size_t(gemm_desc.m);
    auto mtC_len1  = size_t(gemm_desc.n);
    auto mtC_str0  = size_t(gemm_desc.ldc);
    auto mtC_str1  = size_t(1);
    auto mtC_b_n   = size_t(gemm_desc.batch_count);
    auto mtC_b_str = size_t(gemm_desc.strideC);

    miopen_tensile_matrix mtA{{mtA_len0, mtA_len1},
                              {mtA_str0, mtA_str1},
                              {mtA_b_n, mtA_b_str},
                              miopen_tensile_type_float,
                              gemm_desc.transA,
                              Data_t(reinterpret_cast<const float*>(A) + a_offset)};
    miopen_tensile_matrix mtB{{mtB_len0, mtB_len1},
                              {mtB_str0, mtB_str1},
                              {mtB_b_n, mtB_b_str},
                              miopen_tensile_type_float,
                              gemm_desc.transB,
                              Data_t(reinterpret_cast<const float*>(B) + b_offset)};
    miopen_tensile_matrix mtC{{mtC_len0, mtC_len1},
                              {mtC_str0, mtC_str1},
                              {mtC_b_n, mtC_b_str},
                              miopen_tensile_type_float,
                              false,
                              Data_t(reinterpret_cast<float*>(C) + c_offset)};

    miopen_tensile_status mt_status = miopen_tensile_status_no_solution;
#if MIOPEN_BACKEND_HIP
    mt_status = miopen_tensile_gemm_hip(
        handle.GetStream(), &mtA, &mtB, &mtC, double(gemm_desc.alpha), double(gemm_desc.beta));

    if(handle.IsProfilingEnabled())
        ProfilingRecordStop(handle, start, stop);
#else
    (void)handle;
    (void)mtA;
    (void)mtB;
    (void)mtC;
#endif

    if(kcache_key != nullptr)
        *kcache_key = FindDbKCacheKey::MakeUnused("MIOpenTensile");

    if(mt_status != miopen_tensile_status_success)
        MIOPEN_THROW(miopenStatusInternalError, "Failed to run miopen_tensile_gemm_hip");

    return miopenStatusSuccess;
}
#endif

miopenStatus_t CallGemm(const Handle& handle,
                        GemmDescriptor gemm_desc,
                        ConstData_t A,
                        int a_offset,
                        ConstData_t B,
                        int b_offset,
                        Data_t C,
                        int c_offset,
                        FindDbKCacheKey* kcache_key,
                        GemmBackend_t gemm_backend)
{
    MIOPEN_LOG_I2("gemm_desc: " << gemm_desc);

    gemm_backend = enforce_gemm_backend(gemm_desc.dataType, gemm_backend);

// do row-to-column major conversion here
#if MIOPEN_USE_MIOPENTENSILE
    if((gemm_desc.isColMajor && gemm_desc.dataType == miopenFloat)
#if MIOPEN_USE_ROCBLAS
       ||
       (!gemm_desc.isColMajor && gemm_desc.dataType != miopenFloat)
#endif
           )
#else
    if(!gemm_desc.isColMajor)
#endif
    {
        gemm_desc.isColMajor = !gemm_desc.isColMajor;
        std::swap(A, B);
        std::swap(a_offset, b_offset);
        std::swap(gemm_desc.transA, gemm_desc.transB);
        std::swap(gemm_desc.m, gemm_desc.n);
        std::swap(gemm_desc.lda, gemm_desc.ldb);
    }

    switch(gemm_backend)
    {
    case GemmBackend_t::miopentensile:
#if MIOPEN_USE_MIOPENTENSILE
        return CallGemmMIOpenTensile(
            handle, gemm_desc, A, a_offset, B, b_offset, C, c_offset, kcache_key);
#endif
    case GemmBackend_t::nogemmbackend: return miopenStatusNotImplemented;
    case GemmBackend_t::rocblas: {
#if MIOPEN_USE_ROCBLAS
        MIOPEN_LOG_FUNCTION("rocBLAS");

        HipEventPtr start = nullptr;
        HipEventPtr stop  = nullptr;
        if(handle.IsProfilingEnabled())
        {
<<<<<<< HEAD
            start = make_hip_event();
            stop  = make_hip_event();
            hipEventRecord(start.get(), handle.GetStream());
=======
            if(enqueue_dummy_kernel)
            {
                dummy_memset(
                    handle,
                    C,
                    gemm_desc.m * gemm_desc.n,
                    ((gemm_desc.dataType == miopenInt8 || gemm_desc.dataType == miopenInt8x4)
                         ? miopenInt32
                         : gemm_desc.dataType));
            }

            ProfilingRecordStart(handle, start, stop);
>>>>>>> e0ffe166
        }

        rocblas_status rb_status = rocblas_status::rocblas_status_internal_error;

        switch(gemm_desc.dataType)
        {
        case miopenInt8x4:
        case miopenInt8:
        {
            assert(gemm_desc.k % 4 == 0);

            auto alpha = int(gemm_desc.alpha);
            auto beta  = int(gemm_desc.beta);

            rb_status = miopen_rocblas_gemm_ex(
                handle.rhandle().get(),
                gemm_desc.transA ? rocblas_operation_transpose : rocblas_operation_none,
                gemm_desc.transB ? rocblas_operation_transpose : rocblas_operation_none,
                gemm_desc.m,
                gemm_desc.n,
                gemm_desc.k,
                &alpha,
                static_cast<const int8_t*>(A) + a_offset,
                rocblas_datatype::rocblas_datatype_i8_r,
                gemm_desc.lda,
                static_cast<const int8_t*>(B) + b_offset,
                rocblas_datatype::rocblas_datatype_i8_r,
                gemm_desc.ldb,
                &beta,
                static_cast<const rocblas_int*>(C) + c_offset,
                rocblas_datatype::rocblas_datatype_i32_r,
                gemm_desc.ldc,
                static_cast<rocblas_int*>(C) + c_offset,
                rocblas_datatype::rocblas_datatype_i32_r,
                gemm_desc.ldc,
                rocblas_datatype::rocblas_datatype_i32_r,
                rocblas_gemm_algo::rocblas_gemm_algo_standard,
                0,
                0);
        }
        break;
        case miopenInt32: break;
        case miopenHalf:
        {
            float alpha = gemm_desc.alpha;
            float beta  = gemm_desc.beta;

            rb_status = miopen_rocblas_gemm_ex(
                handle.rhandle().get(),
                gemm_desc.transA ? rocblas_operation_transpose : rocblas_operation_none,
                gemm_desc.transB ? rocblas_operation_transpose : rocblas_operation_none,
                gemm_desc.m,
                gemm_desc.n,
                gemm_desc.k,
                &alpha,
                static_cast<const rocblas_half*>(A) + a_offset,
                rocblas_datatype::rocblas_datatype_f16_r,
                gemm_desc.lda,
                static_cast<const rocblas_half*>(B) + b_offset,
                rocblas_datatype::rocblas_datatype_f16_r,
                gemm_desc.ldb,
                &beta,
                static_cast<const rocblas_half*>(C) + c_offset,
                rocblas_datatype::rocblas_datatype_f16_r,
                gemm_desc.ldc,
                static_cast<rocblas_half*>(C) + c_offset,
                rocblas_datatype::rocblas_datatype_f16_r,
                gemm_desc.ldc,
                rocblas_datatype::rocblas_datatype_f32_r,
                rocblas_gemm_algo::rocblas_gemm_algo_standard,
                0,
                0);
        }
        break;

        case miopenBFloat16:
        {

            float alpha = gemm_desc.alpha;
            float beta  = gemm_desc.beta;

            rb_status = miopen_rocblas_gemm_ex(
                handle.rhandle().get(),
                gemm_desc.transA ? rocblas_operation_transpose : rocblas_operation_none,
                gemm_desc.transB ? rocblas_operation_transpose : rocblas_operation_none,
                gemm_desc.m,
                gemm_desc.n,
                gemm_desc.k,
                &alpha,
                static_cast<const rocblas_bfloat16*>(A) + a_offset,
                rocblas_datatype::rocblas_datatype_bf16_r,
                gemm_desc.lda,
                static_cast<const rocblas_bfloat16*>(B) + b_offset,
                rocblas_datatype::rocblas_datatype_bf16_r,
                gemm_desc.ldb,
                &beta,
                static_cast<const rocblas_bfloat16*>(C) + c_offset,
                rocblas_datatype::rocblas_datatype_bf16_r,
                gemm_desc.ldc,
                static_cast<rocblas_bfloat16*>(C) + c_offset,
                rocblas_datatype::rocblas_datatype_bf16_r,
                gemm_desc.ldc,
                rocblas_datatype::rocblas_datatype_f32_r,
                rocblas_gemm_algo::rocblas_gemm_algo_standard,
                0,
                0);
        }
        break;

        case miopenFloat:
        {
            float alpha = gemm_desc.alpha;
            float beta  = gemm_desc.beta;

            rb_status = miopen_rocblas_gemm_ex(
                handle.rhandle().get(),
                gemm_desc.transA ? rocblas_operation_transpose : rocblas_operation_none,
                gemm_desc.transB ? rocblas_operation_transpose : rocblas_operation_none,
                gemm_desc.m,
                gemm_desc.n,
                gemm_desc.k,
                &alpha,
                static_cast<const float*>(A) + a_offset,
                rocblas_datatype::rocblas_datatype_f32_r,
                gemm_desc.lda,
                static_cast<const float*>(B) + b_offset,
                rocblas_datatype::rocblas_datatype_f32_r,
                gemm_desc.ldb,
                &beta,
                static_cast<const float*>(C) + c_offset,
                rocblas_datatype::rocblas_datatype_f32_r,
                gemm_desc.ldc,
                static_cast<float*>(C) + c_offset,
                rocblas_datatype::rocblas_datatype_f32_r,
                gemm_desc.ldc,
                rocblas_datatype::rocblas_datatype_f32_r,
                rocblas_gemm_algo::rocblas_gemm_algo_standard,
                0,
                0);
        }
        break;
        }

        if(handle.IsProfilingEnabled())
            ProfilingRecordStop(handle, start, stop);

        if(rb_status != rocblas_status::rocblas_status_success)
            MIOPEN_THROW(miopenStatusInternalError, "rocBlas error encountered");

        if(kcache_key != nullptr)
            *kcache_key = FindDbKCacheKey::MakeUnused("rocBlas");

        return miopenStatusSuccess;
#else
        return miopenStatusNotImplemented;
#endif
    }

    case GemmBackend_t::miopengemm: {
#if MIOPEN_USE_MIOPENGEMM
        if(gemm_desc.dataType != miopenFloat)
            return miopenStatusNotImplemented;

        MIOPEN_LOG_FUNCTION("MIOpenGEMM");

        // making network configs for MIOpenGEMM kernel(s),
        //   using necessary and minimal info,
        //   based on info that's always true:
        //      column-major,
        //      C is not transposed,
        //      workSpace is 0,
        //      fp32
        auto gemm_desc_to_string = [&gemm_desc]() {
            return std::to_string(static_cast<int>(gemm_desc.transA)) + "_" +
                   std::to_string(static_cast<int>(gemm_desc.transB)) + "_" +
                   std::to_string(gemm_desc.lda) + "_" + std::to_string(gemm_desc.ldb) + "_" +
                   std::to_string(gemm_desc.ldc) + "_" + std::to_string(gemm_desc.m) + "_" +
                   std::to_string(gemm_desc.n) + "_" + std::to_string(gemm_desc.k);
        };

        const std::string algorithm_name = "MIOpenGEMM";
        const std::string network_config = gemm_desc_to_string();

        if(kcache_key != nullptr)
            *kcache_key = {algorithm_name, network_config};

        auto&& kernels = handle.GetKernels(algorithm_name, network_config);

        if(kernels.empty())
        {
            MIOpenGEMM::Geometry mgg(true,
                                     gemm_desc.transA,
                                     gemm_desc.transB,
                                     false,
                                     gemm_desc.lda,
                                     gemm_desc.ldb,
                                     gemm_desc.ldc,
                                     gemm_desc.m,
                                     gemm_desc.n,
                                     gemm_desc.k,
                                     0,
                                     'f');

            AddMiopengemmSolution(
                handle, algorithm_name, network_config, mgg, A, B, C, 0.003, false);

            auto&& new_kernels = handle.GetKernels(algorithm_name, network_config);

            RunMiopengemmSolution(handle,
                                  new_kernels,
                                  gemm_desc.alpha,
                                  A,
                                  a_offset,
                                  B,
                                  b_offset,
                                  gemm_desc.beta,
                                  C,
                                  c_offset);
        }
        else
        {
            RunMiopengemmSolution(handle,
                                  kernels,
                                  gemm_desc.alpha,
                                  A,
                                  a_offset,
                                  B,
                                  b_offset,
                                  gemm_desc.beta,
                                  C,
                                  c_offset);
        }

        return miopenStatusSuccess;
#else
        return miopenStatusNotImplemented;
#endif
    }
    }

    return miopenStatusUnknownError;
}

miopenStatus_t CallGemmStridedBatched(const Handle& handle,
                                      GemmDescriptor gemm_desc,
                                      ConstData_t A,
                                      int a_offset,
                                      ConstData_t B,
                                      int b_offset,
                                      Data_t C,
                                      int c_offset,
                                      FindDbKCacheKey* kcache_key,
                                      GemmBackend_t gemm_backend)
{
    MIOPEN_LOG_I2("gemm_desc: " << gemm_desc);

    gemm_backend = enforce_gemm_backend(gemm_desc.dataType, gemm_backend);

// do row-to-column major conversion here
#if MIOPEN_USE_MIOPENTENSILE
    if((gemm_desc.isColMajor && gemm_desc.dataType == miopenFloat)
#if MIOPEN_USE_ROCBLAS
       ||
       (!gemm_desc.isColMajor && gemm_desc.dataType != miopenFloat)
#endif
           )
#else
    if(!gemm_desc.isColMajor)
#endif
    {
        gemm_desc.isColMajor = !gemm_desc.isColMajor;
        std::swap(A, B);
        std::swap(a_offset, b_offset);
        std::swap(gemm_desc.transA, gemm_desc.transB);
        std::swap(gemm_desc.m, gemm_desc.n);
        std::swap(gemm_desc.lda, gemm_desc.ldb);
        std::swap(gemm_desc.strideA, gemm_desc.strideB);
    }

    switch(gemm_backend)
    {
    case GemmBackend_t::miopentensile:
#if MIOPEN_USE_MIOPENTENSILE
        return CallGemmMIOpenTensile(
            handle, gemm_desc, A, a_offset, B, b_offset, C, c_offset, kcache_key);
#endif
    case GemmBackend_t::nogemmbackend: return miopenStatusNotImplemented;
    case GemmBackend_t::rocblas: {
#if MIOPEN_USE_ROCBLAS
        MIOPEN_LOG_FUNCTION("rocBLAS");

        HipEventPtr start = nullptr;
        HipEventPtr stop  = nullptr;
        if(handle.IsProfilingEnabled())
        {
<<<<<<< HEAD
            start = make_hip_event();
            stop  = make_hip_event();
            hipEventRecord(start.get(), handle.GetStream());
=======
            if(enqueue_dummy_kernel)
            {
                dummy_memset(
                    handle,
                    C,
                    gemm_desc.m * gemm_desc.n * gemm_desc.batch_count,
                    ((gemm_desc.dataType == miopenInt8 || gemm_desc.dataType == miopenInt8x4)
                         ? miopenInt32
                         : gemm_desc.dataType));
            }

            ProfilingRecordStart(handle, start, stop);
>>>>>>> e0ffe166
        }

        rocblas_status rb_status = rocblas_status::rocblas_status_internal_error;

        switch(gemm_desc.dataType)
        {
        case miopenInt8x4:
        case miopenInt8:
        {
            assert(gemm_desc.k % 4 == 0);

            auto alpha = int(gemm_desc.alpha);
            auto beta  = int(gemm_desc.beta);

            rb_status = miopen_rocblas_gemm_strided_batched_ex(
                handle.rhandle().get(),
                gemm_desc.transA ? rocblas_operation_transpose : rocblas_operation_none,
                gemm_desc.transB ? rocblas_operation_transpose : rocblas_operation_none,
                gemm_desc.m,
                gemm_desc.n,
                gemm_desc.k,
                &alpha,
                static_cast<const int8_t*>(A) + a_offset,
                rocblas_datatype::rocblas_datatype_i8_r,
                gemm_desc.lda,
                gemm_desc.strideA,
                static_cast<const int8_t*>(B) + b_offset,
                rocblas_datatype::rocblas_datatype_i8_r,
                gemm_desc.ldb,
                gemm_desc.strideB,
                &beta,
                static_cast<const rocblas_int*>(C) + c_offset,
                rocblas_datatype::rocblas_datatype_i32_r,
                gemm_desc.ldc,
                gemm_desc.strideC,
                static_cast<rocblas_int*>(C) + c_offset,
                rocblas_datatype::rocblas_datatype_i32_r,
                gemm_desc.ldc,
                gemm_desc.strideC,
                gemm_desc.batch_count,
                rocblas_datatype::rocblas_datatype_i32_r,
                rocblas_gemm_algo::rocblas_gemm_algo_standard,
                0,
                0);
        }
        break;
        case miopenInt32: break;
        case miopenHalf:
        {
            float alpha = gemm_desc.alpha;
            float beta  = gemm_desc.beta;

            rb_status = miopen_rocblas_gemm_strided_batched_ex(
                handle.rhandle().get(),
                gemm_desc.transA ? rocblas_operation_transpose : rocblas_operation_none,
                gemm_desc.transB ? rocblas_operation_transpose : rocblas_operation_none,
                gemm_desc.m,
                gemm_desc.n,
                gemm_desc.k,
                &alpha,
                static_cast<const rocblas_half*>(A) + a_offset,
                rocblas_datatype::rocblas_datatype_f16_r,
                gemm_desc.lda,
                gemm_desc.strideA,
                static_cast<const rocblas_half*>(B) + b_offset,
                rocblas_datatype::rocblas_datatype_f16_r,
                gemm_desc.ldb,
                gemm_desc.strideB,
                &beta,
                static_cast<const rocblas_half*>(C) + c_offset,
                rocblas_datatype::rocblas_datatype_f16_r,
                gemm_desc.ldc,
                gemm_desc.strideC,
                static_cast<rocblas_half*>(C) + c_offset,
                rocblas_datatype::rocblas_datatype_f16_r,
                gemm_desc.ldc,
                gemm_desc.strideC,
                gemm_desc.batch_count,
                rocblas_datatype::rocblas_datatype_f32_r,
                rocblas_gemm_algo::rocblas_gemm_algo_standard,
                0,
                0);
        }
        break;

        case miopenBFloat16:
        {
            float alpha = gemm_desc.alpha;
            float beta  = gemm_desc.beta;

            rb_status = miopen_rocblas_gemm_strided_batched_ex(
                handle.rhandle().get(),
                gemm_desc.transA ? rocblas_operation_transpose : rocblas_operation_none,
                gemm_desc.transB ? rocblas_operation_transpose : rocblas_operation_none,
                gemm_desc.m,
                gemm_desc.n,
                gemm_desc.k,
                &alpha,
                static_cast<const rocblas_bfloat16*>(A) + a_offset,
                rocblas_datatype::rocblas_datatype_bf16_r,
                gemm_desc.lda,
                gemm_desc.strideA,
                static_cast<const rocblas_bfloat16*>(B) + b_offset,
                rocblas_datatype::rocblas_datatype_bf16_r,
                gemm_desc.ldb,
                gemm_desc.strideB,
                &beta,
                static_cast<const rocblas_bfloat16*>(C) + c_offset,
                rocblas_datatype::rocblas_datatype_bf16_r,
                gemm_desc.ldc,
                gemm_desc.strideC,
                static_cast<rocblas_bfloat16*>(C) + c_offset,
                rocblas_datatype::rocblas_datatype_bf16_r,
                gemm_desc.ldc,
                gemm_desc.strideC,
                gemm_desc.batch_count,
                rocblas_datatype::rocblas_datatype_f32_r,
                rocblas_gemm_algo::rocblas_gemm_algo_standard,
                0,
                0);
        }
        break;

        case miopenFloat:
        {
            float alpha = gemm_desc.alpha;
            float beta  = gemm_desc.beta;

            rb_status = miopen_rocblas_gemm_strided_batched_ex(
                handle.rhandle().get(),
                gemm_desc.transA ? rocblas_operation_transpose : rocblas_operation_none,
                gemm_desc.transB ? rocblas_operation_transpose : rocblas_operation_none,
                gemm_desc.m,
                gemm_desc.n,
                gemm_desc.k,
                &alpha,
                static_cast<const float*>(A) + a_offset,
                rocblas_datatype::rocblas_datatype_f32_r,
                gemm_desc.lda,
                gemm_desc.strideA,
                static_cast<const float*>(B) + b_offset,
                rocblas_datatype::rocblas_datatype_f32_r,
                gemm_desc.ldb,
                gemm_desc.strideB,
                &beta,
                static_cast<const float*>(C) + c_offset,
                rocblas_datatype::rocblas_datatype_f32_r,
                gemm_desc.ldc,
                gemm_desc.strideC,
                static_cast<float*>(C) + c_offset,
                rocblas_datatype::rocblas_datatype_f32_r,
                gemm_desc.ldc,
                gemm_desc.strideC,
                gemm_desc.batch_count,
                rocblas_datatype::rocblas_datatype_f32_r,
                rocblas_gemm_algo::rocblas_gemm_algo_standard,
                0,
                0);
        }
        break;
        }

        if(handle.IsProfilingEnabled())
            ProfilingRecordStop(handle, start, stop);

        if(rb_status != rocblas_status::rocblas_status_success)
            MIOPEN_THROW(miopenStatusInternalError, "rocBlas error encountered");

        if(kcache_key != nullptr)
            *kcache_key = FindDbKCacheKey::MakeUnused("rocBlas");

        return miopenStatusSuccess;
#else
        return miopenStatusNotImplemented;
#endif
    }

    case GemmBackend_t::miopengemm: {
#if MIOPEN_USE_MIOPENGEMM
        return CallGemmStridedBatchedSequential(
            handle, gemm_desc, A, a_offset, B, b_offset, C, c_offset, kcache_key, gemm_backend);
#else
        return miopenStatusNotImplemented;
#endif
    }
    }

    return miopenStatusUnknownError;
}

miopenStatus_t CallGemmStridedBatchedSequential(const Handle& handle,
                                                GemmDescriptor gemm_desc,
                                                ConstData_t A,
                                                int a_offset,
                                                ConstData_t B,
                                                int b_offset,
                                                Data_t C,
                                                int c_offset,
                                                FindDbKCacheKey* kcache_key,
                                                GemmBackend_t gemm_backend)
{
    MIOPEN_LOG_I2("gemm_desc: " << gemm_desc);

    gemm_backend = enforce_gemm_backend(gemm_desc.dataType, gemm_backend);

// do row-to-column major conversion here
#if MIOPEN_USE_MIOPENTENSILE
    if((gemm_desc.isColMajor && gemm_desc.dataType == miopenFloat)
#if MIOPEN_USE_ROCBLAS
       ||
       (!gemm_desc.isColMajor && gemm_desc.dataType != miopenFloat)
#endif
           )
#else
    if(!gemm_desc.isColMajor)
#endif
    {
        gemm_desc.isColMajor = !gemm_desc.isColMajor;
        std::swap(A, B);
        std::swap(a_offset, b_offset);
        std::swap(gemm_desc.transA, gemm_desc.transB);
        std::swap(gemm_desc.m, gemm_desc.n);
        std::swap(gemm_desc.lda, gemm_desc.ldb);
        std::swap(gemm_desc.strideA, gemm_desc.strideB);
    }

    switch(gemm_backend)
    {
    case GemmBackend_t::miopentensile:
#if MIOPEN_USE_MIOPENTENSILE
        return CallGemmMIOpenTensile(
            handle, gemm_desc, A, a_offset, B, b_offset, C, c_offset, kcache_key);
#endif
    case GemmBackend_t::nogemmbackend: return miopenStatusNotImplemented;
    case GemmBackend_t::rocblas: {
#if MIOPEN_USE_ROCBLAS
        MIOPEN_LOG_FUNCTION("rocBLAS");

        HipEventPtr start = nullptr;
        HipEventPtr stop  = nullptr;
        if(handle.IsProfilingEnabled())
        {
<<<<<<< HEAD
            start = make_hip_event();
            stop  = make_hip_event();
            hipEventRecord(start.get(), handle.GetStream());
=======
            if(enqueue_dummy_kernel)
            {
                dummy_memset(
                    handle,
                    C,
                    gemm_desc.m * gemm_desc.n,
                    ((gemm_desc.dataType == miopenInt8 || gemm_desc.dataType == miopenInt8x4)
                         ? miopenInt32
                         : gemm_desc.dataType));
            }

            ProfilingRecordStart(handle, start, stop);
>>>>>>> e0ffe166
        }

        rocblas_status rb_status = rocblas_status::rocblas_status_internal_error;

        switch(gemm_desc.dataType)
        {
        case miopenInt8x4:
        case miopenInt8:
        {
            assert(gemm_desc.k % 4 == 0);

            auto alpha = int(gemm_desc.alpha);
            auto beta  = int(gemm_desc.beta);

            for(int i = 0; i < gemm_desc.batch_count; ++i)
            {
                rb_status = miopen_rocblas_gemm_ex(
                    handle.rhandle().get(),
                    gemm_desc.transA ? rocblas_operation_transpose : rocblas_operation_none,
                    gemm_desc.transB ? rocblas_operation_transpose : rocblas_operation_none,
                    gemm_desc.m,
                    gemm_desc.n,
                    gemm_desc.k,
                    &alpha,
                    static_cast<const int8_t*>(A) + a_offset + i * gemm_desc.strideA,
                    rocblas_datatype::rocblas_datatype_i8_r,
                    gemm_desc.lda,
                    static_cast<const int8_t*>(B) + b_offset + i * gemm_desc.strideB,
                    rocblas_datatype::rocblas_datatype_i8_r,
                    gemm_desc.ldb,
                    &beta,
                    static_cast<const rocblas_int*>(C) + c_offset + i * gemm_desc.strideC,
                    rocblas_datatype::rocblas_datatype_i32_r,
                    gemm_desc.ldc,
                    static_cast<rocblas_int*>(C) + c_offset + i * gemm_desc.strideC,
                    rocblas_datatype::rocblas_datatype_i32_r,
                    gemm_desc.ldc,
                    rocblas_datatype::rocblas_datatype_i32_r,
                    rocblas_gemm_algo::rocblas_gemm_algo_standard,
                    0,
                    0);
            }
        }
        break;
        case miopenInt32: break;
        case miopenHalf:
        {
            float alpha = gemm_desc.alpha;
            float beta  = gemm_desc.beta;

            for(int i = 0; i < gemm_desc.batch_count; ++i)
            {
                rb_status = miopen_rocblas_gemm_ex(
                    handle.rhandle().get(),
                    gemm_desc.transA ? rocblas_operation_transpose : rocblas_operation_none,
                    gemm_desc.transB ? rocblas_operation_transpose : rocblas_operation_none,
                    gemm_desc.m,
                    gemm_desc.n,
                    gemm_desc.k,
                    &alpha,
                    static_cast<const rocblas_half*>(A) + a_offset + i * gemm_desc.strideA,
                    rocblas_datatype::rocblas_datatype_f16_r,
                    gemm_desc.lda,
                    static_cast<const rocblas_half*>(B) + b_offset + i * gemm_desc.strideB,
                    rocblas_datatype::rocblas_datatype_f16_r,
                    gemm_desc.ldb,
                    &beta,
                    static_cast<const rocblas_half*>(C) + c_offset + i * gemm_desc.strideC,
                    rocblas_datatype::rocblas_datatype_f16_r,
                    gemm_desc.ldc,
                    static_cast<rocblas_half*>(C) + c_offset + i * gemm_desc.strideC,
                    rocblas_datatype::rocblas_datatype_f16_r,
                    gemm_desc.ldc,
                    rocblas_datatype::rocblas_datatype_f32_r,
                    rocblas_gemm_algo::rocblas_gemm_algo_standard,
                    0,
                    0);
            }
        }
        break;

        case miopenBFloat16:
        {
            float alpha = gemm_desc.alpha;
            float beta  = gemm_desc.beta;

            for(int i = 0; i < gemm_desc.batch_count; ++i)
            {
                rb_status = miopen_rocblas_gemm_ex(
                    handle.rhandle().get(),
                    gemm_desc.transA ? rocblas_operation_transpose : rocblas_operation_none,
                    gemm_desc.transB ? rocblas_operation_transpose : rocblas_operation_none,
                    gemm_desc.m,
                    gemm_desc.n,
                    gemm_desc.k,
                    &alpha,
                    static_cast<const rocblas_bfloat16*>(A) + a_offset + i * gemm_desc.strideA,
                    rocblas_datatype::rocblas_datatype_bf16_r,
                    gemm_desc.lda,
                    static_cast<const rocblas_bfloat16*>(B) + b_offset + i * gemm_desc.strideB,
                    rocblas_datatype::rocblas_datatype_bf16_r,
                    gemm_desc.ldb,
                    &beta,
                    static_cast<const rocblas_bfloat16*>(C) + c_offset + i * gemm_desc.strideC,
                    rocblas_datatype::rocblas_datatype_bf16_r,
                    gemm_desc.ldc,
                    static_cast<rocblas_half*>(C) + c_offset + i * gemm_desc.strideC,
                    rocblas_datatype::rocblas_datatype_bf16_r,
                    gemm_desc.ldc,
                    rocblas_datatype::rocblas_datatype_f32_r,
                    rocblas_gemm_algo::rocblas_gemm_algo_standard,
                    0,
                    0);
            }
        }
        break;

        case miopenFloat:
        {
            float alpha = gemm_desc.alpha;
            float beta  = gemm_desc.beta;

            for(int i = 0; i < gemm_desc.batch_count; ++i)
            {
                rb_status = miopen_rocblas_gemm_ex(
                    handle.rhandle().get(),
                    gemm_desc.transA ? rocblas_operation_transpose : rocblas_operation_none,
                    gemm_desc.transB ? rocblas_operation_transpose : rocblas_operation_none,
                    gemm_desc.m,
                    gemm_desc.n,
                    gemm_desc.k,
                    &alpha,
                    static_cast<const float*>(A) + a_offset + i * gemm_desc.strideA,
                    rocblas_datatype::rocblas_datatype_f32_r,
                    gemm_desc.lda,
                    static_cast<const float*>(B) + b_offset + i * gemm_desc.strideB,
                    rocblas_datatype::rocblas_datatype_f32_r,
                    gemm_desc.ldb,
                    &beta,
                    static_cast<const float*>(C) + c_offset + i * gemm_desc.strideC,
                    rocblas_datatype::rocblas_datatype_f32_r,
                    gemm_desc.ldc,
                    static_cast<float*>(C) + c_offset + i * gemm_desc.strideC,
                    rocblas_datatype::rocblas_datatype_f32_r,
                    gemm_desc.ldc,
                    rocblas_datatype::rocblas_datatype_f32_r,
                    rocblas_gemm_algo::rocblas_gemm_algo_standard,
                    0,
                    0);
            }
        }
        break;
        }

        if(handle.IsProfilingEnabled())
            ProfilingRecordStop(handle, start, stop);

        if(rb_status != rocblas_status::rocblas_status_success)
            MIOPEN_THROW(miopenStatusInternalError, "rocBlas error encountered");

        if(kcache_key != nullptr)
            *kcache_key = FindDbKCacheKey::MakeUnused("rocBlas");

        return miopenStatusSuccess;
#else
        return miopenStatusNotImplemented;
#endif
    }

    case GemmBackend_t::miopengemm: {
#if MIOPEN_USE_MIOPENGEMM
        if(gemm_desc.dataType != miopenFloat)
            MIOPEN_THROW(miopenStatusNotImplemented, "fp16 is not implemented in MIOPENGEMM");

        MIOPEN_LOG_FUNCTION("MIOpenGEMM");

        // making network configs for MIOpenGEMM kernel(s),
        //   using necessary and minimal info,
        //   based on info that's always true:
        //      column-major,
        //      C is not transposed,
        //      workSpace is 0,
        //      fp32
        auto gemm_desc_to_string = [&gemm_desc]() {
            return std::to_string(static_cast<int>(gemm_desc.transA)) + "_" +
                   std::to_string(static_cast<int>(gemm_desc.transB)) + "_" +
                   std::to_string(gemm_desc.lda) + "_" + std::to_string(gemm_desc.ldb) + "_" +
                   std::to_string(gemm_desc.ldc) + "_" + std::to_string(gemm_desc.m) + "_" +
                   std::to_string(gemm_desc.n) + "_" + std::to_string(gemm_desc.k);
        };

        const std::string algorithm_name = "MIOpenGEMM";
        const std::string network_config = gemm_desc_to_string();

        if(kcache_key != nullptr)
            *kcache_key = {algorithm_name, network_config};

        auto&& old_kernels = handle.GetKernels(algorithm_name, network_config);

        if(old_kernels.empty())
        {
            MIOpenGEMM::Geometry mgg(true,
                                     gemm_desc.transA,
                                     gemm_desc.transB,
                                     false,
                                     gemm_desc.lda,
                                     gemm_desc.ldb,
                                     gemm_desc.ldc,
                                     gemm_desc.m,
                                     gemm_desc.n,
                                     gemm_desc.k,
                                     0,
                                     'f');

            AddMiopengemmSolution(
                handle, algorithm_name, network_config, mgg, A, B, C, 0.003, false);

            auto&& new_kernels = handle.GetKernels(algorithm_name, network_config);

            float gemm_time = 0;

            for(int i = 0; i < gemm_desc.batch_count; ++i)
            {
                RunMiopengemmSolution(handle,
                                      new_kernels,
                                      gemm_desc.alpha,
                                      A,
                                      a_offset + i * static_cast<int>(gemm_desc.strideA),
                                      B,
                                      b_offset + i * static_cast<int>(gemm_desc.strideB),
                                      gemm_desc.beta,
                                      C,
                                      c_offset + i * static_cast<int>(gemm_desc.strideC));

                if(handle.IsProfilingEnabled())
                {
                    if(i == gemm_desc.batch_count - 1)
                        handle.AccumKernelTime(gemm_time);
                    else
                        gemm_time += handle.GetKernelTime();
                }
            }
        }
        else
        {
            float gemm_time = 0;

            for(int i = 0; i < gemm_desc.batch_count; ++i)
            {
                RunMiopengemmSolution(handle,
                                      old_kernels,
                                      gemm_desc.alpha,
                                      A,
                                      a_offset + i * static_cast<int>(gemm_desc.strideA),
                                      B,
                                      b_offset + i * static_cast<int>(gemm_desc.strideB),
                                      gemm_desc.beta,
                                      C,
                                      c_offset + i * static_cast<int>(gemm_desc.strideC));

                if(handle.IsProfilingEnabled())
                {
                    if(i == gemm_desc.batch_count - 1)
                        handle.AccumKernelTime(gemm_time);
                    else
                        gemm_time += handle.GetKernelTime();
                }
            }
        }

        return miopenStatusSuccess;
#else
        return miopenStatusNotImplemented;
#endif
    }
    }

    return miopenStatusUnknownError;
}

// y = w * Im2Col(x)
GemmDescriptor CreateGemmDescriptorConvFwd(const TensorDescriptor& wDesc,
                                           const TensorDescriptor& xDesc,
                                           const TensorDescriptor& yDesc)
{
#ifndef NDEBUG
    assert(wDesc.GetType() == xDesc.GetType());
    if(wDesc.GetType() != miopenInt8 && wDesc.GetType() != miopenInt8x4)
        assert(wDesc.GetType() == yDesc.GetType());
#endif

    int in_c  = xDesc.GetLengths()[1];
    int wei_k = wDesc.GetLengths()[0];

    auto wei_spatial = boost::adaptors::slice(wDesc.GetLengths(), 2, wDesc.GetLengths().size());
    auto out_spatial = boost::adaptors::slice(yDesc.GetLengths(), 2, yDesc.GetLengths().size());

    bool isColMajor = false;
    bool transA     = false;
    bool transB     = (wDesc.GetType() == miopenInt8);
    int m           = wei_k;
    int n = std::accumulate(out_spatial.begin(), out_spatial.end(), 1, std::multiplies<int>());
    int k =
        in_c * std::accumulate(wei_spatial.begin(), wei_spatial.end(), 1, std::multiplies<int>());
    int lda               = k;
    int ldb               = wDesc.GetType() == miopenInt8 ? k : n;
    int ldc               = n;
    int batch_count       = 1;
    long long int strideA = 0;
    long long int strideB = 0;
    long long int strideC = 0;
    float alpha           = 1.;
    float beta            = 0.;

    return GemmDescriptor{isColMajor,
                          transA,
                          transB,
                          m,
                          n,
                          k,
                          lda,
                          ldb,
                          ldc,
                          batch_count,
                          strideA,
                          strideB,
                          strideC,
                          alpha,
                          beta,
                          xDesc.GetType()};
}

// dx = Col2Im(transpose(w) * dy)
GemmDescriptor CreateGemmDescriptorConvBwdData(const TensorDescriptor& wDesc,
                                               const TensorDescriptor& dyDesc,
                                               const TensorDescriptor& dxDesc)
{
#ifndef NDEBUG
    assert(wDesc.GetType() == dxDesc.GetType() && wDesc.GetType() == dyDesc.GetType());
#endif

    int in_c  = dxDesc.GetLengths()[1];
    int wei_k = wDesc.GetLengths()[0];

    auto wei_spatial = boost::adaptors::slice(wDesc.GetLengths(), 2, wDesc.GetLengths().size());
    auto out_spatial = boost::adaptors::slice(dyDesc.GetLengths(), 2, dyDesc.GetLengths().size());

    bool isColMajor = false;
    bool transA     = true;
    bool transB     = false;
    int m =
        in_c * std::accumulate(wei_spatial.begin(), wei_spatial.end(), 1, std::multiplies<int>());
    int n   = std::accumulate(out_spatial.begin(), out_spatial.end(), 1, std::multiplies<int>());
    int k   = wei_k;
    int lda = m;
    int ldb = n;
    int ldc = n;
    int batch_count       = 1;
    long long int strideA = 0;
    long long int strideB = 0;
    long long int strideC = 0;
    float alpha           = 1.;
    float beta            = 0.;

    return GemmDescriptor{isColMajor,
                          transA,
                          transB,
                          m,
                          n,
                          k,
                          lda,
                          ldb,
                          ldc,
                          batch_count,
                          strideA,
                          strideB,
                          strideC,
                          alpha,
                          beta,
                          dxDesc.GetType()};
}

// dw = dy * transpose(Im2Col(x))
GemmDescriptor CreateGemmDescriptorConvBwdWeight(const TensorDescriptor& dyDesc,
                                                 const TensorDescriptor& xDesc,
                                                 const TensorDescriptor& dwDesc)
{
#ifndef NDEBUG
    assert(dwDesc.GetType() == xDesc.GetType() && dwDesc.GetType() == dyDesc.GetType());
#endif

    std::size_t in_c  = xDesc.GetLengths()[1];
    std::size_t wei_k = dwDesc.GetLengths()[0];

    auto wei_spatial = boost::adaptors::slice(dwDesc.GetLengths(), 2, dwDesc.GetLengths().size());
    auto out_spatial = boost::adaptors::slice(dyDesc.GetLengths(), 2, dyDesc.GetLengths().size());

    bool isColMajor = false;
    bool transA     = false;
    bool transB     = true;
    int m           = wei_k;
    int n           = static_cast<int>(in_c) *
            std::accumulate(wei_spatial.begin(), wei_spatial.end(), 1, std::multiplies<int>());
    int k   = std::accumulate(out_spatial.begin(), out_spatial.end(), 1, std::multiplies<int>());
    int lda = k;
    int ldb = k;
    int ldc = n;
    int batch_count       = 1;
    long long int strideA = 0;
    long long int strideB = 0;
    long long int strideC = 0;
    float alpha           = 1.;
    float beta            = 1.;

    return GemmDescriptor{isColMajor,
                          transA,
                          transB,
                          m,
                          n,
                          k,
                          lda,
                          ldb,
                          ldc,
                          batch_count,
                          strideA,
                          strideB,
                          strideC,
                          alpha,
                          beta,
                          xDesc.GetType()};
}

// y = CNHW2NCHW(w * NCHW2CNHW(x))
GemmDescriptor CreateGemmDescriptorConvCNHWFwd(const TensorDescriptor& wDesc,
                                               const TensorDescriptor& xDesc,
                                               const TensorDescriptor& yDesc)
{
#ifndef NDEBUG
    assert(wDesc.GetType() == xDesc.GetType());
    if(wDesc.GetType() != miopenInt8 && wDesc.GetType() != miopenInt8x4)
        assert(wDesc.GetType() == yDesc.GetType());
#endif

    int in_n  = xDesc.GetLengths()[0];
    int in_c  = xDesc.GetLengths()[1];
    int wei_k = wDesc.GetLengths()[0];

    auto out_spatial = boost::adaptors::slice(yDesc.GetLengths(), 2, yDesc.GetLengths().size());

    bool isColMajor = false;
    bool transA     = false;
    bool transB     = (wDesc.GetType() == miopenInt8);
    int m           = wei_k;
    int n =
        in_n * std::accumulate(out_spatial.begin(), out_spatial.end(), 1, std::multiplies<int>());
    int k                 = in_c;
    int lda               = k;
    int ldb               = wDesc.GetType() == miopenInt8 ? k : n;
    int ldc               = n;
    int batch_count       = 1;
    long long int strideA = 0;
    long long int strideB = 0;
    long long int strideC = 0;
    float alpha           = 1.;
    float beta            = 0.;

    return GemmDescriptor{isColMajor,
                          transA,
                          transB,
                          m,
                          n,
                          k,
                          lda,
                          ldb,
                          ldc,
                          batch_count,
                          strideA,
                          strideB,
                          strideC,
                          alpha,
                          beta,
                          xDesc.GetType()};
}

// dx = CNHW2NCHW(transpose(w) * NCHW2CNHW(dy))
GemmDescriptor CreateGemmDescriptorConvCNHWBwdData(const TensorDescriptor& wDesc,
                                                   const TensorDescriptor& dyDesc,
                                                   const TensorDescriptor& dxDesc)
{
#ifndef NDEBUG
    assert(wDesc.GetType() == dxDesc.GetType() && wDesc.GetType() == dyDesc.GetType());
#endif

    int in_n  = dxDesc.GetLengths()[0];
    int in_c  = dxDesc.GetLengths()[1];
    int wei_k = wDesc.GetLengths()[0];

    auto out_spatial = boost::adaptors::slice(dyDesc.GetLengths(), 2, dyDesc.GetLengths().size());

    bool isColMajor = false;
    bool transA     = true;
    bool transB     = false;
    int m           = in_c;
    int n =
        in_n * std::accumulate(out_spatial.begin(), out_spatial.end(), 1, std::multiplies<int>());
    int k                 = wei_k;
    int lda               = m;
    int ldb               = n;
    int ldc               = n;
    int batch_count       = 1;
    long long int strideA = 0;
    long long int strideB = 0;
    long long int strideC = 0;
    float alpha           = 1.;
    float beta            = 0.;

    return GemmDescriptor{isColMajor,
                          transA,
                          transB,
                          m,
                          n,
                          k,
                          lda,
                          ldb,
                          ldc,
                          batch_count,
                          strideA,
                          strideB,
                          strideC,
                          alpha,
                          beta,
                          dxDesc.GetType()};
}

// y[i] = w * x[i], i is batch id
GemmDescriptor CreateGemmStridedBatchedDescriptorConv1x1Fwd(const TensorDescriptor& wDesc,
                                                            const TensorDescriptor& xDesc,
                                                            const TensorDescriptor& yDesc)
{
#ifndef NDEBUG
    assert(wDesc.GetType() == xDesc.GetType());
    if(wDesc.GetType() != miopenInt8 && wDesc.GetType() != miopenInt8x4)
        assert(wDesc.GetType() == yDesc.GetType());
#else
    (void)yDesc;
#endif

    int in_n  = xDesc.GetLengths()[0];
    int in_c  = xDesc.GetLengths()[1];
    int wei_k = wDesc.GetLengths()[0];

    auto in_spatial = boost::adaptors::slice(xDesc.GetLengths(), 2, xDesc.GetLengths().size());

    bool isColMajor = false;
    bool transA     = false;
    bool transB     = (wDesc.GetType() == miopenInt8);
    int m           = wei_k;
    int n   = std::accumulate(in_spatial.begin(), in_spatial.end(), 1, std::multiplies<int>());
    int k   = in_c;
    int lda = k;
    int ldb = wDesc.GetType() == miopenInt8 ? k : n;
    int ldc = n;
    int batch_count       = in_n;
    long long int strideA = 0;
    long long int strideB = k * n;
    long long int strideC = m * n;
    float alpha           = 1.;
    float beta            = 0.;

    return GemmDescriptor{isColMajor,
                          transA,
                          transB,
                          m,
                          n,
                          k,
                          lda,
                          ldb,
                          ldc,
                          batch_count,
                          strideA,
                          strideB,
                          strideC,
                          alpha,
                          beta,
                          xDesc.GetType()};
}

// dx[i] = transpose(w) * dy[i], i is batch id
GemmDescriptor CreateGemmStridedBatchedDescriptorConv1x1BwdData(const TensorDescriptor& wDesc,
                                                                const TensorDescriptor& dyDesc,
                                                                const TensorDescriptor& dxDesc)
{
#ifndef NDEBUG
    assert(wDesc.GetType() == dxDesc.GetType() && wDesc.GetType() == dyDesc.GetType());
#else
    (void)dyDesc;
#endif

    int in_n  = dxDesc.GetLengths()[0];
    int in_c  = dxDesc.GetLengths()[1];
    int wei_k = wDesc.GetLengths()[0];

    auto in_spatial = boost::adaptors::slice(dxDesc.GetLengths(), 2, dxDesc.GetLengths().size());

    bool isColMajor = false;
    bool transA     = true;
    bool transB     = false;
    int m           = in_c;
    int n   = std::accumulate(in_spatial.begin(), in_spatial.end(), 1, std::multiplies<int>());
    int k   = wei_k;
    int lda = m;
    int ldb = n;
    int ldc = n;
    int batch_count       = in_n;
    long long int strideA = 0;
    long long int strideB = k * n;
    long long int strideC = m * n;
    float alpha           = 1.;
    float beta            = 0;

    return GemmDescriptor{isColMajor,
                          transA,
                          transB,
                          m,
                          n,
                          k,
                          lda,
                          ldb,
                          ldc,
                          batch_count,
                          strideA,
                          strideB,
                          strideC,
                          alpha,
                          beta,
                          dxDesc.GetType()};
}

// dw = sum_over_batch(dy[i] * transpose(x[i])), i is batch id
GemmDescriptor CreateGemmStridedBatchedDescriptorConv1x1BwdWeight(const TensorDescriptor& dyDesc,
                                                                  const TensorDescriptor& xDesc,
                                                                  const TensorDescriptor& dwDesc)
{
#ifndef NDEBUG
    assert(dwDesc.GetType() == xDesc.GetType() && dwDesc.GetType() == dyDesc.GetType());
#else
    (void)dyDesc;
#endif

    int in_n  = xDesc.GetLengths()[0];
    int in_c  = xDesc.GetLengths()[1];
    int wei_k = dwDesc.GetLengths()[0];

    auto in_spatial = boost::adaptors::slice(xDesc.GetLengths(), 2, xDesc.GetLengths().size());

    bool isColMajor = false;
    bool transA     = false;
    bool transB     = true;
    int m           = wei_k;
    int n           = in_c;
    int k   = std::accumulate(in_spatial.begin(), in_spatial.end(), 1, std::multiplies<int>());
    int lda = k;
    int ldb = k;
    int ldc = n;
    int batch_count       = in_n;
    long long int strideA = m * k;
    long long int strideB = k * n;
    long long int strideC = 0;
    float alpha           = 1.;
    float beta            = 1.;

    return GemmDescriptor{isColMajor,
                          transA,
                          transB,
                          m,
                          n,
                          k,
                          lda,
                          ldb,
                          ldc,
                          batch_count,
                          strideA,
                          strideB,
                          strideC,
                          alpha,
                          beta,
                          xDesc.GetType()};
}

// y = w * Im2Col(x)
GemmDescriptor CreateGemmDescriptorGroupConvFwd(const TensorDescriptor& wDesc,
                                                const TensorDescriptor& xDesc,
                                                const TensorDescriptor& yDesc,
                                                int groupCount)
{
#ifndef NDEBUG
    assert(wDesc.GetType() == xDesc.GetType() && wDesc.GetType() == yDesc.GetType());
#endif

    int in_c  = xDesc.GetLengths()[1];
    int wei_k = wDesc.GetLengths()[0];

    auto wei_spatial = boost::adaptors::slice(wDesc.GetLengths(), 2, wDesc.GetLengths().size());
    auto out_spatial = boost::adaptors::slice(yDesc.GetLengths(), 2, yDesc.GetLengths().size());

    bool isColMajor = false;
    bool transA     = false;
    bool transB     = false;
    int m           = wei_k / groupCount;
    int n = std::accumulate(out_spatial.begin(), out_spatial.end(), 1, std::multiplies<int>());
    int k = (in_c / groupCount) *
            std::accumulate(wei_spatial.begin(), wei_spatial.end(), 1, std::multiplies<int>());
    int lda               = k;
    int ldb               = n;
    int ldc               = n;
    int batch_count       = groupCount;
    long long int strideA = m * k;
    long long int strideB = k * n;
    long long int strideC = m * n;
    float alpha           = 1.;
    float beta            = 0.;

    return GemmDescriptor{isColMajor,
                          transA,
                          transB,
                          m,
                          n,
                          k,
                          lda,
                          ldb,
                          ldc,
                          batch_count,
                          strideA,
                          strideB,
                          strideC,
                          alpha,
                          beta,
                          xDesc.GetType()};
}

// dx = Col2Im(transpose(w) * dy)
GemmDescriptor CreateGemmDescriptorGroupConvBwdData(const TensorDescriptor& wDesc,
                                                    const TensorDescriptor& dyDesc,
                                                    const TensorDescriptor& dxDesc,
                                                    int groupCount)
{
#ifndef NDEBUG
    assert(wDesc.GetType() == dxDesc.GetType() && wDesc.GetType() == dyDesc.GetType());
#endif

    int in_c  = dxDesc.GetLengths()[1];
    int wei_k = wDesc.GetLengths()[0];

    auto wei_spatial = boost::adaptors::slice(wDesc.GetLengths(), 2, wDesc.GetLengths().size());
    auto out_spatial = boost::adaptors::slice(dyDesc.GetLengths(), 2, dyDesc.GetLengths().size());

    bool isColMajor = false;
    bool transA     = true;
    bool transB     = false;
    int m           = (in_c / groupCount) *
            std::accumulate(wei_spatial.begin(), wei_spatial.end(), 1, std::multiplies<int>());
    int n   = std::accumulate(out_spatial.begin(), out_spatial.end(), 1, std::multiplies<int>());
    int k   = wei_k / groupCount;
    int lda = m;
    int ldb = n;
    int ldc = n;
    int batch_count       = groupCount;
    long long int strideA = m * k;
    long long int strideB = k * n;
    long long int strideC = m * n;
    float alpha           = 1.;
    float beta            = 0.;

    return GemmDescriptor{isColMajor,
                          transA,
                          transB,
                          m,
                          n,
                          k,
                          lda,
                          ldb,
                          ldc,
                          batch_count,
                          strideA,
                          strideB,
                          strideC,
                          alpha,
                          beta,
                          dxDesc.GetType()};
}

// dw = dy * transpose(Im2Col(x))
GemmDescriptor CreateGemmDescriptorGroupConvBwdWeight(const TensorDescriptor& dyDesc,
                                                      const TensorDescriptor& xDesc,
                                                      const TensorDescriptor& dwDesc,
                                                      int groupCount)
{
#ifndef NDEBUG
    assert(dwDesc.GetType() == xDesc.GetType() && dwDesc.GetType() == dyDesc.GetType());
#endif

    int in_c  = xDesc.GetLengths()[1];
    int wei_k = dwDesc.GetLengths()[0];

    auto wei_spatial = boost::adaptors::slice(dwDesc.GetLengths(), 2, dwDesc.GetLengths().size());
    auto out_spatial = boost::adaptors::slice(dyDesc.GetLengths(), 2, dyDesc.GetLengths().size());

    bool isColMajor = false;
    bool transA     = false;
    bool transB     = true;
    int m           = wei_k / groupCount;
    int n           = (in_c / groupCount) *
            std::accumulate(wei_spatial.begin(), wei_spatial.end(), 1, std::multiplies<int>());
    int k   = std::accumulate(out_spatial.begin(), out_spatial.end(), 1, std::multiplies<int>());
    int lda = k;
    int ldb = k;
    int ldc = n;
    int batch_count       = groupCount;
    long long int strideA = m * k;
    long long int strideB = k * n;
    long long int strideC = m * n;
    float alpha           = 1.;
    float beta            = 1.;

    return GemmDescriptor{isColMajor,
                          transA,
                          transB,
                          m,
                          n,
                          k,
                          lda,
                          ldb,
                          ldc,
                          batch_count,
                          strideA,
                          strideB,
                          strideC,
                          alpha,
                          beta,
                          xDesc.GetType()};
}

// y = CNHW2NCHW(w * NCHW2CNHW(x))
GemmDescriptor CreateGemmDescriptorGroupConvCNHWFwd(const TensorDescriptor& wDesc,
                                                    const TensorDescriptor& xDesc,
                                                    const TensorDescriptor& yDesc,
                                                    int groupCount)
{
#ifndef NDEBUG
    assert(wDesc.GetType() == xDesc.GetType() && wDesc.GetType() == yDesc.GetType());
#endif

    int in_n  = xDesc.GetLengths()[0];
    int in_c  = xDesc.GetLengths()[1];
    int wei_k = wDesc.GetLengths()[0];

    auto out_spatial = boost::adaptors::slice(yDesc.GetLengths(), 2, yDesc.GetLengths().size());

    bool isColMajor = false;
    bool transA     = false;
    bool transB     = false;
    int m           = wei_k / groupCount;
    int n =
        in_n * std::accumulate(out_spatial.begin(), out_spatial.end(), 1, std::multiplies<int>());
    int k                 = in_c / groupCount;
    int lda               = k;
    int ldb               = n;
    int ldc               = n;
    int batch_count       = groupCount;
    long long int strideA = m * k;
    long long int strideB = k * n;
    long long int strideC = m * n;
    float alpha           = 1.;
    float beta            = 0.;

    return GemmDescriptor{isColMajor,
                          transA,
                          transB,
                          m,
                          n,
                          k,
                          lda,
                          ldb,
                          ldc,
                          batch_count,
                          strideA,
                          strideB,
                          strideC,
                          alpha,
                          beta,
                          xDesc.GetType()};
}

// dx = CNHW2NCHW(transpose(w) * NCHW2CNHW(dy))
GemmDescriptor CreateGemmDescriptorGroupConvCNHWBwdData(const TensorDescriptor& wDesc,
                                                        const TensorDescriptor& dyDesc,
                                                        const TensorDescriptor& dxDesc,
                                                        int groupCount)
{
#ifndef NDEBUG
    assert(wDesc.GetType() == dxDesc.GetType() && wDesc.GetType() == dyDesc.GetType());
#endif

    int in_n  = dxDesc.GetLengths()[0];
    int in_c  = dxDesc.GetLengths()[1];
    int wei_k = wDesc.GetLengths()[0];

    auto out_spatial = boost::adaptors::slice(dyDesc.GetLengths(), 2, dyDesc.GetLengths().size());

    bool isColMajor = false;
    bool transA     = true;
    bool transB     = false;
    int m           = in_c / groupCount;
    int n =
        in_n * std::accumulate(out_spatial.begin(), out_spatial.end(), 1, std::multiplies<int>());
    int k                 = wei_k / groupCount;
    int lda               = m;
    int ldb               = n;
    int ldc               = n;
    int batch_count       = groupCount;
    long long int strideA = m * k;
    long long int strideB = k * n;
    long long int strideC = m * n;
    float alpha           = 1.;
    float beta            = 0.;

    return GemmDescriptor{isColMajor,
                          transA,
                          transB,
                          m,
                          n,
                          k,
                          lda,
                          ldb,
                          ldc,
                          batch_count,
                          strideA,
                          strideB,
                          strideC,
                          alpha,
                          beta,
                          dxDesc.GetType()};
}

} // namespace miopen<|MERGE_RESOLUTION|>--- conflicted
+++ resolved
@@ -108,8 +108,6 @@
                   << "dataType " << gemm_desc.dataType << "} ";
 }
 
-<<<<<<< HEAD
-=======
 #if MIOPEN_USE_ROCBLAS
 // Enqueue gpu memset for rocblas kernel timing purpose
 // Be careful, will set mem to 0
@@ -176,7 +174,6 @@
 }
 #endif
 
->>>>>>> e0ffe166
 // hacks: control GEMM backend by enviroment variable and build option
 // very nasty
 static GemmBackend_t enforce_gemm_backend(miopenDataType_t data_type,
@@ -441,24 +438,7 @@
         HipEventPtr stop  = nullptr;
         if(handle.IsProfilingEnabled())
         {
-<<<<<<< HEAD
-            start = make_hip_event();
-            stop  = make_hip_event();
-            hipEventRecord(start.get(), handle.GetStream());
-=======
-            if(enqueue_dummy_kernel)
-            {
-                dummy_memset(
-                    handle,
-                    C,
-                    gemm_desc.m * gemm_desc.n,
-                    ((gemm_desc.dataType == miopenInt8 || gemm_desc.dataType == miopenInt8x4)
-                         ? miopenInt32
-                         : gemm_desc.dataType));
-            }
-
             ProfilingRecordStart(handle, start, stop);
->>>>>>> e0ffe166
         }
 
         rocblas_status rb_status = rocblas_status::rocblas_status_internal_error;
@@ -754,24 +734,8 @@
         HipEventPtr stop  = nullptr;
         if(handle.IsProfilingEnabled())
         {
-<<<<<<< HEAD
-            start = make_hip_event();
-            stop  = make_hip_event();
-            hipEventRecord(start.get(), handle.GetStream());
-=======
-            if(enqueue_dummy_kernel)
-            {
-                dummy_memset(
-                    handle,
-                    C,
-                    gemm_desc.m * gemm_desc.n * gemm_desc.batch_count,
-                    ((gemm_desc.dataType == miopenInt8 || gemm_desc.dataType == miopenInt8x4)
-                         ? miopenInt32
-                         : gemm_desc.dataType));
-            }
 
             ProfilingRecordStart(handle, start, stop);
->>>>>>> e0ffe166
         }
 
         rocblas_status rb_status = rocblas_status::rocblas_status_internal_error;
@@ -1014,24 +978,7 @@
         HipEventPtr stop  = nullptr;
         if(handle.IsProfilingEnabled())
         {
-<<<<<<< HEAD
-            start = make_hip_event();
-            stop  = make_hip_event();
-            hipEventRecord(start.get(), handle.GetStream());
-=======
-            if(enqueue_dummy_kernel)
-            {
-                dummy_memset(
-                    handle,
-                    C,
-                    gemm_desc.m * gemm_desc.n,
-                    ((gemm_desc.dataType == miopenInt8 || gemm_desc.dataType == miopenInt8x4)
-                         ? miopenInt32
-                         : gemm_desc.dataType));
-            }
-
             ProfilingRecordStart(handle, start, stop);
->>>>>>> e0ffe166
         }
 
         rocblas_status rb_status = rocblas_status::rocblas_status_internal_error;
