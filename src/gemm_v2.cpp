--- conflicted
+++ resolved
@@ -337,11 +337,7 @@
     // enforce backend based on env variable
     // I have left the commented lines here to preserve values for the enforce and hint at why are
     // they 1 and 3
-<<<<<<< HEAD
     switch(env::value(MIOPEN_GEMM_ENFORCE_BACKEND))
-=======
-    switch(Value(MIOPEN_ENV(MIOPEN_GEMM_ENFORCE_BACKEND)))
->>>>>>> 4f5ed42b
     {
     case 1: gemm_backend_env = GemmBackend_t::rocblas; break;
     // case 2: gemm_backend_env = GemmBackend_t::miopengemm; break;
