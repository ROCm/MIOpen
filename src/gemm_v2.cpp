/*******************************************************************************
 *
 * MIT License
 *
 * Copyright (c) 2017 Advanced Micro Devices, Inc.
 *
 * Permission is hereby granted, free of charge, to any person obtaining a copy
 * of this software and associated documentation files (the "Software"), to deal
 * in the Software without restriction, including without limitation the rights
 * to use, copy, modify, merge, publish, distribute, sublicense, and/or sell
 * copies of the Software, and to permit persons to whom the Software is
 * furnished to do so, subject to the following conditions:
 *
 * The above copyright notice and this permission notice shall be included in all
 * copies or substantial portions of the Software.
 *
 * THE SOFTWARE IS PROVIDED "AS IS", WITHOUT WARRANTY OF ANY KIND, EXPRESS OR
 * IMPLIED, INCLUDING BUT NOT LIMITED TO THE WARRANTIES OF MERCHANTABILITY,
 * FITNESS FOR A PARTICULAR PURPOSE AND NONINFRINGEMENT. IN NO EVENT SHALL THE
 * AUTHORS OR COPYRIGHT HOLDERS BE LIABLE FOR ANY CLAIM, DAMAGES OR OTHER
 * LIABILITY, WHETHER IN AN ACTION OF CONTRACT, TORT OR OTHERWISE, ARISING FROM,
 * OUT OF OR IN CONNECTION WITH THE SOFTWARE OR THE USE OR OTHER DEALINGS IN THE
 * SOFTWARE.
 *
 *******************************************************************************/
#include <miopen/config.h>
#include <miopen/gemm_v2.hpp>
#include <miopen/logger.hpp>
#include <miopen/env.hpp>
#include <miopen/tensor.hpp>
#include <miopen/handle.hpp>

#if MIOPEN_BACKEND_HIP
#include <miopen/hipoc_kernel.hpp>
#endif

#if MIOPEN_USE_ROCBLAS
<<<<<<< HEAD
#if !defined(_WIN32) && (HIP_PACKAGE_VERSION_FLAT >= 5006000000ULL)
=======
#pragma clang diagnostic push
#pragma clang diagnostic ignored "-Wunused-macros"
#define ROCBLAS_BETA_FEATURES_API 1
#pragma clang diagnostic pop
#if HIP_PACKAGE_VERSION_FLAT >= 5006000000ULL
>>>>>>> c09dac85
#include <half/half.hpp>
#else
#include <half.hpp>
#endif
#if MIOPEN_ROCBLAS_VERSION_FLAT < 2045000
#include <rocblas.h>
#else
#include <rocblas/rocblas.h>
#define USE_ROCBLAS_GEMM_EX3 ((MIOPEN_ROCBLAS_VERSION_FLAT >= 2047000) && ROCBLAS_BETA_FEATURES_API)
#endif
#include <miopen/perf_field.hpp>
#endif

#include <boost/range/adaptors.hpp>
#include <tuple> // std::ignore

#if MIOPEN_USE_ROCBLAS

/// Avoid warnings "The workspace_size and workspace arguments are obsolete" and
/// "disabled expansion of recursive macro" injected by rocblas headers.
#define AVOID_ROCBLAS_WRAPPERS_204 (MIOPEN_ROCBLAS_VERSION_FLAT >= 2004000)

/// Maintain API compatibility with various rocBLAS version
#define USE_GEMM_FLAGS_PACK_INT8X4 \
    ((MIOPEN_ROCBLAS_VERSION_FLAT >= 2038000) && (MIOPEN_ROCBLAS_VERSION_FLAT < 4000000))

/// Maintain API compatibility for versions not supporting FP16 alternate implementations
#define USE_GEMM_FLAGS_FP16_ALT_IMPL (MIOPEN_ROCBLAS_VERSION_FLAT >= 2043000)
/// Some 2.42 versions have rocblas_gemm_flags_fp16_alt_impl, but
/// some do not, and that leads to build errors.
/// Let's pass literal value as a workaround; there should be no harm.
#define USE_GEMM_FLAGS_FP16_ALT_IMPL_242 (MIOPEN_ROCBLAS_VERSION_FLAT == 2042000)

static inline uint32_t
FlagsForRocblasFp32Fp16Call(const miopen::GemmDescriptor& desc) // bool gfx90aFp16Alt)
{
#if USE_GEMM_FLAGS_FP16_ALT_IMPL
    return desc.gfx90a_alt_impl ? rocblas_gemm_flags_fp16_alt_impl : 0;
#elif USE_GEMM_FLAGS_FP16_ALT_IMPL_242
    return desc.gfx90a_alt_impl ? 0x4 : 0;
#else
    std::ignore = desc;
    MIOPEN_LOG_W("The gfx90aFp16Alt is not supported by rocBlas");
    return 0;
#endif
#if USE_GEMM_FLAGS_FP16_ALT_IMPL_242 // -warning: macro is not used
#endif
}

#if USE_ROCBLAS_GEMM_EX3
static inline rocblas_computetype rocBlasComputeType_ex3(const miopen::GemmDescriptor& desc)
{
    if(desc.a_cast_type == miopenFloat8 && desc.b_cast_type == miopenFloat8)
        return rocblas_compute_type_f8_f8_f32;
    else if(desc.a_cast_type == miopenFloat8 && desc.b_cast_type == miopenBFloat8)
        return rocblas_compute_type_f8_bf8_f32;
    else if(desc.a_cast_type == miopenBFloat8 && desc.b_cast_type == miopenFloat8)
        return rocblas_compute_type_bf8_f8_f32;
    else if(desc.a_cast_type == miopenBFloat8 && desc.b_cast_type == miopenBFloat8)
        return rocblas_compute_type_bf8_bf8_f32;
    else
        return rocblas_compute_type_f32;
}
#endif

static inline rocblas_datatype rocBlasComputeType(const miopen::GemmDescriptor& desc)
{
    // Complex compute types are only supported in newer version of the API
    assert(desc.dataType == desc.a_cast_type && desc.dataType == desc.b_cast_type);
    if(desc.dataType == miopenInt8 || desc.dataType == miopenInt8x4)
        return rocblas_datatype::rocblas_datatype_i32_r;
    else
        return rocblas_datatype::rocblas_datatype_f32_r;
}

auto rocBlasDataType(miopenDataType_t data_type)
{
    if(data_type == miopenFloat8)
        return rocblas_datatype::rocblas_datatype_f8_r;
    else if(data_type == miopenBFloat8)
        return rocblas_datatype::rocblas_datatype_bf8_r;
    else if(data_type == miopenHalf)
        return rocblas_datatype::rocblas_datatype_f16_r;
    MIOPEN_THROW(miopenStatusInternalError, "Invalid data type passed");
}

template <typename T>
rocblas_status miopen_rocblas_gemm_ex3(const miopen::Handle& handle,
                                       const miopen::GemmDescriptor& gemm_desc,
                                       ConstData_t A,
                                       int a_offset,
                                       ConstData_t B,
                                       int b_offset,
                                       Data_t C,
                                       int c_offset)
{
    rocblas_status rb_status =
        rocblas_status::rocblas_status_internal_error; // cppcheck-suppress redundantInitialization
#if USE_ROCBLAS_GEMM_EX3
#pragma clang diagnostic push
#pragma clang diagnostic ignored "-Wdisabled-macro-expansion"
#pragma clang diagnostic ignored "-Wdeprecated-declarations"
    float alpha = gemm_desc.alpha;
    float beta  = gemm_desc.beta;
    auto flags  = FlagsForRocblasFp32Fp16Call(gemm_desc);
    if(gemm_desc.conv_attributes.fp8rounding_mode.Get() == miopenF8RoundingModeStochastic)
        flags = flags | rocblas_gemm_flags::rocblas_gemm_flags_stochastic_rounding;

    rb_status = // cppcheck-suppress redundantInitialization
        rocblas_gemm_ex3(handle.rhandle().get(),
                         gemm_desc.transA ? rocblas_operation_transpose : rocblas_operation_none,
                         gemm_desc.transB ? rocblas_operation_transpose : rocblas_operation_none,
                         gemm_desc.m,
                         gemm_desc.n,
                         gemm_desc.k,
                         &alpha,
                         static_cast<const T*>(A) + a_offset,
                         rocBlasDataType(gemm_desc.dataType),
                         gemm_desc.lda,
                         static_cast<const T*>(B) + b_offset,
                         rocBlasDataType(gemm_desc.dataType),
                         gemm_desc.ldb,
                         &beta,
                         static_cast<const T*>(C) + c_offset,
                         rocBlasDataType(gemm_desc.dataType),
                         gemm_desc.ldc,
                         static_cast<T*>(C) + c_offset,
                         rocBlasDataType(gemm_desc.dataType),
                         gemm_desc.ldc,
                         rocBlasComputeType_ex3(gemm_desc),
                         rocblas_gemm_algo::rocblas_gemm_algo_standard,
                         0,
                         flags); // gfx90a_alt_impl));
#pragma clang diagnostic pop
#endif
    MIOPEN_THROW(miopenStatusBadParm, "An appropriate version of rocBLAS is required for this op");
    std::ignore = handle;
    std::ignore = gemm_desc;
    return rb_status;
}

template <class... Ts>
auto miopen_rocblas_gemm_ex(const miopen::Handle& handle,
                            const miopen::GemmDescriptor& gemm_desc,
                            Ts... xs)
{
    std::ignore = handle;
    std::ignore = gemm_desc;
#if AVOID_ROCBLAS_WRAPPERS_204
    return (rocblas_gemm_ex)(handle.rhandle().get(), xs...);
#else
    std::size_t zero = 0;
    return rocblas_gemm_ex(handle.rhandle().get(), xs..., &zero, nullptr);
#endif
}

template <class... Ts>
auto miopen_rocblas_gemm_strided_batched_ex(Ts... xs)
{
#if AVOID_ROCBLAS_WRAPPERS_204
    return (rocblas_gemm_strided_batched_ex)(xs...);
#else
    std::size_t zero = 0;
    return rocblas_gemm_strided_batched_ex(xs..., &zero, nullptr);
#endif
}

template <typename T>
rocblas_status miopen_rocblas_gemm_strided_batched_ex3(const miopen::Handle& handle,
                                                       const miopen::GemmDescriptor& gemm_desc,
                                                       ConstData_t A,
                                                       int a_offset,
                                                       ConstData_t B,
                                                       int b_offset,
                                                       Data_t C,
                                                       int c_offset)
{
    rocblas_status rb_status = rocblas_status::rocblas_status_internal_error;
    // Until there is a batched counter part to the ex3 rocBlas call we need to iterate over the
    // batched GEMM
    for(int bCount = 0; bCount < gemm_desc.batch_count; ++bCount)
    {
        rb_status = miopen_rocblas_gemm_ex3<T>(handle,
                                               gemm_desc,
                                               A,
                                               a_offset + (bCount * gemm_desc.strideA),
                                               B,
                                               b_offset + (bCount * gemm_desc.strideB),
                                               C,
                                               c_offset + (bCount * gemm_desc.strideC));
    }
    return rb_status;
}

#endif // MIOPEN_USE_ROCBLAS

MIOPEN_DECLARE_ENV_VAR(MIOPEN_GEMM_ENFORCE_BACKEND)

namespace miopen {

std::ostream& operator<<(std::ostream& stream, const GemmDescriptor& gemm_desc)
{
    return stream << "{"
                  << "isColMajor " << gemm_desc.isColMajor << ", "
                  << "transA " << gemm_desc.transA << ", "
                  << "transB " << gemm_desc.transB << ", "
                  << "m " << gemm_desc.m << ", "
                  << "n " << gemm_desc.n << ", "
                  << "k " << gemm_desc.k << ", "
                  << "lda " << gemm_desc.lda << ", "
                  << "ldb " << gemm_desc.ldb << ", "
                  << "ldc " << gemm_desc.ldc << ", "
                  << "batch_count " << gemm_desc.batch_count << ", "
                  << "strideA " << gemm_desc.strideA << ", "
                  << "strideB " << gemm_desc.strideB << ", "
                  << "strideC " << gemm_desc.strideC << ", "
                  << "alpha " << gemm_desc.alpha << ", "
                  << "beta " << gemm_desc.beta << ", "
                  << "dataType " << gemm_desc.dataType << "a_cast_type" << gemm_desc.a_cast_type
                  << ", "
                  << "b_cast_type" << gemm_desc.b_cast_type << ", "
                  << "} ";
}

#if MIOPEN_USE_ROCBLAS

inline rocblas_atomics_mode DisableRocblasAtomics(const miopen::Handle& handle)
{
    MIOPEN_LOG_I2("");
    rocblas_atomics_mode cur_mode;
    [[maybe_unused]] rocblas_status status =
        rocblas_get_atomics_mode(handle.rhandle().get(), &cur_mode);
    assert(status == rocblas_status::rocblas_status_success);
    if(cur_mode == rocblas_atomics_allowed)
    {
        status = rocblas_set_atomics_mode(handle.rhandle().get(), rocblas_atomics_not_allowed);
        assert(status == rocblas_status::rocblas_status_success);
    }
    return cur_mode;
}

inline void SetRocblasAtomics(const miopen::Handle& handle, rocblas_atomics_mode mode)
{
    MIOPEN_LOG_I2("");
    [[maybe_unused]] rocblas_status status = rocblas_set_atomics_mode(handle.rhandle().get(), mode);
    assert(status == rocblas_status::rocblas_status_success);
}

#endif

#if MIOPEN_BACKEND_HIP
inline void ProfilingRecordStart(const Handle& handle, HipEventPtr& start, HipEventPtr& stop)
{
    start = make_hip_event();
    stop  = make_hip_event();
    hipEventRecord(start.get(), handle.GetStream());
}

inline void ProfilingRecordStop(const Handle& handle, HipEventPtr& start, HipEventPtr& stop)
{
    hipEventRecord(stop.get(), handle.GetStream());
    hipEventSynchronize(stop.get());
    float mS = 0;
    hipEventElapsedTime(&mS, start.get(), stop.get());
    handle.ResetKernelTime();
    handle.AccumKernelTime(mS);
}
#endif

// hacks: control GEMM backend by enviroment variable and build option
// very nasty
static GemmBackend_t enforce_gemm_backend(miopenDataType_t data_type,
                                          GemmBackend_t gemm_backend_preferred)
{
    GemmBackend_t gemm_backend_enforced = GemmBackend_t::nogemmbackend;
    GemmBackend_t gemm_backend_env      = GemmBackend_t::nogemmbackend;

    // enforce backend based on env variable
    // I have left the commented lines here to preserve values for the enforce and hint at why are
    // they 1 and 3
    switch(Value(MIOPEN_GEMM_ENFORCE_BACKEND{}))
    {
    case 1: gemm_backend_env = GemmBackend_t::rocblas; break;
    // case 2: gemm_backend_env = GemmBackend_t::miopengemm; break;
    case 3: gemm_backend_env = GemmBackend_t::nogemmbackend; break;
    // case 4: gemm_backend_env = GemmBackend_t::miopentensile; break;
    default: gemm_backend_env = gemm_backend_preferred;
    }

// make sure backend chosen based on env variable is suppported
#if MIOPEN_USE_ROCBLAS
    (void)data_type;
    switch(gemm_backend_env)
    {
    case GemmBackend_t::nogemmbackend: gemm_backend_enforced = GemmBackend_t::nogemmbackend; break;
    case GemmBackend_t::rocblas: gemm_backend_enforced = GemmBackend_t::rocblas; break;
    }
#else
    gemm_backend_enforced = GemmBackend_t::nogemmbackend;
#endif

    return gemm_backend_enforced;
}

miopenStatus_t CallGemmTimeMeasure(const Handle& handle,
                                   GemmDescriptor gemm_desc,
                                   ConstData_t A,
                                   int a_offset,
                                   ConstData_t B,
                                   int b_offset,
                                   Data_t C,
                                   int c_offset,
                                   bool time_precision,
                                   CallGemmType_t call_gemm_type,
                                   GemmBackend_t gemm_backend)
{
    switch(call_gemm_type)
    {
    case callGemm: {
        if(time_precision)
        {
            // rocBLAS need a warm-up call for accurate timing
            CallGemm(handle, gemm_desc, A, a_offset, B, b_offset, C, c_offset, gemm_backend);
        }

        return CallGemm(handle, gemm_desc, A, a_offset, B, b_offset, C, c_offset, gemm_backend);
    }
    case callGemmStridedBatched: {
        if(time_precision)
        {
            // rocBLAS need extra warm-up call for accurate timing
            CallGemmStridedBatched(
                handle, gemm_desc, A, a_offset, B, b_offset, C, c_offset, gemm_backend);
        }

        return CallGemmStridedBatched(
            handle, gemm_desc, A, a_offset, B, b_offset, C, c_offset, gemm_backend);
    }
    case callGemmStridedBatchedSequential: {
        if(time_precision)
        {
            // rocBLAS need a warm-up call for accurate timing
            CallGemmStridedBatchedSequential(
                handle, gemm_desc, A, a_offset, B, b_offset, C, c_offset, gemm_backend);
        }

        return CallGemmStridedBatchedSequential(
            handle, gemm_desc, A, a_offset, B, b_offset, C, c_offset, gemm_backend);
    }
    }
    return miopenStatusNotImplemented;
}

miopenStatus_t CallGemm(const Handle& handle,
                        GemmDescriptor gemm_desc,
                        ConstData_t A,
                        int a_offset,
                        ConstData_t B,
                        int b_offset,
                        Data_t C,
                        int c_offset,
                        GemmBackend_t gemm_backend)
{
    MIOPEN_LOG_I2("gemm_desc: " << gemm_desc);

    gemm_backend = enforce_gemm_backend(gemm_desc.dataType, gemm_backend);

    if(!gemm_desc.isColMajor)
    {
        gemm_desc.isColMajor = !gemm_desc.isColMajor;
        std::swap(A, B);
        std::swap(a_offset, b_offset);
        std::swap(gemm_desc.transA, gemm_desc.transB);
        std::swap(gemm_desc.m, gemm_desc.n);
        std::swap(gemm_desc.lda, gemm_desc.ldb);
    }

    switch(gemm_backend)
    {
    case GemmBackend_t::nogemmbackend: return miopenStatusNotImplemented;
    case GemmBackend_t::rocblas: {
#if MIOPEN_USE_ROCBLAS
        MIOPEN_LOG_FUNCTION("rocBLAS");

        HipEventPtr start = nullptr;
        HipEventPtr stop  = nullptr;
        if(handle.IsProfilingEnabled())
        {
            ProfilingRecordStart(handle, start, stop);
        }
        rocblas_atomics_mode cur_mode =
            rocblas_atomics_mode::rocblas_atomics_allowed; // default value from rocblas
        if(gemm_desc.deterministic)
            cur_mode = DisableRocblasAtomics(handle);

        rocblas_status rb_status = rocblas_status::rocblas_status_internal_error;

        switch(gemm_desc.dataType)
        {
        case miopenInt8x4:
        case miopenInt8: {
            assert(gemm_desc.k % 4 == 0);

            auto alpha = int(gemm_desc.alpha);
            auto beta  = int(gemm_desc.beta);

            rb_status = miopen_rocblas_gemm_ex(
                handle,
                gemm_desc,
                gemm_desc.transA ? rocblas_operation_transpose : rocblas_operation_none,
                gemm_desc.transB ? rocblas_operation_transpose : rocblas_operation_none,
                gemm_desc.m,
                gemm_desc.n,
                gemm_desc.k,
                &alpha,
                static_cast<const int8_t*>(A) + a_offset,
                rocblas_datatype::rocblas_datatype_i8_r,
                gemm_desc.lda,
                static_cast<const int8_t*>(B) + b_offset,
                rocblas_datatype::rocblas_datatype_i8_r,
                gemm_desc.ldb,
                &beta,
                static_cast<const rocblas_int*>(C) + c_offset,
                rocblas_datatype::rocblas_datatype_i32_r,
                gemm_desc.ldc,
                static_cast<rocblas_int*>(C) + c_offset,
                rocblas_datatype::rocblas_datatype_i32_r,
                gemm_desc.ldc,
                rocBlasComputeType(gemm_desc), // rocblas_datatype::rocblas_datatype_i32_r,
                rocblas_gemm_algo::rocblas_gemm_algo_standard,
                0,
#if USE_GEMM_FLAGS_PACK_INT8X4
                rocblas_gemm_flags_pack_int8x4
#else
                0
#endif
            );
        }
        break;
        case miopenInt32: break;
        case miopenHalf: {
            const auto is_gfx94x = miopen::StartsWith(handle.GetDeviceName(), "gfx94");
            // We need ex3 API if any of the dataType or the cast type is an 8-bit floating type
            const auto needs_ex3 = [&]() {
                if((gemm_desc.dataType == miopenFloat8 || gemm_desc.dataType == miopenBFloat8) ||
                   (gemm_desc.a_cast_type == miopenFloat8 ||
                    gemm_desc.a_cast_type == miopenBFloat8) ||
                   (gemm_desc.b_cast_type == miopenBFloat8 ||
                    gemm_desc.b_cast_type == miopenFloat8))
                    return true;
                else
                    return false;
            }();
            // ex3 API only works on the gfx94x ASIC;
            if(needs_ex3)
            {
                if(is_gfx94x)
                {
                    rb_status = miopen_rocblas_gemm_ex3<rocblas_half>(
                        handle, gemm_desc, A, a_offset, B, b_offset, C, c_offset);
                }
                else
                    MIOPEN_THROW(miopenStatusBadParm,
                                 "8-bit floating types are only supported on gfx94x");
            }
            else
            {
                float alpha = gemm_desc.alpha;
                float beta  = gemm_desc.beta;
                rb_status   = miopen_rocblas_gemm_ex(
                    handle,
                    gemm_desc,
                    gemm_desc.transA ? rocblas_operation_transpose : rocblas_operation_none,
                    gemm_desc.transB ? rocblas_operation_transpose : rocblas_operation_none,
                    gemm_desc.m,
                    gemm_desc.n,
                    gemm_desc.k,
                    &alpha,
                    static_cast<const rocblas_half*>(A) + a_offset,
                    rocblas_datatype::rocblas_datatype_f16_r,
                    gemm_desc.lda,
                    static_cast<const rocblas_half*>(B) + b_offset,
                    rocblas_datatype::rocblas_datatype_f16_r,
                    gemm_desc.ldb,
                    &beta,
                    static_cast<const rocblas_half*>(C) + c_offset,
                    rocblas_datatype::rocblas_datatype_f16_r,
                    gemm_desc.ldc,
                    static_cast<rocblas_half*>(C) + c_offset,
                    rocblas_datatype::rocblas_datatype_f16_r,
                    gemm_desc.ldc,
                    rocBlasComputeType(gemm_desc),
                    rocblas_gemm_algo::rocblas_gemm_algo_standard,
                    0,
                    FlagsForRocblasFp32Fp16Call(gemm_desc)); // gfx90a_alt_impl));
            }
        }
        break;

        case miopenBFloat16: {

            float alpha = gemm_desc.alpha;
            float beta  = gemm_desc.beta;

            rb_status = miopen_rocblas_gemm_ex(
                handle,
                gemm_desc,
                gemm_desc.transA ? rocblas_operation_transpose : rocblas_operation_none,
                gemm_desc.transB ? rocblas_operation_transpose : rocblas_operation_none,
                gemm_desc.m,
                gemm_desc.n,
                gemm_desc.k,
                &alpha,
                static_cast<const rocblas_bfloat16*>(A) + a_offset,
                rocblas_datatype::rocblas_datatype_bf16_r,
                gemm_desc.lda,
                static_cast<const rocblas_bfloat16*>(B) + b_offset,
                rocblas_datatype::rocblas_datatype_bf16_r,
                gemm_desc.ldb,
                &beta,
                static_cast<const rocblas_bfloat16*>(C) + c_offset,
                rocblas_datatype::rocblas_datatype_bf16_r,
                gemm_desc.ldc,
                static_cast<rocblas_bfloat16*>(C) + c_offset,
                rocblas_datatype::rocblas_datatype_bf16_r,
                gemm_desc.ldc,
                rocBlasComputeType(gemm_desc),
                rocblas_gemm_algo::rocblas_gemm_algo_standard,
                0,
                0);
        }
        break;

        case miopenFloat: {
            float alpha = gemm_desc.alpha;
            float beta  = gemm_desc.beta;

            rb_status = miopen_rocblas_gemm_ex(
                handle,
                gemm_desc,
                gemm_desc.transA ? rocblas_operation_transpose : rocblas_operation_none,
                gemm_desc.transB ? rocblas_operation_transpose : rocblas_operation_none,
                gemm_desc.m,
                gemm_desc.n,
                gemm_desc.k,
                &alpha,
                static_cast<const float*>(A) + a_offset,
                rocblas_datatype::rocblas_datatype_f32_r,
                gemm_desc.lda,
                static_cast<const float*>(B) + b_offset,
                rocblas_datatype::rocblas_datatype_f32_r,
                gemm_desc.ldb,
                &beta,
                static_cast<const float*>(C) + c_offset,
                rocblas_datatype::rocblas_datatype_f32_r,
                gemm_desc.ldc,
                static_cast<float*>(C) + c_offset,
                rocblas_datatype::rocblas_datatype_f32_r,
                gemm_desc.ldc,
                rocBlasComputeType(gemm_desc), // rocblas_datatype::rocblas_datatype_f32_r,
                rocblas_gemm_algo::rocblas_gemm_algo_standard,
                0,
                0);
        }
        break;

        case miopenFloat8:
        case miopenBFloat8: {
            const auto is_gfx94x = miopen::StartsWith(handle.GetDeviceName(), "gfx94");
            if(is_gfx94x)
            {
                rb_status = miopen_rocblas_gemm_ex3<char>(
                    handle, gemm_desc, A, a_offset, B, b_offset, C, c_offset);
            }
            else
                MIOPEN_THROW(miopenStatusBadParm,
                             "8-bit floating types are only supported on gfx94x");
        };
        break;

        case miopenDouble: {
            MIOPEN_THROW(miopenStatusBadParm,
                         "miopenDouble data type not supported by MIOpenGEMM.");
        };
        break;
        }

        if(handle.IsProfilingEnabled())
            ProfilingRecordStop(handle, start, stop);

        if(rb_status != rocblas_status::rocblas_status_success)
            MIOPEN_THROW(miopenStatusInternalError, "rocBlas error encountered");

        if(gemm_desc.deterministic)
            SetRocblasAtomics(handle, cur_mode);
        return miopenStatusSuccess;
#else
        return miopenStatusNotImplemented;
#endif
    }
    }

    return miopenStatusUnknownError;
}

miopenStatus_t CallGemmStridedBatched(const Handle& handle,
                                      GemmDescriptor gemm_desc,
                                      ConstData_t A,
                                      int a_offset,
                                      ConstData_t B,
                                      int b_offset,
                                      Data_t C,
                                      int c_offset,
                                      GemmBackend_t gemm_backend)
{
    MIOPEN_LOG_I2("gemm_desc: " << gemm_desc);

    gemm_backend = enforce_gemm_backend(gemm_desc.dataType, gemm_backend);

    if(!gemm_desc.isColMajor)
    {
        gemm_desc.isColMajor = !gemm_desc.isColMajor;
        std::swap(A, B);
        std::swap(a_offset, b_offset);
        std::swap(gemm_desc.transA, gemm_desc.transB);
        std::swap(gemm_desc.m, gemm_desc.n);
        std::swap(gemm_desc.lda, gemm_desc.ldb);
        std::swap(gemm_desc.strideA, gemm_desc.strideB);
    }

    switch(gemm_backend)
    {
    case GemmBackend_t::nogemmbackend: return miopenStatusNotImplemented;
    case GemmBackend_t::rocblas: {
#if MIOPEN_USE_ROCBLAS
        MIOPEN_LOG_FUNCTION("rocBLAS");

        HipEventPtr start = nullptr;
        HipEventPtr stop  = nullptr;
        if(handle.IsProfilingEnabled())
        {
            ProfilingRecordStart(handle, start, stop);
        }
        rocblas_atomics_mode cur_mode =
            rocblas_atomics_mode::rocblas_atomics_allowed; // default value from rocblas
        if(gemm_desc.deterministic)
            cur_mode = DisableRocblasAtomics(handle);

        rocblas_status rb_status = rocblas_status::rocblas_status_internal_error;

        switch(gemm_desc.dataType)
        {
        case miopenInt8x4:
        case miopenInt8: {
            assert(gemm_desc.k % 4 == 0);

            auto alpha = int(gemm_desc.alpha);
            auto beta  = int(gemm_desc.beta);

            rb_status = miopen_rocblas_gemm_strided_batched_ex(
                handle.rhandle().get(),
                gemm_desc.transA ? rocblas_operation_transpose : rocblas_operation_none,
                gemm_desc.transB ? rocblas_operation_transpose : rocblas_operation_none,
                gemm_desc.m,
                gemm_desc.n,
                gemm_desc.k,
                &alpha,
                static_cast<const int8_t*>(A) + a_offset,
                rocblas_datatype::rocblas_datatype_i8_r,
                gemm_desc.lda,
                gemm_desc.strideA,
                static_cast<const int8_t*>(B) + b_offset,
                rocblas_datatype::rocblas_datatype_i8_r,
                gemm_desc.ldb,
                gemm_desc.strideB,
                &beta,
                static_cast<const rocblas_int*>(C) + c_offset,
                rocblas_datatype::rocblas_datatype_i32_r,
                gemm_desc.ldc,
                gemm_desc.strideC,
                static_cast<rocblas_int*>(C) + c_offset,
                rocblas_datatype::rocblas_datatype_i32_r,
                gemm_desc.ldc,
                gemm_desc.strideC,
                gemm_desc.batch_count,
                rocblas_datatype::rocblas_datatype_i32_r,
                rocblas_gemm_algo::rocblas_gemm_algo_standard,
                0,
#if USE_GEMM_FLAGS_PACK_INT8X4
                rocblas_gemm_flags_pack_int8x4
#else
                0
#endif
            );
        }
        break;
        case miopenInt32: break;

        case miopenHalf: {
            const auto is_gfx94x = miopen::StartsWith(handle.GetDeviceName(), "gfx94");
            // We need ex3 API if any of the dataType or the cast type is an 8-bit floating type
            const auto needs_ex3 = [&]() {
                if((gemm_desc.dataType == miopenFloat8 || gemm_desc.dataType == miopenBFloat8) ||
                   (gemm_desc.a_cast_type == miopenFloat8 ||
                    gemm_desc.a_cast_type == miopenBFloat8) ||
                   (gemm_desc.b_cast_type == miopenBFloat8 ||
                    gemm_desc.b_cast_type == miopenFloat8))
                    return true;
                else
                    return false;
            }();
            // ex3 API only works on the gfx94x ASIC;
            if(needs_ex3)
            {
                if(is_gfx94x)
                {
                    rb_status = miopen_rocblas_gemm_strided_batched_ex3<rocblas_half>(
                        handle, gemm_desc, A, a_offset, B, b_offset, C, c_offset);
                }
                else
                    MIOPEN_THROW(miopenStatusBadParm,
                                 "8-bit floating types are only supported on gfx94x");
            }
            else
            {

                float alpha = gemm_desc.alpha;
                float beta  = gemm_desc.beta;

                rb_status = miopen_rocblas_gemm_strided_batched_ex(
                    handle.rhandle().get(),
                    gemm_desc.transA ? rocblas_operation_transpose : rocblas_operation_none,
                    gemm_desc.transB ? rocblas_operation_transpose : rocblas_operation_none,
                    gemm_desc.m,
                    gemm_desc.n,
                    gemm_desc.k,
                    &alpha,
                    static_cast<const rocblas_half*>(A) + a_offset,
                    rocblas_datatype::rocblas_datatype_f16_r,
                    gemm_desc.lda,
                    gemm_desc.strideA,
                    static_cast<const rocblas_half*>(B) + b_offset,
                    rocblas_datatype::rocblas_datatype_f16_r,
                    gemm_desc.ldb,
                    gemm_desc.strideB,
                    &beta,
                    static_cast<const rocblas_half*>(C) + c_offset,
                    rocblas_datatype::rocblas_datatype_f16_r,
                    gemm_desc.ldc,
                    gemm_desc.strideC,
                    static_cast<rocblas_half*>(C) + c_offset,
                    rocblas_datatype::rocblas_datatype_f16_r,
                    gemm_desc.ldc,
                    gemm_desc.strideC,
                    gemm_desc.batch_count,
                    rocblas_datatype::rocblas_datatype_f32_r,
                    rocblas_gemm_algo::rocblas_gemm_algo_standard,
                    0,
                    FlagsForRocblasFp32Fp16Call(gemm_desc));
            }
        }
        break;

        case miopenBFloat16: {
            float alpha = gemm_desc.alpha;
            float beta  = gemm_desc.beta;

            rb_status = miopen_rocblas_gemm_strided_batched_ex(
                handle.rhandle().get(),
                gemm_desc.transA ? rocblas_operation_transpose : rocblas_operation_none,
                gemm_desc.transB ? rocblas_operation_transpose : rocblas_operation_none,
                gemm_desc.m,
                gemm_desc.n,
                gemm_desc.k,
                &alpha,
                static_cast<const rocblas_bfloat16*>(A) + a_offset,
                rocblas_datatype::rocblas_datatype_bf16_r,
                gemm_desc.lda,
                gemm_desc.strideA,
                static_cast<const rocblas_bfloat16*>(B) + b_offset,
                rocblas_datatype::rocblas_datatype_bf16_r,
                gemm_desc.ldb,
                gemm_desc.strideB,
                &beta,
                static_cast<const rocblas_bfloat16*>(C) + c_offset,
                rocblas_datatype::rocblas_datatype_bf16_r,
                gemm_desc.ldc,
                gemm_desc.strideC,
                static_cast<rocblas_bfloat16*>(C) + c_offset,
                rocblas_datatype::rocblas_datatype_bf16_r,
                gemm_desc.ldc,
                gemm_desc.strideC,
                gemm_desc.batch_count,
                rocblas_datatype::rocblas_datatype_f32_r,
                rocblas_gemm_algo::rocblas_gemm_algo_standard,
                0,
                0);
        }
        break;

        case miopenFloat: {
            float alpha = gemm_desc.alpha;
            float beta  = gemm_desc.beta;

            rb_status = miopen_rocblas_gemm_strided_batched_ex(
                handle.rhandle().get(),
                gemm_desc.transA ? rocblas_operation_transpose : rocblas_operation_none,
                gemm_desc.transB ? rocblas_operation_transpose : rocblas_operation_none,
                gemm_desc.m,
                gemm_desc.n,
                gemm_desc.k,
                &alpha,
                static_cast<const float*>(A) + a_offset,
                rocblas_datatype::rocblas_datatype_f32_r,
                gemm_desc.lda,
                gemm_desc.strideA,
                static_cast<const float*>(B) + b_offset,
                rocblas_datatype::rocblas_datatype_f32_r,
                gemm_desc.ldb,
                gemm_desc.strideB,
                &beta,
                static_cast<const float*>(C) + c_offset,
                rocblas_datatype::rocblas_datatype_f32_r,
                gemm_desc.ldc,
                gemm_desc.strideC,
                static_cast<float*>(C) + c_offset,
                rocblas_datatype::rocblas_datatype_f32_r,
                gemm_desc.ldc,
                gemm_desc.strideC,
                gemm_desc.batch_count,
                rocblas_datatype::rocblas_datatype_f32_r,
                rocblas_gemm_algo::rocblas_gemm_algo_standard,
                0,
                0);
        }
        break;

        case miopenFloat8:
        case miopenBFloat8: {
            const auto is_gfx94x = miopen::StartsWith(handle.GetDeviceName(), "gfx94");
            if(is_gfx94x)
            {
                rb_status = miopen_rocblas_gemm_strided_batched_ex3<char>(
                    handle, gemm_desc, A, a_offset, B, b_offset, C, c_offset);
            }
            else
                MIOPEN_THROW(miopenStatusBadParm,
                             "8-bit floating types are only supported on gfx94x");

            break;
        }

        case miopenDouble: {
            MIOPEN_THROW(miopenStatusBadParm,
                         "miopenDouble data type not supported by MIOpenGEMM.");
        }
        break;
        }

        if(handle.IsProfilingEnabled())
            ProfilingRecordStop(handle, start, stop);

        if(rb_status != rocblas_status::rocblas_status_success)
            MIOPEN_THROW(miopenStatusInternalError, "rocBlas error encountered");

        if(gemm_desc.deterministic)
            SetRocblasAtomics(handle, cur_mode);

        return miopenStatusSuccess;
#else
        return miopenStatusNotImplemented;
#endif
    }
    }

    return miopenStatusUnknownError;
}

miopenStatus_t CallGemmStridedBatchedSequential(const Handle& handle,
                                                GemmDescriptor gemm_desc,
                                                ConstData_t A,
                                                int a_offset,
                                                ConstData_t B,
                                                int b_offset,
                                                Data_t C,
                                                int c_offset,
                                                GemmBackend_t gemm_backend)
{
    MIOPEN_LOG_I2("gemm_desc: " << gemm_desc);

    gemm_backend = enforce_gemm_backend(gemm_desc.dataType, gemm_backend);

    if(!gemm_desc.isColMajor)
    {
        gemm_desc.isColMajor = !gemm_desc.isColMajor;
        std::swap(A, B);
        std::swap(a_offset, b_offset);
        std::swap(gemm_desc.transA, gemm_desc.transB);
        std::swap(gemm_desc.m, gemm_desc.n);
        std::swap(gemm_desc.lda, gemm_desc.ldb);
        std::swap(gemm_desc.strideA, gemm_desc.strideB);
    }

    switch(gemm_backend)
    {
    case GemmBackend_t::nogemmbackend: return miopenStatusNotImplemented;
    case GemmBackend_t::rocblas: {
#if MIOPEN_USE_ROCBLAS
        MIOPEN_LOG_FUNCTION("rocBLAS");

        HipEventPtr start = nullptr;
        HipEventPtr stop  = nullptr;
        if(handle.IsProfilingEnabled())
        {
            ProfilingRecordStart(handle, start, stop);
        }

        rocblas_atomics_mode cur_mode =
            rocblas_atomics_mode::rocblas_atomics_allowed; // default value from rocblas
        if(gemm_desc.deterministic)
        {
            cur_mode = DisableRocblasAtomics(handle);
        }
        rocblas_status rb_status = rocblas_status::rocblas_status_internal_error;

        switch(gemm_desc.dataType)
        {
        case miopenInt8x4:
        case miopenInt8: {
            assert(gemm_desc.k % 4 == 0);

            auto alpha = int(gemm_desc.alpha);
            auto beta  = int(gemm_desc.beta);

            for(int i = 0; i < gemm_desc.batch_count; ++i)
            {
                rb_status = miopen_rocblas_gemm_ex(
                    handle,
                    gemm_desc,
                    gemm_desc.transA ? rocblas_operation_transpose : rocblas_operation_none,
                    gemm_desc.transB ? rocblas_operation_transpose : rocblas_operation_none,
                    gemm_desc.m,
                    gemm_desc.n,
                    gemm_desc.k,
                    &alpha,
                    static_cast<const int8_t*>(A) + a_offset + i * gemm_desc.strideA,
                    rocblas_datatype::rocblas_datatype_i8_r,
                    gemm_desc.lda,
                    static_cast<const int8_t*>(B) + b_offset + i * gemm_desc.strideB,
                    rocblas_datatype::rocblas_datatype_i8_r,
                    gemm_desc.ldb,
                    &beta,
                    static_cast<const rocblas_int*>(C) + c_offset + i * gemm_desc.strideC,
                    rocblas_datatype::rocblas_datatype_i32_r,
                    gemm_desc.ldc,
                    static_cast<rocblas_int*>(C) + c_offset + i * gemm_desc.strideC,
                    rocblas_datatype::rocblas_datatype_i32_r,
                    gemm_desc.ldc,
                    rocBlasComputeType(gemm_desc), // rocblas_datatype::rocblas_datatype_i32_r,
                    rocblas_gemm_algo::rocblas_gemm_algo_standard,
                    0,
#if USE_GEMM_FLAGS_PACK_INT8X4
                    rocblas_gemm_flags_pack_int8x4
#else
                    0
#endif
                );
            }
        }
        break;
        case miopenInt32: break;
        case miopenHalf: {
            const auto is_gfx94x = miopen::StartsWith(handle.GetDeviceName(), "gfx94");
            // We need ex3 API if any of the dataType or the cast type is an 8-bit floating type
            const auto needs_ex3 = [&]() {
                if((gemm_desc.dataType == miopenFloat8 || gemm_desc.dataType == miopenBFloat8) ||
                   (gemm_desc.a_cast_type == miopenFloat8 ||
                    gemm_desc.a_cast_type == miopenBFloat8) ||
                   (gemm_desc.b_cast_type == miopenBFloat8 ||
                    gemm_desc.b_cast_type == miopenFloat8))
                    return true;
                else
                    return false;
            }();
            // ex3 API only works on the gfx94x ASIC;
            if(needs_ex3)
            {
                if(is_gfx94x)
                {
                    rb_status = miopen_rocblas_gemm_strided_batched_ex3<rocblas_half>(
                        handle, gemm_desc, A, a_offset, B, b_offset, C, c_offset);
                }
                else
                    MIOPEN_THROW(miopenStatusBadParm,
                                 "8-bit floating types are only supported on gfx94x");
            }
            else
            {

                float alpha = gemm_desc.alpha;
                float beta  = gemm_desc.beta;

                for(int i = 0; i < gemm_desc.batch_count; ++i)
                {
                    rb_status = miopen_rocblas_gemm_ex(
                        handle,
                        gemm_desc,
                        gemm_desc.transA ? rocblas_operation_transpose : rocblas_operation_none,
                        gemm_desc.transB ? rocblas_operation_transpose : rocblas_operation_none,
                        gemm_desc.m,
                        gemm_desc.n,
                        gemm_desc.k,
                        &alpha,
                        static_cast<const rocblas_half*>(A) + a_offset + i * gemm_desc.strideA,
                        rocblas_datatype::rocblas_datatype_f16_r,
                        gemm_desc.lda,
                        static_cast<const rocblas_half*>(B) + b_offset + i * gemm_desc.strideB,
                        rocblas_datatype::rocblas_datatype_f16_r,
                        gemm_desc.ldb,
                        &beta,
                        static_cast<const rocblas_half*>(C) + c_offset + i * gemm_desc.strideC,
                        rocblas_datatype::rocblas_datatype_f16_r,
                        gemm_desc.ldc,
                        static_cast<rocblas_half*>(C) + c_offset + i * gemm_desc.strideC,
                        rocblas_datatype::rocblas_datatype_f16_r,
                        gemm_desc.ldc,
                        rocBlasComputeType(gemm_desc), // rocblas_datatype::rocblas_datatype_f32_r,
                        rocblas_gemm_algo::rocblas_gemm_algo_standard,
                        0,
                        FlagsForRocblasFp32Fp16Call(gemm_desc));
                }
            }
        }
        break;

        case miopenBFloat16: {
            float alpha = gemm_desc.alpha;
            float beta  = gemm_desc.beta;

            for(int i = 0; i < gemm_desc.batch_count; ++i)
            {
                rb_status = miopen_rocblas_gemm_ex(
                    handle,
                    gemm_desc,
                    gemm_desc.transA ? rocblas_operation_transpose : rocblas_operation_none,
                    gemm_desc.transB ? rocblas_operation_transpose : rocblas_operation_none,
                    gemm_desc.m,
                    gemm_desc.n,
                    gemm_desc.k,
                    &alpha,
                    static_cast<const rocblas_bfloat16*>(A) + a_offset + i * gemm_desc.strideA,
                    rocblas_datatype::rocblas_datatype_bf16_r,
                    gemm_desc.lda,
                    static_cast<const rocblas_bfloat16*>(B) + b_offset + i * gemm_desc.strideB,
                    rocblas_datatype::rocblas_datatype_bf16_r,
                    gemm_desc.ldb,
                    &beta,
                    static_cast<const rocblas_bfloat16*>(C) + c_offset + i * gemm_desc.strideC,
                    rocblas_datatype::rocblas_datatype_bf16_r,
                    gemm_desc.ldc,
                    static_cast<rocblas_half*>(C) + c_offset + i * gemm_desc.strideC,
                    rocblas_datatype::rocblas_datatype_bf16_r,
                    gemm_desc.ldc,
                    rocBlasComputeType(gemm_desc), // rocblas_datatype::rocblas_datatype_f32_r,
                    rocblas_gemm_algo::rocblas_gemm_algo_standard,
                    0,
                    0);
            }
        }
        break;

        case miopenFloat: {
            float alpha = gemm_desc.alpha;
            float beta  = gemm_desc.beta;

            for(int i = 0; i < gemm_desc.batch_count; ++i)
            {
                rb_status = miopen_rocblas_gemm_ex(
                    handle,
                    gemm_desc,
                    gemm_desc.transA ? rocblas_operation_transpose : rocblas_operation_none,
                    gemm_desc.transB ? rocblas_operation_transpose : rocblas_operation_none,
                    gemm_desc.m,
                    gemm_desc.n,
                    gemm_desc.k,
                    &alpha,
                    static_cast<const float*>(A) + a_offset + i * gemm_desc.strideA,
                    rocblas_datatype::rocblas_datatype_f32_r,
                    gemm_desc.lda,
                    static_cast<const float*>(B) + b_offset + i * gemm_desc.strideB,
                    rocblas_datatype::rocblas_datatype_f32_r,
                    gemm_desc.ldb,
                    &beta,
                    static_cast<const float*>(C) + c_offset + i * gemm_desc.strideC,
                    rocblas_datatype::rocblas_datatype_f32_r,
                    gemm_desc.ldc,
                    static_cast<float*>(C) + c_offset + i * gemm_desc.strideC,
                    rocblas_datatype::rocblas_datatype_f32_r,
                    gemm_desc.ldc,
                    rocBlasComputeType(gemm_desc), // rocblas_datatype::rocblas_datatype_f32_r,
                    rocblas_gemm_algo::rocblas_gemm_algo_standard,
                    0,
                    0);
            }
        }
        break;

        case miopenFloat8:
        case miopenBFloat8: {
            const auto is_gfx94x = miopen::StartsWith(handle.GetDeviceName(), "gfx94");
            if(is_gfx94x)
            {
                rb_status = miopen_rocblas_gemm_strided_batched_ex3<char>(
                    handle, gemm_desc, A, a_offset, B, b_offset, C, c_offset);
            }
            else
                MIOPEN_THROW(miopenStatusBadParm,
                             "8-bit floating types are only supported on gfx94x");

            break;
        }

        case miopenDouble: {
            MIOPEN_THROW(miopenStatusBadParm,
                         "miopenDouble data type not supported by MIOpenGEMM.");
        }
        break;
        }

        if(handle.IsProfilingEnabled())
            ProfilingRecordStop(handle, start, stop);

        if(rb_status != rocblas_status::rocblas_status_success)
            MIOPEN_THROW(miopenStatusInternalError, "rocBlas error encountered");

        if(gemm_desc.deterministic)
            SetRocblasAtomics(handle, cur_mode);

        return miopenStatusSuccess;
#else
        return miopenStatusNotImplemented;
#endif
    }
    }

    return miopenStatusUnknownError;
}

// y = w * Im2Col(x)
GemmDescriptor CreateGemmDescriptorConvFwd(const TensorDescriptor& wDesc,
                                           const TensorDescriptor& xDesc,
                                           const TensorDescriptor& yDesc)
{
#ifndef NDEBUG
    assert(wDesc.GetType() == xDesc.GetType());
    if(wDesc.GetType() != miopenInt8 && wDesc.GetType() != miopenInt8x4)
        assert(wDesc.GetType() == yDesc.GetType());
#endif

    int in_c  = xDesc.GetLengths()[1];
    int wei_k = wDesc.GetLengths()[0];

    auto wei_spatial = boost::adaptors::slice(wDesc.GetLengths(), 2, wDesc.GetLengths().size());
    auto out_spatial = boost::adaptors::slice(yDesc.GetLengths(), 2, yDesc.GetLengths().size());

    bool isColMajor = false;
    bool transA     = false;
    bool transB     = (wDesc.GetType() == miopenInt8);
    int m           = wei_k;
    int n = std::accumulate(out_spatial.begin(), out_spatial.end(), 1, std::multiplies<int>());
    int k =
        in_c * std::accumulate(wei_spatial.begin(), wei_spatial.end(), 1, std::multiplies<int>());
    int lda         = k;
    int ldb         = wDesc.GetType() == miopenInt8 ? k : n;
    int ldc         = n;
    int batch_count = 1;
    auto strideA    = static_cast<long long>(0);
    auto strideB    = static_cast<long long>(0);
    auto strideC    = static_cast<long long>(0);
    float alpha     = 1.;
    float beta      = 0.;

    return GemmDescriptor{isColMajor,
                          transA,
                          transB,
                          m,
                          n,
                          k,
                          lda,
                          ldb,
                          ldc,
                          batch_count,
                          strideA,
                          strideB,
                          strideC,
                          alpha,
                          beta,
                          xDesc.GetType(),
                          false};
}

// dx = Col2Im(transpose(w) * dy)
GemmDescriptor CreateGemmDescriptorConvBwdData(const TensorDescriptor& wDesc,
                                               const TensorDescriptor& dyDesc,
                                               const TensorDescriptor& dxDesc)
{
#ifndef NDEBUG
    assert(wDesc.GetType() == dxDesc.GetType() && wDesc.GetType() == dyDesc.GetType());
#endif

    int in_c  = dxDesc.GetLengths()[1];
    int wei_k = wDesc.GetLengths()[0];

    auto wei_spatial = boost::adaptors::slice(wDesc.GetLengths(), 2, wDesc.GetLengths().size());
    auto out_spatial = boost::adaptors::slice(dyDesc.GetLengths(), 2, dyDesc.GetLengths().size());

    bool isColMajor = false;
    bool transA     = true;
    bool transB     = false;
    int m =
        in_c * std::accumulate(wei_spatial.begin(), wei_spatial.end(), 1, std::multiplies<int>());
    int n   = std::accumulate(out_spatial.begin(), out_spatial.end(), 1, std::multiplies<int>());
    int k   = wei_k;
    int lda = m;
    int ldb = n;
    int ldc = n;
    int batch_count = 1;
    auto strideA    = static_cast<long long>(0);
    auto strideB    = static_cast<long long>(0);
    auto strideC    = static_cast<long long>(0);
    float alpha     = 1.;
    float beta      = 0.;

    return GemmDescriptor{isColMajor,
                          transA,
                          transB,
                          m,
                          n,
                          k,
                          lda,
                          ldb,
                          ldc,
                          batch_count,
                          strideA,
                          strideB,
                          strideC,
                          alpha,
                          beta,
                          dxDesc.GetType(),
                          false};
}

// dw = dy * transpose(Im2Col(x))
GemmDescriptor CreateGemmDescriptorConvBwdWeight(const TensorDescriptor& dyDesc,
                                                 const TensorDescriptor& xDesc,
                                                 const TensorDescriptor& dwDesc)
{
#ifndef NDEBUG
    assert(dwDesc.GetType() == xDesc.GetType() && dwDesc.GetType() == dyDesc.GetType());
#endif

    std::size_t in_c  = xDesc.GetLengths()[1];
    std::size_t wei_k = dwDesc.GetLengths()[0];

    auto wei_spatial = boost::adaptors::slice(dwDesc.GetLengths(), 2, dwDesc.GetLengths().size());
    auto out_spatial = boost::adaptors::slice(dyDesc.GetLengths(), 2, dyDesc.GetLengths().size());

    bool isColMajor = false;
    bool transA     = false;
    bool transB     = true;
    int m           = wei_k;
    int n           = static_cast<int>(in_c) *
            std::accumulate(wei_spatial.begin(), wei_spatial.end(), 1, std::multiplies<int>());
    int k   = std::accumulate(out_spatial.begin(), out_spatial.end(), 1, std::multiplies<int>());
    int lda = k;
    int ldb = k;
    int ldc = n;
    int batch_count = 1;
    auto strideA    = static_cast<long long>(0);
    auto strideB    = static_cast<long long>(0);
    auto strideC    = static_cast<long long>(0);
    float alpha     = 1.;
    float beta      = 1.;

    return GemmDescriptor{isColMajor,
                          transA,
                          transB,
                          m,
                          n,
                          k,
                          lda,
                          ldb,
                          ldc,
                          batch_count,
                          strideA,
                          strideB,
                          strideC,
                          alpha,
                          beta,
                          xDesc.GetType(),
                          false};
}

// y = CNHW2NCHW(w * NCHW2CNHW(x))
GemmDescriptor CreateGemmDescriptorConvCNHWFwd(const TensorDescriptor& wDesc,
                                               const TensorDescriptor& xDesc,
                                               const TensorDescriptor& yDesc)
{
#ifndef NDEBUG
    assert(wDesc.GetType() == xDesc.GetType());
    if(wDesc.GetType() != miopenInt8 && wDesc.GetType() != miopenInt8x4)
        assert(wDesc.GetType() == yDesc.GetType());
#endif

    int in_n  = xDesc.GetLengths()[0];
    int in_c  = xDesc.GetLengths()[1];
    int wei_k = wDesc.GetLengths()[0];

    auto out_spatial = boost::adaptors::slice(yDesc.GetLengths(), 2, yDesc.GetLengths().size());

    bool isColMajor = false;
    bool transA     = false;
    bool transB     = (wDesc.GetType() == miopenInt8);
    int m           = wei_k;
    int n =
        in_n * std::accumulate(out_spatial.begin(), out_spatial.end(), 1, std::multiplies<int>());
    int k           = in_c;
    int lda         = k;
    int ldb         = wDesc.GetType() == miopenInt8 ? k : n;
    int ldc         = n;
    int batch_count = 1;
    auto strideA    = static_cast<long long>(0);
    auto strideB    = static_cast<long long>(0);
    auto strideC    = static_cast<long long>(0);
    float alpha     = 1.;
    float beta      = 0.;

    return GemmDescriptor{isColMajor,
                          transA,
                          transB,
                          m,
                          n,
                          k,
                          lda,
                          ldb,
                          ldc,
                          batch_count,
                          strideA,
                          strideB,
                          strideC,
                          alpha,
                          beta,
                          xDesc.GetType(),
                          false};
}

// dx = CNHW2NCHW(transpose(w) * NCHW2CNHW(dy))
GemmDescriptor CreateGemmDescriptorConvCNHWBwdData(const TensorDescriptor& wDesc,
                                                   const TensorDescriptor& dyDesc,
                                                   const TensorDescriptor& dxDesc)
{
#ifndef NDEBUG
    assert(wDesc.GetType() == dxDesc.GetType() && wDesc.GetType() == dyDesc.GetType());
#endif

    int in_n  = dxDesc.GetLengths()[0];
    int in_c  = dxDesc.GetLengths()[1];
    int wei_k = wDesc.GetLengths()[0];

    auto out_spatial = boost::adaptors::slice(dyDesc.GetLengths(), 2, dyDesc.GetLengths().size());

    bool isColMajor = false;
    bool transA     = true;
    bool transB     = false;
    int m           = in_c;
    int n =
        in_n * std::accumulate(out_spatial.begin(), out_spatial.end(), 1, std::multiplies<int>());
    int k           = wei_k;
    int lda         = m;
    int ldb         = n;
    int ldc         = n;
    int batch_count = 1;
    auto strideA    = static_cast<long long>(0);
    auto strideB    = static_cast<long long>(0);
    auto strideC    = static_cast<long long>(0);
    float alpha     = 1.;
    float beta      = 0.;

    return GemmDescriptor{isColMajor,
                          transA,
                          transB,
                          m,
                          n,
                          k,
                          lda,
                          ldb,
                          ldc,
                          batch_count,
                          strideA,
                          strideB,
                          strideC,
                          alpha,
                          beta,
                          dxDesc.GetType(),
                          false};
}

// y[i] = w * x[i], i is batch id
GemmDescriptor CreateGemmStridedBatchedDescriptorConv1x1Fwd(const TensorDescriptor& wDesc,
                                                            const TensorDescriptor& xDesc,
                                                            const TensorDescriptor& yDesc)
{
#ifndef NDEBUG
    assert(wDesc.GetType() == xDesc.GetType());
    if(wDesc.GetType() != miopenInt8 && wDesc.GetType() != miopenInt8x4)
        assert(wDesc.GetType() == yDesc.GetType());
#else
    (void)yDesc;
#endif

    int in_n  = xDesc.GetLengths()[0];
    int in_c  = xDesc.GetLengths()[1];
    int wei_k = wDesc.GetLengths()[0];

    auto in_spatial = boost::adaptors::slice(xDesc.GetLengths(), 2, xDesc.GetLengths().size());

    bool isColMajor = false;
    bool transA     = false;
    bool transB     = (wDesc.GetType() == miopenInt8);
    int m           = wei_k;
    int n   = std::accumulate(in_spatial.begin(), in_spatial.end(), 1, std::multiplies<int>());
    int k   = in_c;
    int lda = k;
    int ldb = wDesc.GetType() == miopenInt8 ? k : n;
    int ldc = n;
    int batch_count = in_n;
    auto strideA    = static_cast<long long>(0);
    auto strideB    = static_cast<long long>(k) * n;
    auto strideC    = static_cast<long long>(m) * n;
    float alpha     = 1.;
    float beta      = 0.;

    return GemmDescriptor{isColMajor,
                          transA,
                          transB,
                          m,
                          n,
                          k,
                          lda,
                          ldb,
                          ldc,
                          batch_count,
                          strideA,
                          strideB,
                          strideC,
                          alpha,
                          beta,
                          xDesc.GetType(),
                          false};
}

// dx[i] = transpose(w) * dy[i], i is batch id
GemmDescriptor CreateGemmStridedBatchedDescriptorConv1x1BwdData(const TensorDescriptor& wDesc,
                                                                const TensorDescriptor& dyDesc,
                                                                const TensorDescriptor& dxDesc)
{
#ifndef NDEBUG
    assert(wDesc.GetType() == dxDesc.GetType() && wDesc.GetType() == dyDesc.GetType());
#else
    (void)dyDesc;
#endif

    int in_n  = dxDesc.GetLengths()[0];
    int in_c  = dxDesc.GetLengths()[1];
    int wei_k = wDesc.GetLengths()[0];

    auto in_spatial = boost::adaptors::slice(dxDesc.GetLengths(), 2, dxDesc.GetLengths().size());

    bool isColMajor = false;
    bool transA     = true;
    bool transB     = false;
    int m           = in_c;
    int n   = std::accumulate(in_spatial.begin(), in_spatial.end(), 1, std::multiplies<int>());
    int k   = wei_k;
    int lda = m;
    int ldb = n;
    int ldc = n;
    int batch_count = in_n;
    auto strideA    = static_cast<long long>(0);
    auto strideB    = static_cast<long long>(k) * n;
    auto strideC    = static_cast<long long>(m) * n;
    float alpha     = 1.;
    float beta      = 0;

    return GemmDescriptor{isColMajor,
                          transA,
                          transB,
                          m,
                          n,
                          k,
                          lda,
                          ldb,
                          ldc,
                          batch_count,
                          strideA,
                          strideB,
                          strideC,
                          alpha,
                          beta,
                          dxDesc.GetType(),
                          false};
}

// dw = sum_over_batch(dy[i] * transpose(x[i])), i is batch id
GemmDescriptor CreateGemmStridedBatchedDescriptorConv1x1BwdWeight(const TensorDescriptor& dyDesc,
                                                                  const TensorDescriptor& xDesc,
                                                                  const TensorDescriptor& dwDesc)
{
#ifndef NDEBUG
    assert(dwDesc.GetType() == xDesc.GetType() && dwDesc.GetType() == dyDesc.GetType());
#else
    (void)dyDesc;
#endif

    int in_n  = xDesc.GetLengths()[0];
    int in_c  = xDesc.GetLengths()[1];
    int wei_k = dwDesc.GetLengths()[0];

    auto in_spatial = boost::adaptors::slice(xDesc.GetLengths(), 2, xDesc.GetLengths().size());

    bool isColMajor = false;
    bool transA     = false;
    bool transB     = true;
    int m           = wei_k;
    int n           = in_c;
    int k   = std::accumulate(in_spatial.begin(), in_spatial.end(), 1, std::multiplies<int>());
    int lda = k;
    int ldb = k;
    int ldc = n;
    int batch_count = in_n;
    auto strideA    = static_cast<long long>(m) * k;
    auto strideB    = static_cast<long long>(k) * n;
    auto strideC    = static_cast<long long>(0);
    float alpha     = 1.;
    float beta      = 1.;

    return GemmDescriptor{isColMajor,
                          transA,
                          transB,
                          m,
                          n,
                          k,
                          lda,
                          ldb,
                          ldc,
                          batch_count,
                          strideA,
                          strideB,
                          strideC,
                          alpha,
                          beta,
                          xDesc.GetType(),
                          false};
}

// y = w * Im2Col(x)
GemmDescriptor CreateGemmDescriptorGroupConvFwd(const TensorDescriptor& wDesc,
                                                const TensorDescriptor& xDesc,
                                                const TensorDescriptor& yDesc,
                                                int groupCount)
{
#ifndef NDEBUG
    assert(wDesc.GetType() == xDesc.GetType() && wDesc.GetType() == yDesc.GetType());
#endif

    int in_c  = xDesc.GetLengths()[1];
    int wei_k = wDesc.GetLengths()[0];

    auto wei_spatial = boost::adaptors::slice(wDesc.GetLengths(), 2, wDesc.GetLengths().size());
    auto out_spatial = boost::adaptors::slice(yDesc.GetLengths(), 2, yDesc.GetLengths().size());

    bool isColMajor = false;
    bool transA     = false;
    bool transB     = false;
    int m           = wei_k / groupCount;
    int n = std::accumulate(out_spatial.begin(), out_spatial.end(), 1, std::multiplies<int>());
    int k = (in_c / groupCount) *
            std::accumulate(wei_spatial.begin(), wei_spatial.end(), 1, std::multiplies<int>());
    int lda         = k;
    int ldb         = n;
    int ldc         = n;
    int batch_count = groupCount;
    auto strideA    = static_cast<long long>(m) * k;
    auto strideB    = static_cast<long long>(k) * n;
    auto strideC    = static_cast<long long>(m) * n;
    float alpha     = 1.;
    float beta      = 0.;

    return GemmDescriptor{isColMajor,
                          transA,
                          transB,
                          m,
                          n,
                          k,
                          lda,
                          ldb,
                          ldc,
                          batch_count,
                          strideA,
                          strideB,
                          strideC,
                          alpha,
                          beta,
                          xDesc.GetType(),
                          false};
}

// dx = Col2Im(transpose(w) * dy)
GemmDescriptor CreateGemmDescriptorGroupConvBwdData(const TensorDescriptor& wDesc,
                                                    const TensorDescriptor& dyDesc,
                                                    const TensorDescriptor& dxDesc,
                                                    int groupCount)
{
#ifndef NDEBUG
    assert(wDesc.GetType() == dxDesc.GetType() && wDesc.GetType() == dyDesc.GetType());
#endif

    int in_c  = dxDesc.GetLengths()[1];
    int wei_k = wDesc.GetLengths()[0];

    auto wei_spatial = boost::adaptors::slice(wDesc.GetLengths(), 2, wDesc.GetLengths().size());
    auto out_spatial = boost::adaptors::slice(dyDesc.GetLengths(), 2, dyDesc.GetLengths().size());

    bool isColMajor = false;
    bool transA     = true;
    bool transB     = false;
    int m           = (in_c / groupCount) *
            std::accumulate(wei_spatial.begin(), wei_spatial.end(), 1, std::multiplies<int>());
    int n   = std::accumulate(out_spatial.begin(), out_spatial.end(), 1, std::multiplies<int>());
    int k   = wei_k / groupCount;
    int lda = m;
    int ldb = n;
    int ldc = n;
    int batch_count = groupCount;
    auto strideA    = static_cast<long long>(m) * k;
    auto strideB    = static_cast<long long>(k) * n;
    auto strideC    = static_cast<long long>(m) * n;
    float alpha     = 1.;
    float beta      = 0.;

    return GemmDescriptor{isColMajor,
                          transA,
                          transB,
                          m,
                          n,
                          k,
                          lda,
                          ldb,
                          ldc,
                          batch_count,
                          strideA,
                          strideB,
                          strideC,
                          alpha,
                          beta,
                          dxDesc.GetType(),
                          false};
}

// dw = dy * transpose(Im2Col(x))
GemmDescriptor CreateGemmDescriptorGroupConvBwdWeight(const TensorDescriptor& dyDesc,
                                                      const TensorDescriptor& xDesc,
                                                      const TensorDescriptor& dwDesc,
                                                      int groupCount)
{
#ifndef NDEBUG
    assert(dwDesc.GetType() == xDesc.GetType() && dwDesc.GetType() == dyDesc.GetType());
#endif

    int in_c  = xDesc.GetLengths()[1];
    int wei_k = dwDesc.GetLengths()[0];

    auto wei_spatial = boost::adaptors::slice(dwDesc.GetLengths(), 2, dwDesc.GetLengths().size());
    auto out_spatial = boost::adaptors::slice(dyDesc.GetLengths(), 2, dyDesc.GetLengths().size());

    bool isColMajor = false;
    bool transA     = false;
    bool transB     = true;
    int m           = wei_k / groupCount;
    int n           = (in_c / groupCount) *
            std::accumulate(wei_spatial.begin(), wei_spatial.end(), 1, std::multiplies<int>());
    int k   = std::accumulate(out_spatial.begin(), out_spatial.end(), 1, std::multiplies<int>());
    int lda = k;
    int ldb = k;
    int ldc = n;
    int batch_count = groupCount;
    auto strideA    = static_cast<long long>(m) * k;
    auto strideB    = static_cast<long long>(k) * n;
    auto strideC    = static_cast<long long>(m) * n;
    float alpha     = 1.;
    float beta      = 1.;

    return GemmDescriptor{isColMajor,
                          transA,
                          transB,
                          m,
                          n,
                          k,
                          lda,
                          ldb,
                          ldc,
                          batch_count,
                          strideA,
                          strideB,
                          strideC,
                          alpha,
                          beta,
                          xDesc.GetType(),
                          false};
}

// y = CNHW2NCHW(w * NCHW2CNHW(x))
GemmDescriptor CreateGemmDescriptorGroupConvCNHWFwd(const TensorDescriptor& wDesc,
                                                    const TensorDescriptor& xDesc,
                                                    const TensorDescriptor& yDesc,
                                                    int groupCount)
{
#ifndef NDEBUG
    assert(wDesc.GetType() == xDesc.GetType() && wDesc.GetType() == yDesc.GetType());
#endif

    int in_n  = xDesc.GetLengths()[0];
    int in_c  = xDesc.GetLengths()[1];
    int wei_k = wDesc.GetLengths()[0];

    auto out_spatial = boost::adaptors::slice(yDesc.GetLengths(), 2, yDesc.GetLengths().size());

    bool isColMajor = false;
    bool transA     = false;
    bool transB     = false;
    int m           = wei_k / groupCount;
    int n =
        in_n * std::accumulate(out_spatial.begin(), out_spatial.end(), 1, std::multiplies<int>());
    int k           = in_c / groupCount;
    int lda         = k;
    int ldb         = n;
    int ldc         = n;
    int batch_count = groupCount;
    auto strideA    = static_cast<long long>(m) * k;
    auto strideB    = static_cast<long long>(k) * n;
    auto strideC    = static_cast<long long>(m) * n;
    float alpha     = 1.;
    float beta      = 0.;

    return GemmDescriptor{isColMajor,
                          transA,
                          transB,
                          m,
                          n,
                          k,
                          lda,
                          ldb,
                          ldc,
                          batch_count,
                          strideA,
                          strideB,
                          strideC,
                          alpha,
                          beta,
                          xDesc.GetType(),
                          false};
}

// dx = CNHW2NCHW(transpose(w) * NCHW2CNHW(dy))
GemmDescriptor CreateGemmDescriptorGroupConvCNHWBwdData(const TensorDescriptor& wDesc,
                                                        const TensorDescriptor& dyDesc,
                                                        const TensorDescriptor& dxDesc,
                                                        int groupCount)
{
#ifndef NDEBUG
    assert(wDesc.GetType() == dxDesc.GetType() && wDesc.GetType() == dyDesc.GetType());
#endif

    int in_n  = dxDesc.GetLengths()[0];
    int in_c  = dxDesc.GetLengths()[1];
    int wei_k = wDesc.GetLengths()[0];

    auto out_spatial = boost::adaptors::slice(dyDesc.GetLengths(), 2, dyDesc.GetLengths().size());

    bool isColMajor = false;
    bool transA     = true;
    bool transB     = false;
    int m           = in_c / groupCount;
    int n =
        in_n * std::accumulate(out_spatial.begin(), out_spatial.end(), 1, std::multiplies<int>());
    int k           = wei_k / groupCount;
    int lda         = m;
    int ldb         = n;
    int ldc         = n;
    int batch_count = groupCount;
    auto strideA    = static_cast<long long>(m) * k;
    auto strideB    = static_cast<long long>(k) * n;
    auto strideC    = static_cast<long long>(m) * n;
    float alpha     = 1.;
    float beta      = 0.;

    return GemmDescriptor{isColMajor,
                          transA,
                          transB,
                          m,
                          n,
                          k,
                          lda,
                          ldb,
                          ldc,
                          batch_count,
                          strideA,
                          strideB,
                          strideC,
                          alpha,
                          beta,
                          dxDesc.GetType(),
                          false};
}

} // namespace miopen<|MERGE_RESOLUTION|>--- conflicted
+++ resolved
@@ -35,15 +35,11 @@
 #endif
 
 #if MIOPEN_USE_ROCBLAS
-<<<<<<< HEAD
-#if !defined(_WIN32) && (HIP_PACKAGE_VERSION_FLAT >= 5006000000ULL)
-=======
 #pragma clang diagnostic push
 #pragma clang diagnostic ignored "-Wunused-macros"
 #define ROCBLAS_BETA_FEATURES_API 1
 #pragma clang diagnostic pop
-#if HIP_PACKAGE_VERSION_FLAT >= 5006000000ULL
->>>>>>> c09dac85
+#if !defined(_WIN32) && (HIP_PACKAGE_VERSION_FLAT >= 5006000000ULL)
 #include <half/half.hpp>
 #else
 #include <half.hpp>
