/*******************************************************************************
 *
 * MIT License
 *
 * Copyright (c) 2022 Advanced Micro Devices, Inc.
 *
 * Permission is hereby granted, free of charge, to any person obtaining a copy
 * of this software and associated documentation files (the "Software"), to deal
 * in the Software without restriction, including without limitation the rights
 * to use, copy, modify, merge, publish, distribute, sublicense, and/or sell
 * copies of the Software, and to permit persons to whom the Software is
 * furnished to do so, subject to the following conditions:
 *
 * The above copyright notice and this permission notice shall be included in all
 * copies or substantial portions of the Software.
 *
 * THE SOFTWARE IS PROVIDED "AS IS", WITHOUT WARRANTY OF ANY KIND, EXPRESS OR
 * IMPLIED, INCLUDING BUT NOT LIMITED TO THE WARRANTIES OF MERCHANTABILITY,
 * FITNESS FOR A PARTICULAR PURPOSE AND NONINFRINGEMENT. IN NO EVENT SHALL THE
 * AUTHORS OR COPYRIGHT HOLDERS BE LIABLE FOR ANY CLAIM, DAMAGES OR OTHER
 * LIABILITY, WHETHER IN AN ACTION OF CONTRACT, TORT OR OTHERWISE, ARISING FROM,
 * OUT OF OR IN CONNECTION WITH THE SOFTWARE OR THE USE OR OTHER DEALINGS IN THE
 * SOFTWARE.
 *
 *******************************************************************************/

#include <miopen/problem.hpp>

#include <miopen/activ/problem_description.hpp>
#include <miopen/any_solver.hpp>
#include <miopen/conv/problem_description.hpp>
#include <miopen/conv/solver_finders.hpp>
#include <miopen/conv/data_invoke_params.hpp>
#include <miopen/conv/wrw_invoke_params.hpp>
#include <miopen/convolution.hpp>
#include <miopen/mha/problem_description.hpp>
#include <miopen/mha/solvers.hpp>
#include <miopen/conv_algo_name.hpp>
#include <miopen/softmax/problem_description.hpp>
#include <miopen/softmax/solvers.hpp>
#include <miopen/datatype.hpp>
#include <miopen/execution_context.hpp>
#include <miopen/fusion_plan.hpp>
#include <miopen/handle.hpp>
#include <miopen/mlo_internal.hpp>
#include <miopen/perf_field.hpp>
#include <miopen/solution.hpp>
#include <miopen/search_options.hpp>
#include <miopen/tensor_ops.hpp>

#include <nlohmann/json.hpp>

#include <boost/hof/match.hpp>

namespace miopen::debug {
/// \todo: This should be updated when a separate driver command is implemented
void LogCmdFindConvolution(const miopen::TensorDescriptor& x,
                           const miopen::TensorDescriptor& w,
                           const miopen::ConvolutionDescriptor& conv,
                           const miopen::TensorDescriptor& y,
                           miopenProblemDirection_t dir,
                           std::optional<uint64_t> solver_id);

/// \todo: This should be updated when a separate driver command is implemented
void LogCmdActivation(const miopen::TensorDescriptor& x_desc,
                      const miopen::ActivationDescriptor& activ_desc,
                      bool fwd);
} // namespace miopen::debug

namespace miopen {

namespace detail {

// Selected only with empty VariantArgs
template <int i, template <class Type> class Visitor, class... VariantArgs>
struct VisitTypeImpl
{
    template <class... Args>
    void operator()(int, Args...)
    {
        MIOPEN_THROW(miopenStatusInvalidValue);
    }
};

template <int i, template <class Type> class Visitor, class VariantArg, class... VariantArgs>
struct VisitTypeImpl<i, Visitor, VariantArg, VariantArgs...>
{
    template <class... Args>
    void operator()(int id, Args... args)
    {
        if(i == id)
        {
            Visitor<VariantArg>{args...}();
            return;
        }

        VisitTypeImpl<i + 1, Visitor, VariantArgs...>{}(id, args...);
    }
};

template <template <class Type> class Visitor, class... VariantArgs>
struct VisitType;

template <template <class Type> class Visitor, class... VariantArgs>
struct VisitType<Visitor, std::variant<VariantArgs...>>
{
    template <class... Args>
    void operator()(int id, Args... args)
    {
        detail::VisitTypeImpl<0, Visitor, VariantArgs...>{}(id, args...);
    }
};

} // namespace detail

template <template <class Type> class Visitor, class Variant, class... Args>
void VisitType(int id, Args... args)
{
    detail::VisitType<Visitor, Variant>{}(id, args...);
}

static Data_t AllocateTensor(Handle& handle,
                             const FindOptions& options,
                             std::vector<Allocator::ManageDataPtr>& owned,
                             std::vector<std::uint64_t>& owned_scalars,
                             miopenTensorArgumentId_t id,
                             const TensorDescriptor& descriptor)
{
    const auto preallocated = options.preallocated_tensors.find(id);

    if(preallocated != options.preallocated_tensors.end())
        return preallocated->second;

    if((id & miopenTensorArgumentIsScalar) == miopenTensorArgumentIsScalar)
        return &owned_scalars.emplace_back(0);

    const auto element_size = get_data_size(descriptor.GetType());
    auto buffer             = handle.Create(descriptor.GetElementSpace() * element_size);

    const auto allocated = buffer.get();
    owned.emplace_back(std::move(buffer));
    return allocated;
}

<<<<<<< HEAD
    auto ret = std::visit(find, operator_descriptor);
=======
static void SortFindResults(const FindOptions& options, std::vector<Solution>& results)
{
    std::sort(results.begin(),
              results.end(),
              [&]() -> std::function<bool(const Solution&, const Solution&)> {
                  switch(options.results_order)
                  {
                  case miopenFindResultsOrderByTime:
                      return [](auto&& l, auto&& r) { return l.GetTime() < r.GetTime(); };
                  case miopenFindResultsOrderByWorkspaceSize:
                      return [](auto&& l, auto&& r) {
                          return l.GetWorkspaceSize() < r.GetWorkspaceSize();
                      };
                  }
                  MIOPEN_THROW(miopenStatusNotImplemented);
              }());
}
>>>>>>> 0334279c

std::vector<Solution>
Problem::FindSolutions(Handle& handle, const FindOptions& options, std::size_t max_solutions) const
{
    auto owned_buffers = std::vector<Allocator::ManageDataPtr>{};
    auto buffers       = std::unordered_map<miopenTensorArgumentId_t, Data_t>{};
    auto owned_scalars = std::vector<std::uint64_t>{};

    const auto allocate = [&](auto id, auto&& descriptor) {
        auto buffer = AllocateTensor(handle, options, owned_buffers, owned_scalars, id, descriptor);
        buffers.emplace(id, buffer);
        return buffer;
    };

    for(const auto& pair : tensor_descriptors)
        allocate(pair.first, pair.second);

    auto ret = boost::apply_visitor(
        boost::hof::match(
            [&](const ConvolutionDescriptor& op_desc) {
                return FindSolutionsImpl(handle, options, max_solutions, buffers, op_desc);
            },
            [&](const SoftmaxDescriptor& op_desc) {
                return FindSolutionsImpl(handle, options, max_solutions, buffers, op_desc);
            },
            [&](const ActivationDescriptor& /*op_desc*/) -> std::vector<Solution> {
                MIOPEN_THROW(miopenStatusNotImplemented);
            },
            [&](const MhaDescriptor& op_desc) {
                return FindSolutionsImpl(handle, options, max_solutions, buffers, op_desc);
            },
            [&](const BiasDescriptor& /*op_desc*/) -> std::vector<Solution> {
                MIOPEN_THROW(miopenStatusNotImplemented);
            }),
        operator_descriptor);

    owned_buffers.resize(0);
    SortFindResults(options, ret);
    return ret;
}

const TensorDescriptor&
Problem::GetTensorDescriptorChecked(miopenTensorArgumentId_t name,
                                    [[maybe_unused]] const std::string& name_str) const
{
    const auto found = tensor_descriptors.find(name);
    if(found == tensor_descriptors.end())
    {
        MIOPEN_THROW(miopenStatusInvalidValue,
                     "Problem is missing " + name_str + " tensor descriptor.");
    }
    return found->second;
}

const TensorDescriptor& Problem::GetTensorDescriptor(miopenTensorArgumentId_t name,
                                                     const TensorDescriptor& default_value) const
{
    const auto found = tensor_descriptors.find(name);
    if(found == tensor_descriptors.end())
        return default_value;
    return found->second;
}

Problem Problem::MakeTransposed() const
{
    auto transposed = Problem{};
    transposed.SetOperatorDescriptor(GetOperatorDescriptor());

    switch(GetDirection())
    {
    case miopenProblemDirectionForward:
        transposed.SetDirection(miopenProblemDirectionBackward);
        break;
    case miopenProblemDirectionBackward:
        transposed.SetDirection(miopenProblemDirectionForward);
        break;
    case miopenProblemDirectionBackwardWeights:
        transposed.SetDirection(miopenProblemDirectionBackwardWeights);
        break;
    default: MIOPEN_THROW(miopenStatusNotImplemented);
    }

    transposed.tensor_descriptors.reserve(tensor_descriptors.size());
    for(const auto& descriptor : tensor_descriptors)
        transposed.tensor_descriptors.emplace(descriptor.first, descriptor.second);

<<<<<<< HEAD
    const auto transpose_tensors = boost::hof::match(
        [&](const ConvolutionDescriptor& op_desc) { return transposed.TransposeImpl(op_desc); });

    std::visit(transpose_tensors, operator_descriptor);
=======
    std::swap(transposed.tensor_descriptors.at(GetInputId()),
              transposed.tensor_descriptors.at(GetOutputId()));
>>>>>>> 0334279c

    return transposed;
}

<<<<<<< HEAD
void Problem::TransposeImpl(const ConvolutionDescriptor& /*conv_desc*/)
{
    std::swap(tensor_descriptors.at(miopenTensorConvolutionX),
              tensor_descriptors.at(miopenTensorConvolutionY));
}

AnyInvokeParams Problem::MakeConvInvokeParams(const TensorDescriptor& x_desc,
                                              Data_t x,
                                              const TensorDescriptor& w_desc,
                                              Data_t w,
                                              const TensorDescriptor& y_desc,
                                              Data_t y,
                                              Data_t workspace,
                                              size_t workspace_size) const
{
    const auto& conv_desc = std::get<ConvolutionDescriptor>(operator_descriptor);

    switch(GetDirection())
    {
    case miopenProblemDirectionForward:
        return conv::DataInvokeParams({x_desc, x, w_desc, w, y_desc, y},
                                      workspace,
                                      workspace_size,
                                      conv_desc.attribute.gfx90aFp16alt.GetFwd());
    case miopenProblemDirectionBackward:
        return conv::DataInvokeParams({y_desc, y, w_desc, w, x_desc, x},
                                      workspace,
                                      workspace_size,
                                      conv_desc.attribute.gfx90aFp16alt.GetBwd());
    case miopenProblemDirectionBackwardWeights:
        return conv::WrWInvokeParams{{y_desc, y, x_desc, x, w_desc, w},
                                     workspace,
                                     workspace_size,
                                     conv_desc.attribute.gfx90aFp16alt.GetWrW()};
    default: MIOPEN_THROW(miopenStatusNotImplemented);
    }
}

=======
>>>>>>> 0334279c
conv::ProblemDescription Problem::AsConvolution() const
{
    const auto& conv_desc = std::get<ConvolutionDescriptor>(operator_descriptor);

    const auto& x_desc =
        GetTensorDescriptorChecked(miopenTensorConvolutionX, "miopenTensorConvolutionX");
    const auto& w_desc =
        GetTensorDescriptorChecked(miopenTensorConvolutionW, "miopenTensorConvolutionW");
    const auto& y_desc =
        GetTensorDescriptorChecked(miopenTensorConvolutionY, "miopenTensorConvolutionY");

    const auto conv_dir = static_cast<conv::Direction>(direction);
    return conv_dir == conv::Direction::Forward
               ? conv::ProblemDescription(x_desc, w_desc, y_desc, conv_desc, conv_dir)
               : conv::ProblemDescription(y_desc, w_desc, x_desc, conv_desc, conv_dir);
}

activ::ProblemDescription Problem::AsActivation() const
{
    const auto& activ_desc = boost::get<ActivationDescriptor>(operator_descriptor);

    const auto& x_desc =
        GetTensorDescriptorChecked(miopenTensorActivationX, "miopenTensorActivationX");
    const auto& y_desc = GetTensorDescriptor(miopenTensorActivationY, x_desc);

    if(direction == miopenProblemDirectionForward)
    {
        return {activ_desc, x_desc, y_desc};
    }
    else
    {
        const auto& dx_desc = GetTensorDescriptor(miopenTensorActivationDX, x_desc);
        const auto& dy_desc = GetTensorDescriptor(miopenTensorActivationDY, dx_desc);

        return {activ_desc, x_desc, y_desc, dx_desc, dy_desc};
    }
}

mha::ProblemDescription Problem::AsMha() const
{
    const auto& mha_desc = boost::get<MhaDescriptor>(operator_descriptor);

    if(GetDirection() == miopenProblemDirectionBackward)
    {
        MIOPEN_THROW(miopenStatusNotImplemented, "Mha Backward is not currently implemented!");
    }

    mha::MhaInputDescsForward mhaInputDescsForward = {
        GetTensorDescriptorChecked(miopenTensorMhaK, "miopenTensorMhaK"),
        GetTensorDescriptorChecked(miopenTensorMhaQ, "miopenTensorMhaQ"),
        GetTensorDescriptorChecked(miopenTensorMhaV, "miopenTensorMhaV"),
        GetTensorDescriptorChecked(miopenTensorMhaDescaleK, "miopenTensorMhaDescaleK"),
        GetTensorDescriptorChecked(miopenTensorMhaDescaleQ, "miopenTensorMhaDescaleQ"),
        GetTensorDescriptorChecked(miopenTensorMhaDescaleV, "miopenTensorMhaDescaleV"),
        GetTensorDescriptorChecked(miopenTensorMhaDescaleS, "miopenTensorMhaDescaleS"),
        GetTensorDescriptorChecked(miopenTensorMhaScaleS, "miopenTensorMhaScaleS"),
        GetTensorDescriptorChecked(miopenTensorMhaScaleO, "miopenTensorMhaScaleO"),

        mha_desc.GetScale(),
        GetTensorDescriptorChecked(miopenTensorMhaDropoutProbability,
                                   "miopenTensorMhaDropoutProbability"),
        GetTensorDescriptorChecked(miopenTensorMhaDropoutSeed, "miopenTensorMhaDropoutSeed"),
        GetTensorDescriptorChecked(miopenTensorMhaDropoutOffset, "miopenTensorMhaDropoutOffset"),

        GetTensorDescriptorChecked(miopenTensorMhaO, "miopenTensorMhaO"),
        GetTensorDescriptorChecked(miopenTensorMhaAmaxO, "miopenTensorMhaAmaxO"),
        GetTensorDescriptorChecked(miopenTensorMhaAmaxS, "miopenTensorMhaAmaxS"),
        GetTensorDescriptorChecked(miopenTensorMhaM, "miopenTensorMhaM"),
        GetTensorDescriptorChecked(miopenTensorMhaZInv, "miopenTensorMhaZInv"),
    };

    return {mhaInputDescsForward};
}

softmax::ProblemDescription Problem::AsSoftmax() const
{
    const auto& softmax_desc = boost::get<SoftmaxDescriptor>(operator_descriptor);

    float alpha = softmax_desc.GetAlpha();
    float beta  = softmax_desc.GetBeta();

    softmax::ProblemDescription problem_description =
        (GetDirection() == miopenProblemDirectionForward)
            ? softmax::ProblemDescription(
                  &alpha,
                  &beta,
                  GetTensorDescriptorChecked(miopenTensorSoftmaxX, "miopenTensorSoftmaxX"),
                  GetTensorDescriptorChecked(miopenTensorSoftmaxY, "miopenTensorSoftmaxY"),
                  softmax_desc.GetAlgorithm(),
                  softmax_desc.GetMode())
            : softmax::ProblemDescription(
                  &alpha,
                  &beta,
                  GetTensorDescriptorChecked(miopenTensorSoftmaxY, "miopenTensorSoftmaxY"),
                  GetTensorDescriptorChecked(miopenTensorSoftmaxDY, "miopenTensorSoftmaxDY"),
                  GetTensorDescriptorChecked(miopenTensorSoftmaxDX, "miopenTensorSoftmaxDX"),
                  softmax_desc.GetAlgorithm(),
                  softmax_desc.GetMode());
    return problem_description;
}

std::vector<Solution> Problem::FindSolutionsImpl(Handle& handle,
                                                 const FindOptions& options,
                                                 std::size_t max_solutions,
                                                 const Buffers& buffers,
                                                 const ConvolutionDescriptor& conv_desc) const
{
    if(tensor_descriptors.size() != 3)
    {
        MIOPEN_THROW(miopenStatusInvalidValue,
                     "Convolution problem should have exactly three tensor descriptors.");
    }

    auto x_desc = GetTensorDescriptorChecked(miopenTensorConvolutionX, "miopenTensorConvolutionX");
    const auto& w_desc =
        GetTensorDescriptorChecked(miopenTensorConvolutionW, "miopenTensorConvolutionW");
    auto y_desc = GetTensorDescriptorChecked(miopenTensorConvolutionY, "miopenTensorConvolutionY");

    ValidateGroupCount(x_desc, w_desc, conv_desc);

    auto x        = buffers.at(miopenTensorConvolutionX);
    const auto& w = buffers.at(miopenTensorConvolutionW);
    auto y        = buffers.at(miopenTensorConvolutionY);

    const auto conv_problem =
        conv_desc.mode == miopenTranspose ? MakeTransposed().AsConvolution() : AsConvolution();

    std::size_t workspace_size;
    Allocator::ManageDataPtr owned_workspace;
    Data_t workspace;

    if(conv_desc.mode == miopenTranspose)
    {
        std::swap(x, y);
        std::swap(x_desc, y_desc);
    }

    if(options.preallocated_workspace)
    {
        workspace      = options.preallocated_workspace->buffer;
        workspace_size = options.preallocated_workspace->size;
    }
    else
    {
        auto tmp_ctx             = ExecutionContext{&handle};
        const auto workspace_max = conv_desc.GetWorkSpaceSize(tmp_ctx, conv_problem);
        workspace_size           = std::min(options.workspace_limit, workspace_max);
        owned_workspace          = workspace_size != 0 ? handle.Create(workspace_size) : nullptr;
        workspace                = owned_workspace.get();
    }

    auto ctx = ExecutionContext{&handle};
    conv_problem.SetupFloats(ctx);
    ctx.do_search = options.exhaustive_search;

    const auto invoke_ctx =
        MakeConvInvokeParams(x_desc, x, w_desc, w, y_desc, y, workspace, workspace_size);

    auto results =
        FindConvolution(ctx, conv_problem, invoke_ctx, max_solutions, options.attach_binaries);

    for(auto& result : results)
    {
        result.SetProblem(*this);

        if(result.GetKernels().empty())
        {
            // If find-db was used binaries and invoker have not been set.
            // This would make binaries not serialized and invoker not cached.
            // So we prepare them here.

<<<<<<< HEAD
            auto db                  = GetDb(ctx);
            const auto legacy_ctx    = ConvolutionContext{ctx};
            const auto conv_solution = result.GetSolver().GetSolver().FindSolution(
                legacy_ctx, conv_problem, db, invoke_ctx);
=======
    const auto netcfg = conv_problem.MakeNetworkConfig();
    auto conv_ctx     = ExecutionContext{&handle};
    conv_problem.SetupFloats(conv_ctx);
>>>>>>> 0334279c

            std::vector<Program> programs;
            auto invoker = handle.PrepareInvoker(*conv_solution.invoker_factory,
                                                 conv_solution.construction_params,
                                                 options.attach_binaries ? &programs : nullptr);

<<<<<<< HEAD
            result.SetInvoker(std::move(invoker), programs, conv_solution.construction_params);
        }
=======
    for(auto i = 0; i < found; ++i)
    {
        const auto algo = ConvolutionAlgoToDirectionalString(
            static_cast<miopenConvAlgorithm_t>(find1_solutions[i].fwd_algo), conv_dir);

        auto solution = Solution{};
        solution.SetTime(find1_solutions[i].time);
        solution.SetWorkspaceSize(find1_solutions[i].memory);
        solution.SetSolver(handle.GetFound1_0SolverId(netcfg, AlgorithmName{algo}).value());
        solution.SetPerfConfig(
            solution.GetSolver().GetSolver().GetPerfCfgParams(conv_ctx, conv_problem, db));
        solution.SetProblem({*this});
        MIOPEN_LOG_I("Found solution: " << solution.GetSolver().ToString() << " , "
                                        << solution.GetWorkspaceSize() << ", "
                                        << solution.GetTime());

        ret.emplace_back(std::move(solution));
>>>>>>> 0334279c
    }

    return results;
}

std::vector<Solution>
Problem::FindSolutionsImpl(Handle& handle,
                           [[maybe_unused]] const FindOptions& options,
                           std::size_t max_solutions,
                           [[maybe_unused]] const Buffers& buffers,
                           [[maybe_unused]] const SoftmaxDescriptor& softmax_desc) const
{
    auto ret = std::vector<Solution>();

    auto ctx = ExecutionContext{&handle};

    const softmax::ProblemDescription problem_description = AsSoftmax();

    const auto algo = AlgorithmName{"Softmax"};

    static solver::softmax::AttnSoftmax attnSoftmaxSolver;
    static solver::softmax::Softmax regularSoftmaxSolver;

    std::vector<solver::softmax::SoftmaxSolver*> solvers;

    solvers.push_back(&attnSoftmaxSolver);
    solvers.push_back(&regularSoftmaxSolver);

    for(auto solver : solvers)
    {
        if(!solver->IsApplicable(ctx, problem_description))
        {
            MIOPEN_LOG_I2(solver->SolverDbId() << ": Not applicable");
            continue;
        }

        auto solution = Solution();

        /// \todo time measurement will be done later. For now we set less time for attention
        /// softmax and slightly bigger for regular
        solution.SetTime(solver == &attnSoftmaxSolver ? 1.0f : 2.0f);
        solution.SetWorkspaceSize(solver->GetWorkspaceSize(ctx, problem_description));
        solution.SetSolver(solver->SolverDbId());
        solution.SetProblem({*this});

        MIOPEN_LOG_I("Found solution: " << solution.GetSolver().ToString() << " , "
                                        << solution.GetWorkspaceSize() << ", "
                                        << solution.GetTime());

        ret.emplace_back(std::move(solution));

        if(ret.size() >= max_solutions)
        {
            break;
        }
    }

    return ret;
}

std::vector<Solution>
Problem::FindSolutionsImpl(Handle& handle,
                           [[maybe_unused]] const FindOptions& options,
                           std::size_t max_solutions,
                           [[maybe_unused]] const Buffers& buffers,
                           [[maybe_unused]] const MhaDescriptor& mha_desc) const
{
    auto ret = std::vector<Solution>{};

    auto ctx = ExecutionContext{&handle};

    const mha::ProblemDescription problem_description = AsMha();

    const auto algo = AlgorithmName{"Mha"};

    static solver::mha::Mha mhaSolver;

    std::vector<solver::mha::MhaSolver*> solvers;

    solvers.push_back(&mhaSolver);

    for(auto solver : solvers)
    {
        if(!solver->IsApplicable(ctx, problem_description))
        {
            MIOPEN_LOG_I2(solver->SolverDbId() << ": Not applicable");
            continue;
        }

        auto solution = Solution();

        /// \todo time measurement could be done later. For now we set less time for attention
        /// softmax and slightly bigger for regular
        solution.SetTime(1.0f);

        solution.SetWorkspaceSize(solver->GetWorkspaceSize(ctx, problem_description));
        solution.SetSolver(solver->SolverDbId());
        solution.SetProblem({*this});

        MIOPEN_LOG_I("Found solution: " << solution.GetSolver().ToString() << " , "
                                        << solution.GetWorkspaceSize() << ", "
                                        << solution.GetTime());

        ret.emplace_back(std::move(solution));

        if(ret.size() >= max_solutions)
        {
            break;
        }
    }

    return ret;
}

void Problem::ValidateGroupCount(const TensorDescriptor& xDesc,
                                 const TensorDescriptor& wDesc,
                                 const ConvolutionDescriptor& conv)
{
    if(conv.group_count == 1)
    {
        if(xDesc.GetLengths()[1] != wDesc.GetLengths()[1])
            MIOPEN_THROW(miopenStatusBadParm, "Invalid filter channel number");
    }
    if(conv.group_count > 1)
    {
        if(xDesc.GetLengths()[1] % conv.group_count != 0 ||
           wDesc.GetLengths()[0] % conv.group_count != 0 ||
           conv.group_count > xDesc.GetLengths()[1] || conv.group_count > wDesc.GetLengths()[0])
            MIOPEN_THROW(miopenStatusBadParm, "Invalid group number");
        if(xDesc.GetLengths()[1] / conv.group_count != wDesc.GetLengths()[1])
            MIOPEN_THROW(miopenStatusBadParm, "Invalid filter channel number");
    }
}

void Problem::LogDriverCommand() const
{
    const auto log_function =
        boost::hof::match([&](const ConvolutionDescriptor& op_desc) { LogDriverCommand(op_desc); },
                          [&](const ActivationDescriptor& op_desc) { LogDriverCommand(op_desc); },
                          [&](const BiasDescriptor&) {},
                          [&](const MhaDescriptor&) {},
                          [&](const SoftmaxDescriptor&) {});

    std::visit(log_function, operator_descriptor);
}

void Problem::LogDriverCommand(const ConvolutionDescriptor& conv_desc) const
{
    const auto& x_desc =
        GetTensorDescriptorChecked(miopenTensorConvolutionX, "miopenTensorConvolutionX");
    const auto& w_desc =
        GetTensorDescriptorChecked(miopenTensorConvolutionW, "miopenTensorConvolutionW");
    const auto& y_desc =
        GetTensorDescriptorChecked(miopenTensorConvolutionY, "miopenTensorConvolutionY");
    miopen::debug::LogCmdFindConvolution(x_desc, w_desc, conv_desc, y_desc, direction, 0);
}

void Problem::LogDriverCommand(const ActivationDescriptor& descriptor) const
{
    const auto& x_desc =
        GetTensorDescriptorChecked(miopenTensorActivationX, "miopenTensorActivationX");
    miopen::debug::LogCmdActivation(x_desc, descriptor, direction == miopenProblemDirectionForward);
}

void to_json(nlohmann::json& json, const BiasDescriptor&) { json = nlohmann::json{}; }

void from_json(const nlohmann::json&, BiasDescriptor&) {}

void to_json(nlohmann::json& json, const Problem& problem)
{
    json = nlohmann::json{
        {"direction", problem.direction},
        {"tensors", problem.tensor_descriptors},
        {"primitive", problem.operator_descriptor.index()},
    };

    auto operator_serialization = [&](auto&& op) { json["operator"] = op; };
    std::visit(operator_serialization, problem.operator_descriptor);
}

namespace detail {
template <class Descriptor>
struct OperatorDescriptorDeserializer
{
    const nlohmann::json* json;
    OperatorDescriptor* descriptor;

    inline void operator()() const { *descriptor = json->get<Descriptor>(); }
};
} // namespace detail

void from_json(const nlohmann::json& json, Problem& problem)
{
    json.at("direction").get_to(problem.direction);
    json.at("tensors").get_to(problem.tensor_descriptors);

    const auto primitive = json.at("primitive").get<int>();
    auto operator_json   = json.at("operator");

    VisitType<detail::OperatorDescriptorDeserializer, OperatorDescriptor>(
        primitive, &operator_json, &problem.operator_descriptor);
}

void to_json(nlohmann::json& json, const FusedProblem& problem)
{
    json = nlohmann::json{
        {"problems", problem.problems},
    };
}

void from_json(const nlohmann::json& json, FusedProblem& problem)
{
    json.at("problems").get_to(problem.problems);
}

void to_json(nlohmann::json& json, const ProblemContainer& problem)
{
    json = nlohmann::json{
        {"problem_type", problem.item.which()},
    };

    auto operator_serialization = [&](auto&& op) { json["value"] = op; };
    boost::apply_visitor(operator_serialization, problem.item);
}

namespace detail {
template <class Problem>
struct ProblemDeserializer
{
    const nlohmann::json* json;
    ProblemContainer::Item* problem;

    void operator()() const { *problem = json->get<Problem>(); }
};
} // namespace detail

void from_json(const nlohmann::json& json, ProblemContainer& problem)
{
    const auto type = json.at("problem_type").get<int>();
    auto value      = json.at("value");

    VisitType<detail::ProblemDeserializer, ProblemContainer::Item>(type, &value, &problem.item);
}

void Problem::CalculateOutput()
{
    if(!HasInput())
        return;

    boost::apply_visitor(
        boost::hof::match(
            [&](const ConvolutionDescriptor& conv) {
                const auto& in = GetInput();
                conv.GetForwardOutputTensor(in,
                                            GetTensorDescriptorChecked(miopenTensorConvolutionW,
                                                                       "miopenTensorConvolutionW"),
                                            in.GetType());
            },
            [&](const ActivationDescriptor&) {
                RegisterTensorDescriptor(GetOutputId(), GetInput());
            },

            [&](const MhaDescriptor&) { RegisterTensorDescriptor(GetOutputId(), GetInput()); },
            [&](const SoftmaxDescriptor&) { RegisterTensorDescriptor(GetOutputId(), GetInput()); },
            [&](const BiasDescriptor&) { RegisterTensorDescriptor(GetOutputId(), GetInput()); }),
        operator_descriptor);
}

miopenTensorArgumentId_t Problem::GetInputId() const
{
    return boost::apply_visitor(
        boost::hof::match([](const ConvolutionDescriptor&) { return miopenTensorConvolutionX; },
                          [](const ActivationDescriptor&) { return miopenTensorActivationX; },
                          [](const BiasDescriptor&) { return miopenTensorBiasX; },
                          [](const MhaDescriptor&) { return miopenTensorMhaK; },
                          [](const SoftmaxDescriptor&) { return miopenTensorSoftmaxX; }),
        operator_descriptor);
}

miopenTensorArgumentId_t Problem::GetOutputId() const
{
    return boost::apply_visitor(
        boost::hof::match([](const ConvolutionDescriptor&) { return miopenTensorConvolutionY; },
                          [](const ActivationDescriptor&) { return miopenTensorActivationY; },
                          [](const BiasDescriptor&) { return miopenTensorBiasY; },
                          [](const MhaDescriptor&) { return miopenTensorMhaO; },
                          [](const SoftmaxDescriptor&) { return miopenTensorSoftmaxY; }),
        operator_descriptor);
}

void FusedProblem::PropagateDescriptors()
{
    for(auto i = 0; i < problems.size(); ++i)
    {
        auto& cur = problems[i];

        if(i > 0 && !cur.HasInput())
        {
            auto& prev = problems[i - 1];
            if(prev.HasOutput())
                cur.RegisterTensorDescriptor(cur.GetInputId(), prev.GetOutput());
        }

        if(cur.HasInput() && !cur.HasOutput())
            cur.CalculateOutput();
    }
}

std::vector<Solution> FusedProblem::FindSolutions(Handle& handle,
                                                  const FindOptions& options,
                                                  std::size_t max_solutions) const
{
    const auto find1_solutions = [&]() {
        OperatorArgs params;
        auto owned_buffers = std::vector<Allocator::ManageDataPtr>{};
        auto owned_scalars = std::vector<std::uint64_t>{};

        const auto make_invoke_params = [&]() {
            auto buffer_allocator = [&](auto id, auto&& desc) {
                return AllocateTensor(handle, options, owned_buffers, owned_scalars, id, desc);
            };

            return MakeInvokeParams(buffer_allocator, params);
        };

        return AsFusionPlan().Find(handle, make_invoke_params, options);
    }();

    auto ret = std::vector<Solution>{};
    ret.reserve(find1_solutions.size());
    // decltype(auto) db = GetDb(ExecutionContext{&handle});

    for(const auto& find1_solution : find1_solutions)
    {
        auto solution = Solution{};
        solution.SetTime(find1_solution.time);
        solution.SetWorkspaceSize(find1_solution.workspace);
        solution.SetSolver(find1_solution.solver_id);
        solution.SetProblem({*this});
        // solution.SetPerfConfig(solution.GetSolver().GetSolver().GetPerfCfgParams(conv_ctx,
        // legacy_problem, db));
        MIOPEN_LOG_I("Found solution: " << solution.GetSolver().ToString() << " , "
                                        << solution.GetWorkspaceSize() << ", "
                                        << solution.GetTime());

        ret.emplace_back(std::move(solution));
    }

    SortFindResults(options, ret);
    ret.resize(std::min(ret.size(), max_solutions));
    return ret;
}

void FusedProblem::AddProblemToPlan(FusionPlanDescriptor& plan, const Problem& problem)
{
    boost::apply_visitor(
        boost::hof::match(
            [&](const ConvolutionDescriptor& conv_desc) {
                plan.AddOp(std::make_shared<ConvForwardOpDescriptor>(
                    conv_desc,
                    problem.GetTensorDescriptorChecked(miopenTensorConvolutionW,
                                                       "miopenTensorConvolutionW")));
            },
            [&](const ActivationDescriptor& activ_desc) {
                if(problem.GetDirection() == miopenProblemDirectionForward)
                    plan.AddOp(std::make_shared<ActivFwdFusionOpDescriptor>(activ_desc.GetMode()));
                else
                    plan.AddOp(std::make_shared<ActivBwdFusionOpDescriptor>(activ_desc.GetMode()));
            },
            [&](const BiasDescriptor&) {
                plan.AddOp(std::make_shared<BiasFusionOpDescriptor>(
                    problem.GetTensorDescriptorChecked(miopenTensorBias, "miopenTensorBias")));
            },
            [&](const MhaDescriptor&) {
                // Not implemented
                assert(false);
                MIOPEN_THROW(miopenStatusNotImplemented, "Mha is not implemented for FusedProblem");
            },
            [&](const SoftmaxDescriptor&) {
                // Not implemented
                assert(false);
                MIOPEN_THROW(miopenStatusNotImplemented,
                             "Softmax is not implemented for FusedProblem");
            }),

        problem.operator_descriptor);
}

fusion::FusionInvokeParams FusedProblem::MakeInvokeParams(
    const std::function<Data_t(miopenTensorArgumentId_t, const TensorDescriptor&)>& buffer_getter,
    OperatorArgs& operator_args) const
{
    auto buffers   = std::unordered_map<miopenTensorArgumentId_t, Data_t>{};
    auto& in_desc  = problems.front().GetInput();
    auto& out_desc = problems.back().GetOutput();

    const auto get_buffer = [&](auto id, auto&& descriptor) {
        if(const auto found = buffers.find(id); found != buffers.end())
            return found->second;
        auto buffer = buffer_getter(id, descriptor);
        buffers.emplace(id, buffer);
        return buffer;
    };

    // This is not used right now, but there is a PR using it already and it is an example on how to
    // get a scalar.
    const auto get_scalar = [&](auto id, auto type_marker) {
        // This is hacky because we lack separate way to pass them through API
        return *reinterpret_cast<std::decay_t<decltype(type_marker)>*>(
            get_buffer(id, TensorDescriptor()));
    };

    std::ignore = get_scalar;

    bool gfx90aaltimpl = false;
    auto in            = get_buffer(GetInputId(), in_desc);
    auto out           = get_buffer(GetOutputId(), out_desc);

    for(const auto& problem : problems)
    {
        for(const auto& pair : problem.tensor_descriptors)
            if(pair.first != problem.GetInputId() && pair.first != problem.GetOutputId())
                get_buffer(pair.first, pair.second);

        boost::apply_visitor(
            boost::hof::match(
                [&](const ConvolutionDescriptor& conv_desc) {
                    gfx90aaltimpl = conv_desc.attribute.gfx90aFp16alt.GetFwd();

                    const auto wei_ptr = buffers.at(miopenTensorConvolutionW);
                    operator_args.params.emplace_back(
                        std::make_unique<miopen::fusion::ConvolutionOpInvokeParam>(wei_ptr));
                },
                [&](const ActivationDescriptor& activ_desc) {
                    const auto alpha = activ_desc.GetAlpha();
                    const auto beta  = activ_desc.GetBeta();
                    const auto gamma = activ_desc.GetGamma();

                    if(problem.GetDirection() == miopenProblemDirectionForward)
                    {
                        operator_args.params.emplace_back(
                            std::make_unique<miopen::fusion::ActivationOpInvokeParam>(
                                alpha, beta, gamma));
                    }
                    else
                    {
                        const auto x = buffers.at(miopenTensorActivationX);
                        const auto y = buffers.at(miopenTensorActivationY);

                        operator_args.params.emplace_back(
                            std::make_unique<miopen::fusion::ActivationBwdOpInvokeParam>(
                                y, x, alpha, beta, gamma));
                    }
                },
                [&](const BiasDescriptor&) {
                    const auto bias_ptr = buffers.at(miopenTensorBias);
                    operator_args.params.emplace_back(
                        std::make_unique<miopen::fusion::BiasOpInvokeParam>(bias_ptr));
                },

                [&](const MhaDescriptor&) {
                    // Not implemented
                    assert(false);
                    MIOPEN_THROW(miopenStatusNotImplemented,
                                 "Mha is not implemented for FusedProblem");
                },
                [&](const SoftmaxDescriptor&) {
                    // Not implemented
                    assert(false);
                    MIOPEN_THROW(miopenStatusNotImplemented,
                                 "Softmax is not implemented for FusedProblem");
                }),

            problem.operator_descriptor);
    }

    return {operator_args, in_desc, in, out_desc, out, gfx90aaltimpl};
}

FusionPlanDescriptor FusedProblem::AsFusionPlan() const
{
    FusionPlanDescriptor plan;
    plan.input_desc  = GetInput();
    plan.output_desc = GetOutput();
    for(const auto& problem : problems)
        AddProblemToPlan(plan, problem);
    return plan;
}

} // namespace miopen<|MERGE_RESOLUTION|>--- conflicted
+++ resolved
@@ -142,9 +142,6 @@
     return allocated;
 }
 
-<<<<<<< HEAD
-    auto ret = std::visit(find, operator_descriptor);
-=======
 static void SortFindResults(const FindOptions& options, std::vector<Solution>& results)
 {
     std::sort(results.begin(),
@@ -162,7 +159,6 @@
                   MIOPEN_THROW(miopenStatusNotImplemented);
               }());
 }
->>>>>>> 0334279c
 
 std::vector<Solution>
 Problem::FindSolutions(Handle& handle, const FindOptions& options, std::size_t max_solutions) const
@@ -249,20 +245,14 @@
     for(const auto& descriptor : tensor_descriptors)
         transposed.tensor_descriptors.emplace(descriptor.first, descriptor.second);
 
-<<<<<<< HEAD
     const auto transpose_tensors = boost::hof::match(
         [&](const ConvolutionDescriptor& op_desc) { return transposed.TransposeImpl(op_desc); });
 
     std::visit(transpose_tensors, operator_descriptor);
-=======
-    std::swap(transposed.tensor_descriptors.at(GetInputId()),
-              transposed.tensor_descriptors.at(GetOutputId()));
->>>>>>> 0334279c
 
     return transposed;
 }
 
-<<<<<<< HEAD
 void Problem::TransposeImpl(const ConvolutionDescriptor& /*conv_desc*/)
 {
     std::swap(tensor_descriptors.at(miopenTensorConvolutionX),
@@ -301,8 +291,6 @@
     }
 }
 
-=======
->>>>>>> 0334279c
 conv::ProblemDescription Problem::AsConvolution() const
 {
     const auto& conv_desc = std::get<ConvolutionDescriptor>(operator_descriptor);
@@ -474,46 +462,18 @@
             // This would make binaries not serialized and invoker not cached.
             // So we prepare them here.
 
-<<<<<<< HEAD
             auto db                  = GetDb(ctx);
             const auto legacy_ctx    = ConvolutionContext{ctx};
             const auto conv_solution = result.GetSolver().GetSolver().FindSolution(
                 legacy_ctx, conv_problem, db, invoke_ctx);
-=======
-    const auto netcfg = conv_problem.MakeNetworkConfig();
-    auto conv_ctx     = ExecutionContext{&handle};
-    conv_problem.SetupFloats(conv_ctx);
->>>>>>> 0334279c
 
             std::vector<Program> programs;
             auto invoker = handle.PrepareInvoker(*conv_solution.invoker_factory,
                                                  conv_solution.construction_params,
                                                  options.attach_binaries ? &programs : nullptr);
-
-<<<<<<< HEAD
             result.SetInvoker(std::move(invoker), programs, conv_solution.construction_params);
         }
-=======
-    for(auto i = 0; i < found; ++i)
-    {
-        const auto algo = ConvolutionAlgoToDirectionalString(
-            static_cast<miopenConvAlgorithm_t>(find1_solutions[i].fwd_algo), conv_dir);
-
-        auto solution = Solution{};
-        solution.SetTime(find1_solutions[i].time);
-        solution.SetWorkspaceSize(find1_solutions[i].memory);
-        solution.SetSolver(handle.GetFound1_0SolverId(netcfg, AlgorithmName{algo}).value());
-        solution.SetPerfConfig(
-            solution.GetSolver().GetSolver().GetPerfCfgParams(conv_ctx, conv_problem, db));
-        solution.SetProblem({*this});
-        MIOPEN_LOG_I("Found solution: " << solution.GetSolver().ToString() << " , "
-                                        << solution.GetWorkspaceSize() << ", "
-                                        << solution.GetTime());
-
-        ret.emplace_back(std::move(solution));
->>>>>>> 0334279c
-    }
-
+    }
     return results;
 }
 
