--- conflicted
+++ resolved
@@ -144,11 +144,7 @@
     return found->second;
 }
 
-<<<<<<< HEAD
-Problem Problem::Transpose() const
-=======
 Problem Problem::MakeTransposed() const
->>>>>>> 239ea4fc
 {
     auto transposed = Problem{};
     transposed.SetOperatorDescriptor(GetOperatorDescriptor());
