/*******************************************************************************
 *
 * MIT License
 *
 * Copyright (c) 2022 Advanced Micro Devices, Inc.
 *
 * Permission is hereby granted, free of charge, to any person obtaining a copy
 * of this software and associated documentation files (the "Software"), to deal
 * in the Software without restriction, including without limitation the rights
 * to use, copy, modify, merge, publish, distribute, sublicense, and/or sell
 * copies of the Software, and to permit persons to whom the Software is
 * furnished to do so, subject to the following conditions:
 *
 * The above copyright notice and this permission notice shall be included in all
 * copies or substantial portions of the Software.
 *
 * THE SOFTWARE IS PROVIDED "AS IS", WITHOUT WARRANTY OF ANY KIND, EXPRESS OR
 * IMPLIED, INCLUDING BUT NOT LIMITED TO THE WARRANTIES OF MERCHANTABILITY,
 * FITNESS FOR A PARTICULAR PURPOSE AND NONINFRINGEMENT. IN NO EVENT SHALL THE
 * AUTHORS OR COPYRIGHT HOLDERS BE LIABLE FOR ANY CLAIM, DAMAGES OR OTHER
 * LIABILITY, WHETHER IN AN ACTION OF CONTRACT, TORT OR OTHERWISE, ARISING FROM,
 * OUT OF OR IN CONNECTION WITH THE SOFTWARE OR THE USE OR OTHER DEALINGS IN THE
 * SOFTWARE.
 *
 *******************************************************************************/

#include <miopen/problem.hpp>

#include <miopen/activ/problem_description.hpp>
#include <miopen/any_solver.hpp>
#include <miopen/conv/problem_description.hpp>
#include <miopen/conv/solver_finders.hpp>
#include <miopen/conv/data_invoke_params.hpp>
#include <miopen/conv/wrw_invoke_params.hpp>
#include <miopen/convolution.hpp>
#include <miopen/mha/problem_description.hpp>
#include <miopen/mha/solvers.hpp>
#include <miopen/conv_algo_name.hpp>
#include <miopen/softmax/problem_description.hpp>
#include <miopen/softmax/solvers.hpp>
#include <miopen/datatype.hpp>
#include <miopen/execution_context.hpp>
#include <miopen/fusion_plan.hpp>
#include <miopen/handle.hpp>
#include <miopen/mlo_internal.hpp>
#include <miopen/perf_field.hpp>
#include <miopen/solution.hpp>
#include <miopen/search_options.hpp>
#include <miopen/tensor_ops.hpp>

#include <nlohmann/json.hpp>

#include <boost/hof/match.hpp>

namespace miopen::debug {
/// \todo: This should be updated when a separate driver command is implemented
void LogCmdFindConvolution(const miopen::TensorDescriptor& x,
                           const miopen::TensorDescriptor& w,
                           const miopen::ConvolutionDescriptor& conv,
                           const miopen::TensorDescriptor& y,
                           miopenProblemDirection_t dir,
                           std::optional<uint64_t> solver_id);

/// \todo: This should be updated when a separate driver command is implemented
void LogCmdActivation(const miopen::TensorDescriptor& x_desc,
                      const miopen::ActivationDescriptor& activ_desc,
                      bool fwd);
} // namespace miopen::debug

namespace miopen {

namespace detail {

// Selected only with empty VariantArgs
template <int i, template <class Type> class Visitor, class... VariantArgs>
struct VisitTypeImpl
{
    template <class... Args>
    void operator()(int, Args...)
    {
        MIOPEN_THROW(miopenStatusInvalidValue);
    }
};

template <int i, template <class Type> class Visitor, class VariantArg, class... VariantArgs>
struct VisitTypeImpl<i, Visitor, VariantArg, VariantArgs...>
{
    template <class... Args>
    void operator()(int id, Args... args)
    {
        if(i == id)
        {
            Visitor<VariantArg>{args...}();
            return;
        }

        VisitTypeImpl<i + 1, Visitor, VariantArgs...>{}(id, args...);
    }
};

template <template <class Type> class Visitor, class... VariantArgs>
struct VisitType;

template <template <class Type> class Visitor, class... VariantArgs>
struct VisitType<Visitor, std::variant<VariantArgs...>>
{
    template <class... Args>
    void operator()(int id, Args... args)
    {
        detail::VisitTypeImpl<0, Visitor, VariantArgs...>{}(id, args...);
    }
};

} // namespace detail

template <template <class Type> class Visitor, class Variant, class... Args>
void VisitType(int id, Args... args)
{
    detail::VisitType<Visitor, Variant>{}(id, args...);
}

static Data_t AllocateTensor(Handle& handle,
                             const FindOptions& options,
                             std::vector<Allocator::ManageDataPtr>& owned,
                             std::vector<std::uint64_t>& owned_scalars,
                             miopenTensorArgumentId_t id,
                             const TensorDescriptor& descriptor)
{
    const auto preallocated = options.preallocated_tensors.find(id);

    if(preallocated != options.preallocated_tensors.end())
        return preallocated->second;

    if((id & miopenTensorArgumentIsScalar) == miopenTensorArgumentIsScalar)
        return &owned_scalars.emplace_back(0);

    const auto element_size = get_data_size(descriptor.GetType());
    auto buffer             = handle.Create(descriptor.GetElementSpace() * element_size);

    const auto allocated = buffer.get();
    owned.emplace_back(std::move(buffer));
    return allocated;
}

static void SortFindResults(const FindOptions& options, std::vector<Solution>& results)
{
    std::sort(results.begin(),
              results.end(),
              [&]() -> std::function<bool(const Solution&, const Solution&)> {
                  switch(options.results_order)
                  {
                  case miopenFindResultsOrderByTime:
                      return [](auto&& l, auto&& r) { return l.GetTime() < r.GetTime(); };
                  case miopenFindResultsOrderByWorkspaceSize:
                      return [](auto&& l, auto&& r) {
                          return l.GetWorkspaceSize() < r.GetWorkspaceSize();
                      };
                  }
                  MIOPEN_THROW(miopenStatusNotImplemented);
              }());
}

std::vector<Solution>
Problem::FindSolutions(Handle& handle, const FindOptions& options, std::size_t max_solutions) const
{
    auto owned_buffers = std::vector<Allocator::ManageDataPtr>{};
    auto owned_scalars = std::vector<std::uint64_t>{};
    auto buffers       = std::unordered_map<miopenTensorArgumentId_t, Data_t>{};

    const auto allocate = [&](auto id, auto&& descriptor) {
        auto buffer = AllocateTensor(handle, options, owned_buffers, owned_scalars, id, descriptor);
        buffers.emplace(id, buffer);
        return buffer;
    };

    for(const auto& pair : tensor_descriptors)
        allocate(pair.first, pair.second);

    auto ret = std::visit(
        boost::hof::match(
            [&](const ConvolutionDescriptor& op_desc) {
                return FindSolutionsImpl(handle, options, max_solutions, buffers, op_desc);
            },
            [&](const SoftmaxDescriptor& op_desc) {
                return FindSolutionsImpl(handle, options, max_solutions, buffers, op_desc);
            },
            [&](const ActivationDescriptor& /*op_desc*/) -> std::vector<Solution> {
                MIOPEN_THROW(miopenStatusNotImplemented);
            },
            [&](const MhaDescriptor& op_desc) {
                return FindSolutionsImpl(handle, options, max_solutions, buffers, op_desc);
            },
            [&](const BiasDescriptor& /*op_desc*/) -> std::vector<Solution> {
                MIOPEN_THROW(miopenStatusNotImplemented);
            },
            [&](const BatchnormDescriptor& /*op_desc*/) -> std::vector<Solution> {
                MIOPEN_THROW(miopenStatusNotImplemented);
            }),
        operator_descriptor);

    owned_buffers.resize(0);
    SortFindResults(options, ret);
    return ret;
}

const TensorDescriptor&
Problem::GetTensorDescriptorChecked(miopenTensorArgumentId_t name,
                                    [[maybe_unused]] const std::string& name_str) const
{
    const auto found = tensor_descriptors.find(name);
    if(found == tensor_descriptors.end())
    {
        MIOPEN_THROW(miopenStatusInvalidValue,
                     "Problem is missing " + name_str + " tensor descriptor.");
    }
    return found->second;
}

const TensorDescriptor& Problem::GetTensorDescriptor(miopenTensorArgumentId_t name,
                                                     const TensorDescriptor& default_value) const
{
    const auto found = tensor_descriptors.find(name);
    if(found == tensor_descriptors.end())
        return default_value;
    return found->second;
}

Problem Problem::MakeTransposed() const
{
    auto transposed = Problem{};
    transposed.SetOperatorDescriptor(GetOperatorDescriptor());

    switch(GetDirection())
    {
    case miopenProblemDirectionForward:
        transposed.SetDirection(miopenProblemDirectionBackward);
        break;
    case miopenProblemDirectionBackward:
        transposed.SetDirection(miopenProblemDirectionForward);
        break;
    case miopenProblemDirectionBackwardWeights:
        transposed.SetDirection(miopenProblemDirectionBackwardWeights);
        break;
    default: MIOPEN_THROW(miopenStatusNotImplemented);
    }

    transposed.tensor_descriptors.reserve(tensor_descriptors.size());
    for(const auto& descriptor : tensor_descriptors)
        transposed.tensor_descriptors.emplace(descriptor.first, descriptor.second);

    const auto transpose_tensors = boost::hof::match(
        [&](const ConvolutionDescriptor& op_desc) { return transposed.TransposeImpl(op_desc); },
        [](auto&&) { MIOPEN_THROW(miopenStatusNotImplemented); });

    std::visit(transpose_tensors, operator_descriptor);

    return transposed;
}

void Problem::TransposeImpl(const ConvolutionDescriptor& /*conv_desc*/)
{
    std::swap(tensor_descriptors.at(miopenTensorConvolutionX),
              tensor_descriptors.at(miopenTensorConvolutionY));
}

AnyInvokeParams Problem::MakeConvInvokeParams(const TensorDescriptor& x_desc,
                                              Data_t x,
                                              const TensorDescriptor& w_desc,
                                              Data_t w,
                                              const TensorDescriptor& y_desc,
                                              Data_t y,
                                              Data_t workspace,
                                              size_t workspace_size) const
{
    const auto& conv_desc = std::get<ConvolutionDescriptor>(operator_descriptor);

    switch(GetDirection())
    {
    case miopenProblemDirectionForward:
        return conv::DataInvokeParams({x_desc, x, w_desc, w, y_desc, y},
                                      workspace,
                                      workspace_size,
                                      conv_desc.attribute.gfx90aFp16alt.GetFwd());
    case miopenProblemDirectionBackward:
        return conv::DataInvokeParams({y_desc, y, w_desc, w, x_desc, x},
                                      workspace,
                                      workspace_size,
                                      conv_desc.attribute.gfx90aFp16alt.GetBwd());
    case miopenProblemDirectionBackwardWeights:
        return conv::WrWInvokeParams{{y_desc, y, x_desc, x, w_desc, w},
                                     workspace,
                                     workspace_size,
                                     conv_desc.attribute.gfx90aFp16alt.GetWrW()};
    default: MIOPEN_THROW(miopenStatusNotImplemented);
    }
}

conv::ProblemDescription Problem::AsConvolution() const
{
    const auto& conv_desc = std::get<ConvolutionDescriptor>(operator_descriptor);

    const auto& x_desc =
        GetTensorDescriptorChecked(miopenTensorConvolutionX, "miopenTensorConvolutionX");
    const auto& w_desc =
        GetTensorDescriptorChecked(miopenTensorConvolutionW, "miopenTensorConvolutionW");
    const auto& y_desc =
        GetTensorDescriptorChecked(miopenTensorConvolutionY, "miopenTensorConvolutionY");

    const auto conv_dir = static_cast<conv::Direction>(direction);
    return conv_dir == conv::Direction::Forward
               ? conv::ProblemDescription(x_desc, w_desc, y_desc, conv_desc, conv_dir)
               : conv::ProblemDescription(y_desc, w_desc, x_desc, conv_desc, conv_dir);
}

activ::ProblemDescription Problem::AsActivation() const
{
    const auto& activ_desc = std::get<ActivationDescriptor>(operator_descriptor);

    const auto& x_desc =
        GetTensorDescriptorChecked(miopenTensorActivationX, "miopenTensorActivationX");
    const auto& y_desc = GetTensorDescriptor(miopenTensorActivationY, x_desc);

    if(direction == miopenProblemDirectionForward)
    {
        return {activ_desc, x_desc, y_desc};
    }
    else
    {
        const auto& dx_desc = GetTensorDescriptor(miopenTensorActivationDX, x_desc);
        const auto& dy_desc = GetTensorDescriptor(miopenTensorActivationDY, dx_desc);

        return {activ_desc, x_desc, y_desc, dx_desc, dy_desc};
    }
}

mha::ProblemDescription Problem::AsMha() const
{
    const auto& mha_desc = std::get<MhaDescriptor>(operator_descriptor);

    float scale = mha_desc.GetScale();

    const auto& kDesc = GetTensorDescriptorChecked(miopenTensorMhaK, "miopenTensorMhaK");
    const auto& qDesc = GetTensorDescriptorChecked(miopenTensorMhaQ, "miopenTensorMhaQ");
    const auto& vDesc = GetTensorDescriptorChecked(miopenTensorMhaV, "miopenTensorMhaV");

    const auto& descaleKDesc =
        GetTensorDescriptorChecked(miopenTensorMhaDescaleK, "miopenTensorMhaDescaleK");
    const auto& descaleQDesc =
        GetTensorDescriptorChecked(miopenTensorMhaDescaleQ, "miopenTensorMhaDescaleQ");
    const auto& descaleVDesc =
        GetTensorDescriptorChecked(miopenTensorMhaDescaleV, "miopenTensorMhaDescaleV");
    const auto& descaleSDesc =
        GetTensorDescriptorChecked(miopenTensorMhaDescaleS, "miopenTensorMhaDescaleS");

    const auto& scaleSDesc =
        GetTensorDescriptorChecked(miopenTensorMhaScaleS, "miopenTensorMhaScaleS");

    const auto& dpDesc = GetTensorDescriptorChecked(miopenTensorMhaDropoutProbability,
                                                    "miopenTensorMhaDropoutProbability");
    const auto& dsDesc =
        GetTensorDescriptorChecked(miopenTensorMhaDropoutSeed, "miopenTensorMhaDropoutSeed");
    const auto& doffDesc =
        GetTensorDescriptorChecked(miopenTensorMhaDropoutOffset, "miopenTensorMhaDropoutOffset");

    const auto& oDesc    = GetTensorDescriptorChecked(miopenTensorMhaO, "miopenTensorMhaO");
    const auto& mDesc    = GetTensorDescriptorChecked(miopenTensorMhaM, "miopenTensorMhaM");
    const auto& zInvDesc = GetTensorDescriptorChecked(miopenTensorMhaZInv, "miopenTensorMhaZInv");

    if(GetDirection() == miopenProblemDirectionForward)
    {
        mha::MhaInputDescsForward mhaInputDescsForward = {
            kDesc,
            qDesc,
            vDesc,
            descaleKDesc,
            descaleQDesc,
            descaleVDesc,
            descaleSDesc,
            scaleSDesc,
            GetTensorDescriptorChecked(miopenTensorMhaScaleO, "miopenTensorMhaScaleO"),
            scale,
            dpDesc,
            dsDesc,
            doffDesc,
            oDesc,
            GetTensorDescriptorChecked(miopenTensorMhaAmaxO, "miopenTensorMhaAmaxO"),
            GetTensorDescriptorChecked(miopenTensorMhaAmaxS, "miopenTensorMhaAmaxS"),
            mDesc,
            zInvDesc};

        return {mhaInputDescsForward};
    }
    else
    {
        mha::MhaInputDescsBackward mhaInputDescsBackward = {
            kDesc,
            qDesc,
            vDesc,
            oDesc,
            GetTensorDescriptorChecked(miopenTensorMhaDO, "miopenTensorMhaDO"),
            mDesc,
            zInvDesc,
            descaleKDesc,
            descaleQDesc,
            descaleVDesc,
            descaleSDesc,
            GetTensorDescriptorChecked(miopenTensorMhaDescaleO, "miopenTensorMhaDescaleO"),
            GetTensorDescriptorChecked(miopenTensorMhaDescaleDO, "miopenTensorMhaDescaleDO"),
            GetTensorDescriptorChecked(miopenTensorMhaDescaleDS, "miopenTensorMhaDescaleDS"),
            scaleSDesc,
            GetTensorDescriptorChecked(miopenTensorMhaScaleDS, "miopenTensorMhaScaleDS"),
            GetTensorDescriptorChecked(miopenTensorMhaScaleDQ, "miopenTensorMhaScaleDQ"),
            GetTensorDescriptorChecked(miopenTensorMhaScaleDK, "miopenTensorMhaScaleDK"),
            GetTensorDescriptorChecked(miopenTensorMhaScaleDV, "miopenTensorMhaScaleDV"),
            scale,
            dpDesc,
            dsDesc,
            doffDesc,
            GetTensorDescriptorChecked(miopenTensorMhaDQ, "miopenTensorMhaDQ"),
            GetTensorDescriptorChecked(miopenTensorMhaDK, "miopenTensorMhaDK"),
            GetTensorDescriptorChecked(miopenTensorMhaDV, "miopenTensorMhaDV"),
            GetTensorDescriptorChecked(miopenTensorMhaAmaxDQ, "miopenTensorMhaAmaxDQ"),
            GetTensorDescriptorChecked(miopenTensorMhaAmaxDK, "miopenTensorMhaAmaxDK"),
            GetTensorDescriptorChecked(miopenTensorMhaAmaxDV, "miopenTensorMhaAmaxDV"),
            GetTensorDescriptorChecked(miopenTensorMhaAmaxDS, "miopenTensorMhaAmaxDS")};

        return {mhaInputDescsBackward};
    }
}

softmax::ProblemDescription Problem::AsSoftmax() const
{
    const auto& softmax_desc = std::get<SoftmaxDescriptor>(operator_descriptor);

    float alpha = softmax_desc.GetAlpha();
    float beta  = softmax_desc.GetBeta();

    softmax::ProblemDescription problem_description =
        (GetDirection() == miopenProblemDirectionForward)
            ? softmax::ProblemDescription(
                  &alpha,
                  &beta,
                  GetTensorDescriptorChecked(miopenTensorSoftmaxX, "miopenTensorSoftmaxX"),
                  GetTensorDescriptorChecked(miopenTensorSoftmaxY, "miopenTensorSoftmaxY"),
                  softmax_desc.GetAlgorithm(),
                  softmax_desc.GetMode())
            : softmax::ProblemDescription(
                  &alpha,
                  &beta,
                  GetTensorDescriptorChecked(miopenTensorSoftmaxY, "miopenTensorSoftmaxY"),
                  GetTensorDescriptorChecked(miopenTensorSoftmaxDY, "miopenTensorSoftmaxDY"),
                  GetTensorDescriptorChecked(miopenTensorSoftmaxDX, "miopenTensorSoftmaxDX"),
                  softmax_desc.GetAlgorithm(),
                  softmax_desc.GetMode());
    return problem_description;
}

std::vector<Solution> Problem::FindSolutionsImpl(Handle& handle,
                                                 const FindOptions& options,
                                                 std::size_t max_solutions,
                                                 const Buffers& buffers,
                                                 const ConvolutionDescriptor& conv_desc) const
{
    if(tensor_descriptors.size() != 3)
    {
        MIOPEN_THROW(miopenStatusInvalidValue,
                     "Convolution problem should have exactly three tensor descriptors.");
    }

    auto x_desc = GetTensorDescriptorChecked(miopenTensorConvolutionX, "miopenTensorConvolutionX");
    const auto& w_desc =
        GetTensorDescriptorChecked(miopenTensorConvolutionW, "miopenTensorConvolutionW");
    auto y_desc = GetTensorDescriptorChecked(miopenTensorConvolutionY, "miopenTensorConvolutionY");

    ValidateGroupCount(x_desc, w_desc, conv_desc);

    auto x        = buffers.at(miopenTensorConvolutionX);
    const auto& w = buffers.at(miopenTensorConvolutionW);
    auto y        = buffers.at(miopenTensorConvolutionY);

    const auto conv_problem =
        conv_desc.mode == miopenTranspose ? MakeTransposed().AsConvolution() : AsConvolution();

    std::size_t workspace_size;
    Allocator::ManageDataPtr owned_workspace;
    Data_t workspace;

    if(conv_desc.mode == miopenTranspose)
    {
        std::swap(x, y);
        std::swap(x_desc, y_desc);
    }

    if(options.preallocated_workspace)
    {
        workspace      = options.preallocated_workspace->buffer;
        workspace_size = options.preallocated_workspace->size;
    }
    else
    {
        auto tmp_ctx             = ExecutionContext{&handle};
        const auto workspace_max = conv_desc.GetWorkSpaceSize(tmp_ctx, conv_problem);
        workspace_size           = std::min(options.workspace_limit, workspace_max);
        owned_workspace          = workspace_size != 0 ? handle.Create(workspace_size) : nullptr;
        workspace                = owned_workspace.get();
    }

<<<<<<< HEAD
    auto ctx = ExecutionContext{&handle};
    conv_problem.SetupFloats(ctx);
    ctx.do_search = options.exhaustive_search;
=======
    auto find1_solutions = std::vector<miopenConvAlgoPerf_t>{};
    find1_solutions.resize(max_solutions);
    int found = 0;

    switch(direction)
    {
    case miopenProblemDirectionForward: {
        const auto method = conv_desc.mode == miopenTranspose
                                ? &ConvolutionDescriptor::FindConvBwdDataAlgorithm
                                : &ConvolutionDescriptor::FindConvFwdAlgorithm;

        (conv_desc.*method)(handle,
                            x_desc,
                            x,
                            w_desc,
                            w,
                            y_desc,
                            y,
                            max_solutions,
                            &found,
                            find1_solutions.data(),
                            workspace,
                            workspace_size,
                            options.exhaustive_search);
        break;
    }
    case miopenProblemDirectionBackward: {
        const auto method = conv_desc.mode == miopenTranspose
                                ? &ConvolutionDescriptor::FindConvFwdAlgorithm
                                : &ConvolutionDescriptor::FindConvBwdDataAlgorithm;

        (conv_desc.*method)(handle,
                            y_desc,
                            y,
                            w_desc,
                            w,
                            x_desc,
                            x,
                            max_solutions,
                            &found,
                            find1_solutions.data(),
                            workspace,
                            workspace_size,
                            options.exhaustive_search);
        break;
    }
    case miopenProblemDirectionBackwardWeights: {
        decltype(auto) x_desc_ = conv_desc.mode == miopenTranspose ? y_desc : x_desc;
        decltype(auto) x_      = conv_desc.mode == miopenTranspose ? y : x;
        decltype(auto) y_desc_ = conv_desc.mode == miopenTranspose ? x_desc : y_desc;
        decltype(auto) y_      = conv_desc.mode == miopenTranspose ? x : y;

        conv_desc.FindConvBwdWeightsAlgorithm(handle,
                                              y_desc_,
                                              y_,
                                              x_desc_,
                                              x_,
                                              w_desc,
                                              w,
                                              max_solutions,
                                              &found,
                                              find1_solutions.data(),
                                              workspace,
                                              workspace_size,
                                              options.exhaustive_search);
        break;
    }
    case miopenProblemDirectionInference: MIOPEN_THROW(miopenStatusBadParm); break;
    }

    ret.reserve(found);

    const auto conv_dir = ([&]() {
        const auto dir = static_cast<conv::Direction>(direction);
        if(dir == conv::Direction::BackwardWeights || conv_desc.mode != miopenTranspose)
            return dir;
        return dir == conv::Direction::Forward ? conv::Direction::BackwardData
                                               : conv::Direction::Forward;
    })();
>>>>>>> fc5bac7a

    const auto invoke_ctx =
        MakeConvInvokeParams(x_desc, x, w_desc, w, y_desc, y, workspace, workspace_size);

    auto results =
        FindConvolution(ctx, conv_problem, invoke_ctx, max_solutions, options.attach_binaries);

    for(auto& result : results)
    {
        result.SetProblem({*this});

        if(result.GetKernels().empty())
        {
            // If find-db was used binaries and invoker have not been set.
            // This would make binaries not serialized and invoker not cached.
            // So we prepare them here.

            auto db = GetDb(ctx);
            const auto conv_solution =
                result.GetSolver().GetSolver().FindSolution(ctx, conv_problem, db, invoke_ctx);

            std::vector<Program> programs;
            auto invoker = handle.PrepareInvoker(*conv_solution.invoker_factory,
                                                 conv_solution.construction_params,
                                                 options.attach_binaries ? &programs : nullptr);
            result.SetInvoker(std::move(invoker), programs, conv_solution.construction_params);
        }
    }
    return results;
}

std::vector<Solution>
Problem::FindSolutionsImpl(Handle& handle,
                           [[maybe_unused]] const FindOptions& options,
                           std::size_t max_solutions,
                           [[maybe_unused]] const Buffers& buffers,
                           [[maybe_unused]] const SoftmaxDescriptor& softmax_desc) const
{
    auto ret = std::vector<Solution>();

    auto ctx = ExecutionContext{&handle};

    const softmax::ProblemDescription problem_description = AsSoftmax();

    const auto algo = AlgorithmName{"Softmax"};

    static solver::softmax::AttnSoftmax attnSoftmaxSolver;
    static solver::softmax::Softmax regularSoftmaxSolver;

    std::vector<solver::softmax::SoftmaxSolver*> solvers;

    solvers.push_back(&attnSoftmaxSolver);
    solvers.push_back(&regularSoftmaxSolver);

    for(auto solver : solvers)
    {
        if(!solver->IsApplicable(ctx, problem_description))
        {
            MIOPEN_LOG_I2(solver->SolverDbId() << ": Not applicable");
            continue;
        }

        auto solution = Solution();

        /// \todo time measurement will be done later. For now we set less time for attention
        /// softmax and slightly bigger for regular
        solution.SetTime(solver == &attnSoftmaxSolver ? 1.0f : 2.0f);
        solution.SetWorkspaceSize(solver->GetWorkspaceSize(ctx, problem_description));
        solution.SetSolver(solver->SolverDbId());
        solution.SetProblem({*this});

        MIOPEN_LOG_I("Found solution: " << solution.GetSolver().ToString() << " , "
                                        << solution.GetWorkspaceSize() << ", "
                                        << solution.GetTime());

        ret.emplace_back(std::move(solution));

        if(ret.size() >= max_solutions)
        {
            break;
        }
    }

    return ret;
}

std::vector<Solution>
Problem::FindSolutionsImpl(Handle& handle,
                           [[maybe_unused]] const FindOptions& options,
                           std::size_t max_solutions,
                           [[maybe_unused]] const Buffers& buffers,
                           [[maybe_unused]] const MhaDescriptor& mha_desc) const
{
    auto ret = std::vector<Solution>{};

    auto ctx = ExecutionContext{&handle};

    const mha::ProblemDescription problem_description = AsMha();

    const auto algo = AlgorithmName{"Mha"};

    static solver::mha::MhaForward mhaForwardSolver;
    static solver::mha::MhaBackward mhaBackwardSolver;

    std::vector<solver::mha::MhaSolver*> solvers = {&mhaForwardSolver, &mhaBackwardSolver};

    for(auto solver : solvers)
    {
        if(!solver->IsApplicable(ctx, problem_description))
        {
            MIOPEN_LOG_I2(solver->SolverDbId() << ": Not applicable");
            continue;
        }

        auto solution = Solution();

        /// \todo time measurement could be done later. For now we set less time for attention
        /// softmax and slightly bigger for regular
        solution.SetTime(1.0f);

        solution.SetWorkspaceSize(solver->GetWorkspaceSize(ctx, problem_description));
        solution.SetSolver(solver->SolverDbId());
        solution.SetProblem({*this});

        MIOPEN_LOG_I("Found solution: " << solution.GetSolver().ToString() << " , "
                                        << solution.GetWorkspaceSize() << ", "
                                        << solution.GetTime());

        ret.emplace_back(std::move(solution));

        if(ret.size() >= max_solutions)
        {
            break;
        }
    }

    return ret;
}

void Problem::ValidateGroupCount(const TensorDescriptor& xDesc,
                                 const TensorDescriptor& wDesc,
                                 const ConvolutionDescriptor& conv)
{
    if(conv.group_count == 1)
    {
        if(xDesc.GetLengths()[1] != wDesc.GetLengths()[1])
            MIOPEN_THROW(miopenStatusBadParm, "Invalid filter channel number");
    }
    if(conv.group_count > 1)
    {
        if(xDesc.GetLengths()[1] % conv.group_count != 0 ||
           wDesc.GetLengths()[0] % conv.group_count != 0 ||
           conv.group_count > xDesc.GetLengths()[1] || conv.group_count > wDesc.GetLengths()[0])
            MIOPEN_THROW(miopenStatusBadParm, "Invalid group number");
        if(xDesc.GetLengths()[1] / conv.group_count != wDesc.GetLengths()[1])
            MIOPEN_THROW(miopenStatusBadParm, "Invalid filter channel number");
    }
}

void Problem::LogDriverCommand() const
{
<<<<<<< HEAD
    const auto log_function =
        boost::hof::match([&](const ConvolutionDescriptor& op_desc) { LogDriverCommand(op_desc); },
                          [&](const ActivationDescriptor& op_desc) { LogDriverCommand(op_desc); },
                          [&](const BiasDescriptor&) {},
                          [&](const MhaDescriptor&) {},
                          [&](const SoftmaxDescriptor&) {});

    std::visit(log_function, operator_descriptor);
=======
    boost::apply_visitor([&](const auto& op_desc) { LogDriverCommand(op_desc); },
                         operator_descriptor);
>>>>>>> fc5bac7a
}

void Problem::LogDriverCommand(const ConvolutionDescriptor& conv_desc) const
{
    const auto& x_desc =
        GetTensorDescriptorChecked(miopenTensorConvolutionX, "miopenTensorConvolutionX");
    const auto& w_desc =
        GetTensorDescriptorChecked(miopenTensorConvolutionW, "miopenTensorConvolutionW");
    const auto& y_desc =
        GetTensorDescriptorChecked(miopenTensorConvolutionY, "miopenTensorConvolutionY");
    miopen::debug::LogCmdFindConvolution(x_desc, w_desc, conv_desc, y_desc, direction, 0);
}

void Problem::LogDriverCommand(const ActivationDescriptor& descriptor) const
{
    const auto& x_desc =
        GetTensorDescriptorChecked(miopenTensorActivationX, "miopenTensorActivationX");
    miopen::debug::LogCmdActivation(x_desc, descriptor, direction == miopenProblemDirectionForward);
}

void Problem::LogDriverCommand(const BiasDescriptor& descriptor) const
{
    /// \todo: log actual driver command
    std::ignore = descriptor;
}

void Problem::LogDriverCommand(const BatchnormDescriptor& descriptor) const
{
    /// \todo: log actual driver command
    std::ignore = descriptor;
}

void Problem::LogDriverCommand(const MhaDescriptor& descriptor) const
{
    /// \todo: log actual driver command
    std::ignore = descriptor;
}

void Problem::LogDriverCommand(const SoftmaxDescriptor& descriptor) const
{
    /// \todo: log actual driver command
    std::ignore = descriptor;
}

void to_json(nlohmann::json& json, const BiasDescriptor&) { json = nlohmann::json{}; }

void from_json(const nlohmann::json&, BiasDescriptor&) {}

void to_json(nlohmann::json& j, const BatchnormDescriptor& descriptor)
{
    j = nlohmann::json{
        {"mode", descriptor.mode},
        {"runningMeanVariance", descriptor.runningMeanVariance},
    };
}

void from_json(const nlohmann::json& j, BatchnormDescriptor& descriptor)
{
    j.at("mode").get_to(descriptor.mode);
    j.at("runningMeanVariance").get_to(descriptor.runningMeanVariance);
}

void to_json(nlohmann::json& json, const Problem& problem)
{
    json = nlohmann::json{
        {"direction", problem.direction},
        {"tensors", problem.tensor_descriptors},
        {"primitive", problem.operator_descriptor.index()},
    };

    auto operator_serialization = [&](auto&& op) { json["operator"] = op; };
    std::visit(operator_serialization, problem.operator_descriptor);
}

namespace detail {
template <class Descriptor>
struct OperatorDescriptorDeserializer
{
    const nlohmann::json* json;
    OperatorDescriptor* descriptor;

    inline void operator()() const { *descriptor = json->get<Descriptor>(); }
};
} // namespace detail

void from_json(const nlohmann::json& json, Problem& problem)
{
    json.at("direction").get_to(problem.direction);
    json.at("tensors").get_to(problem.tensor_descriptors);

    const auto primitive = json.at("primitive").get<int>();
    auto operator_json   = json.at("operator");

    VisitType<detail::OperatorDescriptorDeserializer, OperatorDescriptor>(
        primitive, &operator_json, &problem.operator_descriptor);
}

void to_json(nlohmann::json& json, const FusedProblem& problem)
{
    json = nlohmann::json{
        {"problems", problem.problems},
    };
}

void from_json(const nlohmann::json& json, FusedProblem& problem)
{
    json.at("problems").get_to(problem.problems);
}

void to_json(nlohmann::json& json, const ProblemContainer& problem)
{
    json = nlohmann::json{
        {"problem_type", problem.item.index()},
    };

    auto operator_serialization = [&](auto&& op) { json["value"] = op; };
    std::visit(operator_serialization, problem.item);
}

namespace detail {
template <class Problem>
struct ProblemDeserializer
{
    const nlohmann::json* json;
    ProblemContainer::Item* problem;

    void operator()() const { *problem = json->get<Problem>(); }
};
} // namespace detail

void from_json(const nlohmann::json& json, ProblemContainer& problem)
{
    const auto type = json.at("problem_type").get<int>();
    auto value      = json.at("value");

    VisitType<detail::ProblemDeserializer, ProblemContainer::Item>(type, &value, &problem.item);
}

void Problem::CalculateOutput()
{
    if(!HasInput())
        return;

    std::visit(
        boost::hof::match(
            [&](const ConvolutionDescriptor& conv) {
                const auto& in = GetInput();
                conv.GetForwardOutputTensor(in,
                                            GetTensorDescriptorChecked(miopenTensorConvolutionW,
                                                                       "miopenTensorConvolutionW"),
                                            in.GetType());
            },
            [&](const ActivationDescriptor&) {
                RegisterTensorDescriptor(GetOutputId(), GetInput());
            },

            [&](const MhaDescriptor&) { RegisterTensorDescriptor(GetOutputId(), GetInput()); },
            [&](const SoftmaxDescriptor&) { RegisterTensorDescriptor(GetOutputId(), GetInput()); },
            [&](const BiasDescriptor&) { RegisterTensorDescriptor(GetOutputId(), GetInput()); },
            [&](const BatchnormDescriptor&) {
                RegisterTensorDescriptor(GetOutputId(), GetInput());
            }),
        operator_descriptor);
}

miopenTensorArgumentId_t Problem::GetInputId() const
{
<<<<<<< HEAD
    return std::visit(
        boost::hof::match([](const ConvolutionDescriptor&) { return miopenTensorConvolutionX; },
                          [](const ActivationDescriptor&) { return miopenTensorActivationX; },
                          [](const BiasDescriptor&) { return miopenTensorBiasX; },
                          [](const MhaDescriptor&) { return miopenTensorMhaK; },
                          [](const SoftmaxDescriptor&) { return miopenTensorSoftmaxX; }),
=======
    return boost::apply_visitor(
        boost::hof::match(
            [&](const ConvolutionDescriptor&) {
                return direction == miopenProblemDirectionForward ? miopenTensorConvolutionX
                                                                  : miopenTensorConvolutionY;
            },
            [&](const ActivationDescriptor&) {
                return direction == miopenProblemDirectionForward ? miopenTensorActivationX
                                                                  : miopenTensorActivationDY;
            },
            [&](const BiasDescriptor&) {
                return direction == miopenProblemDirectionForward ? miopenTensorBiasX
                                                                  : miopenTensorBiasY;
            },
            [&](const BatchnormDescriptor&) {
                return direction == miopenProblemDirectionBackward ? miopenTensorBatchnormDY
                                                                   : miopenTensorBatchnormX;
            },
            [](const MhaDescriptor&) { return miopenTensorMhaK; },
            [](const SoftmaxDescriptor&) { return miopenTensorSoftmaxX; }),
>>>>>>> fc5bac7a
        operator_descriptor);
}

miopenTensorArgumentId_t Problem::GetOutputId() const
{
<<<<<<< HEAD
    return std::visit(
        boost::hof::match([](const ConvolutionDescriptor&) { return miopenTensorConvolutionY; },
                          [](const ActivationDescriptor&) { return miopenTensorActivationY; },
                          [](const BiasDescriptor&) { return miopenTensorBiasY; },
                          [](const MhaDescriptor&) { return miopenTensorMhaO; },
                          [](const SoftmaxDescriptor&) { return miopenTensorSoftmaxY; }),
=======
    return boost::apply_visitor(
        boost::hof::match(
            [&](const ConvolutionDescriptor&) {
                return direction == miopenProblemDirectionForward ? miopenTensorConvolutionY
                                                                  : miopenTensorConvolutionX;
            },
            [&](const ActivationDescriptor&) {
                return direction == miopenProblemDirectionForward ? miopenTensorActivationY
                                                                  : miopenTensorActivationDX;
            },
            [&](const BiasDescriptor&) {
                return direction == miopenProblemDirectionForward ? miopenTensorBiasY
                                                                  : miopenTensorBiasX;
            },
            [&](const BatchnormDescriptor&) {
                return direction == miopenProblemDirectionBackward ? miopenTensorBatchnormDX
                                                                   : miopenTensorBatchnormY;
            },
            [](const MhaDescriptor&) { return miopenTensorMhaO; },
            [](const SoftmaxDescriptor&) { return miopenTensorSoftmaxY; }),
>>>>>>> fc5bac7a
        operator_descriptor);
}

void FusedProblem::PropagateDescriptors()
{
    for(auto i = 0; i < problems.size(); ++i)
    {
        auto& cur = problems[i];

        if(i > 0 && !cur.HasInput())
        {
            auto& prev = problems[i - 1];
            if(prev.HasOutput())
                cur.RegisterTensorDescriptor(cur.GetInputId(), prev.GetOutput());
        }

        if(cur.HasInput() && !cur.HasOutput())
            cur.CalculateOutput();
    }
}

std::vector<Solution> FusedProblem::FindSolutions(Handle& handle,
                                                  const FindOptions& options,
                                                  std::size_t max_solutions) const
{
    auto solutions = [&]() {
        OperatorArgs params;
        auto owned_buffers = std::vector<Allocator::ManageDataPtr>{};
        auto owned_scalars = std::vector<std::uint64_t>{};

        const auto make_invoke_params = [&]() {
            auto buffer_allocator = [&](auto id, auto&& desc) {
                return AllocateTensor(handle, options, owned_buffers, owned_scalars, id, desc);
            };

            return MakeInvokeParams(buffer_allocator, params);
        };

        return AsFusionPlan().Find(handle, make_invoke_params, options);
    }();

    for(auto& solution : solutions)
    {
        solution.SetProblem({*this});
        MIOPEN_LOG_I("Found solution: " << solution.GetSolver().ToString() << " , "
                                        << solution.GetWorkspaceSize() << ", "
                                        << solution.GetTime());
    }

    SortFindResults(options, solutions);
    solutions.resize(std::min(solutions.size(), max_solutions));
    return solutions;
}

void FusedProblem::AddProblemToPlan(FusionPlanDescriptor& plan, const Problem& problem)
{
    std::visit(
        boost::hof::match(
            [&](const ConvolutionDescriptor& conv_desc) {
                plan.AddOp(std::make_shared<ConvForwardOpDescriptor>(
                    conv_desc,
                    problem.GetTensorDescriptorChecked(miopenTensorConvolutionW,
                                                       "miopenTensorConvolutionW")));
            },
            [&](const ActivationDescriptor& activ_desc) {
                if(problem.GetDirection() == miopenProblemDirectionForward)
                    plan.AddOp(std::make_shared<ActivFwdFusionOpDescriptor>(activ_desc.GetMode()));
                else
                    plan.AddOp(std::make_shared<ActivBwdFusionOpDescriptor>(activ_desc.GetMode()));
            },
            [&](const BiasDescriptor&) {
                plan.AddOp(std::make_shared<BiasFusionOpDescriptor>(
                    problem.GetTensorDescriptorChecked(miopenTensorBias, "miopenTensorBias")));
            },
            [&](const MhaDescriptor&) {
                // Not implemented
                assert(false);
                MIOPEN_THROW(miopenStatusNotImplemented, "Mha is not implemented for FusedProblem");
            },
            [&](const SoftmaxDescriptor&) {
                // Not implemented
                assert(false);
                MIOPEN_THROW(miopenStatusNotImplemented,
                             "Softmax is not implemented for FusedProblem");
            },
            [&](const BatchnormDescriptor& descriptor) {
                switch(problem.GetDirection())
                {
                case miopenProblemDirectionForward:
                    plan.AddOp(std::make_shared<BatchNormFwdTrainFusionOpDescriptor>(
                        descriptor.mode, descriptor.runningMeanVariance));
                    break;
                case miopenProblemDirectionBackward:
                    plan.AddOp(
                        std::make_shared<BatchNormBwdTrainFusionOpDescriptor>(descriptor.mode));
                    break;
                case miopenProblemDirectionInference: {
                    auto smv = problem.GetTensorDescriptorChecked(
                        miopenTensorBatchnormEstimatedMean, "miopenTensorBatchnormEstimatedMean");
                    plan.AddOp(std::make_shared<BatchNormInferenceFusionOpDescriptor>(
                        descriptor.mode, smv));
                    break;
                }
                default:
                    MIOPEN_THROW(miopenStatusBadParm,
                                 "Batchnorm only has forward, backward and inference directions");
                }
            }),

        problem.operator_descriptor);
}

fusion::FusionInvokeParams FusedProblem::MakeInvokeParams(
    const std::function<Data_t(miopenTensorArgumentId_t, const TensorDescriptor&)>& buffer_getter,
    OperatorArgs& operator_args) const
{
    auto buffers   = std::unordered_map<miopenTensorArgumentId_t, Data_t>{};
    auto& in_desc  = problems.front().GetInput();
    auto& out_desc = problems.back().GetOutput();

    const auto get_buffer = [&](auto id, auto&& descriptor) {
        if(const auto found = buffers.find(id); found != buffers.end())
            return found->second;
        auto buffer = buffer_getter(id, descriptor);
        buffers.emplace(id, buffer);
        return buffer;
    };

    // This is not used right now, but there is a PR using it already and it is an example on how to
    // get a scalar.
    const auto get_scalar = [&](auto id, auto type_marker) {
        // This is hacky because we lack separate way to pass them through API
        return *reinterpret_cast<std::decay_t<decltype(type_marker)>*>(
            get_buffer(id, TensorDescriptor()));
    };

    bool gfx90aaltimpl = false;
    auto in            = get_buffer(GetInputId(), in_desc);
    auto out           = get_buffer(GetOutputId(), out_desc);

    for(const auto& problem : problems)
        for(const auto& pair : problem.tensor_descriptors)
            if(pair.first != problem.GetInputId() && pair.first != problem.GetOutputId())
                get_buffer(pair.first, pair.second);

<<<<<<< HEAD
        std::visit(boost::hof::match(
                       [&](const ConvolutionDescriptor& conv_desc) {
                           gfx90aaltimpl = conv_desc.attribute.gfx90aFp16alt.GetFwd();

                           const auto wei_ptr = buffers.at(miopenTensorConvolutionW);
                           operator_args.params.emplace_back(
                               std::make_unique<miopen::fusion::ConvolutionOpInvokeParam>(wei_ptr));
                       },
                       [&](const ActivationDescriptor& activ_desc) {
                           const auto alpha = activ_desc.GetAlpha();
                           const auto beta  = activ_desc.GetBeta();
                           const auto gamma = activ_desc.GetGamma();

                           if(problem.GetDirection() == miopenProblemDirectionForward)
                           {
                               operator_args.params.emplace_back(
                                   std::make_unique<miopen::fusion::ActivationOpInvokeParam>(
                                       alpha, beta, gamma));
                           }
                           else
                           {
                               const auto x = buffers.at(miopenTensorActivationX);
                               const auto y = buffers.at(miopenTensorActivationY);

                               operator_args.params.emplace_back(
                                   std::make_unique<miopen::fusion::ActivationBwdOpInvokeParam>(
                                       y, x, alpha, beta, gamma));
                           }
                       },
                       [&](const BiasDescriptor&) {
                           const auto bias_ptr = buffers.at(miopenTensorBias);
                           operator_args.params.emplace_back(
                               std::make_unique<miopen::fusion::BiasOpInvokeParam>(bias_ptr));
                       },

                       [&](const MhaDescriptor&) {
                           // Not implemented
                           assert(false);
                           MIOPEN_THROW(miopenStatusNotImplemented,
                                        "Mha is not implemented for FusedProblem");
                       },
                       [&](const SoftmaxDescriptor&) {
                           // Not implemented
                           assert(false);
                           MIOPEN_THROW(miopenStatusNotImplemented,
                                        "Softmax is not implemented for FusedProblem");
                       }),

                   problem.operator_descriptor);
=======
    for(const auto& problem : problems)
    {
        boost::apply_visitor(
            boost::hof::match(
                [&](const ConvolutionDescriptor& conv_desc) {
                    gfx90aaltimpl = conv_desc.attribute.gfx90aFp16alt.GetFwd();

                    const auto wei_ptr = buffers.at(miopenTensorConvolutionW);
                    operator_args.params.emplace_back(
                        std::make_unique<miopen::fusion::ConvolutionOpInvokeParam>(wei_ptr));
                },
                [&](const ActivationDescriptor& activ_desc) {
                    const auto alpha = activ_desc.GetAlpha();
                    const auto beta  = activ_desc.GetBeta();
                    const auto gamma = activ_desc.GetGamma();

                    if(problem.GetDirection() == miopenProblemDirectionForward)
                    {
                        operator_args.params.emplace_back(
                            std::make_unique<miopen::fusion::ActivationOpInvokeParam>(
                                alpha, beta, gamma));
                    }
                    else
                    {
                        const auto x = buffers.at(miopenTensorActivationX);
                        const auto y = buffers.at(miopenTensorActivationY);

                        operator_args.params.emplace_back(
                            std::make_unique<miopen::fusion::ActivationBwdOpInvokeParam>(
                                y, x, alpha, beta, gamma));
                    }
                },
                [&](const BiasDescriptor&) {
                    const auto bias_ptr = buffers.at(miopenTensorBias);
                    operator_args.params.emplace_back(
                        std::make_unique<miopen::fusion::BiasOpInvokeParam>(bias_ptr));
                },

                [&](const MhaDescriptor&) {
                    // Not implemented
                    assert(false);
                    MIOPEN_THROW(miopenStatusNotImplemented,
                                 "Mha is not implemented for FusedProblem");
                },
                [&](const SoftmaxDescriptor&) {
                    // Not implemented
                    assert(false);
                    MIOPEN_THROW(miopenStatusNotImplemented,
                                 "Softmax is not implemented for FusedProblem");
                },
                [&](const BatchnormDescriptor& /*descriptor*/) {
                    /// \todo: fix this to pass actual values
                    switch(problem.GetDirection())
                    {
                    case miopenProblemDirectionForward:
                        operator_args.params.emplace_back(
                            std::make_unique<miopen::fusion::BatchNormFwdTrainingOpInvokeParam>(
                                buffers.at(miopenTensorBatchnormRunningMean),
                                buffers.at(miopenTensorBatchnormRunningVariance),
                                buffers.at(miopenTensorBatchnormSavedMean),
                                buffers.at(miopenTensorBatchnormSavedVariance),
                                buffers.at(miopenTensorBatchnormScale),
                                buffers.at(miopenTensorBatchnormBias),
                                get_scalar(miopenScalarBatchnormExpAvgFactor, double{}),
                                get_scalar(miopenScalarBatchnormEpsilon, double{})));
                        break;
                    case miopenProblemDirectionBackward:
                        operator_args.params.emplace_back(
                            std::make_unique<miopen::fusion::BatchNormBwdTrainingOpInvokeParam>(
                                buffers.at(miopenTensorBatchnormX),
                                buffers.at(miopenTensorBatchnormScale),
                                buffers.at(miopenTensorBatchnormBias),
                                buffers.at(miopenTensorBatchnormScaleDiff),
                                buffers.at(miopenTensorBatchnormBiasDiff),
                                buffers.at(miopenTensorBatchnormSavedMean),
                                buffers.at(miopenTensorBatchnormSavedVariance)));
                        break;
                    case miopenProblemDirectionInference: {
                        operator_args.params.emplace_back(
                            std::make_unique<miopen::fusion::BatchNormInferenceOpInvokeParam>(
                                buffers.at(miopenTensorBatchnormScale),
                                buffers.at(miopenTensorBatchnormBias),
                                buffers.at(miopenTensorBatchnormEstimatedMean),
                                buffers.at(miopenTensorBatchnormEstimatedVariance),
                                get_scalar(miopenScalarBatchnormEpsilon, double{})));
                        break;
                    }
                    default:
                        MIOPEN_THROW(
                            miopenStatusBadParm,
                            "Batchnorm only has forward, backward and inference directions");
                    }
                }),

            problem.operator_descriptor);
>>>>>>> fc5bac7a
    }

    return {operator_args, in_desc, in, out_desc, out, gfx90aaltimpl};
}

FusionPlanDescriptor FusedProblem::AsFusionPlan() const
{
    FusionPlanDescriptor plan;
    plan.input_desc  = GetInput();
    plan.output_desc = GetOutput();
    for(const auto& problem : problems)
        AddProblemToPlan(plan, problem);
    return plan;
}

} // namespace miopen<|MERGE_RESOLUTION|>--- conflicted
+++ resolved
@@ -505,91 +505,9 @@
         workspace                = owned_workspace.get();
     }
 
-<<<<<<< HEAD
     auto ctx = ExecutionContext{&handle};
     conv_problem.SetupFloats(ctx);
     ctx.do_search = options.exhaustive_search;
-=======
-    auto find1_solutions = std::vector<miopenConvAlgoPerf_t>{};
-    find1_solutions.resize(max_solutions);
-    int found = 0;
-
-    switch(direction)
-    {
-    case miopenProblemDirectionForward: {
-        const auto method = conv_desc.mode == miopenTranspose
-                                ? &ConvolutionDescriptor::FindConvBwdDataAlgorithm
-                                : &ConvolutionDescriptor::FindConvFwdAlgorithm;
-
-        (conv_desc.*method)(handle,
-                            x_desc,
-                            x,
-                            w_desc,
-                            w,
-                            y_desc,
-                            y,
-                            max_solutions,
-                            &found,
-                            find1_solutions.data(),
-                            workspace,
-                            workspace_size,
-                            options.exhaustive_search);
-        break;
-    }
-    case miopenProblemDirectionBackward: {
-        const auto method = conv_desc.mode == miopenTranspose
-                                ? &ConvolutionDescriptor::FindConvFwdAlgorithm
-                                : &ConvolutionDescriptor::FindConvBwdDataAlgorithm;
-
-        (conv_desc.*method)(handle,
-                            y_desc,
-                            y,
-                            w_desc,
-                            w,
-                            x_desc,
-                            x,
-                            max_solutions,
-                            &found,
-                            find1_solutions.data(),
-                            workspace,
-                            workspace_size,
-                            options.exhaustive_search);
-        break;
-    }
-    case miopenProblemDirectionBackwardWeights: {
-        decltype(auto) x_desc_ = conv_desc.mode == miopenTranspose ? y_desc : x_desc;
-        decltype(auto) x_      = conv_desc.mode == miopenTranspose ? y : x;
-        decltype(auto) y_desc_ = conv_desc.mode == miopenTranspose ? x_desc : y_desc;
-        decltype(auto) y_      = conv_desc.mode == miopenTranspose ? x : y;
-
-        conv_desc.FindConvBwdWeightsAlgorithm(handle,
-                                              y_desc_,
-                                              y_,
-                                              x_desc_,
-                                              x_,
-                                              w_desc,
-                                              w,
-                                              max_solutions,
-                                              &found,
-                                              find1_solutions.data(),
-                                              workspace,
-                                              workspace_size,
-                                              options.exhaustive_search);
-        break;
-    }
-    case miopenProblemDirectionInference: MIOPEN_THROW(miopenStatusBadParm); break;
-    }
-
-    ret.reserve(found);
-
-    const auto conv_dir = ([&]() {
-        const auto dir = static_cast<conv::Direction>(direction);
-        if(dir == conv::Direction::BackwardWeights || conv_desc.mode != miopenTranspose)
-            return dir;
-        return dir == conv::Direction::Forward ? conv::Direction::BackwardData
-                                               : conv::Direction::Forward;
-    })();
->>>>>>> fc5bac7a
 
     const auto invoke_ctx =
         MakeConvInvokeParams(x_desc, x, w_desc, w, y_desc, y, workspace, workspace_size);
@@ -751,19 +669,7 @@
 
 void Problem::LogDriverCommand() const
 {
-<<<<<<< HEAD
-    const auto log_function =
-        boost::hof::match([&](const ConvolutionDescriptor& op_desc) { LogDriverCommand(op_desc); },
-                          [&](const ActivationDescriptor& op_desc) { LogDriverCommand(op_desc); },
-                          [&](const BiasDescriptor&) {},
-                          [&](const MhaDescriptor&) {},
-                          [&](const SoftmaxDescriptor&) {});
-
-    std::visit(log_function, operator_descriptor);
-=======
-    boost::apply_visitor([&](const auto& op_desc) { LogDriverCommand(op_desc); },
-                         operator_descriptor);
->>>>>>> fc5bac7a
+    std::visit([&](const auto& op_desc) { LogDriverCommand(op_desc); }, operator_descriptor);
 }
 
 void Problem::LogDriverCommand(const ConvolutionDescriptor& conv_desc) const
@@ -931,15 +837,7 @@
 
 miopenTensorArgumentId_t Problem::GetInputId() const
 {
-<<<<<<< HEAD
     return std::visit(
-        boost::hof::match([](const ConvolutionDescriptor&) { return miopenTensorConvolutionX; },
-                          [](const ActivationDescriptor&) { return miopenTensorActivationX; },
-                          [](const BiasDescriptor&) { return miopenTensorBiasX; },
-                          [](const MhaDescriptor&) { return miopenTensorMhaK; },
-                          [](const SoftmaxDescriptor&) { return miopenTensorSoftmaxX; }),
-=======
-    return boost::apply_visitor(
         boost::hof::match(
             [&](const ConvolutionDescriptor&) {
                 return direction == miopenProblemDirectionForward ? miopenTensorConvolutionX
@@ -959,21 +857,12 @@
             },
             [](const MhaDescriptor&) { return miopenTensorMhaK; },
             [](const SoftmaxDescriptor&) { return miopenTensorSoftmaxX; }),
->>>>>>> fc5bac7a
         operator_descriptor);
 }
 
 miopenTensorArgumentId_t Problem::GetOutputId() const
 {
-<<<<<<< HEAD
     return std::visit(
-        boost::hof::match([](const ConvolutionDescriptor&) { return miopenTensorConvolutionY; },
-                          [](const ActivationDescriptor&) { return miopenTensorActivationY; },
-                          [](const BiasDescriptor&) { return miopenTensorBiasY; },
-                          [](const MhaDescriptor&) { return miopenTensorMhaO; },
-                          [](const SoftmaxDescriptor&) { return miopenTensorSoftmaxY; }),
-=======
-    return boost::apply_visitor(
         boost::hof::match(
             [&](const ConvolutionDescriptor&) {
                 return direction == miopenProblemDirectionForward ? miopenTensorConvolutionY
@@ -993,7 +882,6 @@
             },
             [](const MhaDescriptor&) { return miopenTensorMhaO; },
             [](const SoftmaxDescriptor&) { return miopenTensorSoftmaxY; }),
->>>>>>> fc5bac7a
         operator_descriptor);
 }
 
@@ -1139,7 +1027,6 @@
             if(pair.first != problem.GetInputId() && pair.first != problem.GetOutputId())
                 get_buffer(pair.first, pair.second);
 
-<<<<<<< HEAD
         std::visit(boost::hof::match(
                        [&](const ConvolutionDescriptor& conv_desc) {
                            gfx90aaltimpl = conv_desc.attribute.gfx90aFp16alt.GetFwd();
@@ -1186,106 +1073,52 @@
                            assert(false);
                            MIOPEN_THROW(miopenStatusNotImplemented,
                                         "Softmax is not implemented for FusedProblem");
-                       }),
+                       },
+                        [&](const BatchnormDescriptor& /*descriptor*/) {
+                        /// \todo: fix this to pass actual values
+                        switch (problem.GetDirection())
+                        {
+                        case miopenProblemDirectionForward:
+                            operator_args.params.emplace_back(
+                                std::make_unique<miopen::fusion::BatchNormFwdTrainingOpInvokeParam>(
+                                    buffers.at(miopenTensorBatchnormRunningMean),
+                                    buffers.at(miopenTensorBatchnormRunningVariance),
+                                    buffers.at(miopenTensorBatchnormSavedMean),
+                                    buffers.at(miopenTensorBatchnormSavedVariance),
+                                    buffers.at(miopenTensorBatchnormScale),
+                                    buffers.at(miopenTensorBatchnormBias),
+                                    get_scalar(miopenScalarBatchnormExpAvgFactor, double{}),
+                                    get_scalar(miopenScalarBatchnormEpsilon, double{})));
+                            break;
+                        case miopenProblemDirectionBackward:
+                            operator_args.params.emplace_back(
+                                std::make_unique<miopen::fusion::BatchNormBwdTrainingOpInvokeParam>(
+                                    buffers.at(miopenTensorBatchnormX),
+                                    buffers.at(miopenTensorBatchnormScale),
+                                    buffers.at(miopenTensorBatchnormBias),
+                                    buffers.at(miopenTensorBatchnormScaleDiff),
+                                    buffers.at(miopenTensorBatchnormBiasDiff),
+                                    buffers.at(miopenTensorBatchnormSavedMean),
+                                    buffers.at(miopenTensorBatchnormSavedVariance)));
+                            break;
+                        case miopenProblemDirectionInference: {
+                            operator_args.params.emplace_back(
+                                std::make_unique<miopen::fusion::BatchNormInferenceOpInvokeParam>(
+                                    buffers.at(miopenTensorBatchnormScale),
+                                    buffers.at(miopenTensorBatchnormBias),
+                                    buffers.at(miopenTensorBatchnormEstimatedMean),
+                                    buffers.at(miopenTensorBatchnormEstimatedVariance),
+                                    get_scalar(miopenScalarBatchnormEpsilon, double{})));
+                            break;
+                        }
+                        default:
+                            MIOPEN_THROW(
+                                miopenStatusBadParm,
+                                "Batchnorm only has forward, backward and inference directions");
+                        }
+                    }),
 
                    problem.operator_descriptor);
-=======
-    for(const auto& problem : problems)
-    {
-        boost::apply_visitor(
-            boost::hof::match(
-                [&](const ConvolutionDescriptor& conv_desc) {
-                    gfx90aaltimpl = conv_desc.attribute.gfx90aFp16alt.GetFwd();
-
-                    const auto wei_ptr = buffers.at(miopenTensorConvolutionW);
-                    operator_args.params.emplace_back(
-                        std::make_unique<miopen::fusion::ConvolutionOpInvokeParam>(wei_ptr));
-                },
-                [&](const ActivationDescriptor& activ_desc) {
-                    const auto alpha = activ_desc.GetAlpha();
-                    const auto beta  = activ_desc.GetBeta();
-                    const auto gamma = activ_desc.GetGamma();
-
-                    if(problem.GetDirection() == miopenProblemDirectionForward)
-                    {
-                        operator_args.params.emplace_back(
-                            std::make_unique<miopen::fusion::ActivationOpInvokeParam>(
-                                alpha, beta, gamma));
-                    }
-                    else
-                    {
-                        const auto x = buffers.at(miopenTensorActivationX);
-                        const auto y = buffers.at(miopenTensorActivationY);
-
-                        operator_args.params.emplace_back(
-                            std::make_unique<miopen::fusion::ActivationBwdOpInvokeParam>(
-                                y, x, alpha, beta, gamma));
-                    }
-                },
-                [&](const BiasDescriptor&) {
-                    const auto bias_ptr = buffers.at(miopenTensorBias);
-                    operator_args.params.emplace_back(
-                        std::make_unique<miopen::fusion::BiasOpInvokeParam>(bias_ptr));
-                },
-
-                [&](const MhaDescriptor&) {
-                    // Not implemented
-                    assert(false);
-                    MIOPEN_THROW(miopenStatusNotImplemented,
-                                 "Mha is not implemented for FusedProblem");
-                },
-                [&](const SoftmaxDescriptor&) {
-                    // Not implemented
-                    assert(false);
-                    MIOPEN_THROW(miopenStatusNotImplemented,
-                                 "Softmax is not implemented for FusedProblem");
-                },
-                [&](const BatchnormDescriptor& /*descriptor*/) {
-                    /// \todo: fix this to pass actual values
-                    switch(problem.GetDirection())
-                    {
-                    case miopenProblemDirectionForward:
-                        operator_args.params.emplace_back(
-                            std::make_unique<miopen::fusion::BatchNormFwdTrainingOpInvokeParam>(
-                                buffers.at(miopenTensorBatchnormRunningMean),
-                                buffers.at(miopenTensorBatchnormRunningVariance),
-                                buffers.at(miopenTensorBatchnormSavedMean),
-                                buffers.at(miopenTensorBatchnormSavedVariance),
-                                buffers.at(miopenTensorBatchnormScale),
-                                buffers.at(miopenTensorBatchnormBias),
-                                get_scalar(miopenScalarBatchnormExpAvgFactor, double{}),
-                                get_scalar(miopenScalarBatchnormEpsilon, double{})));
-                        break;
-                    case miopenProblemDirectionBackward:
-                        operator_args.params.emplace_back(
-                            std::make_unique<miopen::fusion::BatchNormBwdTrainingOpInvokeParam>(
-                                buffers.at(miopenTensorBatchnormX),
-                                buffers.at(miopenTensorBatchnormScale),
-                                buffers.at(miopenTensorBatchnormBias),
-                                buffers.at(miopenTensorBatchnormScaleDiff),
-                                buffers.at(miopenTensorBatchnormBiasDiff),
-                                buffers.at(miopenTensorBatchnormSavedMean),
-                                buffers.at(miopenTensorBatchnormSavedVariance)));
-                        break;
-                    case miopenProblemDirectionInference: {
-                        operator_args.params.emplace_back(
-                            std::make_unique<miopen::fusion::BatchNormInferenceOpInvokeParam>(
-                                buffers.at(miopenTensorBatchnormScale),
-                                buffers.at(miopenTensorBatchnormBias),
-                                buffers.at(miopenTensorBatchnormEstimatedMean),
-                                buffers.at(miopenTensorBatchnormEstimatedVariance),
-                                get_scalar(miopenScalarBatchnormEpsilon, double{})));
-                        break;
-                    }
-                    default:
-                        MIOPEN_THROW(
-                            miopenStatusBadParm,
-                            "Batchnorm only has forward, backward and inference directions");
-                    }
-                }),
-
-            problem.operator_descriptor);
->>>>>>> fc5bac7a
     }
 
     return {operator_args, in_desc, in, out_desc, out, gfx90aaltimpl};
