/*******************************************************************************
 *
 * MIT License
 *
 * Copyright (c) 2022 Advanced Micro Devices, Inc.
 *
 * Permission is hereby granted, free of charge, to any person obtaining a copy
 * of this software and associated documentation files (the "Software"), to deal
 * in the Software without restriction, including without limitation the rights
 * to use, copy, modify, merge, publish, distribute, sublicense, and/or sell
 * copies of the Software, and to permit persons to whom the Software is
 * furnished to do so, subject to the following conditions:
 *
 * The above copyright notice and this permission notice shall be included in all
 * copies or substantial portions of the Software.
 *
 * THE SOFTWARE IS PROVIDED "AS IS", WITHOUT WARRANTY OF ANY KIND, EXPRESS OR
 * IMPLIED, INCLUDING BUT NOT LIMITED TO THE WARRANTIES OF MERCHANTABILITY,
 * FITNESS FOR A PARTICULAR PURPOSE AND NONINFRINGEMENT. IN NO EVENT SHALL THE
 * AUTHORS OR COPYRIGHT HOLDERS BE LIABLE FOR ANY CLAIM, DAMAGES OR OTHER
 * LIABILITY, WHETHER IN AN ACTION OF CONTRACT, TORT OR OTHERWISE, ARISING FROM,
 * OUT OF OR IN CONNECTION WITH THE SOFTWARE OR THE USE OR OTHER DEALINGS IN THE
 * SOFTWARE.
 *
 *******************************************************************************/

#include <miopen/problem.hpp>

#include <miopen/activ/problem_description.hpp>
#include <miopen/any_solver.hpp>
#include <miopen/conv/problem_description.hpp>
#include <miopen/convolution.hpp>
#include <miopen/mha/problem_description.hpp>
#include <miopen/mha/solvers.hpp>
#include <miopen/conv_algo_name.hpp>
#include <miopen/softmax/problem_description.hpp>
#include <miopen/softmax/solvers.hpp>
#include <miopen/datatype.hpp>
#include <miopen/execution_context.hpp>
#include <miopen/fusion_plan.hpp>
#include <miopen/handle.hpp>
#include <miopen/mlo_internal.hpp>
#include <miopen/perf_field.hpp>
#include <miopen/solution.hpp>
#include <miopen/search_options.hpp>
#include <miopen/tensor_ops.hpp>

#include <nlohmann/json.hpp>

#include <boost/variant/apply_visitor.hpp>
#include <boost/hof/match.hpp>

namespace miopen::debug {
/// \todo: This should be updated when a separate driver command is implemented
void LogCmdFindConvolution(const miopen::TensorDescriptor& x,
                           const miopen::TensorDescriptor& w,
                           const miopen::ConvolutionDescriptor& conv,
                           const miopen::TensorDescriptor& y,
                           miopenProblemDirection_t dir,
                           std::optional<uint64_t> solver_id);

/// \todo: This should be updated when a separate driver command is implemented
void LogCmdActivation(const miopen::TensorDescriptor& x_desc,
                      const miopen::ActivationDescriptor& activ_desc,
                      bool fwd);
} // namespace miopen::debug

namespace miopen {

namespace detail {

// Selected only with empty VariantArgs
template <int i, template <class Type> class Visitor, class... VariantArgs>
struct VisitTypeImpl
{
    template <class... Args>
    void operator()(int, Args...)
    {
        MIOPEN_THROW(miopenStatusInvalidValue);
    }
};

template <int i, template <class Type> class Visitor, class VariantArg, class... VariantArgs>
struct VisitTypeImpl<i, Visitor, VariantArg, VariantArgs...>
{
    template <class... Args>
    void operator()(int id, Args... args)
    {
        if(i == id)
        {
            Visitor<VariantArg>{args...}();
            return;
        }

        VisitTypeImpl<i + 1, Visitor, VariantArgs...>{}(id, args...);
    }
};

template <template <class Type> class Visitor, class... VariantArgs>
struct VisitType;

template <template <class Type> class Visitor, class... VariantArgs>
struct VisitType<Visitor, boost::variant<VariantArgs...>>
{
    template <class... Args>
    void operator()(int id, Args... args)
    {
        detail::VisitTypeImpl<0, Visitor, VariantArgs...>{}(id, args...);
    }
};

} // namespace detail

template <template <class Type> class Visitor, class Variant, class... Args>
void VisitType(int id, Args... args)
{
    detail::VisitType<Visitor, Variant>{}(id, args...);
}

static Data_t AllocateTensor(Handle& handle,
                             const FindOptions& options,
                             std::vector<Allocator::ManageDataPtr>& owned,
                             std::vector<std::uint64_t>& owned_scalars,
                             miopenTensorArgumentId_t id,
                             const TensorDescriptor& descriptor)
{
    const auto preallocated = options.preallocated_tensors.find(id);

    if(preallocated != options.preallocated_tensors.end())
        return preallocated->second;

<<<<<<< HEAD
    if(id & miopenScalarArgument)
=======
    if((id & miopenTensorArgumentIsScalar) == miopenTensorArgumentIsScalar)
>>>>>>> 1ecc8d8a
        return &owned_scalars.emplace_back(0);

    const auto element_size = get_data_size(descriptor.GetType());
    auto buffer             = handle.Create(descriptor.GetElementSpace() * element_size);

    const auto allocated = buffer.get();
    owned.emplace_back(std::move(buffer));
    return allocated;
}

static void SortFindResults(const FindOptions& options, std::vector<Solution>& results)
{
    std::sort(results.begin(),
              results.end(),
              [&]() -> std::function<bool(const Solution&, const Solution&)> {
                  switch(options.results_order)
                  {
                  case miopenFindResultsOrderByTime:
                      return [](auto&& l, auto&& r) { return l.GetTime() < r.GetTime(); };
                  case miopenFindResultsOrderByWorkspaceSize:
                      return [](auto&& l, auto&& r) {
                          return l.GetWorkspaceSize() < r.GetWorkspaceSize();
                      };
                  }
                  MIOPEN_THROW(miopenStatusNotImplemented);
              }());
}

std::vector<Solution>
Problem::FindSolutions(Handle& handle, const FindOptions& options, std::size_t max_solutions) const
{
    auto owned_buffers = std::vector<Allocator::ManageDataPtr>{};
    auto owned_scalars = std::vector<std::uint64_t>{};
    auto buffers       = std::unordered_map<miopenTensorArgumentId_t, Data_t>{};
    auto owned_scalars = std::vector<std::uint64_t>{};

    const auto allocate = [&](auto id, auto&& descriptor) {
        auto buffer = AllocateTensor(handle, options, owned_buffers, owned_scalars, id, descriptor);
        buffers.emplace(id, buffer);
        return buffer;
    };

    for(const auto& pair : tensor_descriptors)
        allocate(pair.first, pair.second);

    auto ret = boost::apply_visitor(
        boost::hof::match(
            [&](const ConvolutionDescriptor& op_desc) {
                return FindSolutionsImpl(handle, options, max_solutions, buffers, op_desc);
            },
            [&](const SoftmaxDescriptor& op_desc) {
                return FindSolutionsImpl(handle, options, max_solutions, buffers, op_desc);
            },
            [&](const ActivationDescriptor& /*op_desc*/) -> std::vector<Solution> {
                MIOPEN_THROW(miopenStatusNotImplemented);
            },
            [&](const MhaDescriptor& op_desc) {
                return FindSolutionsImpl(handle, options, max_solutions, buffers, op_desc);
            },
            [&](const BiasDescriptor& /*op_desc*/) -> std::vector<Solution> {
                MIOPEN_THROW(miopenStatusNotImplemented);
            },
            [&](const BatchnormDescriptor& /*op_desc*/) -> std::vector<Solution> {
                MIOPEN_THROW(miopenStatusNotImplemented);
            }),
        operator_descriptor);

    owned_buffers.resize(0);
    SortFindResults(options, ret);
    return ret;
}

const TensorDescriptor&
Problem::GetTensorDescriptorChecked(miopenTensorArgumentId_t name,
                                    [[maybe_unused]] const std::string& name_str) const
{
    const auto found = tensor_descriptors.find(name);
    if(found == tensor_descriptors.end())
    {
        MIOPEN_THROW(miopenStatusInvalidValue,
                     "Problem is missing " + name_str + " tensor descriptor.");
    }
    return found->second;
}

const TensorDescriptor& Problem::GetTensorDescriptor(miopenTensorArgumentId_t name,
                                                     const TensorDescriptor& default_value) const
{
    const auto found = tensor_descriptors.find(name);
    if(found == tensor_descriptors.end())
        return default_value;
    return found->second;
}

Problem Problem::MakeTransposed() const
{
    auto transposed = Problem{};
    transposed.SetOperatorDescriptor(GetOperatorDescriptor());

    switch(GetDirection())
    {
    case miopenProblemDirectionForward:
        transposed.SetDirection(miopenProblemDirectionBackward);
        break;
    case miopenProblemDirectionBackward:
        transposed.SetDirection(miopenProblemDirectionForward);
        break;
    case miopenProblemDirectionBackwardWeights:
        transposed.SetDirection(miopenProblemDirectionBackwardWeights);
        break;
    default: MIOPEN_THROW(miopenStatusNotImplemented);
    }

    transposed.tensor_descriptors.reserve(tensor_descriptors.size());
    for(const auto& descriptor : tensor_descriptors)
        transposed.tensor_descriptors.emplace(descriptor.first, descriptor.second);

    std::swap(transposed.tensor_descriptors.at(GetInputId()),
              transposed.tensor_descriptors.at(GetOutputId()));

    return transposed;
}

conv::ProblemDescription Problem::AsConvolution() const
{
    const auto& conv_desc = boost::get<ConvolutionDescriptor>(operator_descriptor);

    const auto& x_desc =
        GetTensorDescriptorChecked(miopenTensorConvolutionX, "miopenTensorConvolutionX");
    const auto& w_desc =
        GetTensorDescriptorChecked(miopenTensorConvolutionW, "miopenTensorConvolutionW");
    const auto& y_desc =
        GetTensorDescriptorChecked(miopenTensorConvolutionY, "miopenTensorConvolutionY");

    const auto conv_dir = static_cast<conv::Direction>(direction);
    return conv_dir == conv::Direction::Forward
               ? conv::ProblemDescription(x_desc, w_desc, y_desc, conv_desc, conv_dir)
               : conv::ProblemDescription(y_desc, w_desc, x_desc, conv_desc, conv_dir);
}

activ::ProblemDescription Problem::AsActivation() const
{
    const auto& activ_desc = boost::get<ActivationDescriptor>(operator_descriptor);

    const auto& x_desc =
        GetTensorDescriptorChecked(miopenTensorActivationX, "miopenTensorActivationX");
    const auto& y_desc = GetTensorDescriptor(miopenTensorActivationY, x_desc);

    if(direction == miopenProblemDirectionForward)
    {
        return {activ_desc, x_desc, y_desc};
    }
    else
    {
        const auto& dx_desc = GetTensorDescriptor(miopenTensorActivationDX, x_desc);
        const auto& dy_desc = GetTensorDescriptor(miopenTensorActivationDY, dx_desc);

        return {activ_desc, x_desc, y_desc, dx_desc, dy_desc};
    }
}

mha::ProblemDescription Problem::AsMha() const
{
    const auto& mha_desc = boost::get<MhaDescriptor>(operator_descriptor);

    if(GetDirection() == miopenProblemDirectionBackward)
    {
        MIOPEN_THROW(miopenStatusNotImplemented, "Mha Backward is not currently implemented!");
    }

    mha::MhaInputDescsForward mhaInputDescsForward = {
        GetTensorDescriptorChecked(miopenTensorMhaK, "miopenTensorMhaK"),
        GetTensorDescriptorChecked(miopenTensorMhaQ, "miopenTensorMhaQ"),
        GetTensorDescriptorChecked(miopenTensorMhaV, "miopenTensorMhaV"),
        GetTensorDescriptorChecked(miopenTensorMhaDescaleK, "miopenTensorMhaDescaleK"),
        GetTensorDescriptorChecked(miopenTensorMhaDescaleQ, "miopenTensorMhaDescaleQ"),
        GetTensorDescriptorChecked(miopenTensorMhaDescaleV, "miopenTensorMhaDescaleV"),
        GetTensorDescriptorChecked(miopenTensorMhaDescaleS, "miopenTensorMhaDescaleS"),
        GetTensorDescriptorChecked(miopenTensorMhaScaleS, "miopenTensorMhaScaleS"),
        GetTensorDescriptorChecked(miopenTensorMhaScaleO, "miopenTensorMhaScaleO"),

        mha_desc.GetScale(),
        GetTensorDescriptorChecked(miopenTensorMhaDropoutProbability,
                                   "miopenTensorMhaDropoutProbability"),
        GetTensorDescriptorChecked(miopenTensorMhaDropoutSeed, "miopenTensorMhaDropoutSeed"),
        GetTensorDescriptorChecked(miopenTensorMhaDropoutOffset, "miopenTensorMhaDropoutOffset"),

        GetTensorDescriptorChecked(miopenTensorMhaO, "miopenTensorMhaO"),
        GetTensorDescriptorChecked(miopenTensorMhaAmaxO, "miopenTensorMhaAmaxO"),
        GetTensorDescriptorChecked(miopenTensorMhaAmaxS, "miopenTensorMhaAmaxS"),
        GetTensorDescriptorChecked(miopenTensorMhaM, "miopenTensorMhaM"),
        GetTensorDescriptorChecked(miopenTensorMhaZInv, "miopenTensorMhaZInv"),
    };

    return {mhaInputDescsForward};
}

softmax::ProblemDescription Problem::AsSoftmax() const
{
    const auto& softmax_desc = boost::get<SoftmaxDescriptor>(operator_descriptor);

    float alpha = softmax_desc.GetAlpha();
    float beta  = softmax_desc.GetBeta();

    softmax::ProblemDescription problem_description =
        (GetDirection() == miopenProblemDirectionForward)
            ? softmax::ProblemDescription(
                  &alpha,
                  &beta,
                  GetTensorDescriptorChecked(miopenTensorSoftmaxX, "miopenTensorSoftmaxX"),
                  GetTensorDescriptorChecked(miopenTensorSoftmaxY, "miopenTensorSoftmaxY"),
                  softmax_desc.GetAlgorithm(),
                  softmax_desc.GetMode())
            : softmax::ProblemDescription(
                  &alpha,
                  &beta,
                  GetTensorDescriptorChecked(miopenTensorSoftmaxY, "miopenTensorSoftmaxY"),
                  GetTensorDescriptorChecked(miopenTensorSoftmaxDY, "miopenTensorSoftmaxDY"),
                  GetTensorDescriptorChecked(miopenTensorSoftmaxDX, "miopenTensorSoftmaxDX"),
                  softmax_desc.GetAlgorithm(),
                  softmax_desc.GetMode());
    return problem_description;
}

std::vector<Solution> Problem::FindSolutionsImpl(Handle& handle,
                                                 const FindOptions& options,
                                                 std::size_t max_solutions,
                                                 const Buffers& buffers,
                                                 const ConvolutionDescriptor& conv_desc) const
{
    auto ret = std::vector<Solution>{};

    if(tensor_descriptors.size() != 3)
    {
        MIOPEN_THROW(miopenStatusInvalidValue,
                     "Convolution problem should have exactly three tensor descriptors.");
    }

    // These are not swapped for now to preserve argument order in calls
    const auto& x_desc =
        GetTensorDescriptorChecked(miopenTensorConvolutionX, "miopenTensorConvolutionX");
    const auto& w_desc =
        GetTensorDescriptorChecked(miopenTensorConvolutionW, "miopenTensorConvolutionW");
    const auto& y_desc =
        GetTensorDescriptorChecked(miopenTensorConvolutionY, "miopenTensorConvolutionY");

    const auto& x = buffers.at(miopenTensorConvolutionX);
    const auto& w = buffers.at(miopenTensorConvolutionW);
    const auto& y = buffers.at(miopenTensorConvolutionY);

    const auto conv_problem =
        conv_desc.mode == miopenTranspose ? MakeTransposed().AsConvolution() : AsConvolution();

    std::size_t workspace_size;
    Allocator::ManageDataPtr owned_workspace;
    Data_t workspace;

    if(options.preallocated_workspace)
    {
        workspace      = options.preallocated_workspace->buffer;
        workspace_size = options.preallocated_workspace->size;
    }
    else
    {
        auto tmp_ctx             = ExecutionContext{&handle};
        const auto workspace_max = conv_desc.GetWorkSpaceSize(tmp_ctx, conv_problem);
        workspace_size           = std::min(options.workspace_limit, workspace_max);
        owned_workspace          = workspace_size != 0 ? handle.Create(workspace_size) : nullptr;
        workspace                = owned_workspace.get();
    }

    auto find1_solutions = std::vector<miopenConvAlgoPerf_t>{};
    find1_solutions.resize(max_solutions);
    int found = 0;

    switch(direction)
    {
    case miopenProblemDirectionForward: {
        const auto method = conv_desc.mode == miopenTranspose
                                ? &ConvolutionDescriptor::FindConvBwdDataAlgorithm
                                : &ConvolutionDescriptor::FindConvFwdAlgorithm;

        (conv_desc.*method)(handle,
                            x_desc,
                            x,
                            w_desc,
                            w,
                            y_desc,
                            y,
                            max_solutions,
                            &found,
                            find1_solutions.data(),
                            workspace,
                            workspace_size,
                            options.exhaustive_search);
        break;
    }
    case miopenProblemDirectionBackward: {
        const auto method = conv_desc.mode == miopenTranspose
                                ? &ConvolutionDescriptor::FindConvFwdAlgorithm
                                : &ConvolutionDescriptor::FindConvBwdDataAlgorithm;

        (conv_desc.*method)(handle,
                            y_desc,
                            y,
                            w_desc,
                            w,
                            x_desc,
                            x,
                            max_solutions,
                            &found,
                            find1_solutions.data(),
                            workspace,
                            workspace_size,
                            options.exhaustive_search);
        break;
    }
    case miopenProblemDirectionBackwardWeights: {
        decltype(auto) x_desc_ = conv_desc.mode == miopenTranspose ? y_desc : x_desc;
        decltype(auto) x_      = conv_desc.mode == miopenTranspose ? y : x;
        decltype(auto) y_desc_ = conv_desc.mode == miopenTranspose ? x_desc : y_desc;
        decltype(auto) y_      = conv_desc.mode == miopenTranspose ? x : y;

        conv_desc.FindConvBwdWeightsAlgorithm(handle,
                                              y_desc_,
                                              y_,
                                              x_desc_,
                                              x_,
                                              w_desc,
                                              w,
                                              max_solutions,
                                              &found,
                                              find1_solutions.data(),
                                              workspace,
                                              workspace_size,
                                              options.exhaustive_search);
        break;
    }
    case miopenProblemDirectionInference: MIOPEN_THROW(miopenStatusBadParm); break;
    }

    ret.reserve(found);

    const auto conv_dir = ([&]() {
        const auto dir = static_cast<conv::Direction>(direction);
        if(dir == conv::Direction::BackwardWeights || conv_desc.mode != miopenTranspose)
            return dir;
        return dir == conv::Direction::Forward ? conv::Direction::BackwardData
                                               : conv::Direction::Forward;
    })();

    const auto netcfg = conv_problem.MakeNetworkConfig();
    auto conv_ctx     = ExecutionContext{&handle};
    conv_problem.SetupFloats(conv_ctx);

    decltype(auto) db = GetDb(conv_ctx);

    for(auto i = 0; i < found; ++i)
    {
        const auto algo = ConvolutionAlgoToDirectionalString(
            static_cast<miopenConvAlgorithm_t>(find1_solutions[i].fwd_algo), conv_dir);

        auto solution = Solution{};
        solution.SetTime(find1_solutions[i].time);
        solution.SetWorkspaceSize(find1_solutions[i].memory);
        solution.SetSolver(handle.GetFound1_0SolverId(netcfg, AlgorithmName{algo}).value());
        solution.SetPerfConfig(
            solution.GetSolver().GetSolver().GetPerfCfgParams(conv_ctx, conv_problem, db));
        solution.SetProblem({*this});
        MIOPEN_LOG_I("Found solution: " << solution.GetSolver().ToString() << " , "
                                        << solution.GetWorkspaceSize() << ", "
                                        << solution.GetTime());

        ret.emplace_back(std::move(solution));
    }

    return ret;
}

std::vector<Solution>
Problem::FindSolutionsImpl(Handle& handle,
                           [[maybe_unused]] const FindOptions& options,
                           std::size_t max_solutions,
                           [[maybe_unused]] const Buffers& buffers,
                           [[maybe_unused]] const SoftmaxDescriptor& softmax_desc) const
{
    auto ret = std::vector<Solution>();

    auto ctx = ExecutionContext{&handle};

    const softmax::ProblemDescription problem_description = AsSoftmax();

    const auto algo = AlgorithmName{"Softmax"};

    static solver::softmax::AttnSoftmax attnSoftmaxSolver;
    static solver::softmax::Softmax regularSoftmaxSolver;

    std::vector<solver::softmax::SoftmaxSolver*> solvers;

    solvers.push_back(&attnSoftmaxSolver);
    solvers.push_back(&regularSoftmaxSolver);

    for(auto solver : solvers)
    {
        if(!solver->IsApplicable(ctx, problem_description))
        {
            MIOPEN_LOG_I2(solver->SolverDbId() << ": Not applicable");
            continue;
        }

        auto solution = Solution();

        /// \todo time measurement will be done later. For now we set less time for attention
        /// softmax and slightly bigger for regular
        solution.SetTime(solver == &attnSoftmaxSolver ? 1.0f : 2.0f);
        solution.SetWorkspaceSize(solver->GetWorkspaceSize(ctx, problem_description));
        solution.SetSolver(solver->SolverDbId());
        solution.SetProblem({*this});

        MIOPEN_LOG_I("Found solution: " << solution.GetSolver().ToString() << " , "
                                        << solution.GetWorkspaceSize() << ", "
                                        << solution.GetTime());

        ret.emplace_back(std::move(solution));

        if(ret.size() >= max_solutions)
        {
            break;
        }
    }

    return ret;
}

std::vector<Solution>
Problem::FindSolutionsImpl(Handle& handle,
                           [[maybe_unused]] const FindOptions& options,
                           std::size_t max_solutions,
                           [[maybe_unused]] const Buffers& buffers,
                           [[maybe_unused]] const MhaDescriptor& mha_desc) const
{
    auto ret = std::vector<Solution>{};

    auto ctx = ExecutionContext{&handle};

    const mha::ProblemDescription problem_description = AsMha();

    const auto algo = AlgorithmName{"Mha"};

    static solver::mha::Mha mhaSolver;

    std::vector<solver::mha::MhaSolver*> solvers;

    solvers.push_back(&mhaSolver);

    for(auto solver : solvers)
    {
        if(!solver->IsApplicable(ctx, problem_description))
        {
            MIOPEN_LOG_I2(solver->SolverDbId() << ": Not applicable");
            continue;
        }

        auto solution = Solution();

        /// \todo time measurement could be done later. For now we set less time for attention
        /// softmax and slightly bigger for regular
        solution.SetTime(1.0f);

        solution.SetWorkspaceSize(solver->GetWorkspaceSize(ctx, problem_description));
        solution.SetSolver(solver->SolverDbId());
        solution.SetProblem({*this});

        MIOPEN_LOG_I("Found solution: " << solution.GetSolver().ToString() << " , "
                                        << solution.GetWorkspaceSize() << ", "
                                        << solution.GetTime());

        ret.emplace_back(std::move(solution));

        if(ret.size() >= max_solutions)
        {
            break;
        }
    }

    return ret;
}

void Problem::ValidateGroupCount(const TensorDescriptor& xDesc,
                                 const TensorDescriptor& wDesc,
                                 const ConvolutionDescriptor& conv)
{
    if(conv.group_count == 1)
    {
        if(xDesc.GetLengths()[1] != wDesc.GetLengths()[1])
            MIOPEN_THROW(miopenStatusBadParm, "Invalid filter channel number");
    }
    if(conv.group_count > 1)
    {
        if(xDesc.GetLengths()[1] % conv.group_count != 0 ||
           wDesc.GetLengths()[0] % conv.group_count != 0 ||
           conv.group_count > xDesc.GetLengths()[1] || conv.group_count > wDesc.GetLengths()[0])
            MIOPEN_THROW(miopenStatusBadParm, "Invalid group number");
        if(xDesc.GetLengths()[1] / conv.group_count != wDesc.GetLengths()[1])
            MIOPEN_THROW(miopenStatusBadParm, "Invalid filter channel number");
    }
}

void Problem::LogDriverCommand() const
{
<<<<<<< HEAD
    boost::apply_visitor([&](const auto& op_desc) { LogDriverCommand(op_desc); },
                         operator_descriptor);
=======
    const auto log_function =
        boost::hof::match([&](const ConvolutionDescriptor& op_desc) { LogDriverCommand(op_desc); },
                          [&](const ActivationDescriptor& op_desc) { LogDriverCommand(op_desc); },
                          [&](const BiasDescriptor&) {},
                          [&](const MhaDescriptor&) {},
                          [&](const SoftmaxDescriptor&) {});

    boost::apply_visitor(log_function, operator_descriptor);
>>>>>>> 1ecc8d8a
}

void Problem::LogDriverCommand(const ConvolutionDescriptor& conv_desc) const
{
    const auto& x_desc =
        GetTensorDescriptorChecked(miopenTensorConvolutionX, "miopenTensorConvolutionX");
    const auto& w_desc =
        GetTensorDescriptorChecked(miopenTensorConvolutionW, "miopenTensorConvolutionW");
    const auto& y_desc =
        GetTensorDescriptorChecked(miopenTensorConvolutionY, "miopenTensorConvolutionY");
    miopen::debug::LogCmdFindConvolution(x_desc, w_desc, conv_desc, y_desc, direction, 0);
}

void Problem::LogDriverCommand(const ActivationDescriptor& descriptor) const
{
    const auto& x_desc =
        GetTensorDescriptorChecked(miopenTensorActivationX, "miopenTensorActivationX");
    miopen::debug::LogCmdActivation(x_desc, descriptor, direction == miopenProblemDirectionForward);
}

void Problem::LogDriverCommand(const BiasDescriptor& descriptor) const
{
    /// \todo: log actual driver command
    std::ignore = descriptor;
}

void Problem::LogDriverCommand(const BatchnormDescriptor& descriptor) const
{
    /// \todo: log actual driver command
    std::ignore = descriptor;
}

void to_json(nlohmann::json& json, const BiasDescriptor&) { json = nlohmann::json{}; }

void from_json(const nlohmann::json&, BiasDescriptor&) {}

void to_json(nlohmann::json& j, const BatchnormDescriptor& descriptor)
{
    j = nlohmann::json{
        {"mode", descriptor.mode},
        {"runningMeanVariance", descriptor.runningMeanVariance},
    };
}

void from_json(const nlohmann::json& j, BatchnormDescriptor& descriptor)
{
    j.at("mode").get_to(descriptor.mode);
    j.at("runningMeanVariance").get_to(descriptor.runningMeanVariance);
}

void to_json(nlohmann::json& json, const Problem& problem)
{
    json = nlohmann::json{
        {"direction", problem.direction},
        {"tensors", problem.tensor_descriptors},
        {"primitive", problem.operator_descriptor.which()},
    };

    auto operator_serialization = [&](auto&& op) { json["operator"] = op; };
    boost::apply_visitor(operator_serialization, problem.operator_descriptor);
}

namespace detail {
template <class Descriptor>
struct OperatorDescriptorDeserializer
{
    const nlohmann::json* json;
    OperatorDescriptor* descriptor;

    void operator()() const { *descriptor = json->get<Descriptor>(); }
};
} // namespace detail

void from_json(const nlohmann::json& json, Problem& problem)
{
    json.at("direction").get_to(problem.direction);
    json.at("tensors").get_to(problem.tensor_descriptors);

    const auto primitive = json.at("primitive").get<int>();
    auto operator_json   = json.at("operator");

    VisitType<detail::OperatorDescriptorDeserializer, OperatorDescriptor>(
        primitive, &operator_json, &problem.operator_descriptor);
}

void to_json(nlohmann::json& json, const FusedProblem& problem)
{
    json = nlohmann::json{
        {"problems", problem.problems},
    };
}

void from_json(const nlohmann::json& json, FusedProblem& problem)
{
    json.at("problems").get_to(problem.problems);
}

void to_json(nlohmann::json& json, const ProblemContainer& problem)
{
    json = nlohmann::json{
        {"problem_type", problem.item.which()},
    };

    auto operator_serialization = [&](auto&& op) { json["value"] = op; };
    boost::apply_visitor(operator_serialization, problem.item);
}

namespace detail {
template <class Problem>
struct ProblemDeserializer
{
    const nlohmann::json* json;
    ProblemContainer::Item* problem;

    void operator()() const { *problem = json->get<Problem>(); }
};
} // namespace detail

void from_json(const nlohmann::json& json, ProblemContainer& problem)
{
    const auto type = json.at("problem_type").get<int>();
    auto value      = json.at("value");

    VisitType<detail::ProblemDeserializer, ProblemContainer::Item>(type, &value, &problem.item);
}

void Problem::CalculateOutput()
{
    if(!HasInput())
        return;

    boost::apply_visitor(
        boost::hof::match(
            [&](const ConvolutionDescriptor& conv) {
                const auto& in = GetInput();
                conv.GetForwardOutputTensor(in,
                                            GetTensorDescriptorChecked(miopenTensorConvolutionW,
                                                                       "miopenTensorConvolutionW"),
                                            in.GetType());
            },
            [&](const ActivationDescriptor&) {
                RegisterTensorDescriptor(GetOutputId(), GetInput());
            },
<<<<<<< HEAD
            [&](const BiasDescriptor&) { RegisterTensorDescriptor(GetOutputId(), GetInput()); },
            [&](const BatchnormDescriptor&) {
                RegisterTensorDescriptor(GetOutputId(), GetInput());
            }),
=======

            [&](const MhaDescriptor&) { RegisterTensorDescriptor(GetOutputId(), GetInput()); },
            [&](const SoftmaxDescriptor&) { RegisterTensorDescriptor(GetOutputId(), GetInput()); },
            [&](const BiasDescriptor&) { RegisterTensorDescriptor(GetOutputId(), GetInput()); }),
>>>>>>> 1ecc8d8a
        operator_descriptor);
}

miopenTensorArgumentId_t Problem::GetInputId() const
{
    return boost::apply_visitor(
<<<<<<< HEAD
        boost::hof::match(
            [&](const ConvolutionDescriptor&) {
                return direction == miopenProblemDirectionForward ? miopenTensorConvolutionX
                                                                  : miopenTensorConvolutionY;
            },
            [&](const ActivationDescriptor&) {
                return direction == miopenProblemDirectionForward ? miopenTensorActivationX
                                                                  : miopenTensorActivationDY;
            },
            [&](const BiasDescriptor&) {
                return direction == miopenProblemDirectionForward ? miopenTensorBiasX
                                                                  : miopenTensorBiasY;
            },
            [&](const BatchnormDescriptor&) {
                return direction == miopenProblemDirectionForward ? miopenTensorBatchnormX
                                                                  : miopenTensorBatchnormDY;
            }),
=======
        boost::hof::match([](const ConvolutionDescriptor&) { return miopenTensorConvolutionX; },
                          [](const ActivationDescriptor&) { return miopenTensorActivationX; },
                          [](const BiasDescriptor&) { return miopenTensorBiasX; },
                          [](const MhaDescriptor&) { return miopenTensorMhaK; },
                          [](const SoftmaxDescriptor&) { return miopenTensorSoftmaxX; }),
>>>>>>> 1ecc8d8a
        operator_descriptor);
}

miopenTensorArgumentId_t Problem::GetOutputId() const
{
    return boost::apply_visitor(
<<<<<<< HEAD
        boost::hof::match(
            [&](const ConvolutionDescriptor&) {
                return direction == miopenProblemDirectionForward ? miopenTensorConvolutionY
                                                                  : miopenTensorConvolutionX;
            },
            [&](const ActivationDescriptor&) {
                return direction == miopenProblemDirectionForward ? miopenTensorActivationY
                                                                  : miopenTensorActivationDX;
            },
            [&](const BiasDescriptor&) {
                return direction == miopenProblemDirectionForward ? miopenTensorBiasY
                                                                  : miopenTensorBiasX;
            },
            [&](const BatchnormDescriptor&) {
                return direction == miopenProblemDirectionForward ? miopenTensorBatchnormY
                                                                  : miopenTensorBatchnormDX;
            }),
=======
        boost::hof::match([](const ConvolutionDescriptor&) { return miopenTensorConvolutionY; },
                          [](const ActivationDescriptor&) { return miopenTensorActivationY; },
                          [](const BiasDescriptor&) { return miopenTensorBiasY; },
                          [](const MhaDescriptor&) { return miopenTensorMhaO; },
                          [](const SoftmaxDescriptor&) { return miopenTensorSoftmaxY; }),
>>>>>>> 1ecc8d8a
        operator_descriptor);
}

void FusedProblem::PropagateDescriptors()
{
    for(auto i = 0; i < problems.size(); ++i)
    {
        auto& cur = problems[i];

        if(i > 0 && !cur.HasInput())
        {
            auto& prev = problems[i - 1];
            if(prev.HasOutput())
                cur.RegisterTensorDescriptor(cur.GetInputId(), prev.GetOutput());
        }

        if(cur.HasInput() && !cur.HasOutput())
            cur.CalculateOutput();
    }
}

std::vector<Solution> FusedProblem::FindSolutions(Handle& handle,
                                                  const FindOptions& options,
                                                  std::size_t max_solutions) const
{
    const auto find1_solutions = [&]() {
        OperatorArgs params;
        auto owned_buffers = std::vector<Allocator::ManageDataPtr>{};
        auto owned_scalars = std::vector<std::uint64_t>{};

        const auto make_invoke_params = [&]() {
            auto buffer_allocator = [&](auto id, auto&& desc) {
                return AllocateTensor(handle, options, owned_buffers, owned_scalars, id, desc);
            };

            return MakeInvokeParams(buffer_allocator, params);
        };

        return AsFusionPlan().Find(handle, make_invoke_params, options);
    }();

    auto ret = std::vector<Solution>{};
    ret.reserve(find1_solutions.size());
    // decltype(auto) db = GetDb(ExecutionContext{&handle});

    for(const auto& find1_solution : find1_solutions)
    {
        auto solution = Solution{};
        solution.SetTime(find1_solution.time);
        solution.SetWorkspaceSize(find1_solution.workspace);
        solution.SetSolver(find1_solution.solver_id);
        solution.SetProblem({*this});
        // solution.SetPerfConfig(solution.GetSolver().GetSolver().GetPerfCfgParams(conv_ctx,
        // legacy_problem, db));
        MIOPEN_LOG_I("Found solution: " << solution.GetSolver().ToString() << " , "
                                        << solution.GetWorkspaceSize() << ", "
                                        << solution.GetTime());

        ret.emplace_back(std::move(solution));
    }

    SortFindResults(options, ret);
    ret.resize(std::min(ret.size(), max_solutions));
    return ret;
}

void FusedProblem::AddProblemToPlan(FusionPlanDescriptor& plan, const Problem& problem)
{
    boost::apply_visitor(
        boost::hof::match(
            [&](const ConvolutionDescriptor& conv_desc) {
                plan.AddOp(std::make_shared<ConvForwardOpDescriptor>(
                    conv_desc,
                    problem.GetTensorDescriptorChecked(miopenTensorConvolutionW,
                                                       "miopenTensorConvolutionW")));
            },
            [&](const ActivationDescriptor& activ_desc) {
                if(problem.GetDirection() == miopenProblemDirectionForward)
                    plan.AddOp(std::make_shared<ActivFwdFusionOpDescriptor>(activ_desc.GetMode()));
                else
                    plan.AddOp(std::make_shared<ActivBwdFusionOpDescriptor>(activ_desc.GetMode()));
            },
            [&](const BiasDescriptor&) {
                plan.AddOp(std::make_shared<BiasFusionOpDescriptor>(
                    problem.GetTensorDescriptorChecked(miopenTensorBias, "miopenTensorBias")));
            },
<<<<<<< HEAD
            [&](const BatchnormDescriptor& descriptor) {
                switch(problem.GetDirection())
                {
                case miopenProblemDirectionForward:
                    plan.AddOp(std::make_shared<BatchNormFwdTrainFusionOpDescriptor>(
                        descriptor.mode, descriptor.runningMeanVariance));
                    break;
                case miopenProblemDirectionBackward:
                    plan.AddOp(
                        std::make_shared<BatchNormBwdTrainFusionOpDescriptor>(descriptor.mode));
                    break;
                case miopenProblemDirectionInference: {
                    auto smv = problem.GetTensorDescriptorChecked(miopenTensorBatchnormSavedMean,
                                                                  "miopenTensorBatchnormSavedMean");
                    plan.AddOp(std::make_shared<BatchNormInferenceFusionOpDescriptor>(
                        descriptor.mode, smv));
                    break;
                }
                default:
                    MIOPEN_THROW(miopenStatusBadParm,
                                 "Batchnorm only has forward, backward and inference directions");
                }
=======
            [&](const MhaDescriptor&) {
                // Not implemented
                assert(false);
                MIOPEN_THROW(miopenStatusNotImplemented, "Mha is not implemented for FusedProblem");
            },
            [&](const SoftmaxDescriptor&) {
                // Not implemented
                assert(false);
                MIOPEN_THROW(miopenStatusNotImplemented,
                             "Softmax is not implemented for FusedProblem");
>>>>>>> 1ecc8d8a
            }),

        problem.operator_descriptor);
}

fusion::FusionInvokeParams FusedProblem::MakeInvokeParams(
    const std::function<Data_t(miopenTensorArgumentId_t, const TensorDescriptor&)>& buffer_getter,
    OperatorArgs& operator_args) const
{
    auto buffers   = std::unordered_map<miopenTensorArgumentId_t, Data_t>{};
    auto& in_desc  = problems.front().GetInput();
    auto& out_desc = problems.back().GetOutput();

    const auto get_buffer = [&](auto id, auto&& descriptor) {
        if(const auto found = buffers.find(id); found != buffers.end())
            return found->second;
        auto buffer = buffer_getter(id, descriptor);
        buffers.emplace(id, buffer);
        return buffer;
    };

<<<<<<< HEAD
=======
    // This is not used right now, but there is a PR using it already and it is an example on how to
    // get a scalar.
>>>>>>> 1ecc8d8a
    const auto get_scalar = [&](auto id, auto type_marker) {
        // This is hacky because we lack separate way to pass them through API
        return *reinterpret_cast<std::decay_t<decltype(type_marker)>*>(
            get_buffer(id, TensorDescriptor()));
    };

<<<<<<< HEAD
=======
    std::ignore = get_scalar;

>>>>>>> 1ecc8d8a
    bool gfx90aaltimpl = false;
    auto in            = get_buffer(GetInputId(), in_desc);
    auto out           = get_buffer(GetOutputId(), out_desc);

    for(const auto& problem : problems)
        for(const auto& pair : problem.tensor_descriptors)
            if(pair.first != problem.GetInputId() && pair.first != problem.GetOutputId())
                get_buffer(pair.first, pair.second);

    for(const auto& problem : problems)
    {
        boost::apply_visitor(
            boost::hof::match(
                [&](const ConvolutionDescriptor& conv_desc) {
                    gfx90aaltimpl = conv_desc.attribute.gfx90aFp16alt.GetFwd();

                    const auto wei_ptr = buffers.at(miopenTensorConvolutionW);
                    operator_args.params.emplace_back(
                        std::make_unique<miopen::fusion::ConvolutionOpInvokeParam>(wei_ptr));
                },
                [&](const ActivationDescriptor& activ_desc) {
                    const auto alpha = activ_desc.GetAlpha();
                    const auto beta  = activ_desc.GetBeta();
                    const auto gamma = activ_desc.GetGamma();

                    if(problem.GetDirection() == miopenProblemDirectionForward)
                    {
                        operator_args.params.emplace_back(
                            std::make_unique<miopen::fusion::ActivationOpInvokeParam>(
                                alpha, beta, gamma));
                    }
                    else
                    {
                        const auto x = buffers.at(miopenTensorActivationX);
                        const auto y = buffers.at(miopenTensorActivationY);

                        operator_args.params.emplace_back(
                            std::make_unique<miopen::fusion::ActivationBwdOpInvokeParam>(
                                y, x, alpha, beta, gamma));
                    }
                },
                [&](const BiasDescriptor&) {
                    const auto bias_ptr = buffers.at(miopenTensorBias);
                    operator_args.params.emplace_back(
                        std::make_unique<miopen::fusion::BiasOpInvokeParam>(bias_ptr));
                },
<<<<<<< HEAD
                [&](const BatchnormDescriptor& descriptor) {
                    /// \todo: fix this to pass actual values
                    switch(problem.GetDirection())
                    {
                    case miopenProblemDirectionForward:
                        operator_args.params.emplace_back(
                            std::make_unique<miopen::fusion::BatchNormFwdTrainingOpInvokeParam>(
                                buffers.at(miopenTensorBatchnormRunningMean),
                                buffers.at(miopenTensorBatchnormRunningVariance),
                                buffers.at(miopenTensorBatchnormSavedMean),
                                buffers.at(miopenTensorBatchnormSavedVariance),
                                buffers.at(miopenTensorBatchnormScale),
                                buffers.at(miopenTensorBatchnormBias),
                                get_scalar(miopenScalarBatchnormExpAvgFactor, double{}),
                                get_scalar(miopenScalarBatchnormEpsilon, double{})));
                        break;
                    case miopenProblemDirectionBackward:
                        operator_args.params.emplace_back(
                            std::make_unique<miopen::fusion::BatchNormBwdTrainingOpInvokeParam>(
                                buffers.at(miopenTensorBatchnormX),
                                buffers.at(miopenTensorBatchnormScale),
                                buffers.at(miopenTensorBatchnormBias),
                                buffers.at(miopenTensorBatchnormScaleDiff),
                                buffers.at(miopenTensorBatchnormBiasDiff),
                                buffers.at(miopenTensorBatchnormSavedMean),
                                buffers.at(miopenTensorBatchnormSavedVariance)));
                        break;
                    case miopenProblemDirectionInference: {
                        operator_args.params.emplace_back(
                            std::make_unique<miopen::fusion::BatchNormInferenceOpInvokeParam>(
                                buffers.at(miopenTensorBatchnormScale),
                                buffers.at(miopenTensorBatchnormBias),
                                buffers.at(miopenTensorBatchnormEstimatedMean),
                                buffers.at(miopenTensorBatchnormEstimatedVariance),
                                get_scalar(miopenScalarBatchnormEpsilon, double{})));
                        break;
                    }
                    default:
                        MIOPEN_THROW(
                            miopenStatusBadParm,
                            "Batchnorm only has forward, backward and inference directions");
                    }
=======

                [&](const MhaDescriptor&) {
                    // Not implemented
                    assert(false);
                    MIOPEN_THROW(miopenStatusNotImplemented,
                                 "Mha is not implemented for FusedProblem");
                },
                [&](const SoftmaxDescriptor&) {
                    // Not implemented
                    assert(false);
                    MIOPEN_THROW(miopenStatusNotImplemented,
                                 "Softmax is not implemented for FusedProblem");
>>>>>>> 1ecc8d8a
                }),

            problem.operator_descriptor);
    }

    return {operator_args, in_desc, in, out_desc, out, gfx90aaltimpl};
}

FusionPlanDescriptor FusedProblem::AsFusionPlan() const
{
    FusionPlanDescriptor plan;
    plan.input_desc  = GetInput();
    plan.output_desc = GetOutput();
    for(const auto& problem : problems)
        AddProblemToPlan(plan, problem);
    return plan;
}

} // namespace miopen<|MERGE_RESOLUTION|>--- conflicted
+++ resolved
@@ -129,11 +129,7 @@
     if(preallocated != options.preallocated_tensors.end())
         return preallocated->second;
 
-<<<<<<< HEAD
-    if(id & miopenScalarArgument)
-=======
     if((id & miopenTensorArgumentIsScalar) == miopenTensorArgumentIsScalar)
->>>>>>> 1ecc8d8a
         return &owned_scalars.emplace_back(0);
 
     const auto element_size = get_data_size(descriptor.GetType());
@@ -168,7 +164,6 @@
     auto owned_buffers = std::vector<Allocator::ManageDataPtr>{};
     auto owned_scalars = std::vector<std::uint64_t>{};
     auto buffers       = std::unordered_map<miopenTensorArgumentId_t, Data_t>{};
-    auto owned_scalars = std::vector<std::uint64_t>{};
 
     const auto allocate = [&](auto id, auto&& descriptor) {
         auto buffer = AllocateTensor(handle, options, owned_buffers, owned_scalars, id, descriptor);
@@ -644,19 +639,8 @@
 
 void Problem::LogDriverCommand() const
 {
-<<<<<<< HEAD
     boost::apply_visitor([&](const auto& op_desc) { LogDriverCommand(op_desc); },
                          operator_descriptor);
-=======
-    const auto log_function =
-        boost::hof::match([&](const ConvolutionDescriptor& op_desc) { LogDriverCommand(op_desc); },
-                          [&](const ActivationDescriptor& op_desc) { LogDriverCommand(op_desc); },
-                          [&](const BiasDescriptor&) {},
-                          [&](const MhaDescriptor&) {},
-                          [&](const SoftmaxDescriptor&) {});
-
-    boost::apply_visitor(log_function, operator_descriptor);
->>>>>>> 1ecc8d8a
 }
 
 void Problem::LogDriverCommand(const ConvolutionDescriptor& conv_desc) const
@@ -684,6 +668,18 @@
 }
 
 void Problem::LogDriverCommand(const BatchnormDescriptor& descriptor) const
+{
+    /// \todo: log actual driver command
+    std::ignore = descriptor;
+}
+
+void Problem::LogDriverCommand(const MhaDescriptor& descriptor) const
+{
+    /// \todo: log actual driver command
+    std::ignore = descriptor;
+}
+
+void Problem::LogDriverCommand(const SoftmaxDescriptor& descriptor) const
 {
     /// \todo: log actual driver command
     std::ignore = descriptor;
@@ -800,24 +796,19 @@
             [&](const ActivationDescriptor&) {
                 RegisterTensorDescriptor(GetOutputId(), GetInput());
             },
-<<<<<<< HEAD
+
+            [&](const MhaDescriptor&) { RegisterTensorDescriptor(GetOutputId(), GetInput()); },
+            [&](const SoftmaxDescriptor&) { RegisterTensorDescriptor(GetOutputId(), GetInput()); },
             [&](const BiasDescriptor&) { RegisterTensorDescriptor(GetOutputId(), GetInput()); },
             [&](const BatchnormDescriptor&) {
                 RegisterTensorDescriptor(GetOutputId(), GetInput());
             }),
-=======
-
-            [&](const MhaDescriptor&) { RegisterTensorDescriptor(GetOutputId(), GetInput()); },
-            [&](const SoftmaxDescriptor&) { RegisterTensorDescriptor(GetOutputId(), GetInput()); },
-            [&](const BiasDescriptor&) { RegisterTensorDescriptor(GetOutputId(), GetInput()); }),
->>>>>>> 1ecc8d8a
         operator_descriptor);
 }
 
 miopenTensorArgumentId_t Problem::GetInputId() const
 {
     return boost::apply_visitor(
-<<<<<<< HEAD
         boost::hof::match(
             [&](const ConvolutionDescriptor&) {
                 return direction == miopenProblemDirectionForward ? miopenTensorConvolutionX
@@ -834,21 +825,15 @@
             [&](const BatchnormDescriptor&) {
                 return direction == miopenProblemDirectionForward ? miopenTensorBatchnormX
                                                                   : miopenTensorBatchnormDY;
-            }),
-=======
-        boost::hof::match([](const ConvolutionDescriptor&) { return miopenTensorConvolutionX; },
-                          [](const ActivationDescriptor&) { return miopenTensorActivationX; },
-                          [](const BiasDescriptor&) { return miopenTensorBiasX; },
-                          [](const MhaDescriptor&) { return miopenTensorMhaK; },
-                          [](const SoftmaxDescriptor&) { return miopenTensorSoftmaxX; }),
->>>>>>> 1ecc8d8a
+            },
+            [](const MhaDescriptor&) { return miopenTensorMhaK; },
+            [](const SoftmaxDescriptor&) { return miopenTensorSoftmaxX; }),
         operator_descriptor);
 }
 
 miopenTensorArgumentId_t Problem::GetOutputId() const
 {
     return boost::apply_visitor(
-<<<<<<< HEAD
         boost::hof::match(
             [&](const ConvolutionDescriptor&) {
                 return direction == miopenProblemDirectionForward ? miopenTensorConvolutionY
@@ -865,14 +850,9 @@
             [&](const BatchnormDescriptor&) {
                 return direction == miopenProblemDirectionForward ? miopenTensorBatchnormY
                                                                   : miopenTensorBatchnormDX;
-            }),
-=======
-        boost::hof::match([](const ConvolutionDescriptor&) { return miopenTensorConvolutionY; },
-                          [](const ActivationDescriptor&) { return miopenTensorActivationY; },
-                          [](const BiasDescriptor&) { return miopenTensorBiasY; },
-                          [](const MhaDescriptor&) { return miopenTensorMhaO; },
-                          [](const SoftmaxDescriptor&) { return miopenTensorSoftmaxY; }),
->>>>>>> 1ecc8d8a
+            },
+            [](const MhaDescriptor&) { return miopenTensorMhaO; },
+            [](const SoftmaxDescriptor&) { return miopenTensorSoftmaxY; }),
         operator_descriptor);
 }
 
@@ -959,7 +939,17 @@
                 plan.AddOp(std::make_shared<BiasFusionOpDescriptor>(
                     problem.GetTensorDescriptorChecked(miopenTensorBias, "miopenTensorBias")));
             },
-<<<<<<< HEAD
+            [&](const MhaDescriptor&) {
+                // Not implemented
+                assert(false);
+                MIOPEN_THROW(miopenStatusNotImplemented, "Mha is not implemented for FusedProblem");
+            },
+            [&](const SoftmaxDescriptor&) {
+                // Not implemented
+                assert(false);
+                MIOPEN_THROW(miopenStatusNotImplemented,
+                             "Softmax is not implemented for FusedProblem");
+            },
             [&](const BatchnormDescriptor& descriptor) {
                 switch(problem.GetDirection())
                 {
@@ -982,18 +972,6 @@
                     MIOPEN_THROW(miopenStatusBadParm,
                                  "Batchnorm only has forward, backward and inference directions");
                 }
-=======
-            [&](const MhaDescriptor&) {
-                // Not implemented
-                assert(false);
-                MIOPEN_THROW(miopenStatusNotImplemented, "Mha is not implemented for FusedProblem");
-            },
-            [&](const SoftmaxDescriptor&) {
-                // Not implemented
-                assert(false);
-                MIOPEN_THROW(miopenStatusNotImplemented,
-                             "Softmax is not implemented for FusedProblem");
->>>>>>> 1ecc8d8a
             }),
 
         problem.operator_descriptor);
@@ -1015,22 +993,14 @@
         return buffer;
     };
 
-<<<<<<< HEAD
-=======
     // This is not used right now, but there is a PR using it already and it is an example on how to
     // get a scalar.
->>>>>>> 1ecc8d8a
     const auto get_scalar = [&](auto id, auto type_marker) {
         // This is hacky because we lack separate way to pass them through API
         return *reinterpret_cast<std::decay_t<decltype(type_marker)>*>(
             get_buffer(id, TensorDescriptor()));
     };
 
-<<<<<<< HEAD
-=======
-    std::ignore = get_scalar;
-
->>>>>>> 1ecc8d8a
     bool gfx90aaltimpl = false;
     auto in            = get_buffer(GetInputId(), in_desc);
     auto out           = get_buffer(GetOutputId(), out_desc);
@@ -1077,7 +1047,19 @@
                     operator_args.params.emplace_back(
                         std::make_unique<miopen::fusion::BiasOpInvokeParam>(bias_ptr));
                 },
-<<<<<<< HEAD
+
+                [&](const MhaDescriptor&) {
+                    // Not implemented
+                    assert(false);
+                    MIOPEN_THROW(miopenStatusNotImplemented,
+                                 "Mha is not implemented for FusedProblem");
+                },
+                [&](const SoftmaxDescriptor&) {
+                    // Not implemented
+                    assert(false);
+                    MIOPEN_THROW(miopenStatusNotImplemented,
+                                 "Softmax is not implemented for FusedProblem");
+                },
                 [&](const BatchnormDescriptor& descriptor) {
                     /// \todo: fix this to pass actual values
                     switch(problem.GetDirection())
@@ -1120,20 +1102,6 @@
                             miopenStatusBadParm,
                             "Batchnorm only has forward, backward and inference directions");
                     }
-=======
-
-                [&](const MhaDescriptor&) {
-                    // Not implemented
-                    assert(false);
-                    MIOPEN_THROW(miopenStatusNotImplemented,
-                                 "Mha is not implemented for FusedProblem");
-                },
-                [&](const SoftmaxDescriptor&) {
-                    // Not implemented
-                    assert(false);
-                    MIOPEN_THROW(miopenStatusNotImplemented,
-                                 "Softmax is not implemented for FusedProblem");
->>>>>>> 1ecc8d8a
                 }),
 
             problem.operator_descriptor);
