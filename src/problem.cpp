--- conflicted
+++ resolved
@@ -324,17 +324,10 @@
             // This would make binaries not serialized and invoker not cached.
             // So we prepare them here.
 
-<<<<<<< HEAD
             auto db                  = GetDb(ctx);
             const auto legacy_ctx    = ConvolutionContext{ctx};
             const auto conv_solution = result.GetSolver().GetSolver().FindSolution(
                 legacy_ctx, conv_problem, db, invoke_ctx);
-=======
-    const auto legacy_problem = ProblemDescription{conv_problem};
-    const auto netcfg         = conv_problem.BuildConfKey();
-    auto conv_ctx             = ConvolutionContext{{&handle}};
-    conv_problem.SetupFloats(conv_ctx);
->>>>>>> 5c6d9743
 
             std::vector<Program> programs;
             auto invoker = handle.PrepareInvoker(*conv_solution.invoker_factory,
