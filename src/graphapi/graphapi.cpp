--- conflicted
+++ resolved
@@ -63,13 +63,11 @@
         case MIOPEN_BACKEND_OPERATION_CONVOLUTION_BACKWARD_DATA_DESCRIPTOR:
             outputDesciptor = new miopen::graphapi::BackendOperationConvolutionBackwardDataDescriptor(); break;
 
-<<<<<<< HEAD
         case MIOPEN_BACKEND_OPERATION_POINTWISE_DESCRIPTOR:
             outputDesciptor = new miopen::graphapi::BackendOperationPointwiseDescriptor(); break;
-=======
+
         case MIOPEN_BACKEND_OPERATION_REDUCTION_DESCRIPTOR:
             outputDesciptor = new miopen::graphapi::BackendOperationReductionDescriptor(); break;
->>>>>>> 3139aff4
 
         case MIOPEN_BACKEND_OPERATION_RNG_DESCRIPTOR:
             outputDesciptor = new miopen::graphapi::BackendOperationRngDescriptor(); break;
@@ -213,13 +211,11 @@
         case MIOPEN_BACKEND_OPERATION_CONVOLUTION_BACKWARD_DATA_DESCRIPTOR:
             initializeBackendDescriptor<miopen::graphapi::BackendOperationConvolutionBackwardDataDescriptor>(descriptor, sizeInBytes); break;
 
-<<<<<<< HEAD
         case MIOPEN_BACKEND_OPERATION_POINTWISE_DESCRIPTOR:
             initializeBackendDescriptor<miopen::graphapi::BackendOperationPointwiseDescriptor>(descriptor, sizeInBytes); break;
-=======
+
         case MIOPEN_BACKEND_OPERATION_REDUCTION_DESCRIPTOR:
             initializeBackendDescriptor<miopen::graphapi::BackendOperationReductionDescriptor>(descriptor, sizeInBytes); break;
->>>>>>> 3139aff4
 
         case MIOPEN_BACKEND_OPERATION_RNG_DESCRIPTOR:
             initializeBackendDescriptor<miopen::graphapi::BackendOperationRngDescriptor>(descriptor, sizeInBytes); break;
