--- conflicted
+++ resolved
@@ -26,11 +26,8 @@
 #include <miopen/errors.hpp>
 #include <miopen/graphapi/convolution.hpp>
 #include <miopen/graphapi/graphapi.hpp>
-<<<<<<< HEAD
-=======
 #include <miopen/graphapi/pointwise.hpp>
 #include <miopen/graphapi/rng.hpp>
->>>>>>> e04f19f1
 #include <miopen/graphapi/tensor.hpp>
 #include <miopen/logger.hpp>
 
@@ -46,22 +43,24 @@
 
         switch(descriptorType)
         {
-<<<<<<< HEAD
         case MIOPEN_BACKEND_CONVOLUTION_DESCRIPTOR:
             outputDesciptor = new miopen::graphapi::BackendConvolutionDescriptor();
             break;
+
         case MIOPEN_BACKEND_OPERATION_CONVOLUTION_FORWARD_DESCRIPTOR:
             outputDesciptor = new miopen::graphapi::BackendOperationConvolutionForwardDescriptor();
             break;
+
         case MIOPEN_BACKEND_OPERATION_CONVOLUTION_BACKWARD_FILTER_DESCRIPTOR:
             outputDesciptor =
                 new miopen::graphapi::BackendOperationConvolutionBackwardFilterDescriptor();
             break;
+
         case MIOPEN_BACKEND_OPERATION_CONVOLUTION_BACKWARD_DATA_DESCRIPTOR:
             outputDesciptor =
                 new miopen::graphapi::BackendOperationConvolutionBackwardDataDescriptor();
             break;
-=======
+
         case MIOPEN_BACKEND_POINTWISE_DESCRIPTOR:
             outputDesciptor = new miopen::graphapi::BackendPointwiseDescriptor();
             break;
@@ -70,11 +69,11 @@
             outputDesciptor = new miopen::graphapi::BackendRngDescriptor();
             break;
 
->>>>>>> e04f19f1
         case MIOPEN_BACKEND_TENSOR_DESCRIPTOR:
             outputDesciptor = new miopen::graphapi::BackendTensorDescriptor();
             break;
-        default: MIOPEN_THROW(miopenStatus_t::miopenStatusUnsupportedOp);
+
+        default: MIOPEN_THROW(miopenStatusUnsupportedOp);
         }
     });
 }
@@ -164,50 +163,32 @@
 
         switch(descriptorType)
         {
-<<<<<<< HEAD
         case MIOPEN_BACKEND_CONVOLUTION_DESCRIPTOR:
             if(std::align(alignof(miopen::graphapi::BackendConvolutionDescriptor),
                           sizeof(miopen::graphapi::BackendConvolutionDescriptor),
-=======
-        case MIOPEN_BACKEND_POINTWISE_DESCRIPTOR:
-            if(std::align(alignof(miopen::graphapi::BackendPointwiseDescriptor),
-                          sizeof(miopen::graphapi::BackendPointwiseDescriptor),
->>>>>>> e04f19f1
-                          address,
-                          sizeInBytes) != nullptr &&
-               address == descriptor)
-            {
-<<<<<<< HEAD
+                          address,
+                          sizeInBytes) != nullptr &&
+               address == descriptor)
+            {
                 new(descriptor) miopen::graphapi::BackendConvolutionDescriptor();
             }
             else
             {
-                MIOPEN_THROW(miopenStatus_t::miopenStatusUnsupportedOp);
+                MIOPEN_THROW(miopenStatusBadParm);
             }
             break;
         case MIOPEN_BACKEND_OPERATION_CONVOLUTION_FORWARD_DESCRIPTOR:
             if(std::align(alignof(miopen::graphapi::BackendOperationConvolutionForwardDescriptor),
                           sizeof(miopen::graphapi::BackendOperationConvolutionForwardDescriptor),
-=======
-                new(descriptor) miopen::graphapi::BackendPointwiseDescriptor();
-                break;
-            }
-            MIOPEN_THROW(miopenStatusBadParm);
-
-        case MIOPEN_BACKEND_RNG_DESCRIPTOR:
-            if(std::align(alignof(miopen::graphapi::BackendRngDescriptor),
-                          sizeof(miopen::graphapi::BackendRngDescriptor),
->>>>>>> e04f19f1
-                          address,
-                          sizeInBytes) != nullptr &&
-               address == descriptor)
-            {
-<<<<<<< HEAD
+                          address,
+                          sizeInBytes) != nullptr &&
+               address == descriptor)
+            {
                 new(descriptor) miopen::graphapi::BackendOperationConvolutionForwardDescriptor();
             }
             else
             {
-                MIOPEN_THROW(miopenStatus_t::miopenStatusUnsupportedOp);
+                MIOPEN_THROW(miopenStatusBadParm);
             }
             break;
         case MIOPEN_BACKEND_OPERATION_CONVOLUTION_BACKWARD_FILTER_DESCRIPTOR:
@@ -223,7 +204,7 @@
             }
             else
             {
-                MIOPEN_THROW(miopenStatus_t::miopenStatusUnsupportedOp);
+                MIOPEN_THROW(miopenStatusBadParm);
             }
             break;
         case MIOPEN_BACKEND_OPERATION_CONVOLUTION_BACKWARD_DATA_DESCRIPTOR:
@@ -239,16 +220,37 @@
             }
             else
             {
-                MIOPEN_THROW(miopenStatus_t::miopenStatusUnsupportedOp);
-            }
-            break;
-=======
+                MIOPEN_THROW(miopenStatusBadParm);
+            }
+            break;
+        case MIOPEN_BACKEND_POINTWISE_DESCRIPTOR:
+            if(std::align(alignof(miopen::graphapi::BackendPointwiseDescriptor),
+                          sizeof(miopen::graphapi::BackendPointwiseDescriptor),
+                          address,
+                          sizeInBytes) != nullptr &&
+               address == descriptor)
+            {
+                new(descriptor) miopen::graphapi::BackendPointwiseDescriptor();
+            }
+            else
+            {
+                MIOPEN_THROW(miopenStatusBadParm);
+            }
+            break;
+        case MIOPEN_BACKEND_RNG_DESCRIPTOR:
+            if(std::align(alignof(miopen::graphapi::BackendRngDescriptor),
+                          sizeof(miopen::graphapi::BackendRngDescriptor),
+                          address,
+                          sizeInBytes) != nullptr &&
+               address == descriptor)
+            {
                 new(descriptor) miopen::graphapi::BackendRngDescriptor();
-                break;
-            }
-            MIOPEN_THROW(miopenStatusBadParm);
-
->>>>>>> e04f19f1
+            }
+            else
+            {
+                MIOPEN_THROW(miopenStatusBadParm);
+            }
+            break;
         case MIOPEN_BACKEND_TENSOR_DESCRIPTOR:
             if(std::align(alignof(miopen::graphapi::BackendTensorDescriptor),
                           sizeof(miopen::graphapi::BackendTensorDescriptor),
@@ -258,18 +260,12 @@
             {
                 new(descriptor) miopen::graphapi::BackendTensorDescriptor();
             }
-<<<<<<< HEAD
-            else
-            {
-                MIOPEN_THROW(miopenStatus_t::miopenStatusUnsupportedOp);
+            else
+            {
+                MIOPEN_THROW(miopenStatusBadParm);
             }
             break;
         default: MIOPEN_THROW(miopenStatusUnsupportedOp);
-=======
-            MIOPEN_THROW(miopenStatusBadParm);
-
-        default: MIOPEN_THROW(miopenStatusBadParm);
->>>>>>> e04f19f1
         }
     });
 }
