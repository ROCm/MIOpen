
/*******************************************************************************
 *
 * MIT License
 *
 * Copyright (c) 2023 Advanced Micro Devices, Inc.
 *
 * Permission is hereby granted, free of charge, to any person obtaining a copy
 * of this software and associated documentation files (the "Software"), to deal
 * in the Software without restriction, including without limitation the rights
 * to use, copy, modify, merge, publish, distribute, sublicense, and/or sell
 * copies of the Software, and to permit persons to whom the Software is
 * furnished to do so, subject to the following conditions:
 *
 * The above copyright notice and this permission notice shall be included in all
 * copies or substantial portions of the Software.
 *
 * THE SOFTWARE IS PROVIDED "AS IS", WITHOUT WARRANTY OF ANY KIND, EXPRESS OR
 * IMPLIED, INCLUDING BUT NOT LIMITED TO THE WARRANTIES OF MERCHANTABILITY,
 * FITNESS FOR A PARTICULAR PURPOSE AND NONINFRINGEMENT. IN NO EVENT SHALL THE
 * AUTHORS OR COPYRIGHT HOLDERS BE LIABLE FOR ANY CLAIM, DAMAGES OR OTHER
 * LIABILITY, WHETHER IN AN ACTION OF CONTRACT, TORT OR OTHERWISE, ARISING FROM,
 * OUT OF OR IN CONNECTION WITH THE SOFTWARE OR THE USE OR OTHER DEALINGS IN THE
 * SOFTWARE.
 *
 *******************************************************************************/

#include <miopen/errors.hpp>
#include <miopen/miopen.h>
#include <miopen/graphapi/engine.hpp>
#include <miopen/graphapi/matmul.hpp>
#include <miopen/graphapi/opgraph.hpp>
#include <miopen/graphapi/pointwise.hpp>
#include <miopen/graphapi/reduction.hpp>
#include <miopen/graphapi/reshape.hpp>
#include <miopen/graphapi/rng.hpp>
#include <miopen/graphapi/util.hpp>
#include <miopen/graphapi/variant_pack.hpp>
#include <miopen/graphapi/convolution.hpp>
#include <miopen/graphapi/conv_bias_res_add_activ_forward_executor.hpp>

namespace miopen {
namespace graphapi {

GraphPatternMatcher::~GraphPatternMatcher() = default;

class ConvBiasResAddActive_Fwd_Pattern : public GraphPatternMatcher
{
<<<<<<< HEAD
=======
    struct OperationPointwiseWithOneVirtualInput
    {
        Tensor* concreteTensor;
        Tensor* virtualTensor;
        float concreteAlpha;
        float virtualAlpha;

        OperationPointwiseWithOneVirtualInput(const OperationPointwise* pointwise)
        {
            auto convertToFloat = [](auto&& arg) { return static_cast<float>(arg); };
            if(pointwise->getX()->isVirtual())
            {
                virtualTensor = pointwise->getX();
                virtualAlpha  = std::visit(convertToFloat, pointwise->getAlpha1());

                concreteTensor = pointwise->getB();
                concreteAlpha  = std::visit(convertToFloat, pointwise->getAlpha2());
            }
            else
            {
                concreteTensor = pointwise->getX();
                concreteAlpha  = std::visit(convertToFloat, pointwise->getAlpha1());

                virtualTensor = pointwise->getB();
                virtualAlpha  = std::visit(convertToFloat, pointwise->getAlpha2());
            }
        }
    };

>>>>>>> ccfc34f1
    static const OpGraph& getPatternGraph()
    {
        static auto graph_gen =
            PatternGraphGenerator::Make({{"OP_CONVOLUTION_FORWARD", {"X", "W"}, {"T_C_0"}},
                                         {"OP_POINTWISE:ADD", {"T_C_0", "Z"}, {"T_A_0"}},
                                         {"OP_POINTWISE:ADD", {"T_A_0", "BIAS"}, {"T_A_1"}},
                                         {"OP_POINTWISE:RELU_FWD", {"T_A_1"}, {"Y"}}});

        return graph_gen->graph();
    }

    static bool isBiasNode(OperationPointwise* addNode)
    {
<<<<<<< HEAD
        auto& lengthsToCheck  = addNode->getX()->isVirtual() ? addNode->getB()->GetLengths()
                                                             : addNode->getX()->GetLengths();
        int notOneOrZeroCount = 0;
        for(auto& length : lengthsToCheck)
        {
            if(length > size_t{1})
            {
                notOneOrZeroCount++;
            }
        }

        // Assume bias node when at most one dimension is larger than 1.
        return notOneOrZeroCount <= 1;
=======
        OperationPointwiseWithOneVirtualInput add(addNode);

        auto& lengthsToCheck = add.concreteTensor->GetLengths();

        return std::count_if(lengthsToCheck.cbegin(), lengthsToCheck.cend(), [](std::size_t value) {
                   return value > size_t{1};
               }) <= 1;
>>>>>>> ccfc34f1
    }

    static bool hasBiasNode(const OpGraph& graph)
    {
        auto* conv = dynamic_cast<OperationConvolutionForward*>(
            graph.findOutNeighByName(graph.getSourceNode(), "OP_CONVOLUTION_FORWARD"));
<<<<<<< HEAD
        assert(conv);

        auto* add1 =
            dynamic_cast<OperationPointwise*>(graph.findOutNeighByName(conv, "OP_POINTWISE:ADD"));
        assert(add1);

        auto* add2 =
            dynamic_cast<OperationPointwise*>(graph.findOutNeighByName(add1, "OP_POINTWISE:ADD"));
        assert(add2);
=======

        auto* add1 =
            dynamic_cast<OperationPointwise*>(graph.findOutNeighByName(conv, "OP_POINTWISE:ADD"));

        auto* add2 =
            dynamic_cast<OperationPointwise*>(graph.findOutNeighByName(add1, "OP_POINTWISE:ADD"));
>>>>>>> ccfc34f1

        return isBiasNode(add1) || isBiasNode(add2);
    }

public:
    static std::unique_ptr<GraphPatternMatcher> Make()
    {
        return std::make_unique<ConvBiasResAddActive_Fwd_Pattern>();
    }

    std::string_view name() const final
    {
<<<<<<< HEAD
        static const char* n = "convbiasresaddactivation_fwd";
=======
        static const std::string_view n{"convbiasresaddactivation_fwd"};
>>>>>>> ccfc34f1
        return n;
    }

    bool matches(const OpGraph* graph_ptr) const final
    {
        assert(graph_ptr);

        if(!isIsomorphic(*graph_ptr, getPatternGraph()))
        {
            return false;
        }

        return hasBiasNode(*graph_ptr);
    }

    std::vector<Engine> getEngines(OpGraph* graph_ptr) const override
    {
        assert(graph_ptr);
        assert(matches(graph_ptr));
        auto& graph = *graph_ptr;

        auto* conv = dynamic_cast<OperationConvolutionForward*>(
            graph.findOutNeighByName(graph.getSourceNode(), "OP_CONVOLUTION_FORWARD"));
<<<<<<< HEAD
        assert(conv);
=======
>>>>>>> ccfc34f1

        std::size_t in_c  = conv->getX()->GetLengths()[1];
        std::size_t wei_c = conv->getW()->GetLengths()[1];

        if(wei_c == std::size_t{0})
        {
            MIOPEN_THROW(
                miopenStatusBadParm,
                "invalid weight tensor provided for graph matching ConvBiasResAddActive pattern");
        }
        else if(in_c % wei_c != std::size_t{0})
        {
            MIOPEN_THROW(miopenStatusBadParm,
                         "invalid group count from input and weight tensor for graph matching "
                         "ConvBiasResAddActive pattern");
        }

        int groupCount = in_c / wei_c;

        auto* add1 =
            dynamic_cast<OperationPointwise*>(graph.findOutNeighByName(conv, "OP_POINTWISE:ADD"));
<<<<<<< HEAD
        assert(add1);

        auto* add2 =
            dynamic_cast<OperationPointwise*>(graph.findOutNeighByName(add1, "OP_POINTWISE:ADD"));
        assert(add2);

        auto* activ = dynamic_cast<OperationPointwise*>(
            graph.findOutNeighByName(add2, "OP_POINTWISE:RELU_FWD"));
        assert(activ);

        auto [add, bias] =
            isBiasNode(add1) ? std::make_pair(add2, add1) : std::make_pair(add1, add2);

        bool addXIsVirtual = add->getX()->isVirtual();
        assert(addXIsVirtual || add->getB()->isVirtual());

        auto convertToFloat = [](auto&& arg) { return static_cast<float>(arg); };
        // The virtual tensor for the add is the result of the convolution, and combining the
        // alpha1's allow for users to specify the alpha on either, or both nodes, and have it be
        // correct.
        float alpha1 =
            conv->getAlpha() * (addXIsVirtual ? std::visit(convertToFloat, add->getAlpha1())
                                              : std::visit(convertToFloat, add->getAlpha2()));
        float alpha2 = addXIsVirtual ? std::visit(convertToFloat, add->getAlpha2())
                                     : std::visit(convertToFloat, add->getAlpha1());

        auto* zTensor = addXIsVirtual ? add->getB() : add->getX();

        bool biasXIsVirtual = bias->getX()->isVirtual();
        assert(biasXIsVirtual || bias->getB()->isVirtual());

        auto* biasTensor = biasXIsVirtual ? bias->getB() : bias->getX();
=======

        auto* add2 =
            dynamic_cast<OperationPointwise*>(graph.findOutNeighByName(add1, "OP_POINTWISE:ADD"));

        auto* activ = dynamic_cast<OperationPointwise*>(
            graph.findOutNeighByName(add2, "OP_POINTWISE:RELU_FWD"));

        auto [addTemp, biasTemp] =
            isBiasNode(add1) ? std::make_pair(add2, add1) : std::make_pair(add1, add2);

        OperationPointwiseWithOneVirtualInput add(addTemp);
        OperationPointwiseWithOneVirtualInput bias(biasTemp);

        // The virtual tensor for the add is the result of the convolution, and combining the
        // alpha1's allow for users to specify the alpha on either, or both nodes, and have it be
        // correct.
        float alpha1 = conv->getAlpha() * add.virtualAlpha;
        float alpha2 = add.concreteAlpha;
>>>>>>> ccfc34f1

        std::shared_ptr<GraphPatternExecutor> exec = ConvBiasResAddActivForwardExecutor::make(
            conv->getX(),
            conv->getW(),
            conv->getConvolution(),
            groupCount,
<<<<<<< HEAD
            zTensor,
            biasTensor,
            activ->getY(),
            alpha1,
            alpha2,
            std::visit(convertToFloat, activ->getAlpha1()));
=======
            add.concreteTensor,
            bias.concreteTensor,
            activ->getY(),
            alpha1,
            alpha2,
            std::visit([](auto&& arg) { return static_cast<float>(arg); }, activ->getAlpha1()));
>>>>>>> ccfc34f1
        return {EngineBuilder().setGraph(graph_ptr).setExecutor(exec).setGlobalIndex(0).build()};
    }
};

class MHA_Fwd_F8_Pattern : public GraphPatternMatcher
{
    static const OpGraph& getPatternGraph()
    {
        static auto graph_gen = PatternGraphGenerator::Make({
            {"OP_MATMUL", {"Q", "K"}, {"T_BMM_0"}},
            // {"OP_POINTWISE:MUL", {"T_BMM_0", "ATTN_S"}, {"PW_S_0"}},
            // replacing the MUL node above with IDENTITY node below for now
            // because Find 2.0 mha descriptor expects attention scale as a scalar
            // parameter on host side
            {"OP_POINTWISE:IDENTITY", {"T_BMM_0"}, {"PW_S_0"}},
            {"OP_POINTWISE:MUL", {"PW_S_0", "DSCL_Q"}, {"PW_S_1"}},
            {"OP_POINTWISE:MUL", {"PW_S_1", "DSCL_K"}, {"PW_S_2"}},
            {"OP_REDUCTION:MAX", {"PW_S_2"}, {"M"}},
            {"OP_POINTWISE:SUB", {"PW_S_2", "M"}, {"T_SUB"}},
            {"OP_POINTWISE:EXP", {"T_SUB"}, {"T_EXP"}},
            {"OP_REDUCTION:ADD", {"T_EXP"}, {"T_SUM"}},
            {"OP_POINTWISE:RECIPROCAL", {"T_SUM"}, {"Z_INV"}},
            {"OP_POINTWISE:MUL", {"Z_INV", "T_EXP"}, {"T_MUL_0"}},
            {"OP_REDUCTION:MAX", {"T_MUL_0"}, {"AMAX_S"}},
            {"OP_RNG", {"SEED", "OFFSET"}, {"T_RND"}},
            {"OP_POINTWISE:MUL", {"T_RND", "T_MUL_0"}, {"T_MUL_1"}},
            {"OP_POINTWISE:MUL", {"T_MUL_1", "I_PROB"}, {"PW_S_3"}},
            {"OP_POINTWISE:MUL", {"PW_S_3", "SCL_S"}, {"PW_S_4"}},
            {"OP_MATMUL", {"PW_S_4", "V"}, {"T_BMM_1"}},
            {"OP_POINTWISE:MUL", {"T_BMM_1", "DSCL_S"}, {"PW_S_5"}},
            {"OP_POINTWISE:MUL", {"PW_S_5", "DSCL_V"}, {"PW_S_6"}},
            {"OP_POINTWISE:MUL", {"PW_S_6", "SCL_O"}, {"O"}},
            {"OP_REDUCTION:MAX", {"PW_S_6"}, {"AMAX_O"}},

        });

        return graph_gen->graph();
    }

    std::shared_ptr<TensorInfoMap> extractFind20Tensors(const OpGraph& graph,
                                                        float* attn_scale) const
    {

        assert(attn_scale);
        std::vector<std::size_t> all1s = {
            std::size_t{1}, std::size_t{1}, std::size_t{1}, std::size_t{1}};

        auto tensor_map = std::make_shared<TensorInfoMap>();

        auto add_mapping = [&](miopenTensorArgumentId_t enum_id, Tensor* tens_ptr) {
            assert(tens_ptr);
            assert(enum_id != miopenTensorArgumentIdInvalid);

            /*
             * leaving to check that correct tensors are picked
            MIOPEN_LOG_W("Tensor enum id: " << tensorEnumIdToStr(enum_id)
                                            << " tensor unique id as str: "
                                            << tensorIdAsStr(tens_ptr));
            */

            tensor_map->try_emplace(tens_ptr->getId(), TensorInfo(enum_id, tens_ptr));
        };

        for(auto [neigh, tens_ptr] : graph.getOutEdges(graph.getSourceNode()))
        {

            if(neigh->signName() == "OP_MATMUL")
            {
                auto* matmul = dynamic_cast<OperationMatmul*>(neigh);
                assert(matmul);

                if(auto* pw_prev = graph.findInNeighByName(matmul, "OP_POINTWISE:MUL");
                   pw_prev == nullptr)
                {
                    // this is the first matmul node
                    add_mapping(miopenTensorMhaQ, matmul->getA());
                    add_mapping(miopenTensorMhaK, matmul->getB());
                    /// \todo dim check on Q and K --amberhassaan May, 2024

                    /// \note  old code assuming attn_scale applies to pw_mult
                    // auto* pw_0 = dynamic_cast<OperationPointwise*>(
                    // graph.findOutNeighByName(matmul, "OP_POINTWISE:MUL"));
                    auto* pw_0 = dynamic_cast<OperationPointwise*>(
                        graph.findOutNeighByName(matmul, "OP_POINTWISE:IDENTITY"));
                    assert(pw_0);

                    float alpha1 = std::get<float>(pw_0->getAlpha1());
                    *attn_scale  = alpha1;
                    /// \note old code assuming attn_scale applies to pw_mult
                    // auto* attn_scl = pw_0->getB();
                    // assert(attn_scl->GetLengths() == all1s);
                    // add_mapping(miopenTensorMhaAttnScale, attn_scl);

                    auto* pw_1 = dynamic_cast<OperationPointwise*>(
                        graph.findOutNeighByName(pw_0, "OP_POINTWISE:MUL"));
                    assert(pw_1);
                    auto dscl_q = pw_1->getB();
                    assert(dscl_q->GetLengths() == all1s);
                    add_mapping(miopenTensorMhaDescaleQ, dscl_q);

                    auto* pw_2 = dynamic_cast<OperationPointwise*>(
                        graph.findOutNeighByName(pw_1, "OP_POINTWISE:MUL"));
                    assert(pw_2);
                    auto* dscl_k = pw_2->getB();
                    assert(dscl_k->GetLengths() == all1s);
                    add_mapping(miopenTensorMhaDescaleK, dscl_k);

                    auto* red = dynamic_cast<OperationReduction*>(
                        graph.findOutNeighByName(pw_2, "OP_REDUCTION:MAX"));
                    assert(red);
                    auto* m = red->getY();
                    assert(m->GetLengths()[3] == 1LL);
                    add_mapping(miopenTensorMhaM, m);
                }
                else
                {
                    // this is the second matmul node
                    add_mapping(miopenTensorMhaV, matmul->getB());

                    auto* pw_prev_cast = dynamic_cast<OperationPointwise*>(pw_prev);
                    assert(pw_prev_cast);
                    auto* scl_s = pw_prev_cast->getB();
                    assert(scl_s->GetLengths() == all1s);
                    add_mapping(miopenTensorMhaScaleS, scl_s);

                    auto* pw_0 = dynamic_cast<OperationPointwise*>(
                        graph.findOutNeighByName(matmul, "OP_POINTWISE:MUL"));
                    assert(pw_0);

                    auto* dscl_s = pw_0->getB();
                    assert(dscl_s->GetLengths() == all1s);
                    add_mapping(miopenTensorMhaDescaleS, dscl_s);

                    auto* pw_1 = dynamic_cast<OperationPointwise*>(
                        graph.findOutNeighByName(pw_0, "OP_POINTWISE:MUL"));
                    assert(pw_1);
                    auto* dscl_v = pw_1->getB();
                    assert(dscl_v->GetLengths() == all1s);
                    add_mapping(miopenTensorMhaDescaleV, dscl_v);

                    auto* red = dynamic_cast<OperationReduction*>(
                        graph.findOutNeighByName(pw_1, "OP_REDUCTION:MAX"));
                    assert(red);
                    auto* amax_o = red->getY();
                    assert(amax_o->GetLengths() == all1s);
                    add_mapping(miopenTensorMhaAmaxO, amax_o);

                    auto* pw_2 = dynamic_cast<OperationPointwise*>(
                        graph.findOutNeighByName(pw_1, "OP_POINTWISE:MUL"));
                    assert(pw_2);
                    auto* scl_o = pw_2->getB();
                    assert(scl_o->GetLengths() == all1s);
                    add_mapping(miopenTensorMhaScaleO, scl_o);

                    auto* o = pw_2->getY();
                    add_mapping(miopenTensorMhaO, o);
                }
            }
            else if(neigh->signName() == "OP_RNG")
            {
                auto* rng = dynamic_cast<OperationRng*>(neigh);
                assert(rng);
                add_mapping(miopenTensorMhaDropoutSeed, std::get<Tensor*>(rng->getSeed()));
                add_mapping(miopenTensorMhaDropoutOffset, rng->getOffset());

                auto* pw_mult_0 = dynamic_cast<OperationPointwise*>(
                    graph.findOutNeighByName(rng, "OP_POINTWISE:MUL"));
                assert(pw_mult_0);

                auto* pw_mult_1 = dynamic_cast<OperationPointwise*>(
                    graph.findOutNeighByName(pw_mult_0, "OP_POINTWISE:MUL"));
                assert(pw_mult_1);

                auto* prob = pw_mult_1->getB();
                add_mapping(miopenTensorMhaDropoutProbability, prob);
            }
        }

        { // discovering Z_INV and AMAX_S tensors
            auto* exp_node = graph.findNodeByName("OP_POINTWISE:EXP");
            assert(exp_node);

            // get exp_node's neighbor that is a Pointwise mult
            auto* pw_mult = dynamic_cast<OperationPointwise*>(
                graph.findOutNeighByName(exp_node, "OP_POINTWISE:MUL"));
            assert(pw_mult);

            auto* red = dynamic_cast<OperationReduction*>(
                graph.findOutNeighByName(pw_mult, "OP_REDUCTION:MAX"));
            assert(red);

            add_mapping(miopenTensorMhaAmaxS, red->getY());

            auto* inv_node =
                dynamic_cast<OperationPointwise*>(graph.findNodeByName("OP_POINTWISE:RECIPROCAL"));
            add_mapping(miopenTensorMhaZInv, inv_node->getY());
        }

        return tensor_map;
    }

public:
    static std::unique_ptr<GraphPatternMatcher> Make()
    {
        return std::make_unique<MHA_Fwd_F8_Pattern>();
    }

    std::string_view name() const final
    {
        static const char* n = "mha_fwd_f8";
        return n;
    }

    bool matches(const OpGraph* graph_ptr) const final
    {
        assert(graph_ptr);
        return isIsomorphic(*graph_ptr, getPatternGraph());
    }

    std::vector<Engine> getEngines(OpGraph* graph_ptr) const override
    {
        assert(graph_ptr);
        assert(matches(graph_ptr));
        auto& graph = *graph_ptr;

        miopenProblem_t mha_prob;
        MhaDescriptor mha_desc;

        float attn_scale                          = std::numeric_limits<float>::quiet_NaN();
        std::shared_ptr<TensorInfoMap> tensor_map = extractFind20Tensors(graph, &attn_scale);
        assert(attn_scale != std::numeric_limits<float>::quiet_NaN());

        mha_desc.SetParams(attn_scale);

        auto s = miopenCreateMhaProblem(&mha_prob, &mha_desc, miopenProblemDirectionForward);
        MIOPEN_THROW_IF(s != miopenStatusSuccess, "failed while creating problem for mha fwd");

        for(auto& [k, v] : *tensor_map)
        {
            s = miopenSetProblemTensorDescriptor(mha_prob, v.mEnumId, v.mGraphTensor);
            MIOPEN_THROW_IF(s != miopenStatusSuccess,
                            "failed while setting tensor descriptor for mha fwd");
        }

        std::vector<miopenSolution_t> solutions(10);
        size_t num_found = 0;
        s                = miopenFindSolutions(
            graph.getHandle(), mha_prob, nullptr, solutions.data(), &num_found, solutions.size());
        MIOPEN_THROW_IF(s != miopenStatusSuccess, "failed while finding solutions for mha fwd");

        solutions.resize(num_found);

        std::vector<Engine> engines;

        size_t i = 0;
        for(const auto& sol : solutions)
        {
            std::shared_ptr<GraphPatternExecutor> exec = GraphExecutorFind20::make(sol, tensor_map);

            engines.emplace_back(
                EngineBuilder().setGraph(graph_ptr).setExecutor(exec).setGlobalIndex(i).build());
            ++i;
        }

        return engines;
    }
};

class MHA_Bwd_F8_Pattern : public GraphPatternMatcher
{
    static const OpGraph& getPatternGraph()
    {
        static auto graph_gen = PatternGraphGenerator::Make({
            {"OP_RESHAPE", {"K"}, {"KT"}},
            {"OP_MATMUL", {"Q", "KT"}, {"MM0"}},
            {"OP_POINTWISE:IDENTITY", {"MM0"}, {"PWS0"}},
            // {"OP_POINTWISE:MUL", {"MM0", "ATTN_S"}, {"PWS0"}},
            // replacing the MUL node above with IDENTITY node below for now
            // because Find 2.0 mha descriptor expects attention scale as a scalar
            // parameter on host side
            {"OP_POINTWISE:MUL", {"PWS0", "DSCL_Q"}, {"PWS1"}},
            {"OP_POINTWISE:MUL", {"PWS1", "DSCL_K"}, {"PWS2"}},
            {"OP_POINTWISE:SUB", {"PWS2", "M"}, {"SUB0"}},
            {"OP_POINTWISE:EXP", {"SUB0"}, {"EXP0"}},
            {"OP_POINTWISE:MUL", {"EXP0", "ZINV"}, {"MULT0"}},
            {"OP_RNG", {"SEED", "OFFSET"}, {"RND"}},
            {"OP_POINTWISE:MUL", {"MULT0", "RND"}, {"MULT1"}},
            {"OP_POINTWISE:MUL", {"MULT1", "I_PROB"}, {"PWS3"}},
            {"OP_POINTWISE:MUL", {"PWS3", "SCL_S"}, {"PWS4"}},
            {"OP_RESHAPE", {"PWS4"}, {"PWS4T"}},
            {"OP_MATMUL", {"PWS4T", "DO"}, {"MM1"}},
            {"OP_POINTWISE:MUL", {"MM1", "DSCL_S"}, {"PWS5"}},
            {"OP_POINTWISE:MUL", {"PWS5", "DSCL_DO"}, {"PWS6"}},
            {"OP_REDUCTION:MAX", {"PWS6"}, {"AMAX_DV"}},
            {"OP_POINTWISE:MUL", {"PWS6", "SCL_DV"}, {"DV"}},

            {"OP_RESHAPE", {"V"}, {"VT"}},
            {"OP_MATMUL", {"DO", "VT"}, {"MM2"}},
            {"OP_POINTWISE:MUL", {"MM2", "DSCL_DO"}, {"PWS7"}},
            {"OP_POINTWISE:MUL", {"PWS7", "DSCL_V"}, {"PWS8"}},
            {"OP_POINTWISE:MUL", {"PWS8", "RND"}, {"PWS9"}},
            {"OP_POINTWISE:MUL", {"PWS9", "PROB"}, {"PWS10"}},

            {"OP_POINTWISE:MUL", {"DO", "DSCL_DO"}, {"PWS11"}},
            {"OP_POINTWISE:MUL", {"O", "DSCL_O"}, {"PWS12"}},
            {"OP_POINTWISE:MUL", {"PWS11", "PWS12"}, {"MULT2"}},
            {"OP_POINTWISE:MUL", {"MULT2", "PROB"}, {"PWS13"}},
            {"OP_REDUCTION:ADD", {"PWS13"}, {"SUM0"}},

            {"OP_POINTWISE:SUB", {"PWS10", "SUM0"}, {"SUB1"}},
            {"OP_POINTWISE:IDENTITY", {"SUB1"}, {"PWS14"}},
            // {"OP_POINTWISE:MUL", {"SUB1", "ATTN_S"}, {"PWS0"}},
            // replacing the MUL node above with IDENTITY node below for now
            // because Find 2.0 mha descriptor expects attention scale as a scalar
            // parameter on host side
            {"OP_POINTWISE:MUL", {"PWS14", "PWS3"}, {"MULT3"}},
            {"OP_REDUCTION:MAX", {"MULT3"}, {"AMAX_DS"}},
            {"OP_POINTWISE:MUL", {"MULT3", "SCL_DS"}, {"PWS15"}},

            {"OP_MATMUL", {"PWS15", "K"}, {"MM3"}},
            {"OP_POINTWISE:MUL", {"MM3", "DSCL_DS"}, {"PWS16"}},
            {"OP_POINTWISE:MUL", {"PWS16", "DSCL_K"}, {"PWS17"}},
            {"OP_REDUCTION:MAX", {"PWS17"}, {"AMAX_DQ"}},
            {"OP_POINTWISE:MUL", {"PWS17", "SCL_DQ"}, {"DQ"}},

            {"OP_RESHAPE", {"PWS15"}, {"PWS15T"}},
            {"OP_MATMUL", {"PWS15T", "Q"}, {"MM4"}},
            {"OP_POINTWISE:MUL", {"MM4", "DSCL_DS"}, {"PWS18"}},
            {"OP_POINTWISE:MUL", {"PWS18", "DSCL_Q"}, {"PWS19"}},
            {"OP_REDUCTION:MAX", {"PWS19"}, {"AMAX_DK"}},
            {"OP_POINTWISE:MUL", {"PWS19", "SCL_DK"}, {"DK"}},

        });

        return graph_gen->graph();
    }

    std::shared_ptr<TensorInfoMap> extractFind20Tensors(const OpGraph& graph,
                                                        float* attnScale) const
    {
        assert(attnScale);

        auto tensorMap = std::make_shared<TensorInfoMap>();

        auto addMapping = [&](miopenTensorArgumentId_t enumId, Tensor* tensPtr) {
            assert(tensPtr);
            assert(enumId != miopenTensorArgumentIdInvalid);
            tensorMap->try_emplace(tensPtr->getId(), TensorInfo(enumId, tensPtr));
        };

        const auto& starts = graph.getOutEdges(graph.getSourceNode());

        // Find top left and center parts by `transpose` nodes

        auto isTranspose = [](const OpNode::Edge& edge) -> bool {
            auto [node, tensor] = edge;
            return node->signName() == "OP_RESHAPE";
        };

        auto leftOrCenterStartIt1 = std::find_if(starts.cbegin(), starts.cend(), isTranspose);
        assert(leftOrCenterStartIt1 != starts.cend());
        auto leftOrCenterStartIt2 =
            std::find_if(leftOrCenterStartIt1 + 1, starts.cend(), isTranspose);
        assert(leftOrCenterStartIt2 != starts.cend());

        // Tell left part from center one by `identity` node

        auto* leftOrCenterMatmulPtr =
            graph.findOutNeighByName(leftOrCenterStartIt1->first, "OP_MATMUL");
        assert(leftOrCenterMatmulPtr);

        auto* leftIdentityPtr =
            graph.findOutNeighByName(leftOrCenterMatmulPtr, "OP_POINTWISE:IDENTITY");

        OpNode* leftHead   = nullptr;
        OpNode* centerHead = nullptr;

        if(leftIdentityPtr != nullptr)
        {
            leftHead   = leftOrCenterStartIt1->first;
            centerHead = leftOrCenterStartIt2->first;
        }
        else
        {
            leftHead   = leftOrCenterStartIt2->first;
            centerHead = leftOrCenterStartIt1->first;
        }

        // Walk the left part

        OpNode* currentNode = leftHead;
        auto& leftReshape   = dynamic_cast<OperationReshape&>(*currentNode);
        addMapping(miopenTensorMhaK, leftReshape.getX());
        Tensor* prevOutputTensor = leftReshape.getY();

        currentNode = graph.findOutNeighByName(currentNode, "OP_MATMUL");
        assert(currentNode);
        auto& leftMatmul0 = dynamic_cast<OperationMatmul&>(*currentNode);
        if(leftMatmul0.getA() != prevOutputTensor)
        {
            addMapping(miopenTensorMhaQ, leftMatmul0.getA());
        }
        else
        {
            addMapping(miopenTensorMhaQ, leftMatmul0.getB());
        }

        currentNode = graph.findOutNeighByName(currentNode, "OP_POINTWISE:IDENTITY");
        assert(currentNode);
        auto& leftIdentity = dynamic_cast<OperationPointwise&>(*currentNode);
        *attnScale         = std::get<float>(leftIdentity.getAlpha1());
        prevOutputTensor   = leftIdentity.getY();

        currentNode = graph.findOutNeighByName(currentNode, "OP_POINTWISE:MUL");
        assert(currentNode);
        auto& leftMul0 = dynamic_cast<OperationPointwise&>(*currentNode);
        if(leftMul0.getX() != prevOutputTensor)
        {
            addMapping(miopenTensorMhaDescaleQ, leftMul0.getX());
        }
        else
        {
            addMapping(miopenTensorMhaDescaleQ, leftMul0.getB());
        }
        prevOutputTensor = leftMul0.getY();

        currentNode = graph.findOutNeighByName(currentNode, "OP_POINTWISE:MUL");
        assert(currentNode);
        auto& leftMul1 = dynamic_cast<OperationPointwise&>(*currentNode);
        if(leftMul1.getX() != prevOutputTensor)
        {
            addMapping(miopenTensorMhaDescaleK, leftMul1.getX());
        }
        else
        {
            addMapping(miopenTensorMhaDescaleK, leftMul1.getB());
        }

        currentNode = graph.findOutNeighByName(currentNode, "OP_POINTWISE:SUB");
        assert(currentNode);
        addMapping(miopenTensorMhaM, dynamic_cast<OperationPointwise&>(*currentNode).getB());

        currentNode = graph.findOutNeighByName(currentNode, "OP_POINTWISE:EXP");
        assert(currentNode);
        prevOutputTensor = dynamic_cast<OperationPointwise&>(*currentNode).getY();

        currentNode = graph.findOutNeighByName(currentNode, "OP_POINTWISE:MUL");
        assert(currentNode);
        auto& leftMul2 = dynamic_cast<OperationPointwise&>(*currentNode);
        if(leftMul2.getX() != prevOutputTensor)
        {
            addMapping(miopenTensorMhaZInv, leftMul2.getX());
        }
        else
        {
            addMapping(miopenTensorMhaZInv, leftMul2.getB());
        }

        currentNode = graph.findOutNeighByName(currentNode, "OP_POINTWISE:MUL");
        assert(currentNode);

        // Stop at diversion point and remember it

        OpNode* leftDiversionPoint0 = graph.findOutNeighByName(currentNode, "OP_POINTWISE:MUL");
        assert(leftDiversionPoint0);

        // Take a look at RNG node

        currentNode = graph.findInNeighByName(currentNode, "OP_RNG");
        assert(currentNode);
        auto& rng = dynamic_cast<OperationRng&>(*currentNode);
        addMapping(miopenTensorMhaDropoutSeed, std::get<Tensor*>(rng.getSeed()));
        addMapping(miopenTensorMhaDropoutOffset, rng.getOffset());

        // Walk the center part

        currentNode         = centerHead;
        auto& centerReshape = dynamic_cast<OperationReshape&>(*currentNode);
        addMapping(miopenTensorMhaV, centerReshape.getX());
        prevOutputTensor = centerReshape.getY();

        currentNode = graph.findOutNeighByName(currentNode, "OP_MATMUL");
        assert(currentNode);
        auto& centerMatmul0 = dynamic_cast<OperationMatmul&>(*currentNode);
        int64_t doId        = 0; // save id of DO tensor
        if(centerMatmul0.getA() != prevOutputTensor)
        {
            addMapping(miopenTensorMhaDO, centerMatmul0.getA());
            doId = centerMatmul0.getA()->getId();
        }
        else
        {
            addMapping(miopenTensorMhaDO, centerMatmul0.getB());
            doId = centerMatmul0.getB()->getId();
        }
        prevOutputTensor = centerMatmul0.getC();

        currentNode = graph.findOutNeighByName(currentNode, "OP_POINTWISE:MUL");
        assert(currentNode);
        auto& centerMul0    = dynamic_cast<OperationPointwise&>(*currentNode);
        int64_t descaleDoId = 0; // save id of DescaleDO tensor
        if(centerMul0.getX() != prevOutputTensor)
        {
            addMapping(miopenTensorMhaDescaleDO, centerMul0.getX());
            descaleDoId = centerMul0.getX()->getId();
        }
        else
        {
            addMapping(miopenTensorMhaDescaleDO, centerMul0.getB());
            descaleDoId = centerMul0.getB()->getId();
        }
        prevOutputTensor = centerMul0.getY();

        currentNode = graph.findOutNeighByName(currentNode, "OP_POINTWISE:MUL");
        assert(currentNode);
        auto& centerMul1 = dynamic_cast<OperationPointwise&>(*currentNode);
        if(centerMul1.getX() != prevOutputTensor)
        {
            addMapping(miopenTensorMhaDescaleV, centerMul1.getX());
        }
        else
        {
            addMapping(miopenTensorMhaDescaleV, centerMul1.getB());
        }

        currentNode = graph.findOutNeighByName(currentNode, "OP_POINTWISE:MUL");
        assert(currentNode);
        prevOutputTensor = dynamic_cast<OperationPointwise&>(*currentNode).getY();

        currentNode = graph.findOutNeighByName(currentNode, "OP_POINTWISE:MUL");
        assert(currentNode);
        auto& centerMul3 = dynamic_cast<OperationPointwise&>(*currentNode);
        if(centerMul3.getX() != prevOutputTensor)
        {
            addMapping(miopenTensorMhaDropoutProbability, centerMul3.getX());
        }
        else
        {
            addMapping(miopenTensorMhaDropoutProbability, centerMul3.getB());
        }

        currentNode = graph.findOutNeighByName(currentNode, "OP_POINTWISE:SUB");
        assert(currentNode);

        // save the tail of the right part
        OpNode* rightTail = graph.findInNeighByName(currentNode, "OP_REDUCTION:ADD");
        assert(rightTail);

        currentNode = graph.findOutNeighByName(currentNode, "OP_POINTWISE:IDENTITY");
        assert(currentNode);

        // save the neighbor of the left part's diversion point
        // it also happened to be the first diversion point of the center part
        OpNode* centerDiversionPoint0 = graph.findOutNeighByName(currentNode, "OP_POINTWISE:MUL");
        assert(centerDiversionPoint0);

        currentNode = graph.findOutNeighByName(centerDiversionPoint0, "OP_REDUCTION:MAX");
        assert(currentNode);
        addMapping(miopenTensorMhaAmaxDS, dynamic_cast<OperationReduction&>(*currentNode).getY());

        currentNode = graph.findOutNeighByName(centerDiversionPoint0, "OP_POINTWISE:MUL");
        assert(currentNode);
        auto& centerMul5 = dynamic_cast<OperationPointwise&>(*currentNode);
        if(centerMul5.getX() != dynamic_cast<OperationPointwise&>(*centerDiversionPoint0).getY())
        {
            addMapping(miopenTensorMhaScaleDS, centerMul5.getX());
        }
        else
        {
            addMapping(miopenTensorMhaScaleDS, centerMul5.getB());
        }

        // save the head of the right bottom part
        OpNode* rightBottomHead = graph.findOutNeighByName(currentNode, "OP_RESHAPE");
        assert(rightBottomHead);

        currentNode = graph.findOutNeighByName(currentNode, "OP_MATMUL");
        assert(currentNode);
        prevOutputTensor = dynamic_cast<OperationMatmul&>(*currentNode).getC();

        currentNode = graph.findOutNeighByName(currentNode, "OP_POINTWISE:MUL");
        assert(currentNode);
        auto& centerMul6 = dynamic_cast<OperationPointwise&>(*currentNode);
        if(centerMul6.getX() != prevOutputTensor)
        {
            addMapping(miopenTensorMhaDescaleDS, centerMul6.getX());
        }
        else
        {
            addMapping(miopenTensorMhaDescaleDS, centerMul6.getB());
        }

        // save the second center part's diversion point
        OpNode* centerDiversionPoint1 = graph.findOutNeighByName(currentNode, "OP_POINTWISE:MUL");
        assert(centerDiversionPoint1);

        currentNode = graph.findOutNeighByName(centerDiversionPoint1, "OP_REDUCTION:MAX");
        assert(currentNode);
        addMapping(miopenTensorMhaAmaxDQ, dynamic_cast<OperationReduction&>(*currentNode).getY());

        currentNode = graph.findOutNeighByName(centerDiversionPoint1, "OP_POINTWISE:MUL");
        assert(currentNode);
        auto& centerMul8 = dynamic_cast<OperationPointwise&>(*currentNode);
        if(centerMul8.getX() != dynamic_cast<OperationPointwise&>(*centerDiversionPoint1).getY())
        {
            addMapping(miopenTensorMhaScaleDQ, centerMul8.getX());
        }
        else
        {
            addMapping(miopenTensorMhaScaleDQ, centerMul8.getB());
        }
        addMapping(miopenTensorMhaDQ, centerMul8.getY());

        // Walk the right bottom part

        currentNode = graph.findOutNeighByName(rightBottomHead, "OP_MATMUL");
        assert(currentNode);

        currentNode = graph.findOutNeighByName(currentNode, "OP_POINTWISE:MUL");
        assert(currentNode);

        // save right bottom part's diversion point
        OpNode* rightBottomDiversionPoint =
            graph.findOutNeighByName(currentNode, "OP_POINTWISE:MUL");
        assert(rightBottomDiversionPoint);

        currentNode = graph.findOutNeighByName(rightBottomDiversionPoint, "OP_REDUCTION:MAX");
        assert(currentNode);
        addMapping(miopenTensorMhaAmaxDK, dynamic_cast<OperationReduction&>(*currentNode).getY());

        currentNode = graph.findOutNeighByName(rightBottomDiversionPoint, "OP_POINTWISE:MUL");
        assert(currentNode);
        auto& rightBottomMul2 = dynamic_cast<OperationPointwise&>(*currentNode);
        if(rightBottomMul2.getX() !=
           dynamic_cast<OperationPointwise&>(*rightBottomDiversionPoint).getY())
        {
            addMapping(miopenTensorMhaScaleDK, rightBottomMul2.getX());
        }
        else
        {
            addMapping(miopenTensorMhaScaleDK, rightBottomMul2.getB());
        }
        addMapping(miopenTensorMhaDK, rightBottomMul2.getY());

        // Walk the right part backwards

        currentNode = graph.findInNeighByName(rightTail, "OP_POINTWISE:MUL");
        assert(currentNode);

        currentNode = graph.findInNeighByName(currentNode, "OP_POINTWISE:MUL");
        assert(currentNode);

        // tell right part's heads from each other by ids of
        // DO and DescaleDO tensors which were saved above
        const auto& rightHeads = graph.getInEdges(currentNode);
        auto headWithO         = std::find_if(
            rightHeads.cbegin(), rightHeads.cend(), [=](const OpNode::Edge& edge) -> bool {
                if(edge.first->signName() == "OP_POINTWISE:MUL")
                {
                    auto& operation = dynamic_cast<OperationPointwise&>(*edge.first);
                    auto xId        = operation.getX()->getId();
                    auto bId        = operation.getB()->getId();
                    return xId != doId && xId != descaleDoId && bId != doId && bId != descaleDoId;
                }
                else
                {
                    return false;
                }
            });
        assert(headWithO != rightHeads.cend());
        auto& rightMulWithO = dynamic_cast<OperationPointwise&>(*headWithO->first);

        // we cannot distinguish O from DescaleO but it doesn't matter
        addMapping(miopenTensorMhaO, rightMulWithO.getX());
        addMapping(miopenTensorMhaDescaleO, rightMulWithO.getB());

        // Continue walking the remaining left part after the first diversion point

        // Tell between pointwise:mul descendants
        const auto& leftDivPointOutEdges = graph.getOutEdges(leftDiversionPoint0);
        auto remLeftPtHeadIt             = std::find_if(leftDivPointOutEdges.cbegin(),
                                            leftDivPointOutEdges.cend(),
                                            [=](const OpNode::Edge& edge) -> bool {
                                                return edge.first != centerDiversionPoint0 &&
                                                       edge.first->signName() == "OP_POINTWISE:MUL";
                                            });
        assert(remLeftPtHeadIt != leftDivPointOutEdges.cend());

        currentNode      = remLeftPtHeadIt->first;
        prevOutputTensor = dynamic_cast<OperationPointwise&>(*leftDiversionPoint0).getY();
        auto& leftMul5   = dynamic_cast<OperationPointwise&>(*currentNode);
        if(leftMul5.getX() != prevOutputTensor)
        {
            addMapping(miopenTensorMhaScaleS, leftMul5.getX());
        }
        else
        {
            addMapping(miopenTensorMhaScaleS, leftMul5.getB());
        }

        currentNode = graph.findOutNeighByName(currentNode, "OP_RESHAPE");
        assert(currentNode);

        currentNode = graph.findOutNeighByName(currentNode, "OP_MATMUL");
        assert(currentNode);
        prevOutputTensor = dynamic_cast<OperationMatmul&>(*currentNode).getC();

        currentNode = graph.findOutNeighByName(currentNode, "OP_POINTWISE:MUL");
        assert(currentNode);
        auto& leftMul6 = dynamic_cast<OperationPointwise&>(*currentNode);
        if(leftMul6.getX() != prevOutputTensor)
        {
            addMapping(miopenTensorMhaDescaleS, leftMul6.getX());
        }
        else
        {
            addMapping(miopenTensorMhaDescaleS, leftMul6.getB());
        }

        OpNode* leftDiversionPoint1 = graph.findOutNeighByName(currentNode, "OP_POINTWISE:MUL");
        assert(leftDiversionPoint1);
        prevOutputTensor = dynamic_cast<OperationPointwise&>(*leftDiversionPoint1).getY();

        currentNode = graph.findOutNeighByName(leftDiversionPoint1, "OP_REDUCTION:MAX");
        assert(currentNode);
        addMapping(miopenTensorMhaAmaxDV, dynamic_cast<OperationReduction&>(*currentNode).getY());

        currentNode = graph.findOutNeighByName(leftDiversionPoint1, "OP_POINTWISE:MUL");
        assert(currentNode);
        auto& leftMul7 = dynamic_cast<OperationPointwise&>(*currentNode);
        if(leftMul7.getX() != prevOutputTensor)
        {
            addMapping(miopenTensorMhaScaleDV, leftMul7.getX());
        }
        else
        {
            addMapping(miopenTensorMhaScaleDV, leftMul7.getB());
        }
        addMapping(miopenTensorMhaDV, leftMul7.getY());

        return tensorMap;
    }

public:
    static std::unique_ptr<GraphPatternMatcher> Make()
    {
        return std::make_unique<MHA_Bwd_F8_Pattern>();
    }

    std::string_view name() const final
    {
        static const char* n = "mha_bwd_f8";
        return n;
    }

    bool matches(const OpGraph* graph_ptr) const final
    {
        assert(graph_ptr);
        return isIsomorphic(*graph_ptr, getPatternGraph());
    }

    std::vector<Engine> getEngines(OpGraph* graphPtr) const override
    {
        assert(graphPtr);
        assert(matches(graphPtr));
        auto& graph = *graphPtr;

        MhaDescriptor mhaDesc;

        float attnScale                          = std::numeric_limits<float>::quiet_NaN();
        std::shared_ptr<TensorInfoMap> tensorMap = extractFind20Tensors(graph, &attnScale);
        assert(attnScale != std::numeric_limits<float>::quiet_NaN());

        mhaDesc.SetParams(attnScale);

        miopenProblem_t mhaProblem;

        auto s = miopenCreateMhaProblem(&mhaProblem, &mhaDesc, miopenProblemDirectionBackward);
        MIOPEN_THROW_IF(s != miopenStatusSuccess, "failed while creating problem for mha bwd");

        // Ensure miopenDestroyProblem() will be called even if an exception occurs
        std::unique_ptr<miopenProblem_t, std::function<void(miopenProblem_t*)>>
            exceptionSafeProblemStore(&mhaProblem,
                                      [](miopenProblem_t* p) { miopenDestroyProblem(*p); });

        for(auto& [k, v] : *tensorMap)
        {
            s = miopenSetProblemTensorDescriptor(mhaProblem, v.mEnumId, v.mGraphTensor);
            MIOPEN_THROW_IF(s != miopenStatusSuccess,
                            "failed while setting tensor descriptor for mha bwd");
        }

        std::vector<miopenSolution_t> solutions(10);
        size_t numFound = 0;
        s               = miopenFindSolutions(
            graph.getHandle(), mhaProblem, nullptr, solutions.data(), &numFound, solutions.size());
        MIOPEN_THROW_IF(s != miopenStatusSuccess, "failed while finding solutions for mha bwd");

        solutions.resize(numFound);

        std::vector<Engine> engines;
        engines.reserve(numFound);

        size_t i = 0;
        std::transform(solutions.cbegin(),
                       solutions.cend(),
                       std::back_inserter(engines),
                       [&i, tensorMap, graphPtr](miopenSolution_t sol) -> Engine {
                           return EngineBuilder()
                               .setGraph(graphPtr)
                               .setExecutor(GraphExecutorFind20::make(sol, tensorMap))
                               .setGlobalIndex(i++)
                               .build();
                       });

        return engines;
    }
};

std::vector<Engine> findEngines(OpGraph* graph)
{
    assert(graph);

    std::vector<std::unique_ptr<GraphPatternMatcher>> patterns;
    patterns.emplace_back(MHA_Fwd_F8_Pattern::Make());
    patterns.emplace_back(MHA_Bwd_F8_Pattern::Make());
    patterns.emplace_back(ConvBiasResAddActive_Fwd_Pattern::Make());

    for(const auto& p : patterns)
    {
        if(p->matches(graph))
        {
            MIOPEN_LOG_I2("Matched against pattern: " << p->name());
            return p->getEngines(graph);
        }
    }

    return {};
}

} // end namespace graphapi
} // end namespace miopen<|MERGE_RESOLUTION|>--- conflicted
+++ resolved
@@ -46,8 +46,6 @@
 
 class ConvBiasResAddActive_Fwd_Pattern : public GraphPatternMatcher
 {
-<<<<<<< HEAD
-=======
     struct OperationPointwiseWithOneVirtualInput
     {
         Tensor* concreteTensor;
@@ -77,7 +75,6 @@
         }
     };
 
->>>>>>> ccfc34f1
     static const OpGraph& getPatternGraph()
     {
         static auto graph_gen =
@@ -91,21 +88,6 @@
 
     static bool isBiasNode(OperationPointwise* addNode)
     {
-<<<<<<< HEAD
-        auto& lengthsToCheck  = addNode->getX()->isVirtual() ? addNode->getB()->GetLengths()
-                                                             : addNode->getX()->GetLengths();
-        int notOneOrZeroCount = 0;
-        for(auto& length : lengthsToCheck)
-        {
-            if(length > size_t{1})
-            {
-                notOneOrZeroCount++;
-            }
-        }
-
-        // Assume bias node when at most one dimension is larger than 1.
-        return notOneOrZeroCount <= 1;
-=======
         OperationPointwiseWithOneVirtualInput add(addNode);
 
         auto& lengthsToCheck = add.concreteTensor->GetLengths();
@@ -113,31 +95,18 @@
         return std::count_if(lengthsToCheck.cbegin(), lengthsToCheck.cend(), [](std::size_t value) {
                    return value > size_t{1};
                }) <= 1;
->>>>>>> ccfc34f1
     }
 
     static bool hasBiasNode(const OpGraph& graph)
     {
         auto* conv = dynamic_cast<OperationConvolutionForward*>(
             graph.findOutNeighByName(graph.getSourceNode(), "OP_CONVOLUTION_FORWARD"));
-<<<<<<< HEAD
-        assert(conv);
 
         auto* add1 =
             dynamic_cast<OperationPointwise*>(graph.findOutNeighByName(conv, "OP_POINTWISE:ADD"));
-        assert(add1);
 
         auto* add2 =
             dynamic_cast<OperationPointwise*>(graph.findOutNeighByName(add1, "OP_POINTWISE:ADD"));
-        assert(add2);
-=======
-
-        auto* add1 =
-            dynamic_cast<OperationPointwise*>(graph.findOutNeighByName(conv, "OP_POINTWISE:ADD"));
-
-        auto* add2 =
-            dynamic_cast<OperationPointwise*>(graph.findOutNeighByName(add1, "OP_POINTWISE:ADD"));
->>>>>>> ccfc34f1
 
         return isBiasNode(add1) || isBiasNode(add2);
     }
@@ -150,11 +119,7 @@
 
     std::string_view name() const final
     {
-<<<<<<< HEAD
-        static const char* n = "convbiasresaddactivation_fwd";
-=======
         static const std::string_view n{"convbiasresaddactivation_fwd"};
->>>>>>> ccfc34f1
         return n;
     }
 
@@ -178,10 +143,6 @@
 
         auto* conv = dynamic_cast<OperationConvolutionForward*>(
             graph.findOutNeighByName(graph.getSourceNode(), "OP_CONVOLUTION_FORWARD"));
-<<<<<<< HEAD
-        assert(conv);
-=======
->>>>>>> ccfc34f1
 
         std::size_t in_c  = conv->getX()->GetLengths()[1];
         std::size_t wei_c = conv->getW()->GetLengths()[1];
@@ -203,40 +164,6 @@
 
         auto* add1 =
             dynamic_cast<OperationPointwise*>(graph.findOutNeighByName(conv, "OP_POINTWISE:ADD"));
-<<<<<<< HEAD
-        assert(add1);
-
-        auto* add2 =
-            dynamic_cast<OperationPointwise*>(graph.findOutNeighByName(add1, "OP_POINTWISE:ADD"));
-        assert(add2);
-
-        auto* activ = dynamic_cast<OperationPointwise*>(
-            graph.findOutNeighByName(add2, "OP_POINTWISE:RELU_FWD"));
-        assert(activ);
-
-        auto [add, bias] =
-            isBiasNode(add1) ? std::make_pair(add2, add1) : std::make_pair(add1, add2);
-
-        bool addXIsVirtual = add->getX()->isVirtual();
-        assert(addXIsVirtual || add->getB()->isVirtual());
-
-        auto convertToFloat = [](auto&& arg) { return static_cast<float>(arg); };
-        // The virtual tensor for the add is the result of the convolution, and combining the
-        // alpha1's allow for users to specify the alpha on either, or both nodes, and have it be
-        // correct.
-        float alpha1 =
-            conv->getAlpha() * (addXIsVirtual ? std::visit(convertToFloat, add->getAlpha1())
-                                              : std::visit(convertToFloat, add->getAlpha2()));
-        float alpha2 = addXIsVirtual ? std::visit(convertToFloat, add->getAlpha2())
-                                     : std::visit(convertToFloat, add->getAlpha1());
-
-        auto* zTensor = addXIsVirtual ? add->getB() : add->getX();
-
-        bool biasXIsVirtual = bias->getX()->isVirtual();
-        assert(biasXIsVirtual || bias->getB()->isVirtual());
-
-        auto* biasTensor = biasXIsVirtual ? bias->getB() : bias->getX();
-=======
 
         auto* add2 =
             dynamic_cast<OperationPointwise*>(graph.findOutNeighByName(add1, "OP_POINTWISE:ADD"));
@@ -255,28 +182,18 @@
         // correct.
         float alpha1 = conv->getAlpha() * add.virtualAlpha;
         float alpha2 = add.concreteAlpha;
->>>>>>> ccfc34f1
 
         std::shared_ptr<GraphPatternExecutor> exec = ConvBiasResAddActivForwardExecutor::make(
             conv->getX(),
             conv->getW(),
             conv->getConvolution(),
             groupCount,
-<<<<<<< HEAD
-            zTensor,
-            biasTensor,
-            activ->getY(),
-            alpha1,
-            alpha2,
-            std::visit(convertToFloat, activ->getAlpha1()));
-=======
             add.concreteTensor,
             bias.concreteTensor,
             activ->getY(),
             alpha1,
             alpha2,
             std::visit([](auto&& arg) { return static_cast<float>(arg); }, activ->getAlpha1()));
->>>>>>> ccfc34f1
         return {EngineBuilder().setGraph(graph_ptr).setExecutor(exec).setGlobalIndex(0).build()};
     }
 };
