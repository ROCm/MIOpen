#define DTYPE float
#define ACCUMTYPE float

// Must keep this structure synchronized with one in MIOpenCheckNumerics
struct CheckNumericsResult
{
<<<<<<< HEAD
    ACCUMTYPE sum;
    ACCUMTYPE absSum;
    DTYPE     min;
    DTYPE     max;

    int       hasZero;
    int       hasNan;
    int       hasInf;
=======
    ACCUMTYPE _sum;
    ACCUMTYPE _absSum;
    DTYPE _min;
    DTYPE _max;

    int _hasZero;
    int _hasNan;
    int _hasInf;
>>>>>>> c2204d02
};

union AtomicFloat
{
    unsigned int u32;
    float f32;
};

<<<<<<< HEAD
void cl_atomic_add_float (volatile __global float *addr, float val)
=======
cl_atomic_add_float(volatile __global float* addr, float val)
>>>>>>> c2204d02
{
    union AtomicFloat current, expected, next;

    current.f32 = *addr;
    do
    {
        expected.f32 = current.f32;
        next.f32     = current.f32 + val;

        current.u32 = atomic_cmpxchg((volatile __global unsigned int*)addr, expected.u32, next.u32);
    } while(current.u32 != expected.u32);
}

<<<<<<< HEAD
void cl_atomic_min_float (volatile __global float *addr, float val)
=======
cl_atomic_min_float(volatile __global float* addr, float val)
>>>>>>> c2204d02
{
    union AtomicFloat current, expected, next;

    current.f32 = *addr;
    do
    {
        expected.f32 = current.f32;
        next.f32     = fmin(current.f32, val);

        current.u32 = atomic_cmpxchg((volatile __global unsigned int*)addr, expected.u32, next.u32);
    } while(current.u32 != expected.u32);
}

<<<<<<< HEAD

void cl_atomic_max_float (volatile __global float *addr, float val)
=======
cl_atomic_max_float(volatile __global float* addr, float val)
>>>>>>> c2204d02
{
    union AtomicFloat current, expected, next;

    current.f32 = *addr;
    do
    {
        expected.f32 = current.f32;
        next.f32     = fmax(current.f32, val);

        current.u32 = atomic_cmpxchg((volatile __global unsigned int*)addr, expected.u32, next.u32);
    } while(current.u32 != expected.u32);
}

#define GROUP_SIZE 256
#define NUM_STATS 4

#define REDUCE_OPS(w)                                                             \
    if(lid < w)                                                                   \
    {                                                                             \
        stats[NUM_STATS * (lid) + 0] += stats[NUM_STATS * (lid + w) + 0];         \
        stats[NUM_STATS * (lid) + 1] += stats[NUM_STATS * (lid + w) + 1];         \
        stats[NUM_STATS * (lid) + 2] =                                            \
            fmin(stats[NUM_STATS * (lid) + 2], stats[NUM_STATS * (lid + w) + 2]); \
        stats[NUM_STATS * (lid) + 3] =                                            \
            fmax(stats[NUM_STATS * (lid) + 3], stats[NUM_STATS * (lid + w) + 3]); \
        barrier(CLK_LOCAL_MEM_FENCE);                                             \
    }

// Checks a block of data for abnormal numeric values :
__kernel void MIOpenCheckNumerics(const __global DTYPE* data,
                                  int size,
                                  __global struct CheckNumericsResult* abnormal,
                                  int computeStats)
{
    const int lid           = get_local_id(0);
    const int gid           = get_global_id(0);
    const int total_wi_size = get_global_size(0);

    local float stats[4 * GROUP_SIZE];

    int offset       = gid;
    ACCUMTYPE sum    = 0.0f;
    ACCUMTYPE abssum = 0.0f;
    DTYPE minV       = FLT_MAX;
    DTYPE maxV       = FLT_MIN;
    while(offset < size)
    {
        DTYPE value = data[offset];
        sum += value;
        abssum += fabs(value);
        minV = min(minV, value);
        maxV = max(maxV, value);
<<<<<<< HEAD
        
        if (fabs(value) <= 0.0f) { // iszero check
           abnormal->hasZero = 1;
        }
        if (isnan(value)) {
            abnormal->hasNan  = 1;
        }
        if (isinf(value)) {
            abnormal->hasInf  = 1;
=======

        if(fabs(value) <= 0.0f)
        { // iszero check
            abnormal->_hasZero = 1;
        }
        if(isnan(value))
        {
            abnormal->_hasNan = 1;
        }
        if(isinf(value))
        {
            abnormal->_hasInf = 1;
>>>>>>> c2204d02
        }
        offset += total_wi_size;
    }

    if(computeStats)
    {
        stats[NUM_STATS * lid + 0] = sum;
        stats[NUM_STATS * lid + 1] = abssum;
        stats[NUM_STATS * lid + 2] = minV;
        stats[NUM_STATS * lid + 3] = maxV;
        barrier(CLK_LOCAL_MEM_FENCE);

        REDUCE_OPS(128)
        REDUCE_OPS(64)
        REDUCE_OPS(32)
        REDUCE_OPS(16)
        REDUCE_OPS(8)
        REDUCE_OPS(4)
        REDUCE_OPS(2)
        REDUCE_OPS(1)

<<<<<<< HEAD
        if (lid == 0) {
          cl_atomic_add_float(&abnormal->sum,    stats[0]);
          cl_atomic_add_float(&abnormal->absSum, stats[1]);
          cl_atomic_min_float(&abnormal->min,    stats[2]);
          cl_atomic_max_float(&abnormal->max,    stats[3]);
=======
        if(lid == 0)
        {
            cl_atomic_add_float(&abnormal->_sum, stats[0]);
            cl_atomic_add_float(&abnormal->_absSum, stats[1]);
            cl_atomic_min_float(&abnormal->_min, stats[2]);
            cl_atomic_max_float(&abnormal->_max, stats[3]);
>>>>>>> c2204d02
        }
    }
}<|MERGE_RESOLUTION|>--- conflicted
+++ resolved
@@ -4,25 +4,14 @@
 // Must keep this structure synchronized with one in MIOpenCheckNumerics
 struct CheckNumericsResult
 {
-<<<<<<< HEAD
-    ACCUMTYPE sum;
-    ACCUMTYPE absSum;
-    DTYPE     min;
-    DTYPE     max;
+    float     sum;
+    float     absSum;
+    float     min;
+    float     max;
 
     int       hasZero;
     int       hasNan;
     int       hasInf;
-=======
-    ACCUMTYPE _sum;
-    ACCUMTYPE _absSum;
-    DTYPE _min;
-    DTYPE _max;
-
-    int _hasZero;
-    int _hasNan;
-    int _hasInf;
->>>>>>> c2204d02
 };
 
 union AtomicFloat
@@ -31,11 +20,7 @@
     float f32;
 };
 
-<<<<<<< HEAD
 void cl_atomic_add_float (volatile __global float *addr, float val)
-=======
-cl_atomic_add_float(volatile __global float* addr, float val)
->>>>>>> c2204d02
 {
     union AtomicFloat current, expected, next;
 
@@ -49,11 +34,7 @@
     } while(current.u32 != expected.u32);
 }
 
-<<<<<<< HEAD
 void cl_atomic_min_float (volatile __global float *addr, float val)
-=======
-cl_atomic_min_float(volatile __global float* addr, float val)
->>>>>>> c2204d02
 {
     union AtomicFloat current, expected, next;
 
@@ -67,12 +48,7 @@
     } while(current.u32 != expected.u32);
 }
 
-<<<<<<< HEAD
-
 void cl_atomic_max_float (volatile __global float *addr, float val)
-=======
-cl_atomic_max_float(volatile __global float* addr, float val)
->>>>>>> c2204d02
 {
     union AtomicFloat current, expected, next;
 
@@ -125,7 +101,6 @@
         abssum += fabs(value);
         minV = min(minV, value);
         maxV = max(maxV, value);
-<<<<<<< HEAD
         
         if (fabs(value) <= 0.0f) { // iszero check
            abnormal->hasZero = 1;
@@ -135,20 +110,6 @@
         }
         if (isinf(value)) {
             abnormal->hasInf  = 1;
-=======
-
-        if(fabs(value) <= 0.0f)
-        { // iszero check
-            abnormal->_hasZero = 1;
-        }
-        if(isnan(value))
-        {
-            abnormal->_hasNan = 1;
-        }
-        if(isinf(value))
-        {
-            abnormal->_hasInf = 1;
->>>>>>> c2204d02
         }
         offset += total_wi_size;
     }
@@ -170,20 +131,11 @@
         REDUCE_OPS(2)
         REDUCE_OPS(1)
 
-<<<<<<< HEAD
         if (lid == 0) {
           cl_atomic_add_float(&abnormal->sum,    stats[0]);
           cl_atomic_add_float(&abnormal->absSum, stats[1]);
           cl_atomic_min_float(&abnormal->min,    stats[2]);
           cl_atomic_max_float(&abnormal->max,    stats[3]);
-=======
-        if(lid == 0)
-        {
-            cl_atomic_add_float(&abnormal->_sum, stats[0]);
-            cl_atomic_add_float(&abnormal->_absSum, stats[1]);
-            cl_atomic_min_float(&abnormal->_min, stats[2]);
-            cl_atomic_max_float(&abnormal->_max, stats[3]);
->>>>>>> c2204d02
         }
     }
 }