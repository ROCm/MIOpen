#ifndef CK_GRIDWISE_GEMM_XDLOPS_FP16_BFP16_HPP
#define CK_GRIDWISE_GEMM_XDLOPS_FP16_BFP16_HPP

#include "common_header.hpp"
#include "tensor_descriptor.hpp"
#include "tensor_descriptor_helper.hpp"
#include "ConstantMatrixDescriptor.hpp"
#include "blockwise_generic_tensor_slice_copy.hpp"
#include "threadwise_generic_tensor_slice_copy.hpp"
#include "blockwise_gemm_xdlops.hpp"

namespace ck {

enum WorkgroupScheduleOrder
{
    MBlock1NBlock0,
    NBlock1MBlock0
};

template <index_t Gi,
          index_t MBlockWork,
          index_t NBlockWork,
          WorkgroupScheduleOrder WorkgroupSchdOrder>
struct make_batch_block_work_sequence;

template <index_t Gi, index_t MBlockWork, index_t NBlockWork>
struct make_batch_block_work_sequence<Gi, MBlockWork, NBlockWork, MBlock1NBlock0>
{
    __device__ constexpr auto get() { return Sequence<Gi, MBlockWork, NBlockWork>{}; }
};

template <index_t Gi, index_t MBlockWork, index_t NBlockWork>
struct make_batch_block_work_sequence<Gi, MBlockWork, NBlockWork, NBlock1MBlock0>
{
    __device__ constexpr auto get() { return Sequence<Gi, NBlockWork, MBlockWork>{}; }
};

template <index_t MBlockWork, index_t NBlockWork, WorkgroupScheduleOrder WorkgroupSchdOrder>
struct make_block_work_sequence;

template <index_t MBlockWork, index_t NBlockWork>
struct make_block_work_sequence<MBlockWork, NBlockWork, MBlock1NBlock0>
{
    __device__ constexpr auto get() { return Sequence<MBlockWork, NBlockWork>{}; }
};

template <index_t MBlockWork, index_t NBlockWork>
struct make_block_work_sequence<MBlockWork, NBlockWork, NBlock1MBlock0>
{
    __device__ constexpr auto get() { return Sequence<NBlockWork, MBlockWork>{}; }
};

template <index_t GridSize,
          index_t BlockSize,
          class ABFloat,
          class AccFloat,
          class CFloat,
          class AGlobalDesc,
          class BGlobalDesc,
          class CGlobalDesc,
          index_t MPerBlock,
          index_t NPerBlock,
          index_t KPerBlock,
          index_t MPerWave,
          index_t NPerWave,
          index_t GemmDataPerReadM,
          index_t GemmDataPerReadN,
          class ABlockCopyThreadSliceLengths_K_M_KPACK,
          class ABlockCopyThreadClusterLengths_K_M_KPACK,
          class ABlockCopyThreadClusterArrangeOrder,
          class ABlockCopySrcAccessOrder,
          class ABlockCopyDstAccessOrder,
          index_t ABlockCopySrcVectorReadDim,
          index_t ABlockCopySrcDataPerRead,
          index_t ABlockCopyDstDataPerWrite_KPACK,
          class BBlockCopyThreadSliceLengths_K_N_KPACK,
          class BBlockCopyThreadClusterLengths_K_N_KPACK,
          class BBlockCopyThreadClusterArrangeOrder,
          class BBlockCopySrcAccessOrder,
          class BBlockCopyDstAccessOrder,
          index_t BBlockCopySrcVectorReadDim,
          index_t BBlockCopySrcDataPerRead,
          index_t BBlockCopyDstDataPerWrite_KPACK,
          InMemoryDataOperation OutputMemOp,
          WorkgroupScheduleOrder WorkgroupSchdOrder,
          index_t ABlockCopySrcDataStride = 1,
          index_t BBlockCopySrcDataStride = 1>
struct GridwiseGemmTransposedANormalBNormalCXdlopsFp16Bfp16_v1
{
    __device__ void Run(const ABFloat* const __restrict__ p_a_global,
                        const ABFloat* const __restrict__ p_b_global,
                        CFloat* const __restrict__ p_c_global) const
    {
        constexpr auto b_k_n_kpack_global_desc = BGlobalDesc{};
        constexpr auto a_k_m_kpack_global_desc = AGlobalDesc{};
        constexpr auto c_m_n_global_desc       = CGlobalDesc{};

        constexpr auto True = integral_constant<bool, true>{};

        constexpr auto K     = b_k_n_kpack_global_desc.GetLengths()[0];
        constexpr auto N     = b_k_n_kpack_global_desc.GetLengths()[1];
        constexpr auto M     = a_k_m_kpack_global_desc.GetLengths()[1];
        constexpr auto KPACK = b_k_n_kpack_global_desc.GetLengths()[2];

        // divide block work by [M, N]
        static_assert(M % MPerBlock == 0 && N % NPerBlock == 0 && K % KPerBlock == 0,
                      "wrong! cannot divide work evenly among block");

        constexpr index_t MBlockWork = M / MPerBlock;
        constexpr index_t NBlockWork = N / NPerBlock;

        constexpr index_t MWaves = MPerBlock / MPerWave;
        constexpr index_t NWaves = NPerBlock / NPerWave;

        constexpr auto block_work_sequence =
            make_block_work_sequence<MBlockWork, NBlockWork, WorkgroupSchdOrder>{}.get();
        constexpr auto block_work_desc = make_cluster_descriptor(block_work_sequence);

        const auto block_work_id = block_work_desc.CalculateClusterIndex(get_block_1d_id());

        const index_t k_block_data_on_global = (WorkgroupSchdOrder == MBlock1NBlock0)
                                                   ? (block_work_id[0] * MPerBlock)
                                                   : (block_work_id[1] * MPerBlock);
        const index_t b_block_data_on_global = (WorkgroupSchdOrder == MBlock1NBlock0)
                                                   ? (block_work_id[1] * NPerBlock)
                                                   : (block_work_id[0] * NPerBlock);

        //   LDS mem
        constexpr index_t max_align = math::lcm(BBlockCopyDstDataPerWrite_KPACK,
                                                ABlockCopyDstDataPerWrite_KPACK,
                                                KPACK * GemmDataPerReadM,
                                                KPACK * GemmDataPerReadN);

        //   LDS
        //     be careful of LDS alignment
        constexpr auto a_k_m_kpack_block_desc = make_native_tensor_descriptor_aligned(
            Sequence<KPerBlock, MPerBlock, KPACK>{}, Number<max_align>{});

        auto a_blockwise_copy = BlockwiseGenericTensorSliceCopy_v4<
            BlockSize,
            decltype(a_k_m_kpack_global_desc),
            decltype(a_k_m_kpack_block_desc),
            decltype(a_k_m_kpack_block_desc.GetLengths()),
            ABlockCopyThreadSliceLengths_K_M_KPACK,
            ABlockCopyThreadClusterLengths_K_M_KPACK,
            ABlockCopyThreadClusterArrangeOrder,
            ABlockCopySrcAccessOrder,
            ABlockCopyDstAccessOrder,
            ABlockCopySrcVectorReadDim, // Src dim to be read in vector form (M dimension)
            2,                          // Dst dim to be written in vector form (KPACK dimension)
            ABlockCopySrcDataPerRead,
            ABlockCopyDstDataPerWrite_KPACK,
            AddressSpace::Global,
            AddressSpace::Vgpr,
            AddressSpace::Lds,
            InMemoryDataOperation::Set,
            ABlockCopySrcDataStride>({0, k_block_data_on_global, 0}, {0, 0, 0});

        constexpr auto b_k_n_kpack_block_desc = make_native_tensor_descriptor_aligned(
            Sequence<KPerBlock, NPerBlock, KPACK>{}, Number<max_align>{});

        // input blockwise copy
        auto b_blockwise_copy = BlockwiseGenericTensorSliceCopy_v4<
            BlockSize,
            decltype(b_k_n_kpack_global_desc),
            decltype(b_k_n_kpack_block_desc),
            decltype(b_k_n_kpack_block_desc.GetLengths()),
            BBlockCopyThreadSliceLengths_K_N_KPACK,
            BBlockCopyThreadClusterLengths_K_N_KPACK,
            BBlockCopyThreadClusterArrangeOrder,
            BBlockCopySrcAccessOrder,
            BBlockCopyDstAccessOrder,
            BBlockCopySrcVectorReadDim, // Src dim to be read in vector form (N dimension)
            2,                          // Dst dim to be written in vector form (KPACK dimension)
            BBlockCopySrcDataPerRead,
            BBlockCopyDstDataPerWrite_KPACK,
            AddressSpace::Global,
            AddressSpace::Vgpr,
            AddressSpace::Lds,
            InMemoryDataOperation::Set,
            BBlockCopySrcDataStride>({0, b_block_data_on_global, 0}, {0, 0, 0});

        // GEMM definition
        // c_mtx += transpose(a_mtx) * b_mtx
        //     a_mtx[KPerBlock, MPerBlock] is in LDS
        //     b_mtx[KPerBlocl, NPerBlock] is in LDS
        //     c_mtx[MPerBlock, NPerBlock] is distributed among threads, and saved in
        //     register
        constexpr auto a_k_m_block_mtx_desc =
            make_ConstantMatrixDescriptor_packed(Number<KPerBlock>{}, Number<MPerBlock>{});
        constexpr auto b_k_n_block_mtx_desc =
            make_ConstantMatrixDescriptor_packed(Number<KPerBlock>{}, Number<NPerBlock>{});

        const auto blockwise_gemm = BlockwiseGemmBlockABlockBThreadCTransANormalBNormalC_xdlops<
            BlockSize,
            decltype(a_k_m_block_mtx_desc),
            decltype(b_k_n_block_mtx_desc),
            ABFloat,
            MPerWave,
            NPerWave,
            MWaves,
            NWaves,
            GemmDataPerReadM,
            GemmDataPerReadN>{};

        constexpr index_t a_block_space =
            math::integer_least_multiple(a_k_m_kpack_block_desc.GetElementSpace(), max_align);

        constexpr index_t b_block_space =
            math::integer_least_multiple(b_k_n_kpack_block_desc.GetElementSpace(), max_align);

        __shared__ ABFloat p_a_block_double[2 * a_block_space];
        __shared__ ABFloat p_b_block_double[2 * b_block_space];

        // get zero-initialized output register of vector type
        auto c_thread_vec = blockwise_gemm.CreateOutputVecZero();

        // LDS double buffer: preload data into LDS
        {
            a_blockwise_copy.Run(p_a_global, p_a_block_double);
            b_blockwise_copy.Run(p_b_global, p_b_block_double);
        }

        using blockwise_a_copy_src_step = Sequence<KPerBlock, 0, 0>;
        using blockwise_b_copy_src_step = Sequence<KPerBlock, 0, 0>;

        // LDS double buffer: main body
        for(index_t k_block_data_begin = 0; k_block_data_begin + 2 * KPerBlock < K;
            k_block_data_begin += 2 * KPerBlock)
        {
#pragma unroll
            for(index_t iloop = 0; iloop < 2; ++iloop)
            {
                const bool even_loop = (iloop % 2 == 0);

                ABFloat* p_a_block_now =
                    even_loop ? p_a_block_double : p_a_block_double + a_block_space;
                ABFloat* p_b_block_now =
                    even_loop ? p_b_block_double : p_b_block_double + b_block_space;

                ABFloat* p_a_block_next =
                    even_loop ? p_a_block_double + a_block_space : p_a_block_double;
                ABFloat* p_b_block_next =
                    even_loop ? p_b_block_double + b_block_space : p_b_block_double;

                ABFloat p_a_thread_buffer[a_blockwise_copy.GetThreadBufferSize()];
                ABFloat p_b_thread_buffer[b_blockwise_copy.GetThreadBufferSize()];

                a_blockwise_copy.MoveSrcSliceWindow(blockwise_a_copy_src_step{}, True);
                b_blockwise_copy.MoveSrcSliceWindow(blockwise_b_copy_src_step{}, True);

                __syncthreads();

                // LDS doubel buffer: load next data from device mem
                a_blockwise_copy.RunLoadThreadBuffer(p_a_global, p_a_thread_buffer);
                b_blockwise_copy.RunLoadThreadBuffer(p_b_global, p_b_thread_buffer);

                // LDS double buffer: GEMM on current data
                // Vectorize the pointer to match with how fp16/bfloat16 datatypes are
                // processed in gemm operation. fp16 type packs 4 fp16 values while
                // bfloat16 packs 2 bfloat16 values. Since gemm's matrix A and B
                // 2D indexes are computed with vectorized value in mind (e.g. float, half2, half4),
                // we recast datatype from a single fp16 to 4 packed fp16/2 packed bfloat16
                // respectively.
                const typename vector_type<ABFloat, KPACK>::MemoryType* p_a_block_vec =
                    reinterpret_cast<const typename vector_type<ABFloat, KPACK>::MemoryType*>(
                        p_a_block_now);
                const typename vector_type<ABFloat, KPACK>::MemoryType* p_b_block_vec =
                    reinterpret_cast<const typename vector_type<ABFloat, KPACK>::MemoryType*>(
                        p_b_block_now);
                c_thread_vec = blockwise_gemm.Run(p_a_block_vec, p_b_block_vec, c_thread_vec);

                // LDS double buffer: store next data to LDS
                a_blockwise_copy.RunStoreThreadBuffer(p_a_thread_buffer, p_a_block_next);
                b_blockwise_copy.RunStoreThreadBuffer(p_b_thread_buffer, p_b_block_next);
            }
        }

        // LDS double buffer: tail
        {
            constexpr bool has_two_iteration_left = (K % (2 * KPerBlock) == 0);

            if(has_two_iteration_left) // if has 2 iteration left
            {
                ABFloat p_a_thread_buffer[a_blockwise_copy.GetThreadBufferSize()];
                ABFloat p_b_thread_buffer[b_blockwise_copy.GetThreadBufferSize()];

                a_blockwise_copy.MoveSrcSliceWindow(blockwise_a_copy_src_step{}, True);
                b_blockwise_copy.MoveSrcSliceWindow(blockwise_b_copy_src_step{}, True);

                __syncthreads();

                // LDS double buffer: load last data from device mem
                a_blockwise_copy.RunLoadThreadBuffer(p_a_global, p_a_thread_buffer);
                b_blockwise_copy.RunLoadThreadBuffer(p_b_global, p_b_thread_buffer);

                // LDS double buffer: GEMM on 2nd-last data
                const typename vector_type<ABFloat, KPACK>::MemoryType* p_a_block_vec =
                    reinterpret_cast<const typename vector_type<ABFloat, KPACK>::MemoryType*>(
                        p_a_block_double);
                const typename vector_type<ABFloat, KPACK>::MemoryType* p_b_block_vec =
                    reinterpret_cast<const typename vector_type<ABFloat, KPACK>::MemoryType*>(
                        p_b_block_double);
                c_thread_vec = blockwise_gemm.Run(p_a_block_vec, p_b_block_vec, c_thread_vec);

                // LDS double buffer: store last data to LDS
                a_blockwise_copy.RunStoreThreadBuffer(p_a_thread_buffer,
                                                      p_a_block_double + a_block_space);
                b_blockwise_copy.RunStoreThreadBuffer(p_b_thread_buffer,
                                                      p_b_block_double + b_block_space);

                __syncthreads();

                // LDS double buffer: GEMM on current data
                p_a_block_vec =
                    reinterpret_cast<const typename vector_type<ABFloat, KPACK>::MemoryType*>(
                        p_a_block_double + a_block_space);
                p_b_block_vec =
                    reinterpret_cast<const typename vector_type<ABFloat, KPACK>::MemoryType*>(
                        p_b_block_double + b_block_space);
                c_thread_vec = blockwise_gemm.Run(p_a_block_vec, p_b_block_vec, c_thread_vec);
            }
            else // if has 1 iteration left
            {
                __syncthreads();

                // LDS double buffer: GEMM on last data
                const typename vector_type<ABFloat, KPACK>::MemoryType* p_a_block_vec =
                    reinterpret_cast<const typename vector_type<ABFloat, KPACK>::MemoryType*>(
                        p_a_block_double);
                const typename vector_type<ABFloat, KPACK>::MemoryType* p_b_block_vec =
                    reinterpret_cast<const typename vector_type<ABFloat, KPACK>::MemoryType*>(
                        p_b_block_double);
                c_thread_vec = blockwise_gemm.Run(p_a_block_vec, p_b_block_vec, c_thread_vec);
            }
        }

        // copy output: register to global memory
        {
            constexpr auto OutputLayout = blockwise_gemm.GetOutputLayout();
            constexpr index_t K0        = OutputLayout.M1();
            constexpr index_t K1        = OutputLayout.N1();
            constexpr index_t K2        = OutputLayout.M0();

            constexpr auto out_k0_k1_k2_b_global_desc = transform_tensor_descriptor(
                c_m_n_global_desc,
                make_tuple(UnMerge<Sequence<K0, K1, K2>>{}, PassThrough<N>{}),
                make_tuple(Sequence<0>{}, Sequence<1>{}),
                make_tuple(Sequence<0, 1, 2>{}, Sequence<3>{}));

            //     src descriptor
            constexpr auto out_k0_k1_k2_b_thread_desc =
                make_native_tensor_descriptor_packed(Sequence<K0, 1, K2, 1>{});

            using OutThreadCopySliceLengths = Sequence<K0, 1, K2, 1>;

            constexpr index_t BlkSize = OutputLayout.GetBlkSize();
            constexpr index_t NumBlks = OutputLayout.GetNumBlks();

// force unrolling the output loop to get ride of scratches
#pragma unroll
            for(index_t i = 0; i < NumBlks; ++i)
            {
                // calculate origin of thread output tensor on global memory
                //     blockwise GEMM c matrix starting index
                const auto c_thread_mtx_on_block = blockwise_gemm.GetBeginOfThreadMatrixC(i);

                const index_t k_thread_data_on_global =
                    k_block_data_on_global + c_thread_mtx_on_block.row;

                const index_t b_thread_data_on_global =
                    b_block_data_on_global + c_thread_mtx_on_block.col;

                ThreadwiseGenericTensorSliceCopy_v4r2<
                    decltype(out_k0_k1_k2_b_thread_desc),
                    decltype(out_k0_k1_k2_b_global_desc),
                    OutThreadCopySliceLengths,
                    arithmetic_sequence_gen<0, 4, 1>::type,
                    3,
                    1,
                    1,
                    AddressSpace::Vgpr,
                    is_same<AccFloat, CFloat>::value ? AddressSpace::Global : AddressSpace::Generic,
                    OutputMemOp>({0, 0, 0, 0},
                                 {k_thread_data_on_global / (K2 * K1),
                                  k_thread_data_on_global % (K2 * K1) / K2,
                                  k_thread_data_on_global % K2,
                                  b_thread_data_on_global})
                    .Run(c_thread_vec.n + i * BlkSize, p_c_global);
            }
        }
    }
};

template <index_t GridSize,
          index_t BlockSize,
          class ABFloat,
          class AccFloat,
          class CFloat,
          class AGlobalDesc,
          class BGlobalDesc,
          class CGlobalDesc,
          index_t MPerBlock,
          index_t NPerBlock,
          index_t KPerBlock,
          index_t MPerWave,
          index_t NPerWave,
          index_t GemmDataPerReadM,
          index_t GemmDataPerReadN,
          class ABlockCopyThreadSliceLengths_G_K_M_KPACK,
          class ABlockCopyThreadClusterLengths_G_K_M_KPACK,
          class ABlockCopyThreadClusterArrangeOrder,
          class ABlockCopySrcAccessOrder,
          class ABlockCopyDstAccessOrder,
          index_t ABlockCopySrcVectorReadDim,
          index_t ABlockCopySrcDataPerRead,
          index_t ABlockCopyDstDataPerWrite_KPACK,
          class BBlockCopyThreadSliceLengths_G_K_N_KPACK,
          class BBlockCopyThreadClusterLengths_G_K_N_KPACK,
          class BBlockCopyThreadClusterArrangeOrder,
          class BBlockCopySrcAccessOrder,
          class BBlockCopyDstAccessOrder,
          index_t BBlockCopySrcVectorReadDim,
          index_t BBlockCopySrcDataPerRead,
          index_t BBlockCopyDstDataPerWrite_KPACK,
          InMemoryDataOperation OutputMemOp,
          WorkgroupScheduleOrder WorkgroupSchdOrder,
          index_t ABlockCopySrcDataStride = 1,
          index_t BBlockCopySrcDataStride = 1>
struct GridwiseBatchedGemmTransposedANormalBNormalCXdlopsFp16Bfp16_v1
{
    __device__ void Run(const ABFloat* const __restrict__ p_a_global,
                        const ABFloat* const __restrict__ p_b_global,
                        CFloat* const __restrict__ p_c_global) const
    {

        constexpr auto a_g_k_m_kpack_global_desc = AGlobalDesc{};
        constexpr auto b_g_k_n_kpack_global_desc = BGlobalDesc{};
        constexpr auto c_g_m_n_global_desc       = CGlobalDesc{};

        constexpr auto True = integral_constant<bool, true>{};

        constexpr auto Gi = b_g_k_n_kpack_global_desc.GetLengths()[0];
        constexpr auto Go = c_g_m_n_global_desc.GetLengths()[0];

        constexpr auto K     = b_g_k_n_kpack_global_desc.GetLengths()[1];
        constexpr auto N     = b_g_k_n_kpack_global_desc.GetLengths()[2];
        constexpr auto M     = a_g_k_m_kpack_global_desc.GetLengths()[2];
        constexpr auto KPACK = b_g_k_n_kpack_global_desc.GetLengths()[3];

        // divide block work by [M, N]
        static_assert(M % MPerBlock == 0 && N % NPerBlock == 0 && K % KPerBlock == 0,
                      "wrong! cannot divide work evenly among block");

        constexpr index_t MBlockWork = M / MPerBlock;
        constexpr index_t NBlockWork = N / NPerBlock;

        constexpr index_t MWaves = MPerBlock / MPerWave;
        constexpr index_t NWaves = NPerBlock / NPerWave;

        constexpr auto block_work_sequence =
            make_batch_block_work_sequence<Gi, MBlockWork, NBlockWork, WorkgroupSchdOrder>{}.get();
        constexpr auto block_work_desc = make_cluster_descriptor(block_work_sequence);

        const auto block_work_id = block_work_desc.CalculateClusterIndex(get_block_1d_id());

        const index_t group_id               = block_work_id[0];
        const index_t m_block_data_on_global = (WorkgroupSchdOrder == MBlock1NBlock0)
                                                   ? (block_work_id[1] * MPerBlock)
                                                   : (block_work_id[2] * MPerBlock);
        const index_t n_block_data_on_global = (WorkgroupSchdOrder == MBlock1NBlock0)
                                                   ? (block_work_id[2] * NPerBlock)
                                                   : (block_work_id[1] * NPerBlock);

        //   LDS mem
        constexpr index_t max_align = math::lcm(BBlockCopyDstDataPerWrite_KPACK,
                                                ABlockCopyDstDataPerWrite_KPACK,
                                                KPACK * GemmDataPerReadM,
                                                KPACK * GemmDataPerReadN);

        //   LDS
        //     be careful of LDS alignment
        constexpr auto a_g_k_m_kpack_block_desc = make_native_tensor_descriptor_aligned(
            Sequence<1, KPerBlock, MPerBlock, KPACK>{}, Number<max_align>{});

        auto a_blockwise_copy = BlockwiseGenericTensorSliceCopy_v4<
            BlockSize,
            decltype(a_g_k_m_kpack_global_desc),
            decltype(a_g_k_m_kpack_block_desc),
            decltype(a_g_k_m_kpack_block_desc.GetLengths()),
            ABlockCopyThreadSliceLengths_G_K_M_KPACK,
            ABlockCopyThreadClusterLengths_G_K_M_KPACK,
            ABlockCopyThreadClusterArrangeOrder,
            ABlockCopySrcAccessOrder,
            ABlockCopyDstAccessOrder,
            ABlockCopySrcVectorReadDim, // Src dim to be read in vector form (K dimension)
            3,                          // Dst dim to be written in vector form (KPACK dimension)
            ABlockCopySrcDataPerRead,
            ABlockCopyDstDataPerWrite_KPACK,
            AddressSpace::Global,
            AddressSpace::Vgpr,
            AddressSpace::Lds,
            InMemoryDataOperation::Set,
            ABlockCopySrcDataStride>({group_id, 0, m_block_data_on_global, 0}, {0, 0, 0, 0});

        constexpr auto b_g_k_n_kpack_block_desc = make_native_tensor_descriptor_aligned(
            Sequence<1, KPerBlock, NPerBlock, KPACK>{}, Number<max_align>{});

        // input blockwise copy
        auto b_blockwise_copy = BlockwiseGenericTensorSliceCopy_v4<
            BlockSize,
            decltype(b_g_k_n_kpack_global_desc),
            decltype(b_g_k_n_kpack_block_desc),
            decltype(b_g_k_n_kpack_block_desc.GetLengths()),
            BBlockCopyThreadSliceLengths_G_K_N_KPACK,
            BBlockCopyThreadClusterLengths_G_K_N_KPACK,
            BBlockCopyThreadClusterArrangeOrder,
            BBlockCopySrcAccessOrder,
            BBlockCopyDstAccessOrder,
            BBlockCopySrcVectorReadDim, // Src dim to be read in vector form (K dimension)
            3,                          // Dst dim to be written in vector form (KPACK dimension)
            BBlockCopySrcDataPerRead,   // N dimension
            BBlockCopyDstDataPerWrite_KPACK,
            AddressSpace::Global,
            AddressSpace::Vgpr,
            AddressSpace::Lds,
            InMemoryDataOperation::Set,
            BBlockCopySrcDataStride>({group_id, 0, n_block_data_on_global, 0}, {0, 0, 0, 0});

        // GEMM definition
        // c_mtx += transpose(a_mtx) * b_mtx
        //     a_mtx[KPerBlock, MPerBlock] is in LDS
        //     b_mtx[KPerBlocl, NPerBlock] is in LDS
        //     c_mtx[MPerBlock, NPerBlock] is distributed among threads, and saved in
        //     register
        constexpr auto a_k_m_block_mtx_desc =
            make_ConstantMatrixDescriptor_packed(Number<KPerBlock>{}, Number<MPerBlock>{});
        constexpr auto b_k_n_block_mtx_desc =
            make_ConstantMatrixDescriptor_packed(Number<KPerBlock>{}, Number<NPerBlock>{});

        const auto blockwise_gemm = BlockwiseGemmBlockABlockBThreadCTransANormalBNormalC_xdlops<
            BlockSize,
            decltype(a_k_m_block_mtx_desc),
            decltype(b_k_n_block_mtx_desc),
            ABFloat,
            MPerWave,
            NPerWave,
            MWaves,
            NWaves,
            GemmDataPerReadM,
            GemmDataPerReadN>{};

        constexpr index_t a_block_space =
            math::integer_least_multiple(a_g_k_m_kpack_block_desc.GetElementSpace(), max_align);

        constexpr index_t b_block_space =
            math::integer_least_multiple(b_g_k_n_kpack_block_desc.GetElementSpace(), max_align);

        __shared__ ABFloat p_a_block_double[2 * a_block_space];
        __shared__ ABFloat p_b_block_double[2 * b_block_space];

        // get zero-initialized output register of vector type
        auto c_thread_vec = blockwise_gemm.CreateOutputVecZero();

        // LDS double buffer: preload data into LDS
        {
            a_blockwise_copy.Run(p_a_global, p_a_block_double);
            b_blockwise_copy.Run(p_b_global, p_b_block_double);
        }

        using blockwise_a_copy_src_step = Sequence<0, KPerBlock, 0, 0>;
        using blockwise_b_copy_src_step = Sequence<0, KPerBlock, 0, 0>;

        // LDS double buffer: main body
        for(index_t k_block_data_begin = 0; k_block_data_begin + 2 * KPerBlock < K;
            k_block_data_begin += 2 * KPerBlock)
        {
#pragma unroll
            for(index_t iloop = 0; iloop < 2; ++iloop)
            {
                const bool even_loop = (iloop % 2 == 0);

                ABFloat* p_a_block_now =
                    even_loop ? p_a_block_double : p_a_block_double + a_block_space;
                ABFloat* p_b_block_now =
                    even_loop ? p_b_block_double : p_b_block_double + b_block_space;

                ABFloat* p_a_block_next =
                    even_loop ? p_a_block_double + a_block_space : p_a_block_double;
                ABFloat* p_b_block_next =
                    even_loop ? p_b_block_double + b_block_space : p_b_block_double;

                ABFloat p_a_thread_buffer[a_blockwise_copy.GetThreadBufferSize()];
                ABFloat p_b_thread_buffer[b_blockwise_copy.GetThreadBufferSize()];

                a_blockwise_copy.MoveSrcSliceWindow(blockwise_a_copy_src_step{}, True);
                b_blockwise_copy.MoveSrcSliceWindow(blockwise_b_copy_src_step{}, True);

                __syncthreads();

                // LDS doubel buffer: load next data from device mem
                a_blockwise_copy.RunLoadThreadBuffer(p_a_global, p_a_thread_buffer);
                b_blockwise_copy.RunLoadThreadBuffer(p_b_global, p_b_thread_buffer);

                // LDS double buffer: GEMM on current data
                // Vectorize the pointer to match with how fp16/bfloat16 datatypes are
                // processed in gemm operation. fp16 type packs 4 fp16 values while
                // bfloat16 packs 2 bfloat16 values. Since gemm's matrix A and B
                // 2D indexes are computed with vectorized value in mind (e.g. float, half2, half4),
                // we recast datatype from a single fp16 to 4 packed fp16/2 packed bfloat16
                // respectively.
                const typename vector_type<ABFloat, KPACK>::MemoryType* p_a_block_vec =
                    reinterpret_cast<const typename vector_type<ABFloat, KPACK>::MemoryType*>(
                        p_a_block_now);
                const typename vector_type<ABFloat, KPACK>::MemoryType* p_b_block_vec =
                    reinterpret_cast<const typename vector_type<ABFloat, KPACK>::MemoryType*>(
                        p_b_block_now);
                c_thread_vec = blockwise_gemm.Run(p_a_block_vec, p_b_block_vec, c_thread_vec);

                // LDS double buffer: store next data to LDS
                a_blockwise_copy.RunStoreThreadBuffer(p_a_thread_buffer, p_a_block_next);
                b_blockwise_copy.RunStoreThreadBuffer(p_b_thread_buffer, p_b_block_next);
            }
        }

        // LDS double buffer: tail
        {
            constexpr bool has_two_iteration_left = (K % (2 * KPerBlock) == 0);

            if(has_two_iteration_left) // if has 2 iteration left
            {
                ABFloat p_a_thread_buffer[a_blockwise_copy.GetThreadBufferSize()];
                ABFloat p_b_thread_buffer[b_blockwise_copy.GetThreadBufferSize()];

                a_blockwise_copy.MoveSrcSliceWindow(blockwise_a_copy_src_step{}, True);
                b_blockwise_copy.MoveSrcSliceWindow(blockwise_b_copy_src_step{}, True);

                __syncthreads();

                // LDS double buffer: load last data from device mem
                a_blockwise_copy.RunLoadThreadBuffer(p_a_global, p_a_thread_buffer);
                b_blockwise_copy.RunLoadThreadBuffer(p_b_global, p_b_thread_buffer);

                // LDS double buffer: GEMM on 2nd-last data
                const typename vector_type<ABFloat, KPACK>::MemoryType* p_a_block_vec =
                    reinterpret_cast<const typename vector_type<ABFloat, KPACK>::MemoryType*>(
                        p_a_block_double);
                const typename vector_type<ABFloat, KPACK>::MemoryType* p_b_block_vec =
                    reinterpret_cast<const typename vector_type<ABFloat, KPACK>::MemoryType*>(
                        p_b_block_double);
                c_thread_vec = blockwise_gemm.Run(p_a_block_vec, p_b_block_vec, c_thread_vec);

                // LDS double buffer: store last data to LDS
                a_blockwise_copy.RunStoreThreadBuffer(p_a_thread_buffer,
                                                      p_a_block_double + a_block_space);
                b_blockwise_copy.RunStoreThreadBuffer(p_b_thread_buffer,
                                                      p_b_block_double + b_block_space);

                __syncthreads();

                // LDS double buffer: GEMM on current data
                p_a_block_vec =
                    reinterpret_cast<const typename vector_type<ABFloat, KPACK>::MemoryType*>(
                        p_a_block_double + a_block_space);
                p_b_block_vec =
                    reinterpret_cast<const typename vector_type<ABFloat, KPACK>::MemoryType*>(
                        p_b_block_double + b_block_space);
                c_thread_vec = blockwise_gemm.Run(p_a_block_vec, p_b_block_vec, c_thread_vec);
            }
            else // if has 1 iteration left
            {
                __syncthreads();

                // LDS double buffer: GEMM on last data
                const typename vector_type<ABFloat, KPACK>::MemoryType* p_a_block_vec =
                    reinterpret_cast<const typename vector_type<ABFloat, KPACK>::MemoryType*>(
                        p_a_block_double);
                const typename vector_type<ABFloat, KPACK>::MemoryType* p_b_block_vec =
                    reinterpret_cast<const typename vector_type<ABFloat, KPACK>::MemoryType*>(
                        p_b_block_double);
                c_thread_vec = blockwise_gemm.Run(p_a_block_vec, p_b_block_vec, c_thread_vec);
            }
        }

        // copy output: register to global memory
        {
            ///\todo inconsistent layout of xdlops and tensor
            // xdlops layout
            // M1 = num_groups;
            // M0 = group_size;
            // N1 = num_blks_per_wave;
            // N0 = num_threads_per_blks;
            constexpr auto CLayout = blockwise_gemm.GetOutputLayout();
            constexpr index_t M0   = CLayout.M1();
            constexpr index_t M1   = CLayout.N1();
            constexpr index_t M2   = CLayout.M0();

            constexpr auto c_g_m0_m1_m2_n_global_desc = transform_tensor_descriptor(
                c_g_m_n_global_desc,
                make_tuple(PassThrough<Go>{}, UnMerge<Sequence<M0, M1, M2>>{}, PassThrough<N>{}),
                make_tuple(Sequence<0>{}, Sequence<1>{}, Sequence<2>{}),
                make_tuple(Sequence<0>{}, Sequence<1, 2, 3>{}, Sequence<4>{}));

            //     src descriptor
            constexpr auto c_g_m0_m1_m2_n_thread_desc =
                make_native_tensor_descriptor_packed(Sequence<1, M0, 1, M2, 1>{});

            using CThreadCopySliceLengths = Sequence<1, M0, 1, M2, 1>;

            constexpr index_t BlkSize = CLayout.GetBlkSize();
            constexpr index_t NumBlks = CLayout.GetNumBlks();

// force unrolling the output loop to get ride of scratches
#pragma unroll
            for(index_t i = 0; i < NumBlks; ++i)
            {
                // calculate origin of thread output tensor on global memory
                //     blockwise GEMM c matrix starting index
                const auto c_thread_mtx_on_block = blockwise_gemm.GetBeginOfThreadMatrixC(i);

                const index_t m_thread_data_on_global =
                    m_block_data_on_global + c_thread_mtx_on_block.row;

                const index_t n_thread_data_on_global =
                    n_block_data_on_global + c_thread_mtx_on_block.col;

                ThreadwiseGenericTensorSliceCopy_v4r2<decltype(c_g_m0_m1_m2_n_thread_desc),
                                                      decltype(c_g_m0_m1_m2_n_global_desc),
                                                      CThreadCopySliceLengths,
                                                      arithmetic_sequence_gen<0, 5, 1>::type,
                                                      4,
                                                      1,
                                                      1,
                                                      AddressSpace::Vgpr,
                                                      AddressSpace::Global,
                                                      OutputMemOp>(
                    {0, 0, 0, 0, 0},
                    {group_id,
                     m_thread_data_on_global / (M2 * M1),
                     m_thread_data_on_global % (M2 * M1) / M2,
                     m_thread_data_on_global % M2,
                     n_thread_data_on_global})
                    .Run(c_thread_vec.n + i * BlkSize, p_c_global);
            }
        }
    }
};

template <index_t GridSize,
          index_t BlockSize,
          class ABFloat,
          class AccFloat,
          class CFloat,
          class AGlobalDesc,
          class BGlobalDesc,
          class CGlobalDesc,
          index_t MPerBlock,
          index_t NPerBlock,
          index_t KPerBlock,
          index_t MPerWave,
          index_t NPerWave,
          class ABlockCopyThreadSliceLengths_G_K_M_KPACK,
          class ABlockCopyThreadClusterLengths_G_K_M_KPACK,
          class ABlockCopyThreadClusterArrangeOrder,
          class ABlockCopySrcAccessOrder,
          class ABlockCopyDstAccessOrder,
          index_t ABlockCopySrcVectorReadDim,
          index_t ABlockCopySrcDataPerRead,
          index_t ABlockCopyDstDataPerWrite_KPACK,
          class BBlockCopyThreadSliceLengths_G_K_N_KPACK,
          class BBlockCopyThreadClusterLengths_G_K_N_KPACK,
          class BBlockCopyThreadClusterArrangeOrder,
          class BBlockCopySrcAccessOrder,
          class BBlockCopyDstAccessOrder,
          index_t BBlockCopySrcVectorReadDim,
          index_t BBlockCopySrcDataPerRead,
          index_t BBlockCopyDstDataPerWrite_KPACK,
          InMemoryDataOperation CGlobalMemoryOp,
          WorkgroupScheduleOrder WorkgroupSchdOrder>
struct GridwiseBatchGemmXdlops_gkmkpack_gknkpack_gmn_v2
{
    __device__ void Run(const ABFloat* const __restrict__ p_a_global,
                        const ABFloat* const __restrict__ p_b_global,
                        CFloat* const __restrict__ p_c_global) const
    {
        constexpr auto True = integral_constant<bool, true>{};

        constexpr auto a_g_k_m_kpack_global_desc = AGlobalDesc{};
        constexpr auto b_g_k_n_kpack_global_desc = BGlobalDesc{};
        constexpr auto c_g_m_n_global_desc       = CGlobalDesc{};

        constexpr auto G     = c_g_m_n_global_desc.GetLengths()[0];
        constexpr auto M     = c_g_m_n_global_desc.GetLengths()[1];
        constexpr auto N     = c_g_m_n_global_desc.GetLengths()[2];
        constexpr auto K     = b_g_k_n_kpack_global_desc.GetLengths()[1];
        constexpr auto KPack = b_g_k_n_kpack_global_desc.GetLengths()[3];

        // divide block work by [M, N]
        static_assert(M % MPerBlock == 0 && N % NPerBlock == 0 && K % KPerBlock == 0,
                      "wrong! cannot divide work evenly among block");

        constexpr index_t MBlockWork = M / MPerBlock;
        constexpr index_t NBlockWork = N / NPerBlock;

        constexpr index_t MWavePerBlock = MPerBlock / MPerWave;
        constexpr index_t NWavePerBlock = NPerBlock / NPerWave;

        constexpr auto block_work_sequence =
            make_batch_block_work_sequence<G, MBlockWork, NBlockWork, WorkgroupSchdOrder>{}.get();
        constexpr auto block_work_desc = make_cluster_descriptor(block_work_sequence);

        const auto block_work_id = block_work_desc.CalculateClusterIndex(get_block_1d_id());

        const index_t g_block_data_on_global = block_work_id[0];
        const index_t m_block_data_on_global = (WorkgroupSchdOrder == MBlock1NBlock0)
                                                   ? (block_work_id[1] * MPerBlock)
                                                   : (block_work_id[2] * MPerBlock);
        const index_t n_block_data_on_global = (WorkgroupSchdOrder == MBlock1NBlock0)
                                                   ? (block_work_id[2] * NPerBlock)
                                                   : (block_work_id[1] * NPerBlock);

        constexpr index_t max_align = KPack;

        //   LDS be careful of LDS alignment
        constexpr auto a_g_k_m_kpack_block_desc = make_native_tensor_descriptor_aligned(
            Sequence<1, KPerBlock, MPerBlock, KPack>{}, Number<max_align>{});

        auto a_blockwise_copy = BlockwiseGenericTensorSliceCopy_v4<
            BlockSize,
            decltype(a_g_k_m_kpack_global_desc),
            decltype(a_g_k_m_kpack_block_desc),
            decltype(a_g_k_m_kpack_block_desc.GetLengths()),
            ABlockCopyThreadSliceLengths_G_K_M_KPACK,
            ABlockCopyThreadClusterLengths_G_K_M_KPACK,
            ABlockCopyThreadClusterArrangeOrder,
            ABlockCopySrcAccessOrder,
            ABlockCopyDstAccessOrder,
            ABlockCopySrcVectorReadDim, // Src dim to be read in vector form
            3,                          // Dst dim to be written in vector form (KPack dimension)
            ABlockCopySrcDataPerRead,
            ABlockCopyDstDataPerWrite_KPACK,
            AddressSpace::Global,
            AddressSpace::Vgpr,
            AddressSpace::Lds,
            InMemoryDataOperation::Set>({g_block_data_on_global, 0, m_block_data_on_global, 0},
                                        {0, 0, 0, 0});

        constexpr auto b_g_k_n_kpack_block_desc = make_native_tensor_descriptor_aligned(
            Sequence<1, KPerBlock, NPerBlock, KPack>{}, Number<max_align>{});

        // input blockwise copy
        auto b_blockwise_copy = BlockwiseGenericTensorSliceCopy_v4<
            BlockSize,
            decltype(b_g_k_n_kpack_global_desc),
            decltype(b_g_k_n_kpack_block_desc),
            decltype(b_g_k_n_kpack_block_desc.GetLengths()),
            BBlockCopyThreadSliceLengths_G_K_N_KPACK,
            BBlockCopyThreadClusterLengths_G_K_N_KPACK,
            BBlockCopyThreadClusterArrangeOrder,
            BBlockCopySrcAccessOrder,
            BBlockCopyDstAccessOrder,
            BBlockCopySrcVectorReadDim, // Src dim to be read in vector form
            3,                          // Dst dim to be written in vector form (KPack dimension)
            BBlockCopySrcDataPerRead,
            BBlockCopyDstDataPerWrite_KPACK,
            AddressSpace::Global,
            AddressSpace::Vgpr,
            AddressSpace::Lds,
            InMemoryDataOperation::Set>({g_block_data_on_global, 0, n_block_data_on_global, 0},
                                        {0, 0, 0, 0});

        // GEMM definition
        // c_mtx += transpose(a_mtx) * b_mtx
        //     a_mtx[KPerBlock, MPerBlock] is in LDS
        //     b_mtx[KPerBlocl, NPerBlock] is in LDS
        //     c_mtx[MPerBlock, NPerBlock] is distributed among threads, and saved in
        //     register
        constexpr auto a_k_m_block_mtx_desc =
            make_ConstantMatrixDescriptor_packed(Number<KPerBlock>{}, Number<MPerBlock>{});
        constexpr auto b_k_n_block_mtx_desc =
            make_ConstantMatrixDescriptor_packed(Number<KPerBlock>{}, Number<NPerBlock>{});

        const auto blockwise_gemm = BlockwiseGemmBlockABlockBThreadCTransANormalBNormalC_xdlops<
            BlockSize,
            decltype(a_k_m_block_mtx_desc),
            decltype(b_k_n_block_mtx_desc),
            ABFloat,
            MPerWave,
            NPerWave,
            MWavePerBlock,
            NWavePerBlock,
            1,
            1>{};

        constexpr index_t a_block_space =
            math::integer_least_multiple(a_g_k_m_kpack_block_desc.GetElementSpace(), max_align);

        constexpr index_t b_block_space =
            math::integer_least_multiple(b_g_k_n_kpack_block_desc.GetElementSpace(), max_align);

        __shared__ ABFloat p_a_block[a_block_space];
        __shared__ ABFloat p_b_block[b_block_space];

        // get zero-initialized output register of vector type
        auto c_thread_vec = blockwise_gemm.CreateOutputVecZero();

        // preload data into LDS
        {
            a_blockwise_copy.Run(p_a_global, p_a_block);
            b_blockwise_copy.Run(p_b_global, p_b_block);
        }

        constexpr auto blockwise_a_copy_src_step = Sequence<0, KPerBlock, 0, 0>{};
        constexpr auto blockwise_b_copy_src_step = Sequence<0, KPerBlock, 0, 0>{};

        // main body
        for(index_t k_block_data_begin = 0; k_block_data_begin < K - KPerBlock;
            k_block_data_begin += KPerBlock)
        {
            ABFloat p_a_thread_buffer[a_blockwise_copy.GetThreadBufferSize()];
            ABFloat p_b_thread_buffer[b_blockwise_copy.GetThreadBufferSize()];

            // load next data from device mem
            a_blockwise_copy.MoveSrcSliceWindow(blockwise_a_copy_src_step, True);
            b_blockwise_copy.MoveSrcSliceWindow(blockwise_b_copy_src_step, True);

            a_blockwise_copy.RunLoadThreadBuffer(p_a_global, p_a_thread_buffer);
            b_blockwise_copy.RunLoadThreadBuffer(p_b_global, p_b_thread_buffer);

            block_sync_lds();

            // GEMM on current data
            const typename vector_type<ABFloat, KPack>::MemoryType* p_a_block_vec =
                reinterpret_cast<const typename vector_type<ABFloat, KPack>::MemoryType*>(
                    p_a_block);
            const typename vector_type<ABFloat, KPack>::MemoryType* p_b_block_vec =
                reinterpret_cast<const typename vector_type<ABFloat, KPack>::MemoryType*>(
                    p_b_block);

            c_thread_vec = blockwise_gemm.Run(p_a_block_vec, p_b_block_vec, c_thread_vec);

            block_sync_lds();

            // store next data to LDS
            a_blockwise_copy.RunStoreThreadBuffer(p_a_thread_buffer, p_a_block);
            b_blockwise_copy.RunStoreThreadBuffer(p_b_thread_buffer, p_b_block);
        }

        // tail
        {
            block_sync_lds();

            // GEMM on last data
            const typename vector_type<ABFloat, KPack>::MemoryType* p_a_block_vec =
                reinterpret_cast<const typename vector_type<ABFloat, KPack>::MemoryType*>(
                    p_a_block);
            const typename vector_type<ABFloat, KPack>::MemoryType* p_b_block_vec =
                reinterpret_cast<const typename vector_type<ABFloat, KPack>::MemoryType*>(
                    p_b_block);

            c_thread_vec = blockwise_gemm.Run(p_a_block_vec, p_b_block_vec, c_thread_vec);
        }

        // copy output: register to global memory
        {
            ///\todo inconsistent layout of xdlops and tensor
            // xdlops layout
            // M1 = num_groups;
            // M0 = group_size;
            // N1 = num_blks_per_wave;
            // N0 = num_threads_per_blks;
            constexpr auto CLayout = blockwise_gemm.GetOutputLayout();
            constexpr index_t M0   = CLayout.M1();
            constexpr index_t M1   = CLayout.N1();
            constexpr index_t M2   = CLayout.M0();

            constexpr auto c_g_m0_m1_m2_n_global_desc = transform_tensor_descriptor(
                c_g_m_n_global_desc,
                make_tuple(
                    PassThrough<G>{}, UnMerge<Sequence<M / (M1 * M2), M1, M2>>{}, PassThrough<N>{}),
                make_tuple(Sequence<0>{}, Sequence<1>{}, Sequence<2>{}),
                make_tuple(Sequence<0>{}, Sequence<1, 2, 3>{}, Sequence<4>{}));

            //     src descriptor
            constexpr auto c_g_m0_m1_m2_n_thread_desc =
                make_native_tensor_descriptor_packed(Sequence<1, M0, 1, M2, 1>{});

            using CThreadCopySliceLengths = Sequence<1, M0, 1, M2, 1>;

            constexpr index_t BlkSize = blockwise_gemm.GetBlkSize();
            constexpr index_t NumBlks = blockwise_gemm.GetNumBlks();

// force unrolling the output loop to get ride of scratches
#pragma unroll
            for(index_t i = 0; i < NumBlks; ++i)
            {
                // calculate origin of thread output tensor on global memory
                //     blockwise GEMM c matrix starting index
                const auto c_thread_mtx_on_block = blockwise_gemm.GetBeginOfThreadMatrixC(i);

                const index_t m_thread_data_on_global =
                    m_block_data_on_global + c_thread_mtx_on_block.row;

                const index_t n_thread_data_on_global =
                    n_block_data_on_global + c_thread_mtx_on_block.col;

                ThreadwiseGenericTensorSliceCopy_v4r2<decltype(c_g_m0_m1_m2_n_thread_desc),
                                                      decltype(c_g_m0_m1_m2_n_global_desc),
                                                      CThreadCopySliceLengths,
                                                      arithmetic_sequence_gen<0, 5, 1>::type,
                                                      4,
                                                      1,
                                                      1,
                                                      AddressSpace::Vgpr,
                                                      AddressSpace::Global,
                                                      CGlobalMemoryOp>(
                    {0, 0, 0, 0, 0},
                    {g_block_data_on_global,
                     m_thread_data_on_global / (M2 * M1),
                     m_thread_data_on_global % (M2 * M1) / M2,
                     m_thread_data_on_global % M2,
                     n_thread_data_on_global})
                    .Run(c_thread_vec.n + i * BlkSize, p_c_global);
            }
        }
    }
};

template <index_t GridSize,
          index_t BlockSize,
          class ABFloat,
          class AccFloat,
          class CFloat,
          class AGlobalDesc,
          class BGlobalDesc,
          class CGlobalDesc,
          index_t MPerBlock,
          index_t BPerBlock,
          index_t KPerBlock,
          index_t MPerWave,
          index_t BPerWave,
          class ABlockCopyThreadSliceLengths_G_K_M_KPACK,
          class ABlockCopyThreadClusterLengths_G_K_M_KPACK,
          class ABlockCopyThreadClusterArrangeOrder,
          class ABlockCopySrcAccessOrder,
          class ABlockCopyDstAccessOrder,
          index_t ABlockCopySrcVectorReadDim,
          index_t ABlockCopySrcDataPerRead,
          index_t ABlockCopyDstDataPerWrite_KPACK,
          class BBlockCopyThreadSliceLengths_G_K_N1_B_KPack,
          class BBlockCopyThreadClusterLengths_G_K_N1_B_KPack,
          class BBlockCopyThreadClusterArrangeOrder,
          class BBlockCopySrcAccessOrder,
          class BBlockCopyDstAccessOrder,
          index_t BBlockCopySrcVectorReadDim,
          index_t BBlockCopySrcDataPerRead,
          index_t BBlockCopyDstDataPerWrite_KPACK,
          InMemoryDataOperation CGlobalMemoryOp,
          WorkgroupScheduleOrder WorkgroupSchdOrder>
struct GridwiseBatchGemmXdlops_gkmkpack_gkn1bkpack_gmn_v2
{
    __device__ void Run(const ABFloat* const __restrict__ p_a_global,
                        const ABFloat* const __restrict__ p_b_global,
                        CFloat* const __restrict__ p_c_global) const
    {
        constexpr auto True = integral_constant<bool, true>{};

        constexpr auto a_g_k_m_kpack_global_desc    = AGlobalDesc{};
        constexpr auto b_g_k_n1_b_kpack_global_desc = BGlobalDesc{};
        constexpr auto c_g_m_n_global_desc          = CGlobalDesc{};

        constexpr auto G = c_g_m_n_global_desc.GetLengths()[0];
        constexpr auto M = c_g_m_n_global_desc.GetLengths()[1];
        constexpr auto N = c_g_m_n_global_desc.GetLengths()[2];

        constexpr auto K     = b_g_k_n1_b_kpack_global_desc.GetLengths()[1];
        constexpr auto in_N1 = b_g_k_n1_b_kpack_global_desc.GetLengths()[2];
        constexpr auto B     = b_g_k_n1_b_kpack_global_desc.GetLengths()[3];
        constexpr auto KPack = b_g_k_n1_b_kpack_global_desc.GetLengths()[4];

        // divide block work by [M, N]
        static_assert(M % MPerBlock == 0 && B % BPerBlock == 0 && K % KPerBlock == 0,
                      "wrong! cannot divide work evenly among block");

        constexpr index_t MBlockWork = M / MPerBlock;
        constexpr index_t BBlockWork = B / BPerBlock;

        constexpr index_t MWavePerBlock = MPerBlock / MPerWave;
        constexpr index_t BWavePerBlock = in_N1;

<<<<<<< HEAD
=======
        static_assert((G * MBlockWork * BBlockWork) == GridSize, "Invalid GridSize");

>>>>>>> 21305d67
        constexpr auto block_work_sequence =
            make_batch_block_work_sequence<G, MBlockWork, BBlockWork, WorkgroupSchdOrder>{}.get();
        constexpr auto block_work_desc = make_cluster_descriptor(block_work_sequence);

        const auto block_work_id = block_work_desc.CalculateClusterIndex(get_block_1d_id());

        const index_t g_block_data_on_global = block_work_id[0];
        const index_t m_block_data_on_global = (WorkgroupSchdOrder == MBlock1NBlock0)
                                                   ? (block_work_id[1] * MPerBlock)
                                                   : (block_work_id[2] * MPerBlock);
        const index_t b_block_data_on_global = (WorkgroupSchdOrder == MBlock1NBlock0)
                                                   ? (block_work_id[2] * BPerBlock)
                                                   : (block_work_id[1] * BPerBlock);

        constexpr index_t max_align = KPack;

        //   LDS be careful of LDS alignment
        constexpr auto a_g_k_m_kpack_block_desc = make_native_tensor_descriptor_aligned(
            Sequence<1, KPerBlock, MPerBlock, KPack>{}, Number<max_align>{});

        auto a_blockwise_copy = BlockwiseGenericTensorSliceCopy_v4<
            BlockSize,
            decltype(a_g_k_m_kpack_global_desc),
            decltype(a_g_k_m_kpack_block_desc),
            decltype(a_g_k_m_kpack_block_desc.GetLengths()),
            ABlockCopyThreadSliceLengths_G_K_M_KPACK,
            ABlockCopyThreadClusterLengths_G_K_M_KPACK,
            ABlockCopyThreadClusterArrangeOrder,
            ABlockCopySrcAccessOrder,
            ABlockCopyDstAccessOrder,
            ABlockCopySrcVectorReadDim, // Src dim to be read in vector form
            3,                          // Dst dim to be written in vector form (KPack dimension)
            ABlockCopySrcDataPerRead,
            ABlockCopyDstDataPerWrite_KPACK,
            AddressSpace::Global,
            AddressSpace::Vgpr,
            AddressSpace::Lds,
            InMemoryDataOperation::Set>({g_block_data_on_global, 0, m_block_data_on_global, 0},
                                        {0, 0, 0, 0});

        constexpr auto b_g_k_n1_b_kpack_block_desc = make_native_tensor_descriptor_aligned(
            Sequence<1, KPerBlock, in_N1, BPerBlock, KPack>{}, Number<max_align>{});

        // input blockwise copy
        auto b_blockwise_copy = BlockwiseGenericTensorSliceCopy_v4<
            BlockSize,
            decltype(b_g_k_n1_b_kpack_global_desc),
            decltype(b_g_k_n1_b_kpack_block_desc),
            decltype(b_g_k_n1_b_kpack_block_desc.GetLengths()),
            BBlockCopyThreadSliceLengths_G_K_N1_B_KPack,
            BBlockCopyThreadClusterLengths_G_K_N1_B_KPack,
            BBlockCopyThreadClusterArrangeOrder,
            BBlockCopySrcAccessOrder,
            BBlockCopyDstAccessOrder,
            BBlockCopySrcVectorReadDim, // Src dim to be read in vector form
            4,                          // Dst dim to be written in vector form (KPack dimension)
            BBlockCopySrcDataPerRead,
            BBlockCopyDstDataPerWrite_KPACK,
            AddressSpace::Global,
            AddressSpace::Vgpr,
            AddressSpace::Lds,
            InMemoryDataOperation::Set>({g_block_data_on_global, 0, 0, b_block_data_on_global, 0},
                                        {0, 0, 0, 0, 0});

        // GEMM definition
        // c_mtx += transpose(a_mtx) * b_mtx
        //     a_mtx[KPerBlock, MPerBlock] is in LDS
        //     b_mtx[KPerBlocl, BPerBlock * in_N1] is in LDS
        //     c_mtx[MPerBlock, BPerBlock * in_N1] is distributed among threads, and saved in
        //     register
        constexpr auto a_k_m_block_mtx_desc =
            make_ConstantMatrixDescriptor_packed(Number<KPerBlock>{}, Number<MPerBlock>{});
        constexpr auto b_k_n_block_mtx_desc =
            make_ConstantMatrixDescriptor_packed(Number<KPerBlock>{}, Number<BPerBlock * in_N1>{});

        const auto blockwise_gemm = BlockwiseGemmBlockABlockBThreadCTransANormalBNormalC_xdlops<
            BlockSize,
            decltype(a_k_m_block_mtx_desc),
            decltype(b_k_n_block_mtx_desc),
            ABFloat,
            MPerWave,
            BPerWave,
            MWavePerBlock,
            BWavePerBlock,
            1,
            1>{};

        constexpr index_t a_block_space =
            math::integer_least_multiple(a_g_k_m_kpack_block_desc.GetElementSpace(), max_align);

        constexpr index_t b_block_space =
            math::integer_least_multiple(b_g_k_n1_b_kpack_block_desc.GetElementSpace(), max_align);

        __shared__ ABFloat p_a_block[a_block_space];
        __shared__ ABFloat p_b_block[b_block_space];

        // get zero-initialized output register of vector type
        auto c_thread_vec = blockwise_gemm.CreateOutputVecZero();

        // preload data into LDS
        {
            a_blockwise_copy.Run(p_a_global, p_a_block);
            b_blockwise_copy.Run(p_b_global, p_b_block);
        }

        constexpr auto blockwise_a_copy_src_step = Sequence<0, KPerBlock, 0, 0>{};
        constexpr auto blockwise_b_copy_src_step = Sequence<0, KPerBlock, 0, 0, 0>{};

        // main body
        for(index_t k_block_data_begin = 0; k_block_data_begin < K - KPerBlock;
            k_block_data_begin += KPerBlock)
        {
            ABFloat p_a_thread_buffer[a_blockwise_copy.GetThreadBufferSize()];
            ABFloat p_b_thread_buffer[b_blockwise_copy.GetThreadBufferSize()];

            // load next data from device mem
            a_blockwise_copy.MoveSrcSliceWindow(blockwise_a_copy_src_step, True);
            b_blockwise_copy.MoveSrcSliceWindow(blockwise_b_copy_src_step, True);

            a_blockwise_copy.RunLoadThreadBuffer(p_a_global, p_a_thread_buffer);
            b_blockwise_copy.RunLoadThreadBuffer(p_b_global, p_b_thread_buffer);

            block_sync_lds();

            // GEMM on current data
            const typename vector_type<ABFloat, KPack>::MemoryType* p_a_block_vec =
                reinterpret_cast<const typename vector_type<ABFloat, KPack>::MemoryType*>(
                    p_a_block);
            const typename vector_type<ABFloat, KPack>::MemoryType* p_b_block_vec =
                reinterpret_cast<const typename vector_type<ABFloat, KPack>::MemoryType*>(
                    p_b_block);

            c_thread_vec = blockwise_gemm.Run(p_a_block_vec, p_b_block_vec, c_thread_vec);

            block_sync_lds();

            // store next data to LDS
            a_blockwise_copy.RunStoreThreadBuffer(p_a_thread_buffer, p_a_block);
            b_blockwise_copy.RunStoreThreadBuffer(p_b_thread_buffer, p_b_block);
        }

        // tail
        {
            block_sync_lds();

            // GEMM on last data
            const typename vector_type<ABFloat, KPack>::MemoryType* p_a_block_vec =
                reinterpret_cast<const typename vector_type<ABFloat, KPack>::MemoryType*>(
                    p_a_block);
            const typename vector_type<ABFloat, KPack>::MemoryType* p_b_block_vec =
                reinterpret_cast<const typename vector_type<ABFloat, KPack>::MemoryType*>(
                    p_b_block);

            c_thread_vec = blockwise_gemm.Run(p_a_block_vec, p_b_block_vec, c_thread_vec);
        }

        // copy output: register to global memory
        {
            ///\todo inconsistent layout of xdlops and tensor
            // xdlops layout
            // M1 = num_groups;
            // M0 = group_size;
            // N1 = num_blks_per_wave;
            // N0 = num_threads_per_blks;
            constexpr auto CLayout = blockwise_gemm.GetOutputLayout();
            constexpr index_t M0   = CLayout.M1();
            constexpr index_t M1   = CLayout.N1();
            constexpr index_t M2   = CLayout.M0();

            constexpr auto c_g_m0_m1_m2_n_global_desc = transform_tensor_descriptor(
                c_g_m_n_global_desc,
                make_tuple(
                    PassThrough<G>{}, UnMerge<Sequence<M / (M1 * M2), M1, M2>>{}, PassThrough<N>{}),
                make_tuple(Sequence<0>{}, Sequence<1>{}, Sequence<2>{}),
                make_tuple(Sequence<0>{}, Sequence<1, 2, 3>{}, Sequence<4>{}));

            //     src descriptor
            constexpr auto c_g_m0_m1_m2_n_thread_desc =
                make_native_tensor_descriptor_packed(Sequence<1, M0, 1, M2, 1>{});

            using CThreadCopySliceLengths = Sequence<1, M0, 1, M2, 1>;

            constexpr index_t BlkSize = blockwise_gemm.GetBlkSize();
            constexpr index_t NumBlks = blockwise_gemm.GetNumBlks();

// force unrolling the output loop to get ride of scratches
#pragma unroll
            for(index_t i = 0; i < NumBlks; ++i)
            {
                // calculate origin of thread output tensor on global memory
                //     blockwise GEMM c matrix starting index
                const auto c_thread_mtx_on_block =
                    blockwise_gemm.template GetBeginOfThreadMatrixC<MPerWave, B>(i);

                const index_t m_thread_data_on_global =
                    m_block_data_on_global + c_thread_mtx_on_block.row;

                const index_t n_thread_data_on_global =
                    b_block_data_on_global + c_thread_mtx_on_block.col;

                ThreadwiseGenericTensorSliceCopy_v4r2<decltype(c_g_m0_m1_m2_n_thread_desc),
                                                      decltype(c_g_m0_m1_m2_n_global_desc),
                                                      CThreadCopySliceLengths,
                                                      arithmetic_sequence_gen<0, 5, 1>::type,
                                                      4,
                                                      1,
                                                      1,
                                                      AddressSpace::Vgpr,
                                                      AddressSpace::Global,
                                                      CGlobalMemoryOp>(
                    {0, 0, 0, 0, 0},
                    {g_block_data_on_global,
                     m_thread_data_on_global / (M2 * M1),
                     m_thread_data_on_global % (M2 * M1) / M2,
                     m_thread_data_on_global % M2,
                     n_thread_data_on_global})
                    .Run(c_thread_vec.n + i * BlkSize, p_c_global);
            }
        }
    }
};

} // namespace ck
#endif<|MERGE_RESOLUTION|>--- conflicted
+++ resolved
@@ -1088,11 +1088,8 @@
         constexpr index_t MWavePerBlock = MPerBlock / MPerWave;
         constexpr index_t BWavePerBlock = in_N1;
 
-<<<<<<< HEAD
-=======
         static_assert((G * MBlockWork * BBlockWork) == GridSize, "Invalid GridSize");
 
->>>>>>> 21305d67
         constexpr auto block_work_sequence =
             make_batch_block_work_sequence<G, MBlockWork, BBlockWork, WorkgroupSchdOrder>{}.get();
         constexpr auto block_work_desc = make_cluster_descriptor(block_work_sequence);
