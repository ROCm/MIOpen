#ifndef CK_THREADWISE_GENERIC_TENSOR_SLICE_COPY_HPP
#define CK_THREADWISE_GENERIC_TENSOR_SLICE_COPY_HPP

#include "common_header.hpp"
#include "tensor_descriptor.hpp"
#include "tensor_descriptor_helper.hpp"
#include "tensor_coordinate.hpp"

namespace ck {

// This threadwise copy allow vector access of src and dst.
// It allows the vector size to be different on src and dst.
// The dimensions of vector access should be the same on src and dst.
// The dimension access order should be the same on src and dst.
// Will do valid mapping check on src data: Read 0 if src data has a invalid mapping
// Will do valid mapping check on dst data: No write if dst data has a invalid mapping
template <typename SrcDesc,
          typename DstDesc,
          typename SliceLengths,
          typename SrcDstDimAccessOrder,
          index_t SrcDstVectorReadWriteDim,
          index_t SrcDataPerRead,
          index_t DstDataPerWrite,
          AddressSpace SrcAddressSpace     = AddressSpace::Generic,
          AddressSpace DstAddressSpace     = AddressSpace::Generic,
          InMemoryDataOperation DstInMemOp = InMemoryDataOperation::Set>
struct ThreadwiseGenericTensorSliceCopy_v4r2
{
    static constexpr index_t nDim = SliceLengths::Size();
    using Index                   = MultiIndex<nDim>;

    using SrcCoord = typename TensorCoordinate<SrcDesc>::type;
    using DstCoord = typename TensorCoordinate<DstDesc>::type;

    __device__ constexpr ThreadwiseGenericTensorSliceCopy_v4r2(const Index& src_slice_origin,
                                                               const Index& dst_slice_origin)
        : mSrcSliceOrigin(src_slice_origin), mDstSliceOrigin(dst_slice_origin)
    {
        static_assert(nDim == SrcDesc::GetNumOfDimension() &&
                          nDim == DstDesc::GetNumOfDimension() && nDim == SliceLengths::Size() &&
                          nDim == SrcDstDimAccessOrder::Size(),
                      "wrong! # of dimensions not the same");

        static_assert(is_valid_sequence_map<SrcDstDimAccessOrder>{}, "wrong! map is not valid");

        static_assert(SliceLengths{}[SrcDstVectorReadWriteDim] %
                              math::lcm(SrcDataPerRead, DstDataPerWrite) ==
                          0,
                      "wrong! cannot evenly divide");

        // TODO:: sanity-check if vectorized memory read/write is allowed on src and dst
    }

    __device__ constexpr ThreadwiseGenericTensorSliceCopy_v4r2()
        : ThreadwiseGenericTensorSliceCopy_v4r2(make_zero_array<index_t, nDim>(),
                                                make_zero_array<index_t, nDim>())
    {
    }

    __device__ void SetSrcSliceOrigin(SrcCoord src_slice_origin)
    {
        mSrcSliceOrigin = src_slice_origin;
    }

    __device__ void SetDstSliceOrigin(DstCoord dst_slice_origin)
    {
        mDstSliceOrigin = dst_slice_origin;
    }

    template <typename SrcData, typename DstData>
    __device__ void Run(const SrcData* p_src, DstData* p_dst) const
    {
        constexpr auto vector_access_dim = Number<SrcDstVectorReadWriteDim>{};

        constexpr auto src_data_per_access = Number<SrcDataPerRead>{};
        constexpr auto dst_data_per_access = Number<DstDataPerWrite>{};

        constexpr auto long_vector_size = Number<math::lcm(SrcDataPerRead, DstDataPerWrite)>{};

        constexpr auto long_vector_access_lengths = SliceLengths::Modify(
            vector_access_dim, SliceLengths::Get(vector_access_dim) / long_vector_size);

        ford<decltype(long_vector_access_lengths), SrcDstDimAccessOrder>{}([&](
            auto long_vector_access_id) {

            // data id w.r.t slicing-window
            auto long_vector_data_begin_id = long_vector_access_id;
            long_vector_data_begin_id(vector_access_dim) =
                long_vector_size * long_vector_access_id[vector_access_dim];

            // buffer to hold a src long-vector
            SrcData p_src_long_vector[long_vector_size];

            // zero out buffer
            for(index_t i = 0; i < long_vector_size; ++i)
            {
                p_src_long_vector[i] = 0;
            }

            // load data from src to the long-vector buffer
            for(index_t i = 0; i < long_vector_size / src_data_per_access; ++i)
            {
                auto scalar_id               = make_zero_array<index_t, nDim>();
                scalar_id(vector_access_dim) = i * src_data_per_access;

                const index_t buffer_offset = i * src_data_per_access;

                const auto src_coord = mSrcSliceOrigin + (long_vector_data_begin_id + scalar_id);

                // Check src data's valid mapping situation, only check the first data in this src
                //   vector. It's user's responsiblity to make sure all data in the src vector
                //   has the valid/invalid mapping situation
                if(src_coord.IsOffsetValidAssumingUpperIndexIsValid())
                {
<<<<<<< HEAD
                    static_if<SrcAddressSpace == AddressSpace::global>{}([&](auto fwd) {
#if CK_USE_AMD_BUFFER_ADDRESSING
                        *reinterpret_cast<src_vector_t*>(&p_src_long_vector[buffer_offset]) =
                            amd_intrinsic_buffer_load<SrcData, SrcDataPerAccess>(
                                fwd(p_src), src_coord.GetOffset(), 0);
#else
                        *reinterpret_cast<src_vector_t*>(&p_src_long_vector[buffer_offset]) =
                            *reinterpret_cast<const src_vector_t*>(&p_src[src_coord.GetOffset()]);
#endif
                    }).Else([&](auto) {
                        // src can be all kinds of memory-space.
                        *reinterpret_cast<src_vector_t*>(&p_src_long_vector[buffer_offset]) =
                            *reinterpret_cast<const src_vector_t*>(&p_src[src_coord.GetOffset()]);
                    });
=======
                    transfer_data<SrcData,
                                  SrcDataPerRead,
                                  SrcAddressSpace,
                                  AddressSpace::Vgpr,
                                  InMemoryDataOperation::Set>(
                        p_src, src_coord.GetOffset(), p_src_long_vector, buffer_offset);
>>>>>>> ef17912f
                }
            }

            // SrcData to DstData conversion
            DstData p_dst_long_vector[long_vector_size];

            for(index_t i = 0; i < long_vector_size; ++i)
            {
                p_dst_long_vector[i] = type_convert<DstData>{}(p_src_long_vector[i]);
            }

            // store data from the long-vector buffer to dst
            for(index_t i = 0; i < long_vector_size / dst_data_per_access; ++i)
            {
                auto scalar_id               = make_zero_array<index_t, nDim>();
                scalar_id(vector_access_dim) = i * dst_data_per_access;

                const index_t buffer_offset = i * dst_data_per_access;

                const auto dst_coord = mDstSliceOrigin + (long_vector_data_begin_id + scalar_id);

                // Check dst data's valid mapping situation, only check the first data in this dst
                //   vector. It's user's responsiblity to make sure all data in the dst vector
                //   has the valid/invalid mapping situation
                if(dst_coord.IsOffsetValidAssumingUpperIndexIsValid())
                {
<<<<<<< HEAD
                    static_if<DstAddressSpace == AddressSpace::global>{}([&](auto fwd) {
#if CK_USE_AMD_BUFFER_ADDRESSING
                        amd_intrinsic_buffer_store<DstData, DstDataPerAccess>(
                            *reinterpret_cast<dst_vector_t*>(&p_dst_long_vector[buffer_offset]),
                            fwd(p_dst),
                            dst_coord.GetOffset(),
                            0);
#else
                        *reinterpret_cast<dst_vector_t*>(&p_dst[dst_coord.GetOffset()]) =
                            *reinterpret_cast<dst_vector_t*>(&p_dst_long_vector[buffer_offset]);
#endif
                    }).Else([&](auto) {
                        // dst can be all kinds of memory-space
                        *reinterpret_cast<dst_vector_t*>(&p_dst[dst_coord.GetOffset()]) =
                            *reinterpret_cast<dst_vector_t*>(&p_dst_long_vector[buffer_offset]);
                    });
=======
                    transfer_data<DstData,
                                  DstDataPerWrite,
                                  AddressSpace::Vgpr,
                                  DstAddressSpace,
                                  DstInMemOp>(
                        p_dst_long_vector, buffer_offset, p_dst, dst_coord.GetOffset());
>>>>>>> ef17912f
                }
            }
        });
    }

    // Modify Length to 1, if Mask is set to false
    // Used for isolating linear dimension from non-linear dimensions
    template <index_t... Lengths, index_t... Mask>
    __device__ static constexpr auto mask_lengths(Sequence<Lengths...>, Sequence<Mask...>)
    {
        return Sequence<(Mask ? Lengths : 1)...>{};
    }

    // Will do valid mapping check on src data: Read 0 if src data has a invalid mapping
    // Will do valid mapping check on dst data: No write if dst data has a invalid mapping
    // This version is optimized for address calculation of src tensor
    // TODO: this function is not compiled to expected ISA
    template <typename SrcData, typename DstData>
    __device__ void Run_optimized_src_address_calculation(const SrcData* p_src,
                                                          DstData* p_dst) const
    {
        constexpr auto vector_access_dim = Number<SrcDstVectorReadWriteDim>{};

        constexpr auto src_data_per_access = Number<SrcDataPerRead>{};
        constexpr auto dst_data_per_access = Number<DstDataPerWrite>{};

        constexpr auto long_vector_size = Number<math::lcm(SrcDataPerRead, DstDataPerWrite)>{};

        constexpr auto long_vector_access_lengths = SliceLengths::Modify(
            vector_access_dim, SliceLengths::Get(vector_access_dim) / long_vector_size);

        // separate linear dimensions from non-linear dimensions
        constexpr auto src_linear_dim_mask    = SrcDesc::GetLinearDimensionMask();
        constexpr auto src_nonlinear_dim_mask = SrcDesc::GetNonLinearDimensionMask();

        static_assert(
            src_linear_dim_mask.At(SrcDstVectorReadWriteDim) || long_vector_size == SrcDataPerRead,
            "Warning! SrcDstVectorReadWriteDim is not SrcDesc's linear dimension, performance "
            "would drop");

        // separate steps into linear and non-linear components, accoording to src tensor
        constexpr auto linear_long_vector_access_lengths =
            mask_lengths(long_vector_access_lengths, src_linear_dim_mask);

        constexpr auto nonlinear_long_vector_access_lengths =
            mask_lengths(long_vector_access_lengths, src_nonlinear_dim_mask);

        // loop over src's non-linear dimensions
        ford<decltype(nonlinear_long_vector_access_lengths)>{}([&](
            auto nonlinear_dim_long_vector_access_id) {

            // calculate step-sizes along src's nonlinear dimensions
            auto nonlinear_dim_data_steps = nonlinear_dim_long_vector_access_id;
            nonlinear_dim_data_steps(vector_access_dim) =
                long_vector_size * nonlinear_dim_long_vector_access_id[vector_access_dim];

            // move src cooridnate along nonlinear dimensions
            // this coordinate contains run-time per-thread offset
            const auto src_nonlinear_coord = mSrcSliceOrigin + nonlinear_dim_data_steps;

            // loop over src's linear dimensions
            ford<decltype(linear_long_vector_access_lengths)>{}([&](
                auto linear_dim_long_vector_access_id) {

                // step-sizes along src's linear dimensions
                auto linear_dim_data_steps = linear_dim_long_vector_access_id;
                linear_dim_data_steps(vector_access_dim) =
                    long_vector_size * linear_dim_long_vector_access_id[vector_access_dim];

                // buffer to hold a long-vector
                SrcData p_src_long_vector[long_vector_size];

                // zero out buffer
                for(index_t i = 0; i < long_vector_size; ++i)
                {
                    p_src_long_vector[i] = 0;
                }

                // Loop over SrcDstVectorReadWriteDim, and load data from src to the
                //   long-vector buffer.
                // If SrcDstVectorReadWriteDim is src's linear dimension, then src's
                //   offset-diff due to this looping is known at compile-time. If
                //   SrcDstVectorReadWriteDim is src's nonlinear dimension, then src's
                //   offset-diff due to this looping is only known at run-time. For best
                //   performance, SrcDstVectorReadWriteDim, should be src's linear dimension
                for(index_t i = 0; i < long_vector_size / src_data_per_access; ++i)
                {
                    auto scalar_id               = make_zero_array<index_t, nDim>();
                    scalar_id(vector_access_dim) = i * src_data_per_access;

                    const index_t buffer_offset = i * src_data_per_access;

                    // move src cooridnate along linear dimensions
                    const auto src_coord =
                        src_nonlinear_coord + (linear_dim_data_steps + scalar_id);

#if CK_EXPERIMENTAL_TENSOR_COORDINATE_USE_CALCULATE_OFFSET_DIFF // tweaking
                    // this is src compile-time offset
                    const index_t src_linear_offset =
                        src_nonlinear_coord.CalculateOffsetDiff(linear_dim_data_steps + scalar_id);
#else
                    // this is src compile-time offset
                    const index_t src_linear_offset =
                        src_coord.GetOffset() - src_nonlinear_coord.GetOffset();
#endif

                    // Check src data's valid mapping situation, only check the first data in this
                    // src
                    //   vector. It's user's responsiblity to make sure all data in the src vector
                    //   has the valid/invalid mapping situation
                    if(src_coord.IsOffsetValidAssumingUpperIndexIsValid())
                    {
<<<<<<< HEAD
                        static_if<SrcAddressSpace == AddressSpace::global>{}([&](auto) {
#if CK_USE_AMD_BUFFER_ADDRESSING
                            *reinterpret_cast<src_vector_t*>(&p_src_long_vector[buffer_offset]) =
                                amd_intrinsic_buffer_load<SrcData, SrcDataPerAccess>(
                                    p_src, src_nonlinear_coord.GetOffset(), src_linear_offset);
#else
                            *reinterpret_cast<src_vector_t*>(&p_src_long_vector[buffer_offset]) =
                                *reinterpret_cast<const src_vector_t*>(
                                    &p_src[src_nonlinear_coord.GetOffset() + src_linear_offset]);
#endif
                        }).Else([&](auto) {
                            *reinterpret_cast<src_vector_t*>(&p_src_long_vector[buffer_offset]) =
                                *reinterpret_cast<const src_vector_t*>(
                                    &p_src[src_nonlinear_coord.GetOffset() + src_linear_offset]);
                        });
=======
                        transfer_data<SrcData,
                                      SrcDataPerRead,
                                      SrcAddressSpace,
                                      AddressSpace::Vgpr,
                                      InMemoryDataOperation::Set>(p_src,
                                                                  src_nonlinear_coord.GetOffset() +
                                                                      src_linear_offset,
                                                                  p_src_long_vector,
                                                                  buffer_offset);
>>>>>>> ef17912f
                    }
                }

                // SrcData to DstData conversion
                DstData p_dst_long_vector[long_vector_size];

                for(index_t i = 0; i < long_vector_size; ++i)
                {
                    p_dst_long_vector[i] = type_convert<DstData>{}(p_src_long_vector[i]);
                }

                // store data from the long-vector buffer to dst
                for(index_t i = 0; i < long_vector_size / dst_data_per_access; ++i)
                {
                    auto scalar_id               = make_zero_array<index_t, nDim>();
                    scalar_id(vector_access_dim) = i * dst_data_per_access;

                    const index_t buffer_offset = i * dst_data_per_access;

                    // dst offset is calculated here, without explicitly separating into
                    //   compile-time and per-thread component
                    const auto dst_coord = mDstSliceOrigin + (nonlinear_dim_data_steps +
                                                              linear_dim_data_steps + scalar_id);

                    // Check dst data's valid mapping situation, only check the first data in this
                    // dst
                    //   vector. It's user's responsiblity to make sure all data in the dst vector
                    //   has the valid/invalid mapping situation
                    if(dst_coord.IsOffsetValidAssumingUpperIndexIsValid())
                    {
                        transfer_data<DstData,
                                      DstDataPerWrite,
                                      AddressSpace::Vgpr,
                                      DstAddressSpace,
                                      DstInMemOp>(
                            p_dst_long_vector, buffer_offset, p_dst, dst_coord.GetOffset());
                    }
                }
            });
        });
    }

    // This version is optimized for address calculation of dst tensor
    // TODO: this function is not compiled to expected ISA
    template <typename SrcData, typename DstData>
    __device__ void Run_optimized_dst_address_calculation(const SrcData* p_src,
                                                          DstData* p_dst) const
    {
        constexpr auto vector_access_dim = Number<SrcDstVectorReadWriteDim>{};

        constexpr auto src_data_per_access = Number<SrcDataPerRead>{};
        constexpr auto dst_data_per_access = Number<DstDataPerWrite>{};

        constexpr auto long_vector_size = Number<math::lcm(SrcDataPerRead, DstDataPerWrite)>{};

        constexpr auto long_vector_access_lengths = SliceLengths::Modify(
            vector_access_dim, SliceLengths::Get(vector_access_dim) / long_vector_size);

        // separate linear dimensions from non-linear dimensions
        constexpr auto dst_linear_dim_mask    = DstDesc::GetLinearDimensionMask();
        constexpr auto dst_nonlinear_dim_mask = DstDesc::GetNonLinearDimensionMask();

        static_assert(
            dst_linear_dim_mask.At(SrcDstVectorReadWriteDim) || long_vector_size == DstDataPerWrite,
            "Warning! SrcDstVectorReadWriteDim is not DstDesc's linear dimension, performance "
            "would drop");

        // separate steps into linear and non-linear components, accoording to dst tensor
        constexpr auto linear_long_vector_access_lengths =
            mask_lengths(long_vector_access_lengths, dst_linear_dim_mask);

        constexpr auto nonlinear_long_vector_access_lengths =
            mask_lengths(long_vector_access_lengths, dst_nonlinear_dim_mask);

        // loop over dst's non-linear dimensions
        ford<decltype(nonlinear_long_vector_access_lengths)>{}([&](
            auto nonlinear_dim_long_vector_access_id) {

            // calculate step-sizes along dst's nonlinear dimensions
            auto nonlinear_dim_data_steps = nonlinear_dim_long_vector_access_id;
            nonlinear_dim_data_steps(vector_access_dim) =
                long_vector_size * nonlinear_dim_long_vector_access_id[vector_access_dim];

            // move dst cooridnate along nonlinear dimensions
            // this coordinate contains run-time per-thread offset
            const auto dst_nonlinear_coord = mDstSliceOrigin + nonlinear_dim_data_steps;

            // loop over dst's linear dimensions
            ford<decltype(linear_long_vector_access_lengths)>{}([&](
                auto linear_dim_long_vector_access_id) {

                // step-sizes along dst's linear dimensions
                auto linear_dim_data_steps = linear_dim_long_vector_access_id;
                linear_dim_data_steps(vector_access_dim) =
                    long_vector_size * linear_dim_long_vector_access_id[vector_access_dim];

                // buffer to hold a long-vector
                SrcData p_src_long_vector[long_vector_size];

                // zero out buffer
                for(index_t i = 0; i < long_vector_size; ++i)
                {
                    p_src_long_vector[i] = 0;
                }

                // Loop over SrcDstVectorReadWriteDim, and load data from src to the
                //   long-vector buffer.
                // If SrcDstVectorReadWriteDim is dst's linear dimension, then dst's
                //   offset-diff due to this looping is known at compile-time. If
                //   SrcDstVectorReadWriteDim is dst's nonlinear dimension, then dst's
                //   offset-diff due to this looping is only known at run-time. For best
                //   performance, SrcDstVectorReadWriteDim, should be dst's linear dimension
                for(index_t i = 0; i < long_vector_size / src_data_per_access; ++i)
                {
                    auto scalar_id               = make_zero_array<index_t, nDim>();
                    scalar_id(vector_access_dim) = i * src_data_per_access;

                    const index_t buffer_offset = i * src_data_per_access;

                    // src offset is calculated here, without explicitly separating into
                    //   compile-time and per-thread component
                    const auto src_coord = mSrcSliceOrigin + (nonlinear_dim_data_steps +
                                                              linear_dim_data_steps + scalar_id);

                    // Check src data's valid mapping situation, only check the first data in this
                    // src
                    //   vector. It's user's responsiblity to make sure all data in the src vector
                    //   has the valid/invalid mapping situation
                    if(src_coord.IsOffsetValidAssumingUpperIndexIsValid())
                    {
                        transfer_data<SrcData,
                                      SrcDataPerRead,
                                      SrcAddressSpace,
                                      AddressSpace::Vgpr,
                                      InMemoryDataOperation::Set>(
                            p_src, src_coord.GetOffset(), p_src_long_vector, buffer_offset);
                    }
                }

                // SrcData to DstData conversion
                DstData p_dst_long_vector[long_vector_size];

                for(index_t i = 0; i < long_vector_size; ++i)
                {
                    p_dst_long_vector[i] = type_convert<DstData>{}(p_src_long_vector[i]);
                }

                // store data from the long-vector buffer to dst
                for(index_t i = 0; i < long_vector_size / dst_data_per_access; ++i)
                {
                    auto scalar_id               = make_zero_array<index_t, nDim>();
                    scalar_id(vector_access_dim) = i * dst_data_per_access;

                    const index_t buffer_offset = i * dst_data_per_access;

                    // move dst cooridnate along linear dimensions
                    const auto dst_coord =
                        dst_nonlinear_coord + (linear_dim_data_steps + scalar_id);

#if CK_EXPERIMENTAL_TENSOR_COORDINATE_USE_CALCULATE_OFFSET_DIFF // tweaking
                    // this is dst compile-time offset
                    const index_t dst_linear_offset =
                        dst_nonlinear_coord.CalculateOffsetDiff(linear_dim_data_steps + scalar_id);
#else
                    // this is dst compile-time offset
                    const index_t dst_linear_offset =
                        dst_coord.GetOffset() - dst_nonlinear_coord.GetOffset();
#endif

                    // Check dst data's valid mapping situation, only check the first data in this
                    // dst
                    //   vector. It's user's responsiblity to make sure all data in the dst vector
                    //   has the valid/invalid mapping situation
                    if(dst_coord.IsOffsetValidAssumingUpperIndexIsValid())
                    {
<<<<<<< HEAD
                        static_if<DstAddressSpace == AddressSpace::global>{}([&](auto) {
#if CK_USE_AMD_BUFFER_ADDRESSING
                            amd_intrinsic_buffer_store<DstData, DstDataPerAccess>(
                                *reinterpret_cast<dst_vector_t*>(&p_dst_long_vector[buffer_offset]),
                                p_dst,
                                dst_nonlinear_coord.GetOffset(),
                                dst_linear_offset);
#else
                            *reinterpret_cast<dst_vector_t*>(
                                &p_dst[dst_nonlinear_coord.GetOffset() + dst_linear_offset]) =
                                *reinterpret_cast<dst_vector_t*>(&p_dst_long_vector[buffer_offset]);
#endif
                        }).Else([&](auto) {
                            *reinterpret_cast<dst_vector_t*>(
                                &p_dst[dst_nonlinear_coord.GetOffset() + dst_linear_offset]) =
                                *reinterpret_cast<dst_vector_t*>(&p_dst_long_vector[buffer_offset]);
                        });
=======
                        transfer_data<DstData,
                                      DstDataPerWrite,
                                      AddressSpace::Vgpr,
                                      DstAddressSpace,
                                      DstInMemOp>(p_dst_long_vector,
                                                  buffer_offset,
                                                  p_dst,
                                                  dst_nonlinear_coord.GetOffset() +
                                                      dst_linear_offset);
>>>>>>> ef17912f
                    }
                }
            });
        });
    }

    __device__ static constexpr bool HasWorkingOptimizedAddressCalculation()
    {
#if CK_EXPERIMENTAL_THREADWISE_COPY_V4R2_USE_OPTIMIZED_ADDRESS_CACLULATION // tweaking
        return true;
#else
        return false;
#endif
    }

    template <typename T, bool PositiveDirection>
    __device__ void MoveSrcSliceWindow(const T& step_sizes_,
                                       integral_constant<bool, PositiveDirection>)
    {
        const auto step_sizes = to_array(step_sizes_);

        static_if<PositiveDirection>{}([&](auto) {
            mSrcSliceOrigin += to_array(step_sizes);
        }).Else([&](auto) { mSrcSliceOrigin -= step_sizes; });
    }

    template <typename T, bool PositiveDirection>
    __device__ void MoveDstSliceWindow(const T& step_sizes_,
                                       integral_constant<bool, PositiveDirection>)
    {
        const auto step_sizes = to_array(step_sizes_);

        static_if<PositiveDirection>{}([&](auto) {
            mDstSliceOrigin += step_sizes;
        }).Else([&](auto) { mDstSliceOrigin -= step_sizes; });
    }

    private:
    SrcCoord mSrcSliceOrigin;
    DstCoord mDstSliceOrigin;
};

} // namespace ck
#endif<|MERGE_RESOLUTION|>--- conflicted
+++ resolved
@@ -112,29 +112,12 @@
                 //   has the valid/invalid mapping situation
                 if(src_coord.IsOffsetValidAssumingUpperIndexIsValid())
                 {
-<<<<<<< HEAD
-                    static_if<SrcAddressSpace == AddressSpace::global>{}([&](auto fwd) {
-#if CK_USE_AMD_BUFFER_ADDRESSING
-                        *reinterpret_cast<src_vector_t*>(&p_src_long_vector[buffer_offset]) =
-                            amd_intrinsic_buffer_load<SrcData, SrcDataPerAccess>(
-                                fwd(p_src), src_coord.GetOffset(), 0);
-#else
-                        *reinterpret_cast<src_vector_t*>(&p_src_long_vector[buffer_offset]) =
-                            *reinterpret_cast<const src_vector_t*>(&p_src[src_coord.GetOffset()]);
-#endif
-                    }).Else([&](auto) {
-                        // src can be all kinds of memory-space.
-                        *reinterpret_cast<src_vector_t*>(&p_src_long_vector[buffer_offset]) =
-                            *reinterpret_cast<const src_vector_t*>(&p_src[src_coord.GetOffset()]);
-                    });
-=======
                     transfer_data<SrcData,
                                   SrcDataPerRead,
                                   SrcAddressSpace,
                                   AddressSpace::Vgpr,
                                   InMemoryDataOperation::Set>(
                         p_src, src_coord.GetOffset(), p_src_long_vector, buffer_offset);
->>>>>>> ef17912f
                 }
             }
 
@@ -161,31 +144,12 @@
                 //   has the valid/invalid mapping situation
                 if(dst_coord.IsOffsetValidAssumingUpperIndexIsValid())
                 {
-<<<<<<< HEAD
-                    static_if<DstAddressSpace == AddressSpace::global>{}([&](auto fwd) {
-#if CK_USE_AMD_BUFFER_ADDRESSING
-                        amd_intrinsic_buffer_store<DstData, DstDataPerAccess>(
-                            *reinterpret_cast<dst_vector_t*>(&p_dst_long_vector[buffer_offset]),
-                            fwd(p_dst),
-                            dst_coord.GetOffset(),
-                            0);
-#else
-                        *reinterpret_cast<dst_vector_t*>(&p_dst[dst_coord.GetOffset()]) =
-                            *reinterpret_cast<dst_vector_t*>(&p_dst_long_vector[buffer_offset]);
-#endif
-                    }).Else([&](auto) {
-                        // dst can be all kinds of memory-space
-                        *reinterpret_cast<dst_vector_t*>(&p_dst[dst_coord.GetOffset()]) =
-                            *reinterpret_cast<dst_vector_t*>(&p_dst_long_vector[buffer_offset]);
-                    });
-=======
                     transfer_data<DstData,
                                   DstDataPerWrite,
                                   AddressSpace::Vgpr,
                                   DstAddressSpace,
                                   DstInMemOp>(
                         p_dst_long_vector, buffer_offset, p_dst, dst_coord.GetOffset());
->>>>>>> ef17912f
                 }
             }
         });
@@ -298,23 +262,6 @@
                     //   has the valid/invalid mapping situation
                     if(src_coord.IsOffsetValidAssumingUpperIndexIsValid())
                     {
-<<<<<<< HEAD
-                        static_if<SrcAddressSpace == AddressSpace::global>{}([&](auto) {
-#if CK_USE_AMD_BUFFER_ADDRESSING
-                            *reinterpret_cast<src_vector_t*>(&p_src_long_vector[buffer_offset]) =
-                                amd_intrinsic_buffer_load<SrcData, SrcDataPerAccess>(
-                                    p_src, src_nonlinear_coord.GetOffset(), src_linear_offset);
-#else
-                            *reinterpret_cast<src_vector_t*>(&p_src_long_vector[buffer_offset]) =
-                                *reinterpret_cast<const src_vector_t*>(
-                                    &p_src[src_nonlinear_coord.GetOffset() + src_linear_offset]);
-#endif
-                        }).Else([&](auto) {
-                            *reinterpret_cast<src_vector_t*>(&p_src_long_vector[buffer_offset]) =
-                                *reinterpret_cast<const src_vector_t*>(
-                                    &p_src[src_nonlinear_coord.GetOffset() + src_linear_offset]);
-                        });
-=======
                         transfer_data<SrcData,
                                       SrcDataPerRead,
                                       SrcAddressSpace,
@@ -324,7 +271,6 @@
                                                                       src_linear_offset,
                                                                   p_src_long_vector,
                                                                   buffer_offset);
->>>>>>> ef17912f
                     }
                 }
 
@@ -500,25 +446,6 @@
                     //   has the valid/invalid mapping situation
                     if(dst_coord.IsOffsetValidAssumingUpperIndexIsValid())
                     {
-<<<<<<< HEAD
-                        static_if<DstAddressSpace == AddressSpace::global>{}([&](auto) {
-#if CK_USE_AMD_BUFFER_ADDRESSING
-                            amd_intrinsic_buffer_store<DstData, DstDataPerAccess>(
-                                *reinterpret_cast<dst_vector_t*>(&p_dst_long_vector[buffer_offset]),
-                                p_dst,
-                                dst_nonlinear_coord.GetOffset(),
-                                dst_linear_offset);
-#else
-                            *reinterpret_cast<dst_vector_t*>(
-                                &p_dst[dst_nonlinear_coord.GetOffset() + dst_linear_offset]) =
-                                *reinterpret_cast<dst_vector_t*>(&p_dst_long_vector[buffer_offset]);
-#endif
-                        }).Else([&](auto) {
-                            *reinterpret_cast<dst_vector_t*>(
-                                &p_dst[dst_nonlinear_coord.GetOffset() + dst_linear_offset]) =
-                                *reinterpret_cast<dst_vector_t*>(&p_dst_long_vector[buffer_offset]);
-                        });
-=======
                         transfer_data<DstData,
                                       DstDataPerWrite,
                                       AddressSpace::Vgpr,
@@ -528,7 +455,6 @@
                                                   p_dst,
                                                   dst_nonlinear_coord.GetOffset() +
                                                       dst_linear_offset);
->>>>>>> ef17912f
                     }
                 }
             });
