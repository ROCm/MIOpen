--- conflicted
+++ resolved
@@ -139,12 +139,7 @@
                                   bool slc) __asm("llvm.amdgcn.buffer.store.v4bf16");
 
 #if CK_USE_AMD_BUFFER_ATOMIC_FADD
-<<<<<<< HEAD
-#if CK_HIP_VERSION_FLAT >= 3010020405
-// starting ROCm-3.10, the return type becomes float
-=======
 #if CK_AMD_BUFFER_ATOMIC_FADD_RETURNS_FLOAT
->>>>>>> 21305d67
 __device__ float
 #else
 __device__ void
