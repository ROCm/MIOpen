#ifndef CK_CONFIG_AMD_HPP
#define CK_CONFIG_AMD_HPP

#ifndef MIOPEN_DONT_USE_HIP_RUNTIME_HEADERS
#include "hip/hip_runtime.h"
#include "hip/hip_fp16.h"
#endif
#include "bfloat16_dev.hpp"

#ifndef CK_HIP_VERSION_FLAT
#define CK_HIP_VERSION_FLAT 0
#endif

// index type: unsigned or signed
#define CK_UNSIGNED_INDEX_TYPE 0

// device backend
#define CK_DEVICE_BACKEND_AMD 1

// AMD inline asm
#ifndef CK_USE_AMD_INLINE_ASM
#define CK_USE_AMD_INLINE_ASM 1
#endif

#ifndef CK_THREADWISE_GEMM_USE_AMD_INLINE_ASM
#define CK_THREADWISE_GEMM_USE_AMD_INLINE_ASM 1
#endif

// AMD buffer addressing
#ifndef CK_USE_AMD_BUFFER_ADDRESSING
#define CK_USE_AMD_BUFFER_ADDRESSING 1
#endif

// only gfx908 support native floating point atomic add
#ifndef CK_USE_AMD_BUFFER_ATOMIC_FADD
#define CK_USE_AMD_BUFFER_ATOMIC_FADD 0
<<<<<<< HEAD
=======
#endif

#if CK_USE_AMD_BUFFER_ATOMIC_FADD
#ifndef CK_AMD_BUFFER_ATOMIC_FADD_RETURNS_FLOAT
#define CK_AMD_BUFFER_ATOMIC_FADD_RETURNS_FLOAT 0
#endif
#endif

// gfx1030 does not support V_MAD/V_MAC,but can use v_fmac_f32
#ifndef CK_USE_AMD_V_FMAC_F32
#define CK_USE_AMD_V_FMAC_F32 0
>>>>>>> 21305d67
#endif

// AMD XDLOPS
#ifndef CK_USE_AMD_XDLOPS
#define CK_USE_AMD_XDLOPS 0
#endif

#ifndef CK_USE_AMD_XDLOPS_INLINE_ASM
#define CK_USE_AMD_XDLOPS_INLINE_ASM 0
#endif

#ifndef CK_USE_AMD_XDLOPS_EMULATE
#define CK_USE_AMD_XDLOPS_EMULATE 0 // For internal debug purposes
#endif

// block synchronization only s_wait lgkmcnt(0), not vmcnt(0)
#ifndef CK_BLOCK_SYNC_LDS_WITHOUT_SYNC_VMEM
#define CK_BLOCK_SYNC_LDS_WITHOUT_SYNC_VMEM 1
#endif

// experimental implementation
#define CK_EXPERIMENTAL_BLOCKWISE_GEMM_USE_PIPELINE 1
#define CK_EXPERIMENTAL_TENSOR_COORDINATE_USE_CALCULATE_OFFSET_DIFF 0
#define CK_EXPERIMENTAL_THREADWISE_COPY_V4R2_USE_OPTIMIZED_ADDRESS_CACLULATION 0
#define CK_EXPERIMENTAL_USE_MORE_COMPILE_STATIC_BLOCKWISE_GENERIC_SLICE_COPY_V1 0
#define CK_EXPERIMENTAL_USE_MORE_COMPILE_STATIC_THREADWISE_GENERIC_TENSOR_SLICE_COPY_V1R2 0
#define CK_EXPERIMENTAL_USE_MORE_COMPILE_STATIC_THREADWISE_GENERIC_TENSOR_SLICE_COPY_V2R1 0

#ifndef CK_EXPERIMENTAL_IMPLICIT_GEMM_BACKWARD_DATA_V4R1_OUTPUT_SKIP_OUT_OF_BOUND_CHECK
#define CK_EXPERIMENTAL_IMPLICIT_GEMM_BACKWARD_DATA_V4R1_OUTPUT_SKIP_OUT_OF_BOUND_CHECK 0
#endif

#ifndef CK_EXPERIMENTAL_IMPLICIT_GEMM_BACKWARD_DATA_V4R1_INPUT_SKIP_OUT_OF_BOUND_CHECK
#define CK_EXPERIMENTAL_IMPLICIT_GEMM_BACKWARD_DATA_V4R1_INPUT_SKIP_OUT_OF_BOUND_CHECK 0
#endif

// workaround: put all workaround here
// workaround for unnecessary VGPA <--> AGRP data movement when using mfma LLVM intrinsic
#ifndef CK_WORKAROUND_SWDEV_229564
#define CK_WORKAROUND_SWDEV_229564 1
#endif
// workaround for buffer load/store fp16/bfp16 intrinsic bug
#ifndef CK_WORKAROUND_SWDEV_231101
#define CK_WORKAROUND_SWDEV_231101 1
#endif
// workaround for accvgpr over-allocation
#ifndef CK_WORKAROUND_SWDEV_241664
#define CK_WORKAROUND_SWDEV_241664 1
#endif

namespace ck {

enum AddressSpace
{
    Generic,
    Global,
    Lds,
    Vgpr
};

enum InMemoryDataOperation
{
    Set,
    AtomicAdd
};

#if CK_UNSIGNED_INDEX_TYPE
using index_t = uint32_t;
#else
using index_t = int32_t;
#endif

// int32x4_t used by buffer addressing LLVM intrinsic
typedef int32_t int32x4_t __attribute__((ext_vector_type(4)));

} // namespace ck
#endif<|MERGE_RESOLUTION|>--- conflicted
+++ resolved
@@ -6,10 +6,6 @@
 #include "hip/hip_fp16.h"
 #endif
 #include "bfloat16_dev.hpp"
-
-#ifndef CK_HIP_VERSION_FLAT
-#define CK_HIP_VERSION_FLAT 0
-#endif
 
 // index type: unsigned or signed
 #define CK_UNSIGNED_INDEX_TYPE 0
@@ -34,8 +30,6 @@
 // only gfx908 support native floating point atomic add
 #ifndef CK_USE_AMD_BUFFER_ATOMIC_FADD
 #define CK_USE_AMD_BUFFER_ATOMIC_FADD 0
-<<<<<<< HEAD
-=======
 #endif
 
 #if CK_USE_AMD_BUFFER_ATOMIC_FADD
@@ -47,7 +41,6 @@
 // gfx1030 does not support V_MAD/V_MAC,but can use v_fmac_f32
 #ifndef CK_USE_AMD_V_FMAC_F32
 #define CK_USE_AMD_V_FMAC_F32 0
->>>>>>> 21305d67
 #endif
 
 // AMD XDLOPS
