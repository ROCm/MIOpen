#ifndef CK_AMD_INLINE_ASM_HPP
#define CK_AMD_INLINE_ASM_HPP

#include "vector_type.hpp"

namespace ck {

// cast a pointer of LDS to its address
<<<<<<< HEAD
extern "C" __attribute__((address_space(3))) __device__ void* __to_local(void* p);
=======
extern "C" __attribute__((address_space(3))) __device__ void* __to_local(const void* p);
>>>>>>> a5a4129f

// clang-format off

#define REPEATx4(f, off) f(off) f(off + 1) f(off + 2) f(off + 3)

#define REPEATx16(f, off) \
    REPEATx4(f, off) REPEATx4(f, off + 4) REPEATx4(f, off + 8) REPEATx4(f, off + 12)

#define REPEATx64(f, off) \
    REPEATx16(f, off) REPEATx16(f, off + 16) REPEATx16(f, off + 32) REPEATx16(f, off + 48)

#define REPEAT_STRIDEx4(f, stride, off) \
    f(off) f(off + 1 * stride) f(off + 2 * stride) f(off + 3 * stride)

#define REPEAT_STRIDEx16(f, stride, off)                                             \
    REPEAT_STRIDEx4(f, stride, off) REPEAT_STRIDEx4(f, stride, off + 1 * stride * 4) \
        REPEAT_STRIDEx4(f, stride, off + 2 * stride * 4)                             \
            REPEAT_STRIDEx4(f, stride, off + 3 * stride * 4)

#define REPEAT_STRIDEx64(f, stride, off)                                                \
    REPEAT_STRIDEx16(f, stride, off) REPEAT_STRIDEx16(f, stride, off + 1 * stride * 16) \
        REPEAT_STRIDEx16(f, stride, off + 2 * stride * 16)                              \
            REPEAT_STRIDEx16(f, stride, off + 3 * stride * 16)

#define NOP(n) asm volatile("\n s_nop " #n " " : :);

#define DS_READ_B32(off)                                                                      \
    if(offset == off)                                                                         \
    {                                                                                         \
        asm volatile("ds_read_b32 %0, %1 offset:" #off " " : "=v"(r) : "v"(__to_local(lds))); \
    }

#define DS_READ_B128(off)                                                                      \
    if(offset == off)                                                                          \
    {                                                                                          \
        asm volatile("ds_read_b128 %0, %1 offset:" #off " " : "=v"(r) : "v"(__to_local(lds))); \
    }

#define DS_WRITE_B128(off)                                                                      \
    if(offset == off)                                                                           \
    {                                                                                           \
        asm volatile("ds_write_b128 %0, %1 offset:" #off " " : : "v"(__to_local(lds)), "v"(r)); \
    }

#define S_WAIT_VMCNT(id)                             \
    if(cnt == id)                                    \
    {                                                \
        asm volatile("s_waitcnt vmcnt(" #id ")" ::); \
    }

#define S_WAIT_LGKMCNT(id)                             \
    if(cnt == id)                                      \
    {                                                  \
        asm volatile("s_waitcnt lgkmcnt(" #id ")" ::); \
    }

// clang-format on

__device__ void s_wait_vmcnt(index_t cnt) { REPEATx4(S_WAIT_VMCNT, 0) }

__device__ void s_wait_lgkmcnt(index_t cnt) { REPEATx4(S_WAIT_LGKMCNT, 0) }

__device__ void outerProduct1x4(const float* a, const float* b, float* c)
{
    asm volatile("\n \
            v_mac_f32 %0, %4, %5 \n \
            v_mac_f32 %1, %4, %6 \n \
            v_mac_f32 %2, %4, %7 \n \
            v_mac_f32 %3, %4, %8 \n \
            "
                 : "=v"(c[0]), "=v"(c[1]), "=v"(c[2]), "=v"(c[3])
                 : "v"(a[0]),
                   "v"(b[0]),
                   "v"(b[1]),
                   "v"(b[2]),
                   "v"(b[3]),
                   "0"(c[0]),
                   "1"(c[1]),
                   "2"(c[2]),
                   "3"(c[3]));
}

__device__ void outerProduct1x2(const float* a, const float* b, float* c)
{
    asm volatile("\n \
            v_mac_f32 %0, %2, %3 \n \
            v_mac_f32 %1, %2, %4 \n \
            "
                 : "=v"(c[0]), "=v"(c[1])
                 : "v"(a[0]), "v"(b[0]), "v"(b[1]), "0"(c[0]), "1"(c[1]));
}

__device__ void outerProduct1x4(const float& a,
                                const vector_type<float, 4>::MemoryType& b,
                                vector_type<float, 4>::MemoryType& c)
{
    outerProduct1x4(&a, reinterpret_cast<const float*>(&b), reinterpret_cast<float*>(&c));
}

__device__ void outerProduct1x2(const float& a,
                                const vector_type<float, 2>::MemoryType& b,
                                vector_type<float, 2>::MemoryType& c)
{
    outerProduct1x2(&a, reinterpret_cast<const float*>(&b), reinterpret_cast<float*>(&c));
}

__device__ void outerProduct1x4dot2TwoTimes(const half2* a, const half2* b, float* c)
{
    asm volatile("\n \
            v_dot2_f32_f16 %0, %4, %6  %0\n \
            v_dot2_f32_f16 %1, %4, %8  %1\n \
            v_dot2_f32_f16 %2, %4, %10 %2\n \
            v_dot2_f32_f16 %3, %4, %12 %3\n \
            v_dot2_f32_f16 %0, %5, %7  %0\n \
            v_dot2_f32_f16 %1, %5, %9  %1\n \
            v_dot2_f32_f16 %2, %5, %11 %2\n \
            v_dot2_f32_f16 %3, %5, %13 %3\n \
            "
                 : "=v"(c[0]), "=v"(c[1]), "=v"(c[2]), "=v"(c[3]) // Dest registers
                 : "v"(a[0]),
                   "v"(a[1]), // 1st Src registers for 2 half2 registers
                   "v"(b[0]),
                   "v"(b[1]),
                   "v"(b[2]),
                   "v"(b[3]), // 2nd Src registers for 2 half2 registers
                   "v"(b[4]),
                   "v"(b[5]),
                   "v"(b[6]),
                   "v"(b[7]), // 2nd Src registers for 2 half2 registers
                   "0"(c[0]),
                   "1"(c[1]),
                   "2"(c[2]),
                   "3"(c[3])); // 3rd Src Acc registers for 2 half2 registers
}

__device__ void outerProduct1x4dot2(const half2* a, const half2* b, float* c)
{
    asm volatile("\n \
            v_dot2_f32_f16 %0, %4, %5  %0\n \
            v_dot2_f32_f16 %1, %4, %6  %1\n \
            v_dot2_f32_f16 %2, %4, %7  %2\n \
            v_dot2_f32_f16 %3, %4, %8  %3\n \
            "
                 : "=v"(c[0]), "=v"(c[1]), "=v"(c[2]), "=v"(c[3]) // Dest registers
                 : "v"(a[0]), // 1st Src register for 1 half2 registers
                   "v"(b[0]), // 2nd Src register
                   "v"(b[1]),
                   "v"(b[2]),
                   "v"(b[3]),
                   "0"(c[0]), // 3rd Src register
                   "1"(c[1]),
                   "2"(c[2]),
                   "3"(c[3]));
}

__device__ void outerProduct1x2dot2TwoTimes(const half2* a, const half2* b, float* c)
{
    asm volatile("\n \
            v_dot2_f32_f16 %0, %4, %6  %0\n \
            v_dot2_f32_f16 %1, %4, %8  %1\n \
            v_dot2_f32_f16 %0, %5, %7  %0\n \
            v_dot2_f32_f16 %1, %5, %9  %1\n \
            "
                 : "=v"(c[0]), "=v"(c[1]) // Dest registers
                 : "v"(a[0]),
                   "v"(a[1]), // 1st Src registers for 2 half2 registers
                   "v"(b[0]),
                   "v"(b[1]),
                   "v"(b[2]),
                   "v"(b[3]), // 2nd Src registers for 2 half2 registers
                   "0"(c[0]),
                   "1"(c[1])); // 3rd Src Acc registers for 2 half2 registers
}

__device__ void outerProduct1x2dot2(const half2* a, const half2* b, float* c)
{
    asm volatile("\n \
            v_dot2_f32_f16 %0, %2, %3  %0\n \
            v_dot2_f32_f16 %1, %2, %4  %1\n \
            "
                 : "=v"(c[0]), "=v"(c[1]) // Dest registers
                 : "v"(a[0]),             // 1st Src register for 1 half2 registers
                   "v"(b[0]),             // 2nd Src register
                   "v"(b[1]),
                   "0"(c[0]), // 3rd Src register
                   "1"(c[1]));
}

__device__ void ds_read_b32(float& r, const void* lds, index_t offset = 0) { DS_READ_B32(0) }

__device__ void
ds_read_b128(vector_type<float, 4>::MemoryType& r, const void* lds, index_t offset = 0)
{
    REPEAT_STRIDEx64(DS_READ_B128, 64, 0)
}

__device__ void
ds_write_b128(const vector_type<float, 4>::MemoryType& r, const void* lds, index_t offset = 0)
{
    REPEAT_STRIDEx64(DS_WRITE_B128, 64, 0)
}

} // namespace ck
#endif<|MERGE_RESOLUTION|>--- conflicted
+++ resolved
@@ -6,11 +6,7 @@
 namespace ck {
 
 // cast a pointer of LDS to its address
-<<<<<<< HEAD
-extern "C" __attribute__((address_space(3))) __device__ void* __to_local(void* p);
-=======
 extern "C" __attribute__((address_space(3))) __device__ void* __to_local(const void* p);
->>>>>>> a5a4129f
 
 // clang-format off
 
