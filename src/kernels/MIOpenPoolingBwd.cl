/*******************************************************************************
 *
 * MIT License
 *
 * Copyright (c) 2017 Advanced Micro Devices, Inc.
 *
 * Permission is hereby granted, free of charge, to any person obtaining a copy
 * of this software and associated documentation files (the "Software"), to deal
 * in the Software without restriction, including without limitation the rights
 * to use, copy, modify, merge, publish, distribute, sublicense, and/or sell
 * copies of the Software, and to permit persons to whom the Software is
 * furnished to do so, subject to the following conditions:
 *
 * The above copyright notice and this permission notice shall be included in all
 * copies or substantial portions of the Software.
 *
 * THE SOFTWARE IS PROVIDED "AS IS", WITHOUT WARRANTY OF ANY KIND, EXPRESS OR
 * IMPLIED, INCLUDING BUT NOT LIMITED TO THE WARRANTIES OF MERCHANTABILITY,
 * FITNESS FOR A PARTICULAR PURPOSE AND NONINFRINGEMENT. IN NO EVENT SHALL THE
 * AUTHORS OR COPYRIGHT HOLDERS BE LIABLE FOR ANY CLAIM, DAMAGES OR OTHER
 * LIABILITY, WHETHER IN AN ACTION OF CONTRACT, TORT OR OTHERWISE, ARISING FROM,
 * OUT OF OR IN CONNECTION WITH THE SOFTWARE OR THE USE OR OTHER DEALINGS IN THE
 * SOFTWARE.
 *
 *******************************************************************************/

#include "pooling_functions.h"

#ifndef USE_IMG_INDEX
#define USE_IMG_INDEX 1
#endif

#ifndef MLO_POOLING_INDEX_MAX
#error "MLO_POOLING_INDEX_MAX not defined"
#endif

#define MLO_POOLBWD_GROUP_SZ2 1

#define MLO_POOLBWD_LCL_DATA_WIDTH                                                   \
    ((MLO_POOLBWD_GROUP_SZ0 * MLO_POOLBWD_N_HORIZ_OUT_PIX + MLO_POOLING_KERNEL_SZ0 + \
      MLO_POOLING_STRIDE0 - 2) /                                                     \
     MLO_POOLING_STRIDE0)
#define MLO_POOLBWD_LCL_DATA_HEIGHT                                                 \
    ((MLO_POOLBWD_GROUP_SZ1 * MLO_POOLBWD_N_VERT_OUT_PIX + MLO_POOLING_KERNEL_SZ1 + \
      MLO_POOLING_STRIDE1 - 2) /                                                    \
     MLO_POOLING_STRIDE1)

__attribute__((reqd_work_group_size(MLO_POOLBWD_GROUP_SZ0,
                                    MLO_POOLBWD_GROUP_SZ1,
                                    MLO_POOLBWD_GROUP_SZ2))) __kernel void
mloPoolingAveBwd(const __global _FLOAT* top_diff,
                 __global _FLOAT* bot_diff,
                 int mlo_pad1,
                 int mlo_pad0,
                 int mlo_n_outputs,
                 int mlo_bot_height,
                 int mlo_bot_width,
                 int mlo_top_height,
                 int mlo_top_width,
                 int mlo_botdf_batch_str,
                 int mlo_botdf_channel_str,
                 int mlo_botdf_str,
                 int mlo_topdf_batch_str,
                 int mlo_topdf_channel_str,
                 int mlo_topdf_str)
{
    __local _FLOAT lcl_top_diff[MLO_POOLBWD_LCL_DATA_WIDTH * MLO_POOLBWD_LCL_DATA_HEIGHT];

    int x       = get_group_id(0) * MLO_POOLBWD_GROUP_SZ0 * MLO_POOLBWD_N_HORIZ_OUT_PIX;
    int y       = get_group_id(1) * MLO_POOLBWD_GROUP_SZ1 * MLO_POOLBWD_N_VERT_OUT_PIX;
    int lcl_id0 = get_local_id(0);
    int lcl_id1 = get_local_id(1);
    //		int lcl_id = (lcl_id1 << MLO_POOLBWD_GROUP_LG2SZ1) + lcl_id0;
    int ob = get_global_id(2); // outputs * batch_sz
    int b  = ob / mlo_n_outputs;
    int o  = ob - b * mlo_n_outputs;

    int top_x = (x + mlo_pad0 - MLO_POOLING_KERNEL_SZ0) < 0
                    ? 0
                    : (x + mlo_pad0 - MLO_POOLING_KERNEL_SZ0) / MLO_POOLING_STRIDE0 + 1;
    int top_y = (y + mlo_pad1 - MLO_POOLING_KERNEL_SZ1) < 0
                    ? 0
                    : (y + mlo_pad1 - MLO_POOLING_KERNEL_SZ1) / MLO_POOLING_STRIDE1 + 1;
    int top_off = b * mlo_topdf_batch_str + o * mlo_topdf_channel_str;

    _FLOAT res[MLO_POOLBWD_N_VERT_OUT_PIX][MLO_POOLBWD_N_HORIZ_OUT_PIX];
    for(int k = 0; k < MLO_POOLBWD_N_VERT_OUT_PIX; k++)
    {
        for(int l = 0; l < MLO_POOLBWD_N_HORIZ_OUT_PIX; l++)
        {
            res[k][l] = 0;
        }
    }

    // load tile
    for(int tj = lcl_id1; tj < MLO_POOLBWD_LCL_DATA_HEIGHT; tj += MLO_POOLBWD_GROUP_SZ1)
    {
        int top_y_act = top_y + tj;
        int top_y_off = top_y_act * mlo_topdf_str;

        int lcl_off_v = tj * MLO_POOLBWD_LCL_DATA_WIDTH;

        bool invisibleY = (top_y_act >= mlo_top_height);

        for(int ti = lcl_id0; ti < MLO_POOLBWD_LCL_DATA_WIDTH; ti += MLO_POOLBWD_GROUP_SZ0)
        {

            int top_x_act = top_x + ti;

            bool invisibleX = (top_x_act >= mlo_top_width);

            int top_diff_off = (invisibleX || invisibleY) ? 0 : top_off + top_y_off + top_x_act;

            _FLOAT top_val = top_diff[top_diff_off];

            top_val = (invisibleX || invisibleY) ? 0 : top_val;

            lcl_top_diff[lcl_off_v + ti] = top_val;
#if 0
				if (lcl_id1==0&&o==0&&b==0)
				{
				  printf("K:in: %d %d %d   %f\n", top_off + top_y_off + top_x_act, top_y_act, top_x_act, top_val);
				}
#endif
        }
    }

    barrier(CLK_LOCAL_MEM_FENCE);

    int bot_y = (y + lcl_id1 * MLO_POOLBWD_N_VERT_OUT_PIX);
    int bot_x = (x + lcl_id0 * MLO_POOLBWD_N_HORIZ_OUT_PIX);

    for(int k = 0; k < MLO_POOLBWD_N_VERT_OUT_PIX; k++)
    {

        int h          = bot_y + k + mlo_pad1;
        int top_hstart = (h < MLO_POOLING_KERNEL_SZ1)
                             ? 0
                             : (h - MLO_POOLING_KERNEL_SZ1) / MLO_POOLING_STRIDE1 + 1;
        int top_hend = min(h / MLO_POOLING_STRIDE1 + 1, mlo_top_height);

        for(int l = 0; l < MLO_POOLBWD_N_HORIZ_OUT_PIX; l++)
        {

            int w          = bot_x + l + mlo_pad0;
            int top_wstart = (w < MLO_POOLING_KERNEL_SZ0)
                                 ? 0
                                 : (w - MLO_POOLING_KERNEL_SZ0) / MLO_POOLING_STRIDE0 + 1;
            int top_wend = min(w / MLO_POOLING_STRIDE0 + 1, mlo_top_width);

            for(int top_h = top_hstart; top_h < top_hend; ++top_h)
            {
                int hstart = top_h * MLO_POOLING_STRIDE1 - mlo_pad1;
                int hend   = min(hstart + MLO_POOLING_KERNEL_SZ1, mlo_bot_height);
                hstart     = max(hstart, 0);

                for(int top_w = top_wstart; top_w < top_wend; ++top_w)
                {
                    // figure out the pooling size
                    int wstart = top_w * MLO_POOLING_STRIDE0 - mlo_pad0;
                    int wend   = min(wstart + MLO_POOLING_KERNEL_SZ0, mlo_bot_width);
                    wstart     = max(wstart, 0);
                    int pool_size =
#if MLO_POOLING_OP_ID == MLO_POOLING_OP_AVE_INCLUSIVE
                        MLO_POOLING_KERNEL_SZ0 * MLO_POOLING_KERNEL_SZ1;
                    (void)wend;
                    (void)hend;
#else
                        (hend - hstart) * (wend - wstart);
#endif
                    pool_size     = (pool_size == 0) ? 1 : pool_size;
                    int lcl_top_h = top_h - top_y;
                    int lcl_top_w = top_w - top_x;
                    _FLOAT add_val =
                        (lcl_top_diff[lcl_top_h * MLO_POOLBWD_LCL_DATA_WIDTH + lcl_top_w] /
                         (_FLOAT)pool_size);
                    res[k][l] += add_val;
#if 0
				if (bot_x+l==6&&bot_y+k==0&&o==3&&b==0)
				{
				  printf("K:com: %d %d %d %d %d %d   %10.8f %10.8f %10.8f %d\n", k,l,top_h, top_w, lcl_top_h, lcl_top_w, res[k][l], add_val, lcl_top_diff[lcl_top_h *  MLO_POOLBWD_LCL_DATA_WIDTH + lcl_top_w], pool_size);
				}
#endif
                }
            }
        }
    }

    int bot_off =
        b * mlo_botdf_batch_str + o * mlo_botdf_channel_str + bot_y * mlo_botdf_str + bot_x;
    for(int k = 0; k < MLO_POOLBWD_N_VERT_OUT_PIX; k++)
    {
        for(int l = 0; l < MLO_POOLBWD_N_HORIZ_OUT_PIX; l++)
        {
            if(bot_y + k < mlo_bot_height && bot_x + l < mlo_bot_width)
            {
                bot_diff[bot_off + k * mlo_botdf_str + l] = res[k][l];
#if 0
					if (lcl_id0==0&&lcl_id1==0&&o==0&&b==0)
					{
						printf("K:out: %d %d %d  %f\n", bot_off + k * mlo_botdf_str +l, k, l, bot_diff[bot_off + k * mlo_botdf_str +l]);
					}
#endif
            }
        }
    }
}

__attribute__((reqd_work_group_size(MLO_POOLBWD_GROUP_SZ0,
                                    MLO_POOLBWD_GROUP_SZ1,
                                    MLO_POOLBWD_GROUP_SZ2))) __kernel void
mloPoolingMaxBwd(const __global _FLOAT* top_df,
                 __global _FLOAT* bot_df,
                 __global index_t* mask,
                 int mlo_pad1,
                 int mlo_pad0,
                 int mlo_n_outputs,
                 int mlo_bot_height,
                 int mlo_bot_width,
                 int mlo_top_height,
                 int mlo_top_width,
                 int mlo_botdf_batch_str,
                 int mlo_botdf_channel_str,
                 int mlo_botdf_str,
                 int mlo_topdf_batch_str,
                 int mlo_topdf_channel_str,
                 int mlo_topdf_str)
{
    __local _FLOAT lcl_top_df[MLO_POOLBWD_LCL_DATA_WIDTH * MLO_POOLBWD_LCL_DATA_HEIGHT];
    __local index_t lcl_mask[MLO_POOLBWD_LCL_DATA_WIDTH * MLO_POOLBWD_LCL_DATA_HEIGHT];

    int gid0    = get_group_id(0);
    int gid1    = get_group_id(1);
    int x       = gid0 * MLO_POOLBWD_GROUP_SZ0 * MLO_POOLBWD_N_HORIZ_OUT_PIX;
    int y       = gid1 * MLO_POOLBWD_GROUP_SZ1 * MLO_POOLBWD_N_VERT_OUT_PIX;
    int lcl_id0 = get_local_id(0);
    int lcl_id1 = get_local_id(1);
    int ob      = get_global_id(2); // outputs * batch_sz
    int b       = ob / mlo_n_outputs;
    int o       = ob - b * mlo_n_outputs;

    int top_x = (x + mlo_pad0 - MLO_POOLING_KERNEL_SZ0) < 0
                    ? 0
                    : (x + mlo_pad0 - MLO_POOLING_KERNEL_SZ0) / MLO_POOLING_STRIDE0 + 1;
    int top_y = (y + mlo_pad1 - MLO_POOLING_KERNEL_SZ1) < 0
                    ? 0
                    : (y + mlo_pad1 - MLO_POOLING_KERNEL_SZ1) / MLO_POOLING_STRIDE1 + 1;
    int top_df_off = b * mlo_topdf_batch_str + o * mlo_topdf_channel_str;

    _FLOAT res[MLO_POOLBWD_N_VERT_OUT_PIX][MLO_POOLBWD_N_HORIZ_OUT_PIX];
    _FLOAT top_df_val;
    index_t mask_val;
    // load tiles
    // top df and top
    for(int tj = lcl_id1; tj < MLO_POOLBWD_LCL_DATA_HEIGHT; tj += MLO_POOLBWD_GROUP_SZ1)
    {
        int top_y_act    = top_y + tj;
        int top_df_y_off = top_y_act * mlo_topdf_str;

        int lcl_off_v = tj * MLO_POOLBWD_LCL_DATA_WIDTH;

        bool visibleY = (top_y_act < mlo_top_height);

        for(int ti = lcl_id0; ti < MLO_POOLBWD_LCL_DATA_WIDTH; ti += MLO_POOLBWD_GROUP_SZ0)
        {
            mask_val      = MLO_POOLING_INDEX_MAX;
            int top_x_act = top_x + ti;
            int lcl_idx   = lcl_off_v + ti;

            bool visible = visibleY && (top_x_act < mlo_top_width);
            if(visible)
            {
                int idx = top_df_off + top_df_y_off + top_x_act;

                top_df_val = top_df[idx];
                mask_val   = mask[idx];
                // top_df_val *= visible;

                lcl_top_df[lcl_idx] = top_df_val;
            }
            lcl_mask[lcl_idx] = mask_val;
        }
    }

    barrier(CLK_LOCAL_MEM_FENCE);
    _FLOAT add_val;
    int bt_y  = (y + lcl_id1 * MLO_POOLBWD_N_VERT_OUT_PIX);
    int bt_x  = (x + lcl_id0 * MLO_POOLBWD_N_HORIZ_OUT_PIX);
    int b_idx = bt_y * mlo_bot_width + bt_x;

    for(int k = 0; k < MLO_POOLBWD_N_VERT_OUT_PIX; k++)
    {
        int b_y = bt_y + k;

        // top most top y that can be influenced by this bot y
<<<<<<< HEAD
        int tt_y =
            (b_y + mlo_pad1 - MLO_POOLING_KERNEL_SZ1 + MLO_POOLING_STRIDE1) / MLO_POOLING_STRIDE1;
        tt_y = max(0, tt_y);
=======
        int tt_y1 = (b_y + MLO_POOLING_PAD1 - MLO_POOLING_KERNEL_SZ1 + MLO_POOLING_STRIDE1) /
                    MLO_POOLING_STRIDE1;
        int tt_y = max(0, tt_y1);
>>>>>>> 3d77c7b4

        for(int l = 0; l < MLO_POOLBWD_N_HORIZ_OUT_PIX; l++)
        {
            int b_x = bt_x + l;
            // left most top x that can be influenced by this bot x
<<<<<<< HEAD
            int lt_x = (b_x + mlo_pad0 - MLO_POOLING_KERNEL_SZ0 + MLO_POOLING_STRIDE0) /
                       MLO_POOLING_STRIDE0;
            lt_x = max(0, lt_x);
=======
            int lt_x1 = (b_x + MLO_POOLING_PAD0 - MLO_POOLING_KERNEL_SZ0 + MLO_POOLING_STRIDE0) /
                        MLO_POOLING_STRIDE0;
            int lt_x = max(0, lt_x1);
>>>>>>> 3d77c7b4

            // find and sum up all tops that have been influenced by particular bot
            res[k][l] = 0;

            for(int th = tt_y;
                th <
                tt_y + (MLO_POOLING_KERNEL_SZ1 + MLO_POOLING_STRIDE1 - 1) / MLO_POOLING_STRIDE1;
                ++th)
            {
                __attribute__((opencl_unroll_hint(2))) for(int tw = lt_x;
                                                           tw < lt_x +
                                                                    (MLO_POOLING_KERNEL_SZ0 +
                                                                     MLO_POOLING_STRIDE0 - 1) /
                                                                        MLO_POOLING_STRIDE0;
                                                           ++tw)
                {
                    int lcl_th = th - top_y;
                    int lcl_tw = tw - top_x;
<<<<<<< HEAD

                    int filter_x   = b_x - tw * MLO_POOLING_STRIDE0 + mlo_pad0;
                    int filter_y   = b_y - th * MLO_POOLING_STRIDE1 + mlo_pad1;
=======
#if USE_IMG_INDEX == 1
                    int img_idx = b_x + b_y * MLO_POOLBWD_BOT_HEIGHT;
#else
                    int filter_x   = b_x - tw * MLO_POOLING_STRIDE0 + MLO_POOLING_PAD0;
                    int filter_y   = b_y - th * MLO_POOLING_STRIDE1 + MLO_POOLING_PAD1;
>>>>>>> 3d77c7b4
                    int filter_idx = filter_x + filter_y * MLO_POOLING_KERNEL_SZ0;
#endif

                    // note, that b_idx == b_y * mlo_bot_width + b_x
                    // computing b_idx instead of using (b_y * mlo_bot_width + b_x) saves
                    // VGPR
                    bool visible = (lcl_th < MLO_POOLBWD_LCL_DATA_HEIGHT) &&
                                   (lcl_tw < MLO_POOLBWD_LCL_DATA_WIDTH);
                    int lcl_idx = visible ? (lcl_th * MLO_POOLBWD_LCL_DATA_WIDTH + lcl_tw) : 0;

                    bool match = visible &&
#if USE_IMG_INDEX == 1
                                 (img_idx == lcl_mask[lcl_idx])
#else
                                 (filter_idx == lcl_mask[lcl_idx]) && (filter_x >= 0) &&
                                 (filter_y >= 0)
#endif
                        ;

                    //_FLOAT add_val = lcl_top_df[lcl_idx] * match;
                    //_FLOAT add_val = match ? lcl_top_df[lcl_idx] : (_FLOAT)0;
                    if(match)
                    {
                        add_val = lcl_top_df[lcl_idx];
                        res[k][l] += add_val;
                    }
                }
            }
            b_idx++;
        }
        b_idx += mlo_bot_width - MLO_POOLBWD_N_HORIZ_OUT_PIX;
    }

    int bot_df_off =
        b * mlo_botdf_batch_str + o * mlo_botdf_channel_str + bt_y * mlo_botdf_str + bt_x;
    for(int k = 0; k < MLO_POOLBWD_N_VERT_OUT_PIX; k++)
    {
        for(int l = 0; l < MLO_POOLBWD_N_HORIZ_OUT_PIX; l++)
        {
            if((bt_y + k) < mlo_bot_height && (bt_x + l) < mlo_bot_width)
            {
                bot_df[bot_df_off + k * mlo_botdf_str + l] = res[k][l];
            }
        }
    }
}<|MERGE_RESOLUTION|>--- conflicted
+++ resolved
@@ -293,29 +293,17 @@
         int b_y = bt_y + k;
 
         // top most top y that can be influenced by this bot y
-<<<<<<< HEAD
-        int tt_y =
+        int tt_y1 =
             (b_y + mlo_pad1 - MLO_POOLING_KERNEL_SZ1 + MLO_POOLING_STRIDE1) / MLO_POOLING_STRIDE1;
-        tt_y = max(0, tt_y);
-=======
-        int tt_y1 = (b_y + MLO_POOLING_PAD1 - MLO_POOLING_KERNEL_SZ1 + MLO_POOLING_STRIDE1) /
-                    MLO_POOLING_STRIDE1;
         int tt_y = max(0, tt_y1);
->>>>>>> 3d77c7b4
 
         for(int l = 0; l < MLO_POOLBWD_N_HORIZ_OUT_PIX; l++)
         {
             int b_x = bt_x + l;
             // left most top x that can be influenced by this bot x
-<<<<<<< HEAD
-            int lt_x = (b_x + mlo_pad0 - MLO_POOLING_KERNEL_SZ0 + MLO_POOLING_STRIDE0) /
-                       MLO_POOLING_STRIDE0;
-            lt_x = max(0, lt_x);
-=======
-            int lt_x1 = (b_x + MLO_POOLING_PAD0 - MLO_POOLING_KERNEL_SZ0 + MLO_POOLING_STRIDE0) /
+            int lt_x1 = (b_x + mlo_pad0 - MLO_POOLING_KERNEL_SZ0 + MLO_POOLING_STRIDE0) /
                         MLO_POOLING_STRIDE0;
             int lt_x = max(0, lt_x1);
->>>>>>> 3d77c7b4
 
             // find and sum up all tops that have been influenced by particular bot
             res[k][l] = 0;
@@ -334,17 +322,11 @@
                 {
                     int lcl_th = th - top_y;
                     int lcl_tw = tw - top_x;
-<<<<<<< HEAD
-
-                    int filter_x   = b_x - tw * MLO_POOLING_STRIDE0 + mlo_pad0;
-                    int filter_y   = b_y - th * MLO_POOLING_STRIDE1 + mlo_pad1;
-=======
 #if USE_IMG_INDEX == 1
                     int img_idx = b_x + b_y * MLO_POOLBWD_BOT_HEIGHT;
 #else
-                    int filter_x   = b_x - tw * MLO_POOLING_STRIDE0 + MLO_POOLING_PAD0;
-                    int filter_y   = b_y - th * MLO_POOLING_STRIDE1 + MLO_POOLING_PAD1;
->>>>>>> 3d77c7b4
+                    int filter_x   = b_x - tw * MLO_POOLING_STRIDE0 + mlo_pad0;
+                    int filter_y   = b_y - th * MLO_POOLING_STRIDE1 + mlo_pad1;
                     int filter_idx = filter_x + filter_y * MLO_POOLING_KERNEL_SZ0;
 #endif
 
