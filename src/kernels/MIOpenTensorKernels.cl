/*******************************************************************************
 *
 * MIT License
 *
 * Copyright (c) 2017 Advanced Micro Devices, Inc.
 *
 * Permission is hereby granted, free of charge, to any person obtaining a copy
 * of this software and associated documentation files (the "Software"), to deal
 * in the Software without restriction, including without limitation the rights
 * to use, copy, modify, merge, publish, distribute, sublicense, and/or sell
 * copies of the Software, and to permit persons to whom the Software is
 * furnished to do so, subject to the following conditions:
 *
 * The above copyright notice and this permission notice shall be included in all
 * copies or substantial portions of the Software.
 *
 * THE SOFTWARE IS PROVIDED "AS IS", WITHOUT WARRANTY OF ANY KIND, EXPRESS OR
 * IMPLIED, INCLUDING BUT NOT LIMITED TO THE WARRANTIES OF MERCHANTABILITY,
 * FITNESS FOR A PARTICULAR PURPOSE AND NONINFRINGEMENT. IN NO EVENT SHALL THE
 * AUTHORS OR COPYRIGHT HOLDERS BE LIABLE FOR ANY CLAIM, DAMAGES OR OTHER
 * LIABILITY, WHETHER IN AN ACTION OF CONTRACT, TORT OR OTHERWISE, ARISING FROM,
 * OUT OF OR IN CONNECTION WITH THE SOFTWARE OR THE USE OR OTHER DEALINGS IN THE
 * SOFTWARE.
 *
 *******************************************************************************/
/* Only works for NCHW
 * bitmap tracks which dims are the same between 'a' and 'c'.
 * Example: 0, 1, 1, 0 means that C and H dims are the same and the rest are ones
 * bitmap dims with 0 contribute to the work_per_wg,
 * whereas dims with 1 contribute to the #workgroups (gid)
 * work_per_wg = product of dims with 0s (dims of 'c tensor') and
 * num_wg = product of dims with 1s (dims of 'a')
 * Bitmap for fwd_bias looks like 0, 1, 0, 0
 */

#ifndef MIOPEN_TENSOR_OP
#define MIOPEN_TENSOR_OP miopenMul
#endif

#ifndef MIOPEN_TENSOR_DIMS
#define MIOPEN_TENSOR_DIMS 4
#endif

#define UNUSED __attribute__((__unused__))

MIOPEN_TYPE miopenAdd(MIOPEN_TYPE a, MIOPEN_TYPE b) { return a + b; }

MIOPEN_TYPE miopenMul(MIOPEN_TYPE a, MIOPEN_TYPE b) { return a * b; }

MIOPEN_TYPE miopenMax(MIOPEN_TYPE a, MIOPEN_TYPE b) { return ((a > b) ? a : b); }

MIOPEN_TYPE miopenMin(MIOPEN_TYPE a, MIOPEN_TYPE b) { return ((a < b) ? a : b); }

__kernel void OpTensorFwdBias(global MIOPEN_TYPE* a,
                              const int a_nstride,
                              const int a_cstride,
                              global MIOPEN_TYPE* b,
#if INCR_WG == 0
                              UNUSED
#endif
                              const int b_c,
                              const int b_nstride,
                              const int b_cstride,
                              global MIOPEN_TYPE* c,
#if INCR_WG == 1
                              UNUSED
#endif
                              const int c_n,
                              const int c_nstride,
                              const int c_cstride,
<<<<<<< HEAD
=======
                              const float alpha,
                              const float beta,
>>>>>>> bea77713
                              const int work_per_wg,
                              const long Aoffset,
                              const long Boffset,
                              const long Coffset)
{
    int gid = get_group_id(0);
    int lid = get_local_id(0);

#if INCR_WG == 1
<<<<<<< HEAD
    int o_n             = gid / b_c;
    int o_c             = gid % b_c;
    MIOPEN_TYPE operand = b[o_c + Boffset];

    while(lid < work_per_wg)
    {
        int index          = o_n * c_nstride + o_c * c_cstride + lid;
        c[index + Coffset] = MIOPEN_TENSOR_OP(a[index + Aoffset], operand);
=======
    int o_n = gid / b_c;
    int o_c = gid % b_c;
    // MIOPEN_TYPE operand = b[o_c + Boffset];

    while(lid < work_per_wg)
    {
        int aindex          = o_n * a_nstride + o_c * a_cstride + lid;
        int bindex          = o_n * b_nstride + o_c * b_cstride + lid;
        int cindex          = o_n * c_nstride + o_c * c_cstride + lid;
        c[cindex + Coffset] = alpha * MIOPEN_TENSOR_OP(a[aindex + Aoffset], b[bindex + Boffset]) +
                              beta * c[cindex + Coffset];
>>>>>>> bea77713
        lid += get_local_size(0);
    }

// each workgroup computes N*H*W for each C (bias-term)
// number of workgroups = c_c (b_c)
#elif INCR_WG == 0
<<<<<<< HEAD
    MIOPEN_TYPE operand = b[gid + Boffset];
    int work_off        = work_per_wg / c_n;

    while(lid < work_per_wg)
    {
        int o_hw           = lid % work_off;
        int o_n            = lid / work_off;
        int index          = o_n * c_nstride + gid * c_cstride + o_hw;
        c[index + Coffset] = MIOPEN_TENSOR_OP(a[index + Aoffset], operand);
=======
    // MIOPEN_TYPE operand = b[gid + Boffset];
    int work_off = work_per_wg / c_n;

    while(lid < work_per_wg)
    {
        int o_hw   = lid % work_off;
        int o_n    = lid / work_off;
        int aindex = o_n * a_nstride + gid * a_cstride + o_hw;
        int bindex = o_n * b_nstride + gid * b_cstride + o_hw;
        int cindex = o_n * c_nstride + gid * c_cstride + o_hw;
        // int index = o_n * c_nstride + gid * c_cstride + o_hw;
        // c[index + Coffset] = MIOPEN_TENSOR_OP(a[index + Aoffset], operand);
        // c[index + Coffset] =
        // alpha * MIOPEN_TENSOR_OP(a[index + Aoffset], operand) + beta * c[index + Coffset];
        c[cindex + Coffset] = alpha * MIOPEN_TENSOR_OP(a[aindex + Aoffset], b[bindex + Boffset]) +
                              beta * c[cindex + Coffset];
>>>>>>> bea77713

        lid += get_local_size(0);
    }
#endif // INCR_WG
}

// DLOWELL : cutting out this section
#if(FIRST_NOT_ONE < 4 && MIOPEN_TENSOR_DIMS == 4)

__kernel void OpTensorLeadingOnes(global MIOPEN_TYPE* a,
                                  global MIOPEN_TYPE* b,
                                  global MIOPEN_TYPE* c,
#if FIRST_NOT_ONE == 0
                                  UNUSED
#endif
                                  const int c_c,
#if FIRST_NOT_ONE <= 1
                                  UNUSED
#endif
                                  const int c_h,
#if FIRST_NOT_ONE <= 1
                                  UNUSED
#endif
                                  const int c_w,
                                  const int c_nstride,
#if FIRST_NOT_ONE == 0
                                  UNUSED
#endif
                                  const int c_cstride,

                                  const float alpha,
                                  const float beta,
#if FIRST_NOT_ONE == 3
                                  UNUSED
#endif
                                  const int work_per_wg,
                                  const long Aoffset,
                                  const long Boffset,
                                  const long Coffset)
{

/* Special case for leading ones where the total no. of threads is the
 * inner_product of the tensor dims.  Each thread just updates one value
 */
#if FIRST_NOT_ONE == 3 // bitmap = 1,1,1,1
    int tid             = get_global_id(0);
    MIOPEN_TYPE operand = b[tid + Boffset];

    int o_w = tid % c_w;
    int o_h = (tid / c_w) % c_h;
    int o_c = (tid / (c_w * c_h)) % c_c;
    int o_n = tid / (c_w * c_h * c_c);

<<<<<<< HEAD
    int index          = o_n * c_nstride + o_c * c_cstride + o_h * c_w + o_w;
    c[index + Coffset] = MIOPEN_TENSOR_OP(a[index + Aoffset], operand);
=======
    int index = o_n * c_nstride + o_c * c_cstride + o_h * c_w + o_w;
    // c[index + Coffset] = MIOPEN_TENSOR_OP(a[index + Aoffset], operand);
    c[index + Coffset] =
        alpha * MIOPEN_TENSOR_OP(a[index + Aoffset], operand) + beta * c[index + Coffset];
>>>>>>> bea77713

#elif FIRST_NOT_ONE == 2 // bitmap = 1,1,1,0
    int gid             = get_group_id(0);
    int lid             = get_local_id(0);
    MIOPEN_TYPE operand = b[gid + Boffset];

    int o_h = gid % c_h;
    int o_c = (gid / c_h) % c_c;
    int o_n = gid / (c_c * c_h);

    while(lid < work_per_wg)
    {
<<<<<<< HEAD
        int index          = o_n * c_nstride + o_c * c_cstride + o_h * c_w + lid;
        c[index + Coffset] = MIOPEN_TENSOR_OP(a[index + Aoffset], operand);
=======
        int index = o_n * c_nstride + o_c * c_cstride + o_h * c_w + lid;
        // c[index + Coffset] = MIOPEN_TENSOR_OP(a[index + Aoffset], operand);
        c[index + Coffset] =
            alpha * MIOPEN_TENSOR_OP(a[index + Aoffset], operand) + beta * c[index + Coffset];
>>>>>>> bea77713

        lid += get_local_size(0);
    }
#elif FIRST_NOT_ONE == 1 // bitmap = 1,1,0,0
    int gid             = get_group_id(0);
    int lid             = get_local_id(0);
    MIOPEN_TYPE operand = b[gid + Boffset];

    int o_c = gid % c_c;
    int o_n = gid / c_c;

    while(lid < work_per_wg)
    {
<<<<<<< HEAD
        int index          = o_n * c_nstride + o_c * c_cstride + lid;
        c[index + Coffset] = MIOPEN_TENSOR_OP(a[index + Aoffset], operand);
=======
        int index = o_n * c_nstride + o_c * c_cstride + lid;
        // c[index + Coffset] = MIOPEN_TENSOR_OP(a[index + Aoffset], operand);
        c[index + Coffset] =
            alpha * MIOPEN_TENSOR_OP(a[index + Aoffset], operand) + beta * c[index + Coffset];
>>>>>>> bea77713
        lid += get_local_size(0);
    }

#elif FIRST_NOT_ONE == 0 // bitmap = 1,0,0,0
    int gid             = get_group_id(0);
    int lid             = get_local_id(0);
    MIOPEN_TYPE operand = b[gid + Boffset];

    while(lid < work_per_wg)
    {
<<<<<<< HEAD
        int index          = gid * c_nstride + lid;
        c[index + Coffset] = MIOPEN_TENSOR_OP(a[index + Aoffset], operand);
=======
        int index = gid * c_nstride + lid;
        // c[index + Coffset] = MIOPEN_TENSOR_OP(a[index + Aoffset], operand);
        c[index + Coffset] =
            alpha * MIOPEN_TENSOR_OP(a[index + Aoffset], operand) + beta * c[index + Coffset];
>>>>>>> bea77713

        lid += get_local_size(0);
    }
#endif
}

#endif

<<<<<<< HEAD
__kernel void OpTensorGeneric(global MIOPEN_TYPE* a,
                              global MIOPEN_TYPE* b,
                              const int b_c,
                              const int b_h,
                              const int b_w,
                              const int b_nstride,
                              const int b_cstride,
                              global MIOPEN_TYPE* c,
                              const int c_c,
                              const int c_h,
                              const int c_w,
                              const int c_nstride,
                              const int c_cstride,
                              const unsigned int bitmap,
                              const int work_per_wg,
                              const long Aoffset,
                              const long Boffset,
                              const long Coffset)
=======
__kernel void Op4dTensorGeneric(global MIOPEN_TYPE* a,
                                const int a_nstride,
                                const int a_cstride,
                                const int a_hstride,
                                global MIOPEN_TYPE* b,
                                const int b_c,
                                const int b_h,
                                const int b_w,
                                const int b_nstride,
                                const int b_cstride,
                                const int b_hstride,
                                global MIOPEN_TYPE* c,
                                const int c_c,
                                const int c_h,
                                const int c_w,
                                const int c_nstride,
                                const int c_cstride,
                                const int c_hstride,
                                const float alpha,
                                const float beta,
                                const unsigned int bitmap,
                                const int work_per_wg,
                                const long Aoffset,
                                const long Boffset,
                                const long Coffset)
>>>>>>> bea77713
{
    int gid = get_group_id(0);
    int lid = get_local_id(0);

<<<<<<< HEAD
    MIOPEN_TYPE operand = b[gid + Boffset];
    int o_h_div         = bitmap & (1 << 0) ? 1 : c_w;
    int o_c_div         = o_h_div * (bitmap & (1 << 1) ? 1 : c_h);
    int o_n_div         = o_c_div * (bitmap & (1 << 2) ? 1 : c_c);
=======
    // MIOPEN_TYPE operand = b[gid + Boffset];
    int o_h_div = bitmap & (1 << 0) ? 1 : c_w;
    int o_c_div = o_h_div * (bitmap & (1 << 1) ? 1 : c_h);
    int o_n_div = o_c_div * (bitmap & (1 << 2) ? 1 : c_c);
>>>>>>> bea77713

    int o_w_gid_off = gid % b_w;
    int o_h_gid_off = (gid / b_w) % b_h;
    int o_c_gid_off = (gid / b_w / b_h) % b_c;
    int o_n_gid_off = (gid / b_w / b_h) / b_c;

    while(lid < work_per_wg)
    {
        int o_w = (bitmap & (1 << 0)) ? o_w_gid_off : lid % c_w;
        int o_h = (bitmap & (1 << 1)) ? o_h_gid_off : (lid / o_h_div) % c_h;
        int o_c = (bitmap & (1 << 2)) ? o_c_gid_off : (lid / o_c_div) % c_c;
        int o_n = (bitmap & (1 << 3)) ? o_n_gid_off : lid / o_n_div;

<<<<<<< HEAD
        int index          = o_n * c_nstride + o_c * c_cstride + o_h * c_w + o_w;
        c[index + Coffset] = MIOPEN_TENSOR_OP(a[index + Aoffset], operand);
=======
        int aindex = o_n * a_nstride + o_c * a_cstride + o_h * a_hstride + o_w;
        int bindex = o_n * b_nstride + o_c * b_cstride + o_h * b_hstride + o_w;
        int cindex = o_n * c_nstride + o_c * c_cstride + o_h * c_hstride + o_w;
        // c[index + Coffset] = MIOPEN_TENSOR_OP(a[index + Aoffset], operand);
        c[cindex + Coffset] = alpha * MIOPEN_TENSOR_OP(a[aindex + Aoffset], b[bindex + Boffset]) +
                              beta * c[cindex + Coffset];
>>>>>>> bea77713

        lid += get_local_size(0);
    }
}

// NCDHW
// (samples, color_depth, frames, width, height )
__kernel void Op5dTensorGeneric(global MIOPEN_TYPE* a,
                                const int a_nstride,
                                const int a_cstride,
                                const int a_dstride,
                                const int a_hstride,
                                global MIOPEN_TYPE* b,
                                const int b_c,
                                const int b_d,
                                const int b_h,
                                const int b_w,
                                const int b_nstride,
                                const int b_cstride,
                                const int b_dstride,
                                const int b_hstride,
                                global MIOPEN_TYPE* c,
                                const int c_c,
                                const int c_d,
                                const int c_h,
                                const int c_w,
                                const int c_nstride,
                                const int c_cstride,
                                const int c_dstride,
                                const int c_hstride,
                                const float alpha,
                                const float beta,
                                const unsigned int bitmap,
                                const int work_per_wg,
                                const long Aoffset,
                                const long Boffset,
                                const long Coffset)
{
    int gid = get_group_id(0);
    int lid = get_local_id(0);

    // if(gid>=b_nstride) return;
<<<<<<< HEAD
    MIOPEN_TYPE operand = b[gid + Boffset];
    int o_h_div         = bitmap & (1 << 0) ? 1 : c_w;
    int o_d_div         = o_h_div * (bitmap & (1 << 1) ? 1 : c_h);
    int o_c_div         = o_d_div * (bitmap & (1 << 2) ? 1 : c_d);
    int o_n_div         = o_c_div * (bitmap & (1 << 3) ? 1 : c_c);
=======
    // MIOPEN_TYPE operand = b[gid + Boffset];
    int o_h_div = bitmap & (1 << 0) ? 1 : c_w;
    int o_d_div = o_h_div * (bitmap & (1 << 1) ? 1 : c_h);
    int o_c_div = o_d_div * (bitmap & (1 << 2) ? 1 : c_d);
    int o_n_div = o_c_div * (bitmap & (1 << 3) ? 1 : c_c);
>>>>>>> bea77713
    // printf("lid: %d, o_[h,d,c,n]_div: %d, %d, %d, %d\n",lid, o_h_div, o_d_div, o_c_div, o_n_div);

    int o_w_gid_off = gid % b_w;
    int o_h_gid_off = (gid / b_w) % b_h;
    int o_d_gid_off = (gid / b_w / b_h) % b_d;
    int o_c_gid_off = (gid / b_w / b_h / b_d) % b_c;
    int o_n_gid_off = (gid / b_w / b_h / b_d) / b_c;

    // printf("lid: %d, o_[w,h,d,c,n]_gid_off: %d, %d, %d, %d, %d\n",lid, o_w_gid_off, o_h_gid_off,
    // o_d_gid_off, o_c_gid_off, o_n_gid_off);
    while(lid < work_per_wg)
    {
        int o_w = (bitmap & (1 << 0)) ? o_w_gid_off : lid % c_w;
        int o_h = (bitmap & (1 << 1)) ? o_h_gid_off : (lid / o_h_div) % c_h;
        int o_d = (bitmap & (1 << 2)) ? o_d_gid_off : (lid / o_d_div) % c_d;
        int o_c = (bitmap & (1 << 3)) ? o_c_gid_off : (lid / o_c_div) % c_c;
        int o_n = (bitmap & (1 << 4)) ? o_n_gid_off : lid / o_n_div;
        // printf("lid: %d, o_[w,h,d,c,n]: %d, %d, %d, %d, %d\n",lid, o_w, o_h, o_d, o_c, o_n);

        int aindex = o_n * a_nstride + o_c * a_cstride + o_d * a_dstride + o_h * a_hstride + o_w;
        int bindex = o_n * b_nstride + o_c * b_cstride + o_d * b_dstride + o_h * b_hstride + o_w;
        int cindex = o_n * c_nstride + o_c * c_cstride + o_d * c_dstride + o_h * c_hstride + o_w;
        // printf("lid: %d, index: %d\n",lid, index);
<<<<<<< HEAD
        c[index + Coffset] = MIOPEN_TENSOR_OP(a[index + Aoffset], operand);
=======
        // c[index + Coffset] = MIOPEN_TENSOR_OP(a[index + Aoffset], operand);
        c[cindex + Coffset] = alpha * MIOPEN_TENSOR_OP(a[aindex + Aoffset], b[bindex + Boffset]) +
                              beta * c[cindex + Coffset];
>>>>>>> bea77713

        lid += get_local_size(0);
    }
}

// NCH
__kernel void Op3dTensorGeneric(global MIOPEN_TYPE* a,
                                const int a_nstride,
                                const int a_cstride,
                                global MIOPEN_TYPE* b,
                                const int b_c,
                                const int b_h,
                                const int b_nstride,
                                const int b_cstride,
                                global MIOPEN_TYPE* c,
                                const int c_c,
                                const int c_h,
                                const int c_nstride,
                                const int c_cstride,
                                const float alpha,
                                const float beta,
                                const unsigned int bitmap,
                                const int work_per_wg,
                                const long Aoffset,
                                const long Boffset,
                                const long Coffset)
{
    int gid = get_group_id(0);
    int lid = get_local_id(0);

<<<<<<< HEAD
    MIOPEN_TYPE operand = b[gid + Boffset];
    int o_c_div         = bitmap & (1 << 0) ? 1 : c_h;
    int o_n_div         = o_c_div * (bitmap & (1 << 1) ? 1 : c_c);
=======
    // MIOPEN_TYPE operand = b[gid + Boffset];
    int o_c_div = bitmap & (1 << 0) ? 1 : c_h;
    int o_n_div = o_c_div * (bitmap & (1 << 1) ? 1 : c_c);
>>>>>>> bea77713

    int o_h_gid_off = gid % b_h;
    int o_c_gid_off = (gid / b_h) % b_c;
    // int o_n_gid_off = gid / b_nstride;
    int o_n_gid_off = (gid / b_h) / b_c;

    while(lid < work_per_wg)
    {
        int o_h = (bitmap & (1 << 0)) ? o_h_gid_off : lid % c_h;
        int o_c = (bitmap & (1 << 1)) ? o_c_gid_off : (lid / o_c_div) % c_c;
        int o_n = (bitmap & (1 << 2)) ? o_n_gid_off : (lid / o_c_div) / o_n_div;
        // int o_n = (bitmap & (1 << 2)) ? o_n_gid_off : lid / o_n_div;

        // int aindex = o_n * a_nstride + o_c * c_h * a_cstride + o_h;
        // int bindex = o_n * b_nstride + o_c * c_h * b_cstride + o_h;
        // int cindex = o_n * c_nstride + o_c * c_h * c_cstride + o_h;

<<<<<<< HEAD
        int index          = o_n * c_nstride + o_c * c_h + o_h;
        c[index + Coffset] = MIOPEN_TENSOR_OP(a[index + Aoffset], operand);
=======
        int aindex          = o_n * a_nstride + o_c * a_cstride + o_h;
        int bindex          = o_n * b_nstride + o_c * b_cstride + o_h;
        int cindex          = o_n * c_nstride + o_c * c_cstride + o_h;
        c[cindex + Coffset] = alpha * MIOPEN_TENSOR_OP(a[aindex + Aoffset], b[bindex + Boffset]) +
                              beta * c[cindex + Coffset];
>>>>>>> bea77713

        lid += get_local_size(0);
    }
}

// NC
__kernel void Op2dTensorGeneric(global MIOPEN_TYPE* a,
                                const int a_nstride,
                                global MIOPEN_TYPE* b,
                                const int b_c,
                                const int b_nstride,
                                global MIOPEN_TYPE* c,
                                const int c_c,
                                const int c_nstride,
                                const float alpha,
                                const float beta,
                                const unsigned int bitmap,
                                const int work_per_wg,
                                const long Aoffset,
                                const long Boffset,
                                const long Coffset)
{
    int gid = get_group_id(0);
    int lid = get_local_id(0);

<<<<<<< HEAD
    MIOPEN_TYPE operand = b[gid + Boffset];
    int o_n_div         = bitmap & (1 << 0) ? 1 : c_c;
=======
    int o_n_div = bitmap & (1 << 0) ? 1 : c_c;
>>>>>>> bea77713

    int o_c_gid_off = gid % b_c;
    int o_n_gid_off = gid / b_c;

    while(lid < work_per_wg)
    {
        int o_c    = (bitmap & (1 << 0)) ? o_c_gid_off : lid % c_c;
        int o_n    = (bitmap & (1 << 1)) ? o_n_gid_off : lid / o_n_div;
        int aindex = o_n * a_nstride + o_c;
        int bindex = o_n * b_nstride + o_c;
        int cindex = o_n * c_nstride + o_c;
        // printf("aindex: %d, bindex: %d\n",index, gid);
<<<<<<< HEAD
        c[index + Coffset] = MIOPEN_TENSOR_OP(a[index + Aoffset], operand);
=======
        c[cindex + Coffset] = alpha * MIOPEN_TENSOR_OP(a[aindex + Aoffset], b[bindex + Boffset]) +
                              beta * c[cindex + Coffset];
>>>>>>> bea77713
        lid += get_local_size(0);
    }
}

// N
__kernel void Op1dTensorGeneric(global MIOPEN_TYPE* a,
                                global MIOPEN_TYPE* b,
                                const int b_n,
                                global MIOPEN_TYPE* c,
                                const int c_n,
                                const float alpha,
                                const float beta,
                                const unsigned int bitmap,
                                const int work_per_wg,
                                const long Aoffset,
                                const long Boffset,
                                const long Coffset)
{
    int gid             = get_group_id(0);
    int lid             = get_local_id(0);
    MIOPEN_TYPE operand = b[gid + Boffset];
    int o_n_gid_off     = gid % b_n;
    while(lid < work_per_wg)
    {
<<<<<<< HEAD
        int o_n          = (bitmap & (1 << 0)) ? o_n_gid_off : lid % c_n;
        c[o_n + Coffset] = MIOPEN_TENSOR_OP(a[o_n + Aoffset], operand);
=======
        int o_n = (bitmap & (1 << 0)) ? o_n_gid_off : lid % c_n;
        // c[o_n + Coffset] = MIOPEN_TENSOR_OP(a[o_n + Aoffset], operand);
        c[o_n + Coffset] =
            alpha * MIOPEN_TENSOR_OP(a[o_n + Aoffset], operand) + beta * c[o_n + Coffset];
>>>>>>> bea77713
        lid += get_local_size(0);
    }
}<|MERGE_RESOLUTION|>--- conflicted
+++ resolved
@@ -68,11 +68,8 @@
                               const int c_n,
                               const int c_nstride,
                               const int c_cstride,
-<<<<<<< HEAD
-=======
                               const float alpha,
                               const float beta,
->>>>>>> bea77713
                               const int work_per_wg,
                               const long Aoffset,
                               const long Boffset,
@@ -82,16 +79,6 @@
     int lid = get_local_id(0);
 
 #if INCR_WG == 1
-<<<<<<< HEAD
-    int o_n             = gid / b_c;
-    int o_c             = gid % b_c;
-    MIOPEN_TYPE operand = b[o_c + Boffset];
-
-    while(lid < work_per_wg)
-    {
-        int index          = o_n * c_nstride + o_c * c_cstride + lid;
-        c[index + Coffset] = MIOPEN_TENSOR_OP(a[index + Aoffset], operand);
-=======
     int o_n = gid / b_c;
     int o_c = gid % b_c;
     // MIOPEN_TYPE operand = b[o_c + Boffset];
@@ -103,24 +90,12 @@
         int cindex          = o_n * c_nstride + o_c * c_cstride + lid;
         c[cindex + Coffset] = alpha * MIOPEN_TENSOR_OP(a[aindex + Aoffset], b[bindex + Boffset]) +
                               beta * c[cindex + Coffset];
->>>>>>> bea77713
         lid += get_local_size(0);
     }
 
 // each workgroup computes N*H*W for each C (bias-term)
 // number of workgroups = c_c (b_c)
 #elif INCR_WG == 0
-<<<<<<< HEAD
-    MIOPEN_TYPE operand = b[gid + Boffset];
-    int work_off        = work_per_wg / c_n;
-
-    while(lid < work_per_wg)
-    {
-        int o_hw           = lid % work_off;
-        int o_n            = lid / work_off;
-        int index          = o_n * c_nstride + gid * c_cstride + o_hw;
-        c[index + Coffset] = MIOPEN_TENSOR_OP(a[index + Aoffset], operand);
-=======
     // MIOPEN_TYPE operand = b[gid + Boffset];
     int work_off = work_per_wg / c_n;
 
@@ -137,7 +112,6 @@
         // alpha * MIOPEN_TENSOR_OP(a[index + Aoffset], operand) + beta * c[index + Coffset];
         c[cindex + Coffset] = alpha * MIOPEN_TENSOR_OP(a[aindex + Aoffset], b[bindex + Boffset]) +
                               beta * c[cindex + Coffset];
->>>>>>> bea77713
 
         lid += get_local_size(0);
     }
@@ -191,15 +165,11 @@
     int o_c = (tid / (c_w * c_h)) % c_c;
     int o_n = tid / (c_w * c_h * c_c);
 
-<<<<<<< HEAD
-    int index          = o_n * c_nstride + o_c * c_cstride + o_h * c_w + o_w;
-    c[index + Coffset] = MIOPEN_TENSOR_OP(a[index + Aoffset], operand);
-=======
+
     int index = o_n * c_nstride + o_c * c_cstride + o_h * c_w + o_w;
     // c[index + Coffset] = MIOPEN_TENSOR_OP(a[index + Aoffset], operand);
     c[index + Coffset] =
         alpha * MIOPEN_TENSOR_OP(a[index + Aoffset], operand) + beta * c[index + Coffset];
->>>>>>> bea77713
 
 #elif FIRST_NOT_ONE == 2 // bitmap = 1,1,1,0
     int gid             = get_group_id(0);
@@ -212,15 +182,11 @@
 
     while(lid < work_per_wg)
     {
-<<<<<<< HEAD
-        int index          = o_n * c_nstride + o_c * c_cstride + o_h * c_w + lid;
-        c[index + Coffset] = MIOPEN_TENSOR_OP(a[index + Aoffset], operand);
-=======
+
         int index = o_n * c_nstride + o_c * c_cstride + o_h * c_w + lid;
         // c[index + Coffset] = MIOPEN_TENSOR_OP(a[index + Aoffset], operand);
         c[index + Coffset] =
             alpha * MIOPEN_TENSOR_OP(a[index + Aoffset], operand) + beta * c[index + Coffset];
->>>>>>> bea77713
 
         lid += get_local_size(0);
     }
@@ -234,15 +200,11 @@
 
     while(lid < work_per_wg)
     {
-<<<<<<< HEAD
-        int index          = o_n * c_nstride + o_c * c_cstride + lid;
-        c[index + Coffset] = MIOPEN_TENSOR_OP(a[index + Aoffset], operand);
-=======
+
         int index = o_n * c_nstride + o_c * c_cstride + lid;
         // c[index + Coffset] = MIOPEN_TENSOR_OP(a[index + Aoffset], operand);
         c[index + Coffset] =
             alpha * MIOPEN_TENSOR_OP(a[index + Aoffset], operand) + beta * c[index + Coffset];
->>>>>>> bea77713
         lid += get_local_size(0);
     }
 
@@ -253,43 +215,18 @@
 
     while(lid < work_per_wg)
     {
-<<<<<<< HEAD
-        int index          = gid * c_nstride + lid;
-        c[index + Coffset] = MIOPEN_TENSOR_OP(a[index + Aoffset], operand);
-=======
         int index = gid * c_nstride + lid;
         // c[index + Coffset] = MIOPEN_TENSOR_OP(a[index + Aoffset], operand);
         c[index + Coffset] =
             alpha * MIOPEN_TENSOR_OP(a[index + Aoffset], operand) + beta * c[index + Coffset];
->>>>>>> bea77713
-
-        lid += get_local_size(0);
-    }
-#endif
-}
-
-#endif
-
-<<<<<<< HEAD
-__kernel void OpTensorGeneric(global MIOPEN_TYPE* a,
-                              global MIOPEN_TYPE* b,
-                              const int b_c,
-                              const int b_h,
-                              const int b_w,
-                              const int b_nstride,
-                              const int b_cstride,
-                              global MIOPEN_TYPE* c,
-                              const int c_c,
-                              const int c_h,
-                              const int c_w,
-                              const int c_nstride,
-                              const int c_cstride,
-                              const unsigned int bitmap,
-                              const int work_per_wg,
-                              const long Aoffset,
-                              const long Boffset,
-                              const long Coffset)
-=======
+
+        lid += get_local_size(0);
+    }
+#endif
+}
+
+#endif
+
 __kernel void Op4dTensorGeneric(global MIOPEN_TYPE* a,
                                 const int a_nstride,
                                 const int a_cstride,
@@ -315,22 +252,14 @@
                                 const long Aoffset,
                                 const long Boffset,
                                 const long Coffset)
->>>>>>> bea77713
 {
     int gid = get_group_id(0);
     int lid = get_local_id(0);
 
-<<<<<<< HEAD
-    MIOPEN_TYPE operand = b[gid + Boffset];
-    int o_h_div         = bitmap & (1 << 0) ? 1 : c_w;
-    int o_c_div         = o_h_div * (bitmap & (1 << 1) ? 1 : c_h);
-    int o_n_div         = o_c_div * (bitmap & (1 << 2) ? 1 : c_c);
-=======
     // MIOPEN_TYPE operand = b[gid + Boffset];
     int o_h_div = bitmap & (1 << 0) ? 1 : c_w;
     int o_c_div = o_h_div * (bitmap & (1 << 1) ? 1 : c_h);
     int o_n_div = o_c_div * (bitmap & (1 << 2) ? 1 : c_c);
->>>>>>> bea77713
 
     int o_w_gid_off = gid % b_w;
     int o_h_gid_off = (gid / b_w) % b_h;
@@ -344,18 +273,12 @@
         int o_c = (bitmap & (1 << 2)) ? o_c_gid_off : (lid / o_c_div) % c_c;
         int o_n = (bitmap & (1 << 3)) ? o_n_gid_off : lid / o_n_div;
 
-<<<<<<< HEAD
-        int index          = o_n * c_nstride + o_c * c_cstride + o_h * c_w + o_w;
-        c[index + Coffset] = MIOPEN_TENSOR_OP(a[index + Aoffset], operand);
-=======
         int aindex = o_n * a_nstride + o_c * a_cstride + o_h * a_hstride + o_w;
         int bindex = o_n * b_nstride + o_c * b_cstride + o_h * b_hstride + o_w;
         int cindex = o_n * c_nstride + o_c * c_cstride + o_h * c_hstride + o_w;
         // c[index + Coffset] = MIOPEN_TENSOR_OP(a[index + Aoffset], operand);
         c[cindex + Coffset] = alpha * MIOPEN_TENSOR_OP(a[aindex + Aoffset], b[bindex + Boffset]) +
                               beta * c[cindex + Coffset];
->>>>>>> bea77713
-
         lid += get_local_size(0);
     }
 }
@@ -397,19 +320,12 @@
     int lid = get_local_id(0);
 
     // if(gid>=b_nstride) return;
-<<<<<<< HEAD
-    MIOPEN_TYPE operand = b[gid + Boffset];
-    int o_h_div         = bitmap & (1 << 0) ? 1 : c_w;
-    int o_d_div         = o_h_div * (bitmap & (1 << 1) ? 1 : c_h);
-    int o_c_div         = o_d_div * (bitmap & (1 << 2) ? 1 : c_d);
-    int o_n_div         = o_c_div * (bitmap & (1 << 3) ? 1 : c_c);
-=======
+
     // MIOPEN_TYPE operand = b[gid + Boffset];
     int o_h_div = bitmap & (1 << 0) ? 1 : c_w;
     int o_d_div = o_h_div * (bitmap & (1 << 1) ? 1 : c_h);
     int o_c_div = o_d_div * (bitmap & (1 << 2) ? 1 : c_d);
     int o_n_div = o_c_div * (bitmap & (1 << 3) ? 1 : c_c);
->>>>>>> bea77713
     // printf("lid: %d, o_[h,d,c,n]_div: %d, %d, %d, %d\n",lid, o_h_div, o_d_div, o_c_div, o_n_div);
 
     int o_w_gid_off = gid % b_w;
@@ -433,13 +349,10 @@
         int bindex = o_n * b_nstride + o_c * b_cstride + o_d * b_dstride + o_h * b_hstride + o_w;
         int cindex = o_n * c_nstride + o_c * c_cstride + o_d * c_dstride + o_h * c_hstride + o_w;
         // printf("lid: %d, index: %d\n",lid, index);
-<<<<<<< HEAD
-        c[index + Coffset] = MIOPEN_TENSOR_OP(a[index + Aoffset], operand);
-=======
-        // c[index + Coffset] = MIOPEN_TENSOR_OP(a[index + Aoffset], operand);
-        c[cindex + Coffset] = alpha * MIOPEN_TENSOR_OP(a[aindex + Aoffset], b[bindex + Boffset]) +
-                              beta * c[cindex + Coffset];
->>>>>>> bea77713
+
+        // c[index + Coffset] = MIOPEN_TENSOR_OP(a[index + Aoffset], operand);
+        c[cindex + Coffset] = alpha * MIOPEN_TENSOR_OP(a[aindex + Aoffset], b[bindex + Boffset]) +
+                              beta * c[cindex + Coffset];
 
         lid += get_local_size(0);
     }
@@ -470,15 +383,10 @@
     int gid = get_group_id(0);
     int lid = get_local_id(0);
 
-<<<<<<< HEAD
-    MIOPEN_TYPE operand = b[gid + Boffset];
-    int o_c_div         = bitmap & (1 << 0) ? 1 : c_h;
-    int o_n_div         = o_c_div * (bitmap & (1 << 1) ? 1 : c_c);
-=======
+
     // MIOPEN_TYPE operand = b[gid + Boffset];
     int o_c_div = bitmap & (1 << 0) ? 1 : c_h;
     int o_n_div = o_c_div * (bitmap & (1 << 1) ? 1 : c_c);
->>>>>>> bea77713
 
     int o_h_gid_off = gid % b_h;
     int o_c_gid_off = (gid / b_h) % b_c;
@@ -496,16 +404,12 @@
         // int bindex = o_n * b_nstride + o_c * c_h * b_cstride + o_h;
         // int cindex = o_n * c_nstride + o_c * c_h * c_cstride + o_h;
 
-<<<<<<< HEAD
-        int index          = o_n * c_nstride + o_c * c_h + o_h;
-        c[index + Coffset] = MIOPEN_TENSOR_OP(a[index + Aoffset], operand);
-=======
+
         int aindex          = o_n * a_nstride + o_c * a_cstride + o_h;
         int bindex          = o_n * b_nstride + o_c * b_cstride + o_h;
         int cindex          = o_n * c_nstride + o_c * c_cstride + o_h;
         c[cindex + Coffset] = alpha * MIOPEN_TENSOR_OP(a[aindex + Aoffset], b[bindex + Boffset]) +
                               beta * c[cindex + Coffset];
->>>>>>> bea77713
 
         lid += get_local_size(0);
     }
@@ -531,13 +435,8 @@
     int gid = get_group_id(0);
     int lid = get_local_id(0);
 
-<<<<<<< HEAD
-    MIOPEN_TYPE operand = b[gid + Boffset];
-    int o_n_div         = bitmap & (1 << 0) ? 1 : c_c;
-=======
+
     int o_n_div = bitmap & (1 << 0) ? 1 : c_c;
->>>>>>> bea77713
-
     int o_c_gid_off = gid % b_c;
     int o_n_gid_off = gid / b_c;
 
@@ -549,12 +448,9 @@
         int bindex = o_n * b_nstride + o_c;
         int cindex = o_n * c_nstride + o_c;
         // printf("aindex: %d, bindex: %d\n",index, gid);
-<<<<<<< HEAD
-        c[index + Coffset] = MIOPEN_TENSOR_OP(a[index + Aoffset], operand);
-=======
-        c[cindex + Coffset] = alpha * MIOPEN_TENSOR_OP(a[aindex + Aoffset], b[bindex + Boffset]) +
-                              beta * c[cindex + Coffset];
->>>>>>> bea77713
+
+        c[cindex + Coffset] = alpha * MIOPEN_TENSOR_OP(a[aindex + Aoffset], b[bindex + Boffset]) +
+                              beta * c[cindex + Coffset];
         lid += get_local_size(0);
     }
 }
@@ -579,15 +475,11 @@
     int o_n_gid_off     = gid % b_n;
     while(lid < work_per_wg)
     {
-<<<<<<< HEAD
-        int o_n          = (bitmap & (1 << 0)) ? o_n_gid_off : lid % c_n;
-        c[o_n + Coffset] = MIOPEN_TENSOR_OP(a[o_n + Aoffset], operand);
-=======
+
         int o_n = (bitmap & (1 << 0)) ? o_n_gid_off : lid % c_n;
         // c[o_n + Coffset] = MIOPEN_TENSOR_OP(a[o_n + Aoffset], operand);
         c[o_n + Coffset] =
             alpha * MIOPEN_TENSOR_OP(a[o_n + Aoffset], operand) + beta * c[o_n + Coffset];
->>>>>>> bea77713
         lid += get_local_size(0);
     }
 }