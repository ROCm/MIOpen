--- conflicted
+++ resolved
@@ -133,12 +133,6 @@
 __sgpr_reserve_xnack_default = 0
 __sgpr_reserve_flatscr_default = 0
 
-<<<<<<< HEAD
-//xnack disabled by default for asm kernels
-__sgpr_reserve_vcc_default = 1
-__sgpr_reserve_xnack_default = 0
-__sgpr_reserve_flatscr_default = 0
-=======
 __group_segment_fixed_size = 65536
 __sgpr_private_segment_buffer = 1
 __sgpr_dispatch_ptr = 1
@@ -149,7 +143,6 @@
 __vgpr_workitem_id = 0
 __ieee_mode = 0
 __dx10_clamp = 0
->>>>>>> a7131eb8
 
 .rodata
 .p2align 6
