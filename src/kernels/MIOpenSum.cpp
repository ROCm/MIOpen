/*******************************************************************************
 *
 * MIT License
 *
 * Copyright (c) 2023 Advanced Micro Devices, Inc.
 *
 * Permission is hereby granted, free of charge, to any person obtaining a copy
 * of this software and associated documentation files (the "Software"), to deal
 * in the Software without restriction, including without limitation the rights
 * to use, copy, modify, merge, publish, distribute, sublicense, and/or sell
 * copies of the Software, and to permit persons to whom the Software is
 * furnished to do so, subject to the following conditions:
 *
 * The above copyright notice and this permission notice shall be included in all
 * copies or substantial portions of the Software.
 *
 * THE SOFTWARE IS PROVIDED "AS IS", WITHOUT WARRANTY OF ANY KIND, EXPRESS OR
 * IMPLIED, INCLUDING BUT NOT LIMITED TO THE WARRANTIES OF MERCHANTABILITY,
 * FITNESS FOR A PARTICULAR PURPOSE AND NONINFRINGEMENT. IN NO EVENT SHALL THE
 * AUTHORS OR COPYRIGHT HOLDERS BE LIABLE FOR ANY CLAIM, DAMAGES OR OTHER
 * LIABILITY, WHETHER IN AN ACTION OF CONTRACT, TORT OR OTHERWISE, ARISING FROM,
 * OUT OF OR IN CONNECTION WITH THE SOFTWARE OR THE USE OR OTHER DEALINGS IN THE
 * SOFTWARE.
 *
 *******************************************************************************/
#ifndef MIOPEN_DONT_USE_HIP_RUNTIME_HEADERS
#include <hip/hip_fp16.h>
#include <hip/hip_runtime.h>
#endif

#include "float_types.h"

<<<<<<< HEAD
#if MIOPEN_USE_BFP16 == 1
#define CVT_FLOAT2ACCUM(x) (bfloat16_to_float(x))
#define CVT_ACCUM2FLOAT(x) (float_to_bfloat16(x))
#define CVT_INTEGRAL2ACCUM(x) ((_FLOAT_ACCUM)(x))
#define CVT_FP32_2FLOAT(x) (CVT_ACCUM2FLOAT(x))
#define CVT_FP32_2ACCUM(x) (x)
#endif

template <typename TI, typename TO>
__device__ void sumparallelfwdcontiguous(const TI* __restrict__ x,
                                         TO* __restrict__ y,
                                         uint64_t output_numel,
                                         uint64_t reduce_size,
                                         uint64_t parallelism_size,
                                         uint64_t inner_size,
                                         bool nanPropagation)
=======
extern "C" __global__ void SumParallelFwdContiguous(const FLOAT* __restrict__ x,
                                                    FLOAT* __restrict__ y,
                                                    uint64_t output_numel,
                                                    uint64_t reduce_size,
                                                    uint64_t parallelism_size,
                                                    uint64_t inner_size,
                                                    bool nanPropagation)
>>>>>>> b99493b9
{
    const uint64_t gid = threadIdx.x + blockIdx.x * blockDim.x;
    if(gid >= parallelism_size * output_numel)
        return;

    uint64_t n = inner_size * parallelism_size;

    uint64_t slice_id       = gid / n;
    uint64_t slice_local_id = gid % n;

    uint64_t input_idx = slice_id * inner_size * reduce_size + slice_local_id;

    uint64_t parallel_id = slice_local_id / inner_size;

    FLOAT_ACCUM sum = static_cast<FLOAT_ACCUM>(0);
    for(uint64_t k = parallel_id; k < reduce_size; k += parallelism_size)
    {
        FLOAT_ACCUM val = CVT_FLOAT2ACCUM(x[input_idx]);
        if(nanPropagation && isnan(val))
        {
            val = static_cast<FLOAT_ACCUM>(0);
        }
        sum += val;
        input_idx += inner_size * parallelism_size;
    }

    y[gid] = CVT_ACCUM2FLOAT(sum);
}

extern "C" __global__ void SumParallelFwdContiguous(const INPUT_TYPE* __restrict__ x,
                                                    OUTPUT_TYPE* __restrict__ y,
                                                    uint64_t output_numel,
                                                    uint64_t reduce_size,
                                                    uint64_t parallelism_size,
                                                    uint64_t inner_size,
                                                    bool nanPropagation)
{
    // instantiate the kernel
    sumparallelfwdcontiguous<INPUT_TYPE, OUTPUT_TYPE>(
        x, y, output_numel, reduce_size, parallelism_size, inner_size, nanPropagation);
}

template <typename TI, typename TO>
__device__ void sumfwdcontiguous(const TI* __restrict__ x,
                                 TO* __restrict__ y,
                                 uint64_t output_numel,
                                 uint64_t reduce_size,
                                 uint64_t inner_size,
                                 bool nanPropagation)
{
    const uint64_t gid = threadIdx.x + blockIdx.x * blockDim.x;
    if(gid >= output_numel)
        return;

    uint64_t input_idx = (gid / inner_size) * inner_size * reduce_size + gid % inner_size;

    FLOAT_ACCUM sum = static_cast<FLOAT_ACCUM>(0);
    for(uint64_t k = 0; k < reduce_size; ++k)
    {
        FLOAT_ACCUM val = CVT_FLOAT2ACCUM(x[input_idx]);
        if(nanPropagation && isnan(val))
        {
            val = static_cast<FLOAT_ACCUM>(0);
        }
        sum += val;
        input_idx += inner_size;
    }

    y[gid] = CVT_ACCUM2FLOAT(sum);
}

extern "C" __global__ void SumFwdContiguous(const INPUT_TYPE* __restrict__ x,
                                            OUTPUT_TYPE* __restrict__ y,
                                            uint64_t output_numel,
                                            uint64_t reduce_size,
                                            uint64_t inner_size,
                                            bool nanPropagation)
{
    // instantiate the kernel
    sumfwdcontiguous<INPUT_TYPE, OUTPUT_TYPE>(
        x, y, output_numel, reduce_size, inner_size, nanPropagation);
}<|MERGE_RESOLUTION|>--- conflicted
+++ resolved
@@ -30,24 +30,6 @@
 
 #include "float_types.h"
 
-<<<<<<< HEAD
-#if MIOPEN_USE_BFP16 == 1
-#define CVT_FLOAT2ACCUM(x) (bfloat16_to_float(x))
-#define CVT_ACCUM2FLOAT(x) (float_to_bfloat16(x))
-#define CVT_INTEGRAL2ACCUM(x) ((_FLOAT_ACCUM)(x))
-#define CVT_FP32_2FLOAT(x) (CVT_ACCUM2FLOAT(x))
-#define CVT_FP32_2ACCUM(x) (x)
-#endif
-
-template <typename TI, typename TO>
-__device__ void sumparallelfwdcontiguous(const TI* __restrict__ x,
-                                         TO* __restrict__ y,
-                                         uint64_t output_numel,
-                                         uint64_t reduce_size,
-                                         uint64_t parallelism_size,
-                                         uint64_t inner_size,
-                                         bool nanPropagation)
-=======
 extern "C" __global__ void SumParallelFwdContiguous(const FLOAT* __restrict__ x,
                                                     FLOAT* __restrict__ y,
                                                     uint64_t output_numel,
@@ -55,7 +37,6 @@
                                                     uint64_t parallelism_size,
                                                     uint64_t inner_size,
                                                     bool nanPropagation)
->>>>>>> b99493b9
 {
     const uint64_t gid = threadIdx.x + blockIdx.x * blockDim.x;
     if(gid >= parallelism_size * output_numel)
