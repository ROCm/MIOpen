--- conflicted
+++ resolved
@@ -63,16 +63,12 @@
     T2 bias_correction2 = 1 - pow(beta2, step);
 
     if(maximize)
-<<<<<<< HEAD
         grad = -grad;
-=======
-        grad *= -1;
 
 #ifdef __clang__
 #pragma clang diagnostic push
 #pragma clang diagnostic ignored "-Wfloat-equal"
 #endif
->>>>>>> 9c10e667
 
     if(weight_decay != 0)
     {
