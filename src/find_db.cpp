/*******************************************************************************
 *
 * MIT License
 *
 * Copyright (c) 2019 Advanced Micro Devices, Inc.
 *
 * Permission is hereby granted, free of charge, to any person obtaining a copy
 * of this software and associated documentation files (the "Software"), to deal
 * in the Software without restriction, including without limitation the rights
 * to use, copy, modify, merge, publish, distribute, sublicense, and/or sell
 * copies of the Software, and to permit persons to whom the Software is
 * furnished to do so, subject to the following conditions:
 *
 * The above copyright notice and this permission notice shall be included in all
 * copies or substantial portions of the Software.
 *
 * THE SOFTWARE IS PROVIDED "AS IS", WITHOUT WARRANTY OF ANY KIND, EXPRESS OR
 * IMPLIED, INCLUDING BUT NOT LIMITED TO THE WARRANTIES OF MERCHANTABILITY,
 * FITNESS FOR A PARTICULAR PURPOSE AND NONINFRINGEMENT. IN NO EVENT SHALL THE
 * AUTHORS OR COPYRIGHT HOLDERS BE LIABLE FOR ANY CLAIM, DAMAGES OR OTHER
 * LIABILITY, WHETHER IN AN ACTION OF CONTRACT, TORT OR OTHERWISE, ARISING FROM,
 * OUT OF OR IN CONNECTION WITH THE SOFTWARE OR THE USE OR OTHER DEALINGS IN THE
 * SOFTWARE.
 *
 *******************************************************************************/

#include <miopen/find_db.hpp>

#include <miopen/handle.hpp>
#include <miopen/finddb_kernel_cache_key.hpp>
#include <miopen/logger.hpp>
#include <miopen/perf_field.hpp>

#include <string>
#include <vector>

namespace miopen {

bool testing_find_db_enabled = true;

boost::optional<std::string>& testing_find_db_path_override()
{
    static boost::optional<std::string> data = boost::none;
    return data;
}

template <class TDb>
std::string FindDbRecord_t<TDb>::GetInstalledPath(Handle& handle)
{
#if !MIOPEN_DISABLE_SYSDB
    return GetSystemDbPath() + "/" + handle.GetDbBasename() + "." + GetSystemFindDbSuffix() +
           ".fdb.txt";
#else
    (void)(handle);
    return "";
#endif
}

template <class TDb>
std::string FindDbRecord_t<TDb>::GetUserPath(Handle& handle)
{
#if !MIOPEN_DISABLE_USERDB
    return GetUserDbPath() + "/" + handle.GetDbBasename() + "." + GetUserDbSuffix() + ".ufdb.txt";
#else
    (void)(handle);
    return "";
#endif
}

bool CheckInvokerSupport(const std::string& algo)
{
    return algo == "miopenConvolutionFwdAlgoDirect" ||
           algo == "miopenConvolutionBwdDataAlgoDirect" ||
           algo == "miopenConvolutionBwdWeightsAlgoDirect" ||
           algo == "miopenConvolutionFwdAlgoWinograd" ||
           algo == "miopenConvolutionBwdDataAlgoWinograd" ||
           algo == "miopenConvolutionBwdWeightsAlgoWinograd" ||
           algo == "miopenConvolutionFwdAlgoImplicitGEMM" ||
           algo == "miopenConvolutionBwdDataAlgoImplicitGEMM" ||
           algo == "miopenConvolutionBwdWeightsAlgoImplicitGEMM" ||
<<<<<<< HEAD
           algo == "miopenConvolutionFwdAlgoCellfft" ||
           algo == "miopenConvolutionBwdDataAlgoCellfft" ||
           algo == "miopenConvolutionBwdWeightsAlgoCellfft";
=======
           algo == "miopenConvolutionFwdAlgoFFT" || algo == "miopenConvolutionBwdDataAlgoFFT";
>>>>>>> 5015c8f1
}

template <class TDb>
bool FindDbRecord_t<TDb>::Validate(Handle& handle, const NetworkConfig& config) const
{
    auto unbuilt = false;
    auto any     = false;

    for(const auto& pair : content->As<FindDbData>())
    {
        if(in_sync)
        {
            if(CheckInvokerSupport(pair.first))
            {
                if(!handle.GetInvoker(config, {{pair.second.solver_id}}))
                {
                    unbuilt = true;
                    // This is not an logged as error because no error was detected.
                    // Find wasn't executed yet and invokers were not prepared.
                    LogFindDbItem(pair);
                    break;
                }

                any = true;
                continue;
            }

            // Todo: remove when all finds will use invokers
            if(!pair.second.kcache_key.IsUnused())
            {
                const auto is_valid = pair.second.kcache_key.IsValid();

                if(!is_valid || !HasKernel(handle, pair.second.kcache_key))
                {
                    unbuilt = true;
                    LogFindDbItem(pair, !is_valid);
                    break;
                }

                any = true;
            }
        }
    }

    return !any || unbuilt;
}

template <class TDb>
void FindDbRecord_t<TDb>::CopyTo(std::vector<PerfField>& to) const
{
    const auto range = content->As<FindDbData>();
    std::transform(range.begin(), range.end(), std::back_inserter(to), [](const auto& pair) {
        return PerfField{
            pair.first, pair.second.solver_id, pair.second.time, pair.second.workspace};
    });
}

template <class TDb>
void FindDbRecord_t<TDb>::LogFindDbItem(const std::pair<std::string, FindDbData>& pair,
                                        bool log_as_error) const
{
    const auto log_level = log_as_error ? LoggingLevel::Error : LoggingLevel::Info2;

    MIOPEN_LOG(
        log_level,
        "Kernel cache entry not found for solver <" << pair.first << "::" << pair.second.solver_id
                                                    << "> at network config: "
                                                    << content->GetKey()
                                                    << " and kernel cache key: "
                                                    << pair.second.kcache_key.algorithm_name
                                                    << ", "
                                                    << pair.second.kcache_key.network_config);

    for(const auto& pair2 : content->As<FindDbData>())
        MIOPEN_LOG(log_level,
                   "Find-db record content: <" << pair2.first << "::" << pair2.second.solver_id
                                               << "> at network config: "
                                               << pair2.second.kcache_key.network_config
                                               << " and algorithm name: "
                                               << pair2.second.kcache_key.algorithm_name);
}

template <class TDb>
bool FindDbRecord_t<TDb>::HasKernel(Handle& handle, const FindDbKCacheKey& key)
{
    return handle.HasKernel(key.algorithm_name, key.network_config);
}

template class FindDbRecord_t<FindDb>;
template class FindDbRecord_t<UserFindDb>;

} // namespace miopen<|MERGE_RESOLUTION|>--- conflicted
+++ resolved
@@ -78,13 +78,7 @@
            algo == "miopenConvolutionFwdAlgoImplicitGEMM" ||
            algo == "miopenConvolutionBwdDataAlgoImplicitGEMM" ||
            algo == "miopenConvolutionBwdWeightsAlgoImplicitGEMM" ||
-<<<<<<< HEAD
-           algo == "miopenConvolutionFwdAlgoCellfft" ||
-           algo == "miopenConvolutionBwdDataAlgoCellfft" ||
-           algo == "miopenConvolutionBwdWeightsAlgoCellfft";
-=======
            algo == "miopenConvolutionFwdAlgoFFT" || algo == "miopenConvolutionBwdDataAlgoFFT";
->>>>>>> 5015c8f1
 }
 
 template <class TDb>
