/*******************************************************************************
 *
 * MIT License
 *
 * Copyright (c) 2019 Advanced Micro Devices, Inc.
 *
 * Permission is hereby granted, free of charge, to any person obtaining a copy
 * of this software and associated documentation files (the "Software"), to deal
 * in the Software without restriction, including without limitation the rights
 * to use, copy, modify, merge, publish, distribute, sublicense, and/or sell
 * copies of the Software, and to permit persons to whom the Software is
 * furnished to do so, subject to the following conditions:
 *
 * The above copyright notice and this permission notice shall be included in all
 * copies or substantial portions of the Software.
 *
 * THE SOFTWARE IS PROVIDED "AS IS", WITHOUT WARRANTY OF ANY KIND, EXPRESS OR
 * IMPLIED, INCLUDING BUT NOT LIMITED TO THE WARRANTIES OF MERCHANTABILITY,
 * FITNESS FOR A PARTICULAR PURPOSE AND NONINFRINGEMENT. IN NO EVENT SHALL THE
 * AUTHORS OR COPYRIGHT HOLDERS BE LIABLE FOR ANY CLAIM, DAMAGES OR OTHER
 * LIABILITY, WHETHER IN AN ACTION OF CONTRACT, TORT OR OTHERWISE, ARISING FROM,
 * OUT OF OR IN CONNECTION WITH THE SOFTWARE OR THE USE OR OTHER DEALINGS IN THE
 * SOFTWARE.
 *
 *******************************************************************************/

#include <miopen/find_db.hpp>

#include <miopen/handle.hpp>
#include <miopen/finddb_kernel_cache_key.hpp>
#include <miopen/logger.hpp>
#include <miopen/perf_field.hpp>

#include <string>
#include <vector>

namespace miopen {

bool testing_find_db_enabled = true;

boost::optional<std::string>& testing_find_db_path_override()
{
    static boost::optional<std::string> data = boost::none;
    return data;
}

template <class TDb>
std::string FindDbRecord_t<TDb>::GetInstalledPath(Handle& handle)
{
    return GetSystemDbPath() + "/" + handle.GetDbBasename() + "." + GetSystemFindDbSuffix() +
           ".fdb.txt";
}

template <class TDb>
std::string FindDbRecord_t<TDb>::GetUserPath(Handle& handle)
{
    return GetUserDbPath() + "/" + handle.GetDbBasename() + "." + GetUserDbSuffix() + ".ufdb.txt";
}

<<<<<<< HEAD
template <class TDb>
bool FindDbRecord_t<TDb>::CopyValidating(Handle& handle, std::vector<PerfField>& to) const
=======
bool CheckInvokerSupport(const std::string& algo)
{
    return algo == "miopenConvolutionFwdAlgoDirect";
}

template <class TDb>
bool FindDbRecord_t<TDb>::Validate(Handle& handle, const NetworkConfig& config) const
>>>>>>> ef17912f
{
    auto unbuilt = false;
    auto any     = false;

    for(const auto& pair : content->As<FindDbData>())
    {
        if(in_sync)
        {
            if(CheckInvokerSupport(pair.first))
            {
                if(!handle.GetInvoker(config, {{pair.second.solver_id}}))
                {
                    unbuilt = true;
                    // This is not an logged as error because no error was detected.
                    // Find wasn't executed yet and invokers were not prepared.
                    LogFindDbItem(pair);
                    break;
                }

                any = true;
                continue;
            }

            // Todo: remove when all finds will use invokers
            if(!pair.second.kcache_key.IsUnused())
            {
                const auto is_valid = pair.second.kcache_key.IsValid();

                if(!is_valid || !HasKernel(handle, pair.second.kcache_key))
                {
                    unbuilt = true;
                    LogFindDbItem(pair, !is_valid);
                    break;
                }

                any = true;
            }
        }
    }

    return !any || unbuilt;
}

template <class TDb>
<<<<<<< HEAD
void FindDbRecord_t<TDb>::LogFindDbItem(bool is_valid,
                                        const std::pair<std::string, FindDbData>& pair) const
=======
void FindDbRecord_t<TDb>::CopyTo(std::vector<PerfField>& to) const
{
    const auto range = content->As<FindDbData>();
    std::transform(range.begin(), range.end(), std::back_inserter(to), [](const auto& pair) {
        return PerfField{
            pair.first, pair.second.solver_id, pair.second.time, pair.second.workspace};
    });
}

template <class TDb>
void FindDbRecord_t<TDb>::LogFindDbItem(const std::pair<std::string, FindDbData>& pair,
                                        bool log_as_error) const
>>>>>>> ef17912f
{
    const auto log_level = log_as_error ? LoggingLevel::Error : LoggingLevel::Info2;

    MIOPEN_LOG(
        log_level,
        "Kernel cache entry not found for solver <" << pair.first << "::" << pair.second.solver_id
                                                    << "> at network config: "
                                                    << content->GetKey()
                                                    << " and kernel cache key: "
                                                    << pair.second.kcache_key.algorithm_name
                                                    << ", "
                                                    << pair.second.kcache_key.network_config);

    for(const auto& pair2 : content->As<FindDbData>())
        MIOPEN_LOG(log_level,
                   "Find-db record content: <" << pair2.first << "::" << pair2.second.solver_id
                                               << "> at network config: "
                                               << pair2.second.kcache_key.network_config
                                               << " and algorithm name: "
                                               << pair2.second.kcache_key.algorithm_name);
}

template <class TDb>
bool FindDbRecord_t<TDb>::HasKernel(Handle& handle, const FindDbKCacheKey& key)
{
    return handle.HasKernel(key.algorithm_name, key.network_config);
}

template class FindDbRecord_t<FindDb>;
template class FindDbRecord_t<UserFindDb>;

} // namespace miopen<|MERGE_RESOLUTION|>--- conflicted
+++ resolved
@@ -57,10 +57,6 @@
     return GetUserDbPath() + "/" + handle.GetDbBasename() + "." + GetUserDbSuffix() + ".ufdb.txt";
 }
 
-<<<<<<< HEAD
-template <class TDb>
-bool FindDbRecord_t<TDb>::CopyValidating(Handle& handle, std::vector<PerfField>& to) const
-=======
 bool CheckInvokerSupport(const std::string& algo)
 {
     return algo == "miopenConvolutionFwdAlgoDirect";
@@ -68,7 +64,6 @@
 
 template <class TDb>
 bool FindDbRecord_t<TDb>::Validate(Handle& handle, const NetworkConfig& config) const
->>>>>>> ef17912f
 {
     auto unbuilt = false;
     auto any     = false;
@@ -113,10 +108,6 @@
 }
 
 template <class TDb>
-<<<<<<< HEAD
-void FindDbRecord_t<TDb>::LogFindDbItem(bool is_valid,
-                                        const std::pair<std::string, FindDbData>& pair) const
-=======
 void FindDbRecord_t<TDb>::CopyTo(std::vector<PerfField>& to) const
 {
     const auto range = content->As<FindDbData>();
@@ -129,7 +120,6 @@
 template <class TDb>
 void FindDbRecord_t<TDb>::LogFindDbItem(const std::pair<std::string, FindDbData>& pair,
                                         bool log_as_error) const
->>>>>>> ef17912f
 {
     const auto log_level = log_as_error ? LoggingLevel::Error : LoggingLevel::Info2;
 
