/*******************************************************************************
 *
 * MIT License
 *
 * Copyright (c) 2017 Advanced Micro Devices, Inc.
 *
 * Permission is hereby granted, free of charge, to any person obtaining a copy
 * of this software and associated documentation files (the "Software"), to deal
 * in the Software without restriction, including without limitation the rights
 * to use, copy, modify, merge, publish, distribute, sublicense, and/or sell
 * copies of the Software, and to permit persons to whom the Software is
 * furnished to do so, subject to the following conditions:
 *
 * The above copyright notice and this permission notice shall be included in all
 * copies or substantial portions of the Software.
 *
 * THE SOFTWARE IS PROVIDED "AS IS", WITHOUT WARRANTY OF ANY KIND, EXPRESS OR
 * IMPLIED, INCLUDING BUT NOT LIMITED TO THE WARRANTIES OF MERCHANTABILITY,
 * FITNESS FOR A PARTICULAR PURPOSE AND NONINFRINGEMENT. IN NO EVENT SHALL THE
 * AUTHORS OR COPYRIGHT HOLDERS BE LIABLE FOR ANY CLAIM, DAMAGES OR OTHER
 * LIABILITY, WHETHER IN AN ACTION OF CONTRACT, TORT OR OTHERWISE, ARISING FROM,
 * OUT OF OR IN CONNECTION WITH THE SOFTWARE OR THE USE OR OTHER DEALINGS IN THE
 * SOFTWARE.
 *
 *******************************************************************************/

#include <miopen/db_path.hpp>
#include <miopen/env.hpp>
#include <miopen/stringutils.hpp>
#include <miopen/expanduser.hpp>
#include <miopen/logger.hpp>

#include <boost/filesystem.hpp>

#include <cstdlib>
#ifdef __linux__
#include <dlfcn.h>
#endif

MIOPEN_DECLARE_ENV_VAR_STR(MIOPEN_SYSTEM_DB_PATH)
MIOPEN_DECLARE_ENV_VAR_STR(MIOPEN_USER_DB_PATH)

namespace miopen {

#ifdef __linux__
boost::filesystem::path GetLibPath()
{
    boost::filesystem::path path = {""};
    Dl_info info;

    if(dladdr(reinterpret_cast<void*>(miopenCreate), &info) != 0)
    {
        path = boost::filesystem::canonical(boost::filesystem::path{info.dli_fname});
        MIOPEN_LOG_I2(std::string("Lib Path: ") + path.string());
        if(path.empty())
            return path;

        path = path.parent_path();
    }
    return path;
}
#endif

std::string GetSystemDbPath()
{
<<<<<<< HEAD
    auto p = GetStringEnv(MIOPEN_SYSTEM_DB_PATH{});
    if(p == nullptr)
#if MIOPEN_BUILD_DEV || defined(_WIN32)
=======
    auto p = GetStringEnv(ENV(MIOPEN_SYSTEM_DB_PATH));
    if(p.empty())
#if MIOPEN_BUILD_DEV
>>>>>>> 762ae818
    {
        // Here, by default, MIOPEN_SYSTEM_DB_PATH is an empty path on Windows.
        // MIOpen.dll will be searching for System DB files in local directory.
        return "${MIOPEN_SYSTEM_DB_PATH}";
    }
#else
    {
        // Get the module path and construct the db path
        static const auto lib_path = (GetLibPath().parent_path() / "share/miopen/db/").string();
        return lib_path;
    }
#endif
    else
    {
        return p;
    }
}

namespace {
boost::filesystem::path PrepareUserDbPath()
{
    /// If MIOPEN_USER_DB_PATH is set in the environment, then assume that the user wants
    /// the library to use exactly that path.
    const auto p = GetStringEnv(ENV(MIOPEN_USER_DB_PATH));
    if(!p.empty())
        return ExpandUser(p);
    /// \anchor nfs-detection
    /// Otherwise, check if the user-db-path denotes a network filesystem. If this is the case, then
    /// let's assume that the library is running on a cluster system, where home directory is shared
    /// between all the nodes. In order to prevent the slowdown due to concurrent file access, let's
    /// use the local temporary directory.
    /// WARNING: This makes all the library's user databases non-persistent. However, for now, we
    /// assume that the performance hit associated with the usage of shared home dir is worse than
    /// the deletion of user databases.
    const auto udb_path = ExpandUser("${MIOPEN_USER_DB_PATH}");
#if !MIOPEN_BUILD_DEV
    if(IsNetworkedFilesystem(udb_path))
        return boost::filesystem::temp_directory_path();
#endif
    return udb_path;
}
} // namespace

std::string GetUserDbSuffix() { return "${MIOPEN_USER_DB_SUFFIX}"; }

std::string GetSystemFindDbSuffix() { return "${MIOPEN_SYSTEM_FIND_DB_SUFFIX}"; }

const boost::filesystem::path& GetUserDbPath()
{
    static const auto instance = PrepareUserDbPath();
    return instance;
}

} // namespace miopen<|MERGE_RESOLUTION|>--- conflicted
+++ resolved
@@ -63,15 +63,9 @@
 
 std::string GetSystemDbPath()
 {
-<<<<<<< HEAD
-    auto p = GetStringEnv(MIOPEN_SYSTEM_DB_PATH{});
-    if(p == nullptr)
-#if MIOPEN_BUILD_DEV || defined(_WIN32)
-=======
     auto p = GetStringEnv(ENV(MIOPEN_SYSTEM_DB_PATH));
     if(p.empty())
-#if MIOPEN_BUILD_DEV
->>>>>>> 762ae818
+#if MIOPEN_BUILD_DEV || defined(_WIN32)
     {
         // Here, by default, MIOPEN_SYSTEM_DB_PATH is an empty path on Windows.
         // MIOpen.dll will be searching for System DB files in local directory.
