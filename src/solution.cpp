/*******************************************************************************
 *
 * MIT License
 *
 * Copyright (c) 2022 Advanced Micro Devices, Inc.
 *
 * Permission is hereby granted, free of charge, to any person obtaining a copy
 * of this software and associated documentation files (the "Software"), to deal
 * in the Software without restriction, including without limitation the rights
 * to use, copy, modify, merge, publish, distribute, sublicense, and/or sell
 * copies of the Software, and to permit persons to whom the Software is
 * furnished to do so, subject to the following conditions:
 *
 * The above copyright notice and this permission notice shall be included in all
 * copies or substantial portions of the Software.
 *
 * THE SOFTWARE IS PROVIDED "AS IS", WITHOUT WARRANTY OF ANY KIND, EXPRESS OR
 * IMPLIED, INCLUDING BUT NOT LIMITED TO THE WARRANTIES OF MERCHANTABILITY,
 * FITNESS FOR A PARTICULAR PURPOSE AND NONINFRINGEMENT. IN NO EVENT SHALL THE
 * AUTHORS OR COPYRIGHT HOLDERS BE LIABLE FOR ANY CLAIM, DAMAGES OR OTHER
 * LIABILITY, WHETHER IN AN ACTION OF CONTRACT, TORT OR OTHERWISE, ARISING FROM,
 * OUT OF OR IN CONNECTION WITH THE SOFTWARE OR THE USE OR OTHER DEALINGS IN THE
 * SOFTWARE.
 *
 *******************************************************************************/

#include <miopen/solution.hpp>

#include <miopen/any_solver.hpp>
#include <miopen/check_numerics.hpp>
#include <miopen/conv/data_invoke_params.hpp>
#include <miopen/conv/wrw_invoke_params.hpp>

#include <nlohmann/json.hpp>

#include <boost/hof/match.hpp>

namespace miopen::debug {
// Todo: This should be updated when a separate driver command is implemented
void LogCmdConvolution(const miopen::TensorDescriptor& x,
                       const miopen::TensorDescriptor& w,
                       const miopen::ConvolutionDescriptor& conv,
                       const miopen::TensorDescriptor& y,
                       miopenProblemDirection_t dir,
                       std::optional<uint64_t> solver_id);
} // namespace miopen::debug

namespace miopen {

void Solution::Run(Handle& handle,
                   const std::unordered_map<miopenTensorArgumentId_t, RunInput>& inputs,
                   Data_t workspace,
                   std::size_t workspace_size)
{
    if(workspace_size < workspace_required)
        MIOPEN_THROW(miopenStatusBadParm,
                     GetSolver().ToString() + " requires at least " +
                         std::to_string(workspace_required) + " workspace, while " +
                         std::to_string(workspace_size) + " was provided");

    const auto run = boost::hof::match([&](const ConvolutionDescriptor& op_desc) {
        RunImpl(handle, inputs, workspace, workspace_size, op_desc);
    });

    boost::apply_visitor(run, problem.GetOperatorDescriptor());
}

void Solution::LogDriverCommand() const
{
    const auto log_function = boost::hof::match(
        [&](const ConvolutionDescriptor& op_desc) { return LogDriverCommand(op_desc); });

    boost::apply_visitor(log_function, problem.GetOperatorDescriptor());
}

void Solution::LogDriverCommand(const ConvolutionDescriptor& conv_desc) const
{
    const auto& x_desc =
        problem.GetTensorDescriptorChecked(miopenTensorConvolutionX, "miopenTensorConvolutionX");
    const auto& w_desc =
        problem.GetTensorDescriptorChecked(miopenTensorConvolutionW, "miopenTensorConvolutionW");
    const auto& y_desc =
        problem.GetTensorDescriptorChecked(miopenTensorConvolutionY, "miopenTensorConvolutionY");
    miopen::debug::LogCmdConvolution(
        x_desc, w_desc, conv_desc, y_desc, problem.GetDirection(), solver.Value());
}

void Solution::RunImpl(Handle& handle,
                       const std::unordered_map<miopenTensorArgumentId_t, RunInput>& inputs,
                       Data_t workspace,
                       std::size_t workspace_size,
                       const ConvolutionDescriptor& conv_desc)
{
    const auto get_input_checked = [&](auto name, const std::string& name_str) {
        const auto& found = inputs.find(name);
        if(found == inputs.end())
            MIOPEN_THROW(miopenStatusInvalidValue,
                         "Problem is missing " + name_str + " tensor descriptor.");
        auto ret = found->second;
        if(!ret.descriptor.has_value())
            ret.descriptor = GetProblem().GetTensorDescriptorChecked(name, name_str);
        return ret;
    };

    auto x       = get_input_checked(miopenTensorConvolutionX, "miopenTensorConvolutionX");
    const auto w = get_input_checked(miopenTensorConvolutionW, "miopenTensorConvolutionW");
    auto y       = get_input_checked(miopenTensorConvolutionY, "miopenTensorConvolutionY");

    const auto problem_ =
        conv_desc.mode == miopenTranspose ? Transpose(GetProblem(), &x, w, &y) : GetProblem();

    if(problem_.GetDirection() == miopenProblemDirectionBackward &&
       y.descriptor->GetLengths()[1] != w.descriptor->GetLengths()[0])
    {
        MIOPEN_THROW(miopenStatusBadParm);
    }

    if(miopen::CheckNumericsEnabled())
    {
        if(problem_.GetDirection() != miopenProblemDirectionBackward)
            miopen::checkNumericsInput(handle, *x.descriptor, x.buffer);
        if(problem_.GetDirection() != miopenProblemDirectionBackwardWeights)
            miopen::checkNumericsInput(handle, *w.descriptor, w.buffer);
        if(problem_.GetDirection() != miopenProblemDirectionForward)
            miopen::checkNumericsInput(handle, *y.descriptor, y.buffer);
    }

    const auto conv_problem = problem_.AsConvolution();

    Problem::ValidateGroupCount(*x.descriptor, *w.descriptor, conv_problem.GetConv());

    const auto invoke_ctx = [&]() -> AnyInvokeParams {
        switch(problem_.GetDirection())
        {
        case miopenProblemDirectionForward:
            return conv::DataInvokeParams(
                {*x.descriptor, x.buffer, *w.descriptor, w.buffer, *y.descriptor, y.buffer},
                workspace,
                workspace_size,
                conv_problem.GetConv().attribute.gfx90aFp16alt.GetFwd());
        case miopenProblemDirectionBackward:
            return conv::DataInvokeParams(
                {*y.descriptor, y.buffer, *w.descriptor, w.buffer, *x.descriptor, x.buffer},
                workspace,
                workspace_size,
                conv_problem.GetConv().attribute.gfx90aFp16alt.GetBwd());
        case miopenProblemDirectionBackwardWeights:
            return conv::WrWInvokeParams{
                {*y.descriptor, y.buffer, *x.descriptor, x.buffer, *w.descriptor, w.buffer},
                workspace,
                workspace_size,
                conv_problem.GetConv().attribute.gfx90aFp16alt.GetWrW()};
        default: MIOPEN_THROW(miopenStatusNotImplemented);
        }
    }();

    const auto net_cfg       = conv_problem.BuildConfKey();
    const auto found_invoker = handle.GetInvoker(net_cfg, GetSolver());

    const auto checkNumericsOutput_ = [&]() {
        if(miopen::CheckNumericsEnabled())
        {
            if(problem_.GetDirection() == miopenProblemDirectionBackward)
                miopen::checkNumericsOutput(handle, *x.descriptor, x.buffer);
            if(problem_.GetDirection() == miopenProblemDirectionBackwardWeights)
                miopen::checkNumericsOutput(handle, *w.descriptor, w.buffer);
            if(problem_.GetDirection() == miopenProblemDirectionForward)
                miopen::checkNumericsOutput(handle, *y.descriptor, y.buffer);
        }
    };

    if(found_invoker)
    {
        (*found_invoker)(handle, invoke_ctx);
        checkNumericsOutput_();
        return;
    }

<<<<<<< HEAD
    auto conv_ctx = ConvolutionContext{{&handle}};
=======
    const auto legacy_problem = ProblemDescription{conv_problem};
    auto conv_ctx             = ExecutionContext{&handle};
>>>>>>> f5728973
    conv_problem.SetupFloats(conv_ctx);

    decltype(auto) db        = GetDb(conv_ctx);
    const auto conv_solution = GetSolver().GetSolver().FindSolution(
        conv_ctx, conv_problem, db, invoke_ctx, perf_cfg.value_or(""));
    decltype(auto) invoker =
        handle.PrepareInvoker(*conv_solution.invoker_factory, conv_solution.construction_params);
    handle.RegisterInvoker(invoker, net_cfg, GetSolver().ToString());
    invoker(handle, invoke_ctx);
    checkNumericsOutput_();
}

Problem Solution::Transpose(const Problem& problem, RunInput* x, const RunInput& w, RunInput* y)
{
    auto transposed = problem.MakeTransposed();

    std::swap(*x, *y);

    if(x->descriptor)
        transposed.RegisterTensorDescriptor(miopenTensorConvolutionX, *x->descriptor);
    if(w.descriptor)
        transposed.RegisterTensorDescriptor(miopenTensorConvolutionW, *w.descriptor);
    if(y->descriptor)
        transposed.RegisterTensorDescriptor(miopenTensorConvolutionY, *y->descriptor);

    return transposed;
}

void to_json(nlohmann::json& json, const Solution::SerializationMetadata& metadata)
{
    json = nlohmann::json{
        {"validation", metadata.validation_number},
        {"version", metadata.version},
    };
}
void from_json(const nlohmann::json& json, Solution::SerializationMetadata& metadata)
{
    json.at("validation").get_to(metadata.validation_number);
    json.at("version").get_to(metadata.version);
}

void to_json(nlohmann::json& json, const Solution& solution)
{
    json = nlohmann::json{
        {"header", Solution::SerializationMetadata::Current()},
        {"time", solution.time},
        {"workspace", solution.workspace_required},
        {"solver", solution.solver.ToString()},
        {"problem", solution.problem},
    };

    if(solution.perf_cfg.has_value())
        json["perf_cfg"] = *solution.perf_cfg;
}

void from_json(const nlohmann::json& json, Solution& solution)
{
    {
        const auto header = json.at("header").get<Solution::SerializationMetadata>();
        constexpr const auto check_header = Solution::SerializationMetadata::Current();

        if(header.validation_number != check_header.validation_number)
            MIOPEN_THROW(miopenStatusInvalidValue,
                         "Invalid buffer has been passed to the solution deserialization.");
        if(header.version != check_header.version)
            MIOPEN_THROW(
                miopenStatusVersionMismatch,
                "Data from wrong version has been passed to the solution deserialization.");
    }

    json.at("time").get_to(solution.time);
    json.at("workspace").get_to(solution.workspace_required);
    solution.solver = json.at("solver").get<std::string>();
    json.at("problem").get_to(solution.problem);

    const auto perf_cfg_json = json.find("perf_cfg");
    solution.perf_cfg        = perf_cfg_json != json.end()
                                   ? std::optional{perf_cfg_json->get<std::string>()}
                                   : std::nullopt;
}
} // namespace miopen<|MERGE_RESOLUTION|>--- conflicted
+++ resolved
@@ -176,12 +176,7 @@
         return;
     }
 
-<<<<<<< HEAD
-    auto conv_ctx = ConvolutionContext{{&handle}};
-=======
-    const auto legacy_problem = ProblemDescription{conv_problem};
-    auto conv_ctx             = ExecutionContext{&handle};
->>>>>>> f5728973
+    auto conv_ctx = ExecutionContext{&handle};
     conv_problem.SetupFloats(conv_ctx);
 
     decltype(auto) db        = GetDb(conv_ctx);
