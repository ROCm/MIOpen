--- conflicted
+++ resolved
@@ -175,11 +175,7 @@
 
 Problem Solution::Transpose(const Problem& problem, RunInput* x, const RunInput& w, RunInput* y)
 {
-<<<<<<< HEAD
-    auto transposed = problem.Transpose();
-=======
     auto transposed = problem.MakeTransposed();
->>>>>>> 239ea4fc
 
     std::swap(*x, *y);
 
