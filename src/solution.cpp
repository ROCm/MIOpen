--- conflicted
+++ resolved
@@ -70,7 +70,6 @@
                          std::to_string(workspace_size) + " was provided");
     }
 
-<<<<<<< HEAD
     std::visit(boost::hof::match(
                    [&](const Problem& problem_) {
                        std::visit(
@@ -89,6 +88,9 @@
                                },
                                [&](const MhaDescriptor& op_desc) {
                                    RunImpl(handle, inputs, workspace, workspace_size, op_desc);
+                               },
+                               [&](const BatchnormDescriptor& /*op_desc*/) {
+                                   MIOPEN_THROW(miopenStatusNotImplemented);
                                }),
                            problem_.GetOperatorDescriptor());
                    },
@@ -96,37 +98,6 @@
                        RunImpl(handle, inputs, workspace, workspace_size, problem_);
                    }),
                problem.item);
-=======
-    boost::apply_visitor(
-        boost::hof::match(
-            [&](const Problem& problem_) {
-                boost::apply_visitor(
-                    boost::hof::match(
-                        [&](const ConvolutionDescriptor& op_desc) {
-                            RunImpl(handle, inputs, workspace, workspace_size, op_desc);
-                        },
-                        [&](const SoftmaxDescriptor& op_desc) {
-                            RunImpl(handle, inputs, workspace, workspace_size, op_desc);
-                        },
-                        [&](const ActivationDescriptor& /*op_desc*/) {
-                            MIOPEN_THROW(miopenStatusNotImplemented);
-                        },
-                        [&](const BiasDescriptor& /*op_desc*/) {
-                            MIOPEN_THROW(miopenStatusNotImplemented);
-                        },
-                        [&](const MhaDescriptor& op_desc) {
-                            RunImpl(handle, inputs, workspace, workspace_size, op_desc);
-                        },
-                        [&](const BatchnormDescriptor& /*op_desc*/) {
-                            MIOPEN_THROW(miopenStatusNotImplemented);
-                        }),
-                    problem_.GetOperatorDescriptor());
-            },
-            [&](const FusedProblem& problem_) {
-                RunImpl(handle, inputs, workspace, workspace_size, problem_);
-            }),
-        problem.item);
->>>>>>> fc5bac7a
 }
 
 void Solution::LogDriverCommand() const
