--- conflicted
+++ resolved
@@ -31,15 +31,12 @@
 #include <miopen/conv/data_invoke_params.hpp>
 #include <miopen/conv/wrw_invoke_params.hpp>
 
-<<<<<<< HEAD
 #include <miopen/mha/invoke_params.hpp>
 #include <miopen/mha/problem_description.hpp>
 #include <miopen/mha/solvers.hpp>
-=======
 #include <miopen/softmax/invoke_params.hpp>
 #include <miopen/softmax/problem_description.hpp>
 #include <miopen/softmax/solvers.hpp>
->>>>>>> 90d24cc4
 
 #include <nlohmann/json.hpp>
 
@@ -129,16 +126,14 @@
 void Solution::LogDriverCommand(const Problem& problem_) const
 {
     boost::apply_visitor(
-<<<<<<< HEAD
         boost::hof::match([&](const BiasDescriptor&) { /* \todo: think on how to log bias */ },
                           [&](const MHADescriptor&) { /* \todo: think on how to log softmax */ },
-                          [&](const auto& op_desc) { LogDriverCommand(op_desc); }),
-=======
+                          [&](const auto& op_desc) { LogDriverCommand(op_desc); },
         boost::hof::match(
             [&](const BiasDescriptor&) { /* \todo: think on how to log bias */ },
             [&](const SoftmaxDescriptor&) { /* \todo: think on how to log softmax */ },
             [&](const auto& op_desc) { LogDriverCommand(op_desc); }),
->>>>>>> 90d24cc4
+
         problem_.GetOperatorDescriptor());
 }
 
