--- conflicted
+++ resolved
@@ -376,56 +376,12 @@
         }
     }();
 
-<<<<<<< HEAD
-    const auto algo = AlgorithmName{"MHA"};
+    const auto algo    = AlgorithmName{"MHA"};
     const auto solvers = solver::SolverContainer<solver::mha::MhaCKForward,
-                                                 solver::mha::MhaForward, 
+                                                 solver::mha::MhaForward,
                                                  solver::mha::MhaBackward>{};
 
     solvers.ExecutePrimitive(handle, problem_description, algo, invoke_ctx);
-=======
-    if(invoker)
-    {
-        (*invoker)(handle, invoke_ctx);
-        return;
-    }
-
-    solver::mha::MhaForward mhaForward;
-    solver::mha::MhaBackward mhaBackward;
-
-    if(!kernels.empty())
-    {
-        const auto ctx          = ExecutionContext{&handle};
-        const auto mha_solution = GetSolver() == mhaForward.SolverDbId()
-                                      ? mhaForward.GetSolution(ctx, problem_description)
-                                      : mhaBackward.GetSolution(ctx, problem_description);
-        auto kernel_handles     = std::vector<Kernel>{std::begin(kernels), std::end(kernels)};
-
-        invoker = (*mha_solution.invoker_factory)(kernel_handles);
-        (*invoker)(handle, invoke_ctx);
-        return;
-    }
-
-    const auto net_cfg = problem_description.MakeNetworkConfig();
-    invoker            = handle.GetInvoker(net_cfg, GetSolver());
-
-    if(invoker)
-    {
-        (*invoker)(handle, invoke_ctx);
-        return;
-    }
-
-    auto ctx = ExecutionContext{&handle};
-
-    const auto mha_solution = GetSolver() == mhaForward.SolverDbId()
-                                  ? mhaForward.GetSolution(ctx, problem_description)
-                                  : mhaBackward.GetSolution(ctx, problem_description);
-
-    invoker =
-        handle.PrepareInvoker(*mha_solution.invoker_factory, mha_solution.construction_params);
-    handle.RegisterInvoker(*invoker, net_cfg, GetSolver().ToString());
-    (*invoker)(handle, invoke_ctx);
->>>>>>> f972ecc8
 }
 
 void Solution::RunImpl(Handle& handle,
