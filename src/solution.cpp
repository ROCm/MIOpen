/*******************************************************************************
 *
 * MIT License
 *
 * Copyright (c) 2022 Advanced Micro Devices, Inc.
 *
 * Permission is hereby granted, free of charge, to any person obtaining a copy
 * of this software and associated documentation files (the "Software"), to deal
 * in the Software without restriction, including without limitation the rights
 * to use, copy, modify, merge, publish, distribute, sublicense, and/or sell
 * copies of the Software, and to permit persons to whom the Software is
 * furnished to do so, subject to the following conditions:
 *
 * The above copyright notice and this permission notice shall be included in all
 * copies or substantial portions of the Software.
 *
 * THE SOFTWARE IS PROVIDED "AS IS", WITHOUT WARRANTY OF ANY KIND, EXPRESS OR
 * IMPLIED, INCLUDING BUT NOT LIMITED TO THE WARRANTIES OF MERCHANTABILITY,
 * FITNESS FOR A PARTICULAR PURPOSE AND NONINFRINGEMENT. IN NO EVENT SHALL THE
 * AUTHORS OR COPYRIGHT HOLDERS BE LIABLE FOR ANY CLAIM, DAMAGES OR OTHER
 * LIABILITY, WHETHER IN AN ACTION OF CONTRACT, TORT OR OTHERWISE, ARISING FROM,
 * OUT OF OR IN CONNECTION WITH THE SOFTWARE OR THE USE OR OTHER DEALINGS IN THE
 * SOFTWARE.
 *
 *******************************************************************************/

#include <miopen/solution.hpp>

#include <miopen/any_solver.hpp>
#include <miopen/check_numerics.hpp>
#include <miopen/conv/data_invoke_params.hpp>
#include <miopen/conv/wrw_invoke_params.hpp>
#include <miopen/kernel.hpp>

#include <miopen/mha/invoke_params.hpp>
#include <miopen/mha/problem_description.hpp>
#include <miopen/mha/solvers.hpp>
#include <miopen/softmax/invoke_params.hpp>
#include <miopen/softmax/problem_description.hpp>
#include <miopen/softmax/solvers.hpp>

#include <nlohmann/json.hpp>

#include <boost/hof/match.hpp>
#include "miopen/fusion/problem_description.hpp"
#include "miopen/fusion/context.hpp"

namespace miopen::debug {
// Todo: This should be updated when a separate driver command is implemented
void LogCmdConvolution(const miopen::TensorDescriptor& x,
                       const miopen::TensorDescriptor& w,
                       const miopen::ConvolutionDescriptor& conv,
                       const miopen::TensorDescriptor& y,
                       miopenProblemDirection_t dir,
                       std::optional<uint64_t> solver_id);
} // namespace miopen::debug

namespace miopen {

void Solution::Run(Handle& handle,
                   const std::unordered_map<miopenTensorArgumentId_t, RunInput>& inputs,
                   Data_t workspace,
                   std::size_t workspace_size)
{
    if(workspace_size < workspace_required)
    {
        MIOPEN_THROW(miopenStatusBadParm,
                     GetSolver().ToString() + " requires at least " +
                         std::to_string(workspace_required) + " workspace, while " +
                         std::to_string(workspace_size) + " was provided");
    }

<<<<<<< HEAD
    const auto run = boost::hof::match([&](const ConvolutionDescriptor& op_desc) {
        RunImpl(handle, inputs, workspace, workspace_size, op_desc);
    });

    std::visit(run, problem.GetOperatorDescriptor());
=======
    boost::apply_visitor(
        boost::hof::match(
            [&](const Problem& problem_) {
                boost::apply_visitor(
                    boost::hof::match(
                        [&](const ConvolutionDescriptor& op_desc) {
                            RunImpl(handle, inputs, workspace, workspace_size, op_desc);
                        },
                        [&](const SoftmaxDescriptor& op_desc) {
                            RunImpl(handle, inputs, workspace, workspace_size, op_desc);
                        },
                        [&](const ActivationDescriptor& /*op_desc*/) {
                            MIOPEN_THROW(miopenStatusNotImplemented);
                        },
                        [&](const BiasDescriptor& /*op_desc*/) {
                            MIOPEN_THROW(miopenStatusNotImplemented);
                        },
                        [&](const MhaDescriptor& op_desc) {
                            RunImpl(handle, inputs, workspace, workspace_size, op_desc);
                        }),
                    problem_.GetOperatorDescriptor());
            },
            [&](const FusedProblem& problem_) {
                RunImpl(handle, inputs, workspace, workspace_size, problem_);
            }),
        problem.item);
>>>>>>> 0334279c
}

void Solution::LogDriverCommand() const
{
<<<<<<< HEAD
    const auto log_function = boost::hof::match(
        [&](const ConvolutionDescriptor& op_desc) { return LogDriverCommand(op_desc); });

    std::visit(log_function, problem.GetOperatorDescriptor());
=======
    boost::apply_visitor([&](const auto& problem_) { LogDriverCommand(problem_); }, problem.item);
>>>>>>> 0334279c
}

void Solution::LogDriverCommand(const ConvolutionDescriptor& desc) const
{
    auto problem_ = boost::get<const Problem&>(problem.item);
    const auto& x_desc =
        problem_.GetTensorDescriptorChecked(miopenTensorConvolutionX, "miopenTensorConvolutionX");
    const auto& w_desc =
        problem_.GetTensorDescriptorChecked(miopenTensorConvolutionW, "miopenTensorConvolutionW");
    const auto& y_desc =
        problem_.GetTensorDescriptorChecked(miopenTensorConvolutionY, "miopenTensorConvolutionY");
    miopen::debug::LogCmdConvolution(
        x_desc, w_desc, desc, y_desc, problem_.GetDirection(), solver.Value());
}

void Solution::LogDriverCommand(const ActivationDescriptor& desc) const
{
    std::ignore = desc;
    boost::get<Problem>(problem.item).LogDriverCommand();
    /// \todo: when possible, add some command for reproducing a specific case rather than the whole
    /// problem
}

void Solution::LogDriverCommand(const Problem& problem_) const
{
    boost::apply_visitor(
        boost::hof::match(
            [&](const BiasDescriptor&) { /* \todo: think on how to log bias */ },
            [&](const MhaDescriptor&) { /* \todo: think on how to log mha */ },
            [&](const SoftmaxDescriptor&) { /* \todo: think on how to log softmax */ },
            [&](const auto& op_desc) { LogDriverCommand(op_desc); }),
        problem_.GetOperatorDescriptor());
}

void Solution::LogDriverCommand(const FusedProblem& problem_) const
{
    std::ignore = problem_;
    /// \todo: add logging of some command to reproduce current solution or at least problem
}

void Solution::RunImpl(Handle& handle,
                       const std::unordered_map<miopenTensorArgumentId_t, RunInput>& inputs,
                       Data_t workspace,
                       std::size_t workspace_size,
                       const ConvolutionDescriptor& conv_desc)
{
    const auto& problem_casted = boost::get<const Problem&>(problem.item);

    const auto get_input_checked = [&](auto name, const std::string& name_str) {
        const auto& found = inputs.find(name);
        if(found == inputs.end())
        {
            MIOPEN_THROW(miopenStatusInvalidValue,
                         "Problem is missing " + name_str + " tensor descriptor.");
        }
        auto ret = found->second;
        if(!ret.descriptor.has_value())
            ret.descriptor = problem_casted.GetTensorDescriptorChecked(name, name_str);
        return ret;
    };

    auto x       = get_input_checked(miopenTensorConvolutionX, "miopenTensorConvolutionX");
    const auto w = get_input_checked(miopenTensorConvolutionW, "miopenTensorConvolutionW");
    auto y       = get_input_checked(miopenTensorConvolutionY, "miopenTensorConvolutionY");

    const auto problem_ =
        conv_desc.mode == miopenTranspose ? Transpose(problem_casted, &x, w, &y) : problem_casted;

    if(problem_.GetDirection() == miopenProblemDirectionBackward &&
       y.descriptor->GetLengths()[1] != w.descriptor->GetLengths()[0])
    {
        MIOPEN_THROW(miopenStatusBadParm);
    }

    if(miopen::CheckNumericsEnabled())
    {
        if(problem_.GetDirection() != miopenProblemDirectionBackward)
            miopen::checkNumericsInput(handle, *x.descriptor, x.buffer);
        if(problem_.GetDirection() != miopenProblemDirectionBackwardWeights)
            miopen::checkNumericsInput(handle, *w.descriptor, w.buffer);
        if(problem_.GetDirection() != miopenProblemDirectionForward)
            miopen::checkNumericsInput(handle, *y.descriptor, y.buffer);
    }

    Problem::ValidateGroupCount(*x.descriptor, *w.descriptor, conv_desc);

<<<<<<< HEAD
    const auto invoke_ctx =
        MakeInvokeParams(problem_, conv_desc, x, w, y, workspace, workspace_size);
=======
    const auto net_cfg       = conv_problem.MakeNetworkConfig();
    const auto found_invoker = handle.GetInvoker(net_cfg, GetSolver());
>>>>>>> 0334279c

    const auto checkNumericsOutput_ = [&]() {
        if(miopen::CheckNumericsEnabled())
        {
            if(problem_.GetDirection() == miopenProblemDirectionBackward)
                miopen::checkNumericsOutput(handle, *x.descriptor, x.buffer);
            if(problem_.GetDirection() == miopenProblemDirectionBackwardWeights)
                miopen::checkNumericsOutput(handle, *w.descriptor, w.buffer);
            if(problem_.GetDirection() == miopenProblemDirectionForward)
                miopen::checkNumericsOutput(handle, *y.descriptor, y.buffer);
        }
    };

    if(invoker)
    {
        (*invoker)(handle, invoke_ctx);
        checkNumericsOutput_();
        return;
    }

    const auto conv_problem = problem_.AsConvolution();

    if(!kernels.empty())
    {
        const auto legacy_problem = ProblemDescription{conv_problem};
        auto conv_ctx             = ConvolutionContext{{&handle}};
        conv_problem.SetupFloats(conv_ctx);
        const auto invoker_factory = GetSolver().GetSolver().GetInvokeFactory(
            conv_ctx, legacy_problem, perf_cfg.value_or(""));

        auto kernel_handles = std::vector<Kernel>{};

        std::transform(
            std::begin(kernels),
            std::end(kernels),
            std::back_inserter(kernel_handles),
            [](const KernelInfo& ki) {
                return Kernel{ki.program, ki.kernel_name, ki.local_work_dims, ki.global_work_dims};
            });

        invoker = invoker_factory(kernel_handles);
        (*invoker)(handle, invoke_ctx);
        checkNumericsOutput_();
        return;
    }

    const auto net_cfg       = conv_problem.BuildConfKey();
    const auto found_invoker = handle.GetInvoker(net_cfg, GetSolver());

    if(found_invoker)
    {
        invoker = *found_invoker;
        (*found_invoker)(handle, invoke_ctx);
        checkNumericsOutput_();
        return;
    }

    auto conv_ctx = ExecutionContext{&handle};
    conv_problem.SetupFloats(conv_ctx);

    decltype(auto) db        = GetDb(conv_ctx);
    const auto conv_solution = GetSolver().GetSolver().FindSolution(
<<<<<<< HEAD
        conv_ctx, legacy_problem, db, invoke_ctx, perf_cfg.value_or(""));

    invoker =
=======
        conv_ctx, conv_problem, db, invoke_ctx, perf_cfg.value_or(""));
    decltype(auto) invoker =
>>>>>>> 0334279c
        handle.PrepareInvoker(*conv_solution.invoker_factory, conv_solution.construction_params);
    handle.RegisterInvoker(*invoker, net_cfg, GetSolver().ToString());
    (*invoker)(handle, invoke_ctx);
    checkNumericsOutput_();
}

<<<<<<< HEAD
AnyInvokeParams Solution::MakeInvokeParams(const Problem& problem_,
                                           const ConvolutionDescriptor& conv_desc,
                                           const RunInput& x,
                                           const RunInput& w,
                                           const RunInput& y,
                                           Data_t workspace,
                                           size_t workspace_size)
{
    switch(problem_.GetDirection())
    {
    case miopenProblemDirectionForward:
        return conv::DataInvokeParams(
            {*x.descriptor, x.buffer, *w.descriptor, w.buffer, *y.descriptor, y.buffer},
            workspace,
            workspace_size,
            conv_desc.attribute.gfx90aFp16alt.GetFwd());
    case miopenProblemDirectionBackward:
        return conv::DataInvokeParams(
            {*y.descriptor, y.buffer, *w.descriptor, w.buffer, *x.descriptor, x.buffer},
            workspace,
            workspace_size,
            conv_desc.attribute.gfx90aFp16alt.GetBwd());
    case miopenProblemDirectionBackwardWeights:
        return conv::WrWInvokeParams{
            {*y.descriptor, y.buffer, *x.descriptor, x.buffer, *w.descriptor, w.buffer},
            workspace,
            workspace_size,
            conv_desc.attribute.gfx90aFp16alt.GetWrW()};
    default: MIOPEN_THROW(miopenStatusNotImplemented);
    }
=======
void Solution::RunImpl(Handle& handle,
                       const std::unordered_map<miopenTensorArgumentId_t, RunInput>& inputs,
                       Data_t workspace,
                       std::size_t workspace_size,
                       [[maybe_unused]] const MhaDescriptor& mha_desc)
{
    const Problem& problem_casted = boost::get<const Problem&>(problem.item);

    const auto get_input_checked = [&](auto name, const std::string& name_str) {
        const auto& found = inputs.find(name);
        if(found == inputs.end())
        {
            MIOPEN_THROW(miopenStatusInvalidValue,
                         "Problem is missing " + name_str + " tensor descriptor.");
        }
        auto ret = found->second;
        if(!ret.descriptor.has_value())
            ret.descriptor = problem_casted.GetTensorDescriptorChecked(name, name_str);
        return ret;
    };

    const mha::ProblemDescription problem_description = problem_casted.AsMha();

    const auto invoke_ctx = [&]() -> AnyInvokeParams {
        switch(problem_casted.GetDirection())
        {
        case miopenProblemDirectionForward: {
            auto k = get_input_checked(miopenTensorMhaK, "miopenTensorMhaK");
            auto q = get_input_checked(miopenTensorMhaQ, "miopenTensorMhaQ");
            auto v = get_input_checked(miopenTensorMhaV, "miopenTensorMhaV");

            auto descaleK = get_input_checked(miopenTensorMhaDescaleK, "miopenTensorMhaDescaleK");
            auto descaleQ = get_input_checked(miopenTensorMhaDescaleQ, "miopenTensorMhaDescaleQ");
            auto descaleV = get_input_checked(miopenTensorMhaDescaleV, "miopenTensorMhaDescaleV");
            auto descaleS = get_input_checked(miopenTensorMhaDescaleS, "miopenTensorMhaDescaleS");
            auto scaleS   = get_input_checked(miopenTensorMhaScaleS, "miopenTensorMhaScaleS");
            auto scaleO   = get_input_checked(miopenTensorMhaScaleO, "miopenTensorMhaScaleO");

            auto dropoutProbability = get_input_checked(miopenTensorMhaDropoutProbability,
                                                        "miopenTensorMhaDropoutProbability");
            auto dropoutSeed =
                get_input_checked(miopenTensorMhaDropoutSeed, "miopenTensorMhaDropoutSeed");
            auto dropoutOffset =
                get_input_checked(miopenTensorMhaDropoutOffset, "miopenTensorMhaDropoutOffset");

            auto o     = get_input_checked(miopenTensorMhaO, "miopenTensorMhaO");
            auto amaxO = get_input_checked(miopenTensorMhaAmaxO, "miopenTensorMhaAmaxO");
            auto amaxS = get_input_checked(miopenTensorMhaAmaxS, "miopenTensorMhaAmaxS");
            auto m     = get_input_checked(miopenTensorMhaM, "miopenTensorMhaM");
            auto zInv  = get_input_checked(miopenTensorMhaZInv, "miopenTensorMhaZInv");

            mha::MhaDataForward dataForward = {k.buffer,
                                               q.buffer,
                                               v.buffer,
                                               descaleK.buffer,
                                               descaleQ.buffer,
                                               descaleV.buffer,
                                               descaleS.buffer,
                                               scaleS.buffer,
                                               scaleO.buffer,
                                               dropoutProbability.buffer,
                                               dropoutSeed.buffer,
                                               dropoutOffset.buffer,
                                               o.buffer,
                                               amaxO.buffer,
                                               amaxS.buffer,
                                               m.buffer,
                                               zInv.buffer};

            return mha::InvokeParams(dataForward, workspace, workspace_size);
        }
        case miopenProblemDirectionBackward: {
            MIOPEN_THROW(miopenStatusNotImplemented);
        }

        default: MIOPEN_THROW(miopenStatusNotImplemented);
        }
    }();

    const auto net_cfg       = problem_description.MakeNetworkConfig();
    const auto found_invoker = handle.GetInvoker(net_cfg, GetSolver());

    if(found_invoker)
    {
        (*found_invoker)(handle, invoke_ctx);
    }
    else
    {
        auto ctx = ExecutionContext{&handle};

        static solver::mha::Mha mha;

        const auto mha_solution = mha.GetSolution(ctx, problem_description);

        decltype(auto) invoker =
            handle.PrepareInvoker(*mha_solution.invoker_factory, mha_solution.construction_params);
        handle.RegisterInvoker(invoker, net_cfg, GetSolver().ToString());
        invoker(handle, invoke_ctx);
    }
}

void Solution::RunImpl(Handle& handle,
                       const std::unordered_map<miopenTensorArgumentId_t, RunInput>& inputs,
                       Data_t /*workspace*/,
                       std::size_t /*workspace_size*/,
                       const SoftmaxDescriptor& softmax_desc)
{

    const auto& problem_casted = boost::get<const Problem&>(problem.item);

    const auto get_input_checked = [&](auto name, const std::string& name_str) {
        const auto& found = inputs.find(name);
        if(found == inputs.end())
        {
            MIOPEN_THROW(miopenStatusInvalidValue,
                         "Problem is missing " + name_str + " tensor descriptor.");
        }
        auto ret = found->second;
        if(!ret.descriptor.has_value())
            ret.descriptor = problem_casted.GetTensorDescriptorChecked(name, name_str);
        return ret;
    };

    const softmax::ProblemDescription problem_description = problem_casted.AsSoftmax();

    float alpha                        = softmax_desc.GetAlpha();
    float beta                         = softmax_desc.GetBeta();
    miopenSoftmaxAlgorithm_t algorithm = softmax_desc.GetAlgorithm();
    miopenSoftmaxMode_t mode           = softmax_desc.GetMode();

    const auto invoke_ctx = [&]() -> AnyInvokeParams {
        switch(problem_casted.GetDirection())
        {
        case miopenProblemDirectionForward: {
            auto x = get_input_checked(miopenTensorSoftmaxX, "miopenTensorSoftmaxX");
            auto y = get_input_checked(miopenTensorSoftmaxY, "miopenTensorSoftmaxY");

            return softmax::InvokeParams(
                &alpha, &beta, *x.descriptor, x.buffer, *y.descriptor, y.buffer, algorithm, mode);
        }
        case miopenProblemDirectionBackward: {
            auto y  = get_input_checked(miopenTensorSoftmaxY, "miopenTensorSoftmaxY");
            auto dy = get_input_checked(miopenTensorSoftmaxDY, "miopenTensorSoftmaxDY");
            auto dx = get_input_checked(miopenTensorSoftmaxDX, "miopenTensorSoftmaxDX");

            return softmax::InvokeParams(&alpha,
                                         &beta,
                                         *y.descriptor,
                                         y.buffer,
                                         *dy.descriptor,
                                         dy.buffer,
                                         *dx.descriptor,
                                         dx.buffer,
                                         algorithm,
                                         mode);
        }

        default: MIOPEN_THROW(miopenStatusNotImplemented);
        }
    }();

    const auto net_cfg       = problem_description.MakeNetworkConfig();
    const auto found_invoker = handle.GetInvoker(net_cfg, GetSolver());

    if(found_invoker)
    {
        (*found_invoker)(handle, invoke_ctx);
    }
    else
    {
        auto ctx = ExecutionContext{&handle};

        solver::softmax::Softmax regularSoftmax;
        solver::softmax::AttnSoftmax attnSoftmax;

        const auto softmax_solution = GetSolver().ToString() == regularSoftmax.SolverDbId()
                                          ? regularSoftmax.GetSolution(ctx, problem_description)
                                          : attnSoftmax.GetSolution(ctx, problem_description);

        decltype(auto) invoker = handle.PrepareInvoker(*softmax_solution.invoker_factory,
                                                       softmax_solution.construction_params);
        handle.RegisterInvoker(invoker, net_cfg, GetSolver().ToString());
        invoker(handle, invoke_ctx);
    }
}

void Solution::RunImpl(Handle& handle,
                       const std::unordered_map<miopenTensorArgumentId_t, RunInput>& inputs,
                       Data_t /*workspace*/,
                       std::size_t /*workspace_size*/,
                       const FusedProblem& problem_)
{
    const auto buffer_getter = [&](auto id, auto&& descriptor) {
        const auto found = inputs.find(id);
        if(found == inputs.end())
            MIOPEN_THROW(miopenStatusInvalidValue,
                         "Problem is missing " + std::to_string(id) + " tensor descriptor.");
        if(found->second.descriptor.has_value() && *found->second.descriptor != descriptor)
            MIOPEN_THROW(miopenStatusNotImplemented,
                         "Providing new descriptors for a fused solution is not supported.");
        return found->second.buffer;
    };

    OperatorArgs op_args;
    const auto invoke_params = problem_.MakeInvokeParams(buffer_getter, op_args);

    const auto plan           = problem_.AsFusionPlan();
    const auto fusion_problem = FusionDescription{&plan};
    const auto net_cfg        = fusion_problem.MakeNetworkConfig();

    const auto found_invoker = handle.GetInvoker(net_cfg, GetSolver());

    if(found_invoker)
    {
        (*found_invoker)(handle, invoke_params);
        return;
    }

    const auto ctx      = FusionContext{handle};
    const auto solution = MakeFusedSolution(ctx, solver, perf_cfg, fusion_problem, invoke_params);
    decltype(auto) invoker =
        handle.PrepareInvoker(*solution.invoker_factory, solution.construction_params);
    handle.RegisterInvoker(invoker, net_cfg, GetSolver().ToString());
    invoker(handle, invoke_params);
>>>>>>> 0334279c
}

Problem Solution::Transpose(const Problem& problem, RunInput* x, const RunInput& w, RunInput* y)
{
    auto transposed = problem.MakeTransposed();

    std::swap(*x, *y);

    if(x->descriptor)
        transposed.RegisterTensorDescriptor(miopenTensorConvolutionX, *x->descriptor);
    if(w.descriptor)
        transposed.RegisterTensorDescriptor(miopenTensorConvolutionW, *w.descriptor);
    if(y->descriptor)
        transposed.RegisterTensorDescriptor(miopenTensorConvolutionY, *y->descriptor);

    return transposed;
}

namespace fields {
namespace header {
inline constexpr const char* Validation = "validation";
inline constexpr const char* Version    = "version";
} // namespace header
inline constexpr const char* Header    = "header";
inline constexpr const char* Time      = "time";
inline constexpr const char* Workspace = "workspace";
inline constexpr const char* Solver    = "solver";
inline constexpr const char* Problem   = "problem";
inline constexpr const char* PerfCfg   = "perf_cfg";
inline constexpr const char* Binaries  = "binaries";
inline constexpr const char* Kernels   = "kernels";
namespace kernels {
inline constexpr const char* Name           = "name";
inline constexpr const char* File           = "file";
inline constexpr const char* Program        = "program";
inline constexpr const char* LocalWorkDims  = "local_work_dims";
inline constexpr const char* GlobalWorkDims = "global_work_dims";
} // namespace kernels
} // namespace fields

void to_json(nlohmann::json& json, const Solution::SerializationMetadata& metadata)
{
    json = nlohmann::json{
        {fields::header::Validation, metadata.validation_number},
        {fields::header::Version, metadata.version},
    };
}
void from_json(const nlohmann::json& json, Solution::SerializationMetadata& metadata)
{
    json.at(fields::header::Validation).get_to(metadata.validation_number);
    json.at(fields::header::Version).get_to(metadata.version);
}

struct SerializedSolutionKernelInfo
{
    int program;
    std::vector<size_t> local_work_dims;
    std::vector<size_t> global_work_dims;
    std::string kernel_name;
    std::string program_name;

    friend void to_json(nlohmann::json& json, const SerializedSolutionKernelInfo& kernel_info)
    {
        json = nlohmann::json{
            {fields::kernels::Program, kernel_info.program},
            {fields::kernels::Name, kernel_info.kernel_name},
            {fields::kernels::File, kernel_info.program_name},
            {fields::kernels::LocalWorkDims, kernel_info.local_work_dims},
            {fields::kernels::GlobalWorkDims, kernel_info.global_work_dims},
        };

        MIOPEN_LOG_I2("Serialized solution kernel info <" << kernel_info.program_name << ":"
                                                          << kernel_info.kernel_name << ", binary "
                                                          << kernel_info.program << ">");
    }

    friend void from_json(const nlohmann::json& json, SerializedSolutionKernelInfo& kernel_info)
    {
        json.at(fields::kernels::Program).get_to(kernel_info.program);
        json.at(fields::kernels::Name).get_to(kernel_info.kernel_name);
        json.at(fields::kernels::File).get_to(kernel_info.program_name);
        json.at(fields::kernels::LocalWorkDims).get_to(kernel_info.local_work_dims);
        json.at(fields::kernels::GlobalWorkDims).get_to(kernel_info.global_work_dims);

        MIOPEN_LOG_I2("Deserialized solution kernel info <"
                      << kernel_info.program_name << ":" << kernel_info.kernel_name << ", binary "
                      << kernel_info.program << ">");
    }
};

void to_json(nlohmann::json& json, const Solution& solution)
{
    json = nlohmann::json{
        {fields::Header, Solution::SerializationMetadata::Current()},
        {fields::Time, solution.time},
        {fields::Workspace, solution.workspace_required},
        {fields::Solver, solution.solver.ToString()},
        {fields::Problem, solution.problem},
    };

    if(solution.perf_cfg.has_value())
        json[fields::PerfCfg] = *solution.perf_cfg;

    if(solution.kernels.empty())
    {
        MIOPEN_LOG_I2("Solution lacks kernels information. This would slowdown the first "
                      "miopenRunSolution call after miopenLoadSolution.");
        return;
    }

    {
        const auto& first_program = solution.kernels.front().program;
        if(!first_program.IsCodeObjectInMemory() && !first_program.IsCodeObjectInFile())
            MIOPEN_THROW(miopenStatusInvalidValue,
                         "Subsequent serialization of a deserialized solution is not supported.");
    }

    auto programs         = std::vector<Program>{};
    auto prepared_kernels = std::vector<SerializedSolutionKernelInfo>{};

    std::transform(solution.kernels.begin(),
                   solution.kernels.end(),
                   std::back_inserter(programs),
                   [](const Solution::KernelInfo& sol) { return sol.program; });

    constexpr auto sorter = [](auto&& l, auto&& r) { return l.impl.get() < r.impl.get(); };
    std::sort(programs.begin(), programs.end(), sorter);
    programs.erase(std::unique(programs.begin(), programs.end()), programs.end());

    for(const auto& kernel : solution.kernels)
    {
        const auto program_it        = std::find(programs.begin(), programs.end(), kernel.program);
        auto prepared_kernel         = SerializedSolutionKernelInfo{};
        prepared_kernel.program      = std::distance(programs.begin(), program_it);
        prepared_kernel.kernel_name  = kernel.kernel_name;
        prepared_kernel.program_name = kernel.program_name;
        prepared_kernel.global_work_dims = kernel.global_work_dims;
        prepared_kernel.local_work_dims  = kernel.local_work_dims;
        prepared_kernels.emplace_back(std::move(prepared_kernel));
    }

    json[fields::Kernels] = prepared_kernels;
    auto programs_json    = nlohmann::json{};

    for(const auto& program : programs)
    {
        auto binary = nlohmann::json::binary_t{};

        if(program.IsCodeObjectInMemory())
        {
            // With disabled cache programs after build would be attached as a char vector. Same for
            // the sqlite cache.

            const auto& chars = program.GetCodeObjectBlobAsVector();
            binary.resize(chars.size());
            std::memcpy(binary.data(), chars.data(), chars.size());

            MIOPEN_LOG_I2("Serialized binary to solution blob, " << chars.size() << " bytes");
        }
        else if(program.IsCodeObjectInFile())
        {
            // Programs that have been loaded from file cache are internally interpreted
            // as read from file with a correct path.

            using Iterator      = std::istream_iterator<uint8_t>;
            constexpr auto mode = std::ios::binary | std::ios::ate;
            const auto path     = program.GetCodeObjectPathname();
            auto file           = std::ifstream(path, mode);
            const auto filesize = file.tellg();

            file.unsetf(std::ios::skipws);
            file.seekg(0, std::ios::beg);
            binary.reserve(filesize);
            binary.insert(binary.begin(), Iterator{file}, Iterator{});

            MIOPEN_LOG_I2("Serialized binary to solution blob, " << filesize << " bytes");
        }
        else
        {
            MIOPEN_THROW(miopenStatusInternalError);
        }

        programs_json.emplace_back(std::move(binary));
    }

    json[fields::Binaries] = std::move(programs_json);
}

void from_json(const nlohmann::json& json, Solution& solution)
{
    {
        const auto header = json.at(fields::Header).get<Solution::SerializationMetadata>();
        constexpr const auto check_header = Solution::SerializationMetadata::Current();

        if(header.validation_number != check_header.validation_number)
        {
            MIOPEN_THROW(miopenStatusInvalidValue,
                         "Invalid buffer has been passed to the solution deserialization.");
        }
        if(header.version != check_header.version)
        {
            MIOPEN_THROW(
                miopenStatusVersionMismatch,
                "Data from wrong version has been passed to the solution deserialization.");
        }
    }

    json.at(fields::Time).get_to(solution.time);
    json.at(fields::Workspace).get_to(solution.workspace_required);
    solution.solver = json.at(fields::Solver).get<std::string>();
    json.at(fields::Problem).get_to(solution.problem);

    const auto perf_cfg_json = json.find(fields::PerfCfg);
    solution.perf_cfg        = perf_cfg_json != json.end()
                                   ? std::optional{perf_cfg_json->get<std::string>()}
                                   : std::nullopt;

    solution.kernels.clear();
    if(const auto binaries_json = json.find(fields::Binaries); binaries_json != json.end())
    {
        auto programs = std::vector<HIPOCProgram>{};

        for(const auto& bin : *binaries_json)
        {
            const auto& binary = bin.get_ref<const nlohmann::json::binary_t&>();
            MIOPEN_LOG_I2("Derializing binary from solution blob, " << binary.size() << " bytes");
            programs.emplace_back(HIPOCProgram{"", binary});
        }

        auto kernel_infos =
            json.at(fields::Kernels).get<std::vector<SerializedSolutionKernelInfo>>();
        solution.kernels.reserve(kernel_infos.size());

        for(auto&& serialized_kernel_info : kernel_infos)
        {
            auto kernel_info             = Solution::KernelInfo{};
            kernel_info.program          = programs[serialized_kernel_info.program];
            kernel_info.local_work_dims  = std::move(serialized_kernel_info.local_work_dims);
            kernel_info.global_work_dims = std::move(serialized_kernel_info.global_work_dims);
            kernel_info.kernel_name      = std::move(serialized_kernel_info.kernel_name);
            kernel_info.program_name     = std::move(serialized_kernel_info.program_name);
            solution.kernels.emplace_back(std::move(kernel_info));
        }
    }
}
} // namespace miopen<|MERGE_RESOLUTION|>--- conflicted
+++ resolved
@@ -70,13 +70,6 @@
                          std::to_string(workspace_size) + " was provided");
     }
 
-<<<<<<< HEAD
-    const auto run = boost::hof::match([&](const ConvolutionDescriptor& op_desc) {
-        RunImpl(handle, inputs, workspace, workspace_size, op_desc);
-    });
-
-    std::visit(run, problem.GetOperatorDescriptor());
-=======
     boost::apply_visitor(
         boost::hof::match(
             [&](const Problem& problem_) {
@@ -103,19 +96,11 @@
                 RunImpl(handle, inputs, workspace, workspace_size, problem_);
             }),
         problem.item);
->>>>>>> 0334279c
 }
 
 void Solution::LogDriverCommand() const
 {
-<<<<<<< HEAD
-    const auto log_function = boost::hof::match(
-        [&](const ConvolutionDescriptor& op_desc) { return LogDriverCommand(op_desc); });
-
-    std::visit(log_function, problem.GetOperatorDescriptor());
-=======
     boost::apply_visitor([&](const auto& problem_) { LogDriverCommand(problem_); }, problem.item);
->>>>>>> 0334279c
 }
 
 void Solution::LogDriverCommand(const ConvolutionDescriptor& desc) const
@@ -202,13 +187,8 @@
 
     Problem::ValidateGroupCount(*x.descriptor, *w.descriptor, conv_desc);
 
-<<<<<<< HEAD
     const auto invoke_ctx =
         MakeInvokeParams(problem_, conv_desc, x, w, y, workspace, workspace_size);
-=======
-    const auto net_cfg       = conv_problem.MakeNetworkConfig();
-    const auto found_invoker = handle.GetInvoker(net_cfg, GetSolver());
->>>>>>> 0334279c
 
     const auto checkNumericsOutput_ = [&]() {
         if(miopen::CheckNumericsEnabled())
@@ -233,11 +213,10 @@
 
     if(!kernels.empty())
     {
-        const auto legacy_problem = ProblemDescription{conv_problem};
-        auto conv_ctx             = ConvolutionContext{{&handle}};
-        conv_problem.SetupFloats(conv_ctx);
+        auto ctx             = ExecutionContext{{&handle}};
+        conv_problem.SetupFloats(ctx);
         const auto invoker_factory = GetSolver().GetSolver().GetInvokeFactory(
-            conv_ctx, legacy_problem, perf_cfg.value_or(""));
+            ctx, conv_problem, perf_cfg.value_or(""));
 
         auto kernel_handles = std::vector<Kernel>{};
 
@@ -271,21 +250,240 @@
 
     decltype(auto) db        = GetDb(conv_ctx);
     const auto conv_solution = GetSolver().GetSolver().FindSolution(
-<<<<<<< HEAD
-        conv_ctx, legacy_problem, db, invoke_ctx, perf_cfg.value_or(""));
-
-    invoker =
-=======
         conv_ctx, conv_problem, db, invoke_ctx, perf_cfg.value_or(""));
-    decltype(auto) invoker =
->>>>>>> 0334279c
-        handle.PrepareInvoker(*conv_solution.invoker_factory, conv_solution.construction_params);
+
+    invoker = handle.PrepareInvoker(*conv_solution.invoker_factory, conv_solution.construction_params);
     handle.RegisterInvoker(*invoker, net_cfg, GetSolver().ToString());
     (*invoker)(handle, invoke_ctx);
     checkNumericsOutput_();
 }
 
-<<<<<<< HEAD
+void Solution::RunImpl(Handle& handle,
+                       const std::unordered_map<miopenTensorArgumentId_t, RunInput>& inputs,
+                       Data_t workspace,
+                       std::size_t workspace_size,
+                       [[maybe_unused]] const MhaDescriptor& mha_desc)
+{
+    const Problem& problem_casted = boost::get<const Problem&>(problem.item);
+
+    const auto get_input_checked = [&](auto name, const std::string& name_str) {
+        const auto& found = inputs.find(name);
+        if(found == inputs.end())
+        {
+            MIOPEN_THROW(miopenStatusInvalidValue,
+                         "Problem is missing " + name_str + " tensor descriptor.");
+        }
+        auto ret = found->second;
+        if(!ret.descriptor.has_value())
+            ret.descriptor = problem_casted.GetTensorDescriptorChecked(name, name_str);
+        return ret;
+    };
+
+    const mha::ProblemDescription problem_description = problem_casted.AsMha();
+
+    const auto invoke_ctx = [&]() -> AnyInvokeParams {
+        switch(problem_casted.GetDirection())
+        {
+        case miopenProblemDirectionForward: {
+            auto k = get_input_checked(miopenTensorMhaK, "miopenTensorMhaK");
+            auto q = get_input_checked(miopenTensorMhaQ, "miopenTensorMhaQ");
+            auto v = get_input_checked(miopenTensorMhaV, "miopenTensorMhaV");
+
+            auto descaleK = get_input_checked(miopenTensorMhaDescaleK, "miopenTensorMhaDescaleK");
+            auto descaleQ = get_input_checked(miopenTensorMhaDescaleQ, "miopenTensorMhaDescaleQ");
+            auto descaleV = get_input_checked(miopenTensorMhaDescaleV, "miopenTensorMhaDescaleV");
+            auto descaleS = get_input_checked(miopenTensorMhaDescaleS, "miopenTensorMhaDescaleS");
+            auto scaleS   = get_input_checked(miopenTensorMhaScaleS, "miopenTensorMhaScaleS");
+            auto scaleO   = get_input_checked(miopenTensorMhaScaleO, "miopenTensorMhaScaleO");
+
+            auto dropoutProbability = get_input_checked(miopenTensorMhaDropoutProbability,
+                                                        "miopenTensorMhaDropoutProbability");
+            auto dropoutSeed =
+                get_input_checked(miopenTensorMhaDropoutSeed, "miopenTensorMhaDropoutSeed");
+            auto dropoutOffset =
+                get_input_checked(miopenTensorMhaDropoutOffset, "miopenTensorMhaDropoutOffset");
+
+            auto o     = get_input_checked(miopenTensorMhaO, "miopenTensorMhaO");
+            auto amaxO = get_input_checked(miopenTensorMhaAmaxO, "miopenTensorMhaAmaxO");
+            auto amaxS = get_input_checked(miopenTensorMhaAmaxS, "miopenTensorMhaAmaxS");
+            auto m     = get_input_checked(miopenTensorMhaM, "miopenTensorMhaM");
+            auto zInv  = get_input_checked(miopenTensorMhaZInv, "miopenTensorMhaZInv");
+
+            mha::MhaDataForward dataForward = {k.buffer,
+                                               q.buffer,
+                                               v.buffer,
+                                               descaleK.buffer,
+                                               descaleQ.buffer,
+                                               descaleV.buffer,
+                                               descaleS.buffer,
+                                               scaleS.buffer,
+                                               scaleO.buffer,
+                                               dropoutProbability.buffer,
+                                               dropoutSeed.buffer,
+                                               dropoutOffset.buffer,
+                                               o.buffer,
+                                               amaxO.buffer,
+                                               amaxS.buffer,
+                                               m.buffer,
+                                               zInv.buffer};
+
+            return mha::InvokeParams(dataForward, workspace, workspace_size);
+        }
+        case miopenProblemDirectionBackward: {
+            MIOPEN_THROW(miopenStatusNotImplemented);
+        }
+
+        default: MIOPEN_THROW(miopenStatusNotImplemented);
+        }
+    }();
+
+    const auto net_cfg       = problem_description.MakeNetworkConfig();
+    const auto found_invoker = handle.GetInvoker(net_cfg, GetSolver());
+
+    if(found_invoker)
+    {
+        (*found_invoker)(handle, invoke_ctx);
+    }
+    else
+    {
+        auto ctx = ExecutionContext{&handle};
+
+        static solver::mha::Mha mha;
+
+        const auto mha_solution = mha.GetSolution(ctx, problem_description);
+
+        decltype(auto) invoker =
+            handle.PrepareInvoker(*mha_solution.invoker_factory, mha_solution.construction_params);
+        handle.RegisterInvoker(invoker, net_cfg, GetSolver().ToString());
+        invoker(handle, invoke_ctx);
+    }
+}
+
+void Solution::RunImpl(Handle& handle,
+                       const std::unordered_map<miopenTensorArgumentId_t, RunInput>& inputs,
+                       Data_t /*workspace*/,
+                       std::size_t /*workspace_size*/,
+                       const SoftmaxDescriptor& softmax_desc)
+{
+
+    const auto& problem_casted = boost::get<const Problem&>(problem.item);
+
+    const auto get_input_checked = [&](auto name, const std::string& name_str) {
+        const auto& found = inputs.find(name);
+        if(found == inputs.end())
+        {
+            MIOPEN_THROW(miopenStatusInvalidValue,
+                         "Problem is missing " + name_str + " tensor descriptor.");
+        }
+        auto ret = found->second;
+        if(!ret.descriptor.has_value())
+            ret.descriptor = problem_casted.GetTensorDescriptorChecked(name, name_str);
+        return ret;
+    };
+
+    const softmax::ProblemDescription problem_description = problem_casted.AsSoftmax();
+
+    float alpha                        = softmax_desc.GetAlpha();
+    float beta                         = softmax_desc.GetBeta();
+    miopenSoftmaxAlgorithm_t algorithm = softmax_desc.GetAlgorithm();
+    miopenSoftmaxMode_t mode           = softmax_desc.GetMode();
+
+    const auto invoke_ctx = [&]() -> AnyInvokeParams {
+        switch(problem_casted.GetDirection())
+        {
+        case miopenProblemDirectionForward: {
+            auto x = get_input_checked(miopenTensorSoftmaxX, "miopenTensorSoftmaxX");
+            auto y = get_input_checked(miopenTensorSoftmaxY, "miopenTensorSoftmaxY");
+
+            return softmax::InvokeParams(
+                &alpha, &beta, *x.descriptor, x.buffer, *y.descriptor, y.buffer, algorithm, mode);
+        }
+        case miopenProblemDirectionBackward: {
+            auto y  = get_input_checked(miopenTensorSoftmaxY, "miopenTensorSoftmaxY");
+            auto dy = get_input_checked(miopenTensorSoftmaxDY, "miopenTensorSoftmaxDY");
+            auto dx = get_input_checked(miopenTensorSoftmaxDX, "miopenTensorSoftmaxDX");
+
+            return softmax::InvokeParams(&alpha,
+                                         &beta,
+                                         *y.descriptor,
+                                         y.buffer,
+                                         *dy.descriptor,
+                                         dy.buffer,
+                                         *dx.descriptor,
+                                         dx.buffer,
+                                         algorithm,
+                                         mode);
+        }
+
+        default: MIOPEN_THROW(miopenStatusNotImplemented);
+        }
+    }();
+
+    const auto net_cfg       = problem_description.MakeNetworkConfig();
+    const auto found_invoker = handle.GetInvoker(net_cfg, GetSolver());
+
+    if(found_invoker)
+    {
+        (*found_invoker)(handle, invoke_ctx);
+    }
+    else
+    {
+        auto ctx = ExecutionContext{&handle};
+
+        solver::softmax::Softmax regularSoftmax;
+        solver::softmax::AttnSoftmax attnSoftmax;
+
+        const auto softmax_solution = GetSolver().ToString() == regularSoftmax.SolverDbId()
+                                          ? regularSoftmax.GetSolution(ctx, problem_description)
+                                          : attnSoftmax.GetSolution(ctx, problem_description);
+
+        decltype(auto) invoker = handle.PrepareInvoker(*softmax_solution.invoker_factory,
+                                                       softmax_solution.construction_params);
+        handle.RegisterInvoker(invoker, net_cfg, GetSolver().ToString());
+        invoker(handle, invoke_ctx);
+    }
+}
+
+void Solution::RunImpl(Handle& handle,
+                       const std::unordered_map<miopenTensorArgumentId_t, RunInput>& inputs,
+                       Data_t /*workspace*/,
+                       std::size_t /*workspace_size*/,
+                       const FusedProblem& problem_)
+{
+    const auto buffer_getter = [&](auto id, auto&& descriptor) {
+        const auto found = inputs.find(id);
+        if(found == inputs.end())
+            MIOPEN_THROW(miopenStatusInvalidValue,
+                         "Problem is missing " + std::to_string(id) + " tensor descriptor.");
+        if(found->second.descriptor.has_value() && *found->second.descriptor != descriptor)
+            MIOPEN_THROW(miopenStatusNotImplemented,
+                         "Providing new descriptors for a fused solution is not supported.");
+        return found->second.buffer;
+    };
+
+    OperatorArgs op_args;
+    const auto invoke_params = problem_.MakeInvokeParams(buffer_getter, op_args);
+
+    const auto plan           = problem_.AsFusionPlan();
+    const auto fusion_problem = FusionDescription{&plan};
+    const auto net_cfg        = fusion_problem.MakeNetworkConfig();
+
+    const auto found_invoker = handle.GetInvoker(net_cfg, GetSolver());
+
+    if(found_invoker)
+    {
+        (*found_invoker)(handle, invoke_params);
+        return;
+    }
+
+    const auto ctx      = FusionContext{handle};
+    const auto solution = MakeFusedSolution(ctx, solver, perf_cfg, fusion_problem, invoke_params);
+    decltype(auto) invoker =
+        handle.PrepareInvoker(*solution.invoker_factory, solution.construction_params);
+    handle.RegisterInvoker(invoker, net_cfg, GetSolver().ToString());
+    invoker(handle, invoke_params);
+}
+
 AnyInvokeParams Solution::MakeInvokeParams(const Problem& problem_,
                                            const ConvolutionDescriptor& conv_desc,
                                            const RunInput& x,
@@ -316,232 +514,6 @@
             conv_desc.attribute.gfx90aFp16alt.GetWrW()};
     default: MIOPEN_THROW(miopenStatusNotImplemented);
     }
-=======
-void Solution::RunImpl(Handle& handle,
-                       const std::unordered_map<miopenTensorArgumentId_t, RunInput>& inputs,
-                       Data_t workspace,
-                       std::size_t workspace_size,
-                       [[maybe_unused]] const MhaDescriptor& mha_desc)
-{
-    const Problem& problem_casted = boost::get<const Problem&>(problem.item);
-
-    const auto get_input_checked = [&](auto name, const std::string& name_str) {
-        const auto& found = inputs.find(name);
-        if(found == inputs.end())
-        {
-            MIOPEN_THROW(miopenStatusInvalidValue,
-                         "Problem is missing " + name_str + " tensor descriptor.");
-        }
-        auto ret = found->second;
-        if(!ret.descriptor.has_value())
-            ret.descriptor = problem_casted.GetTensorDescriptorChecked(name, name_str);
-        return ret;
-    };
-
-    const mha::ProblemDescription problem_description = problem_casted.AsMha();
-
-    const auto invoke_ctx = [&]() -> AnyInvokeParams {
-        switch(problem_casted.GetDirection())
-        {
-        case miopenProblemDirectionForward: {
-            auto k = get_input_checked(miopenTensorMhaK, "miopenTensorMhaK");
-            auto q = get_input_checked(miopenTensorMhaQ, "miopenTensorMhaQ");
-            auto v = get_input_checked(miopenTensorMhaV, "miopenTensorMhaV");
-
-            auto descaleK = get_input_checked(miopenTensorMhaDescaleK, "miopenTensorMhaDescaleK");
-            auto descaleQ = get_input_checked(miopenTensorMhaDescaleQ, "miopenTensorMhaDescaleQ");
-            auto descaleV = get_input_checked(miopenTensorMhaDescaleV, "miopenTensorMhaDescaleV");
-            auto descaleS = get_input_checked(miopenTensorMhaDescaleS, "miopenTensorMhaDescaleS");
-            auto scaleS   = get_input_checked(miopenTensorMhaScaleS, "miopenTensorMhaScaleS");
-            auto scaleO   = get_input_checked(miopenTensorMhaScaleO, "miopenTensorMhaScaleO");
-
-            auto dropoutProbability = get_input_checked(miopenTensorMhaDropoutProbability,
-                                                        "miopenTensorMhaDropoutProbability");
-            auto dropoutSeed =
-                get_input_checked(miopenTensorMhaDropoutSeed, "miopenTensorMhaDropoutSeed");
-            auto dropoutOffset =
-                get_input_checked(miopenTensorMhaDropoutOffset, "miopenTensorMhaDropoutOffset");
-
-            auto o     = get_input_checked(miopenTensorMhaO, "miopenTensorMhaO");
-            auto amaxO = get_input_checked(miopenTensorMhaAmaxO, "miopenTensorMhaAmaxO");
-            auto amaxS = get_input_checked(miopenTensorMhaAmaxS, "miopenTensorMhaAmaxS");
-            auto m     = get_input_checked(miopenTensorMhaM, "miopenTensorMhaM");
-            auto zInv  = get_input_checked(miopenTensorMhaZInv, "miopenTensorMhaZInv");
-
-            mha::MhaDataForward dataForward = {k.buffer,
-                                               q.buffer,
-                                               v.buffer,
-                                               descaleK.buffer,
-                                               descaleQ.buffer,
-                                               descaleV.buffer,
-                                               descaleS.buffer,
-                                               scaleS.buffer,
-                                               scaleO.buffer,
-                                               dropoutProbability.buffer,
-                                               dropoutSeed.buffer,
-                                               dropoutOffset.buffer,
-                                               o.buffer,
-                                               amaxO.buffer,
-                                               amaxS.buffer,
-                                               m.buffer,
-                                               zInv.buffer};
-
-            return mha::InvokeParams(dataForward, workspace, workspace_size);
-        }
-        case miopenProblemDirectionBackward: {
-            MIOPEN_THROW(miopenStatusNotImplemented);
-        }
-
-        default: MIOPEN_THROW(miopenStatusNotImplemented);
-        }
-    }();
-
-    const auto net_cfg       = problem_description.MakeNetworkConfig();
-    const auto found_invoker = handle.GetInvoker(net_cfg, GetSolver());
-
-    if(found_invoker)
-    {
-        (*found_invoker)(handle, invoke_ctx);
-    }
-    else
-    {
-        auto ctx = ExecutionContext{&handle};
-
-        static solver::mha::Mha mha;
-
-        const auto mha_solution = mha.GetSolution(ctx, problem_description);
-
-        decltype(auto) invoker =
-            handle.PrepareInvoker(*mha_solution.invoker_factory, mha_solution.construction_params);
-        handle.RegisterInvoker(invoker, net_cfg, GetSolver().ToString());
-        invoker(handle, invoke_ctx);
-    }
-}
-
-void Solution::RunImpl(Handle& handle,
-                       const std::unordered_map<miopenTensorArgumentId_t, RunInput>& inputs,
-                       Data_t /*workspace*/,
-                       std::size_t /*workspace_size*/,
-                       const SoftmaxDescriptor& softmax_desc)
-{
-
-    const auto& problem_casted = boost::get<const Problem&>(problem.item);
-
-    const auto get_input_checked = [&](auto name, const std::string& name_str) {
-        const auto& found = inputs.find(name);
-        if(found == inputs.end())
-        {
-            MIOPEN_THROW(miopenStatusInvalidValue,
-                         "Problem is missing " + name_str + " tensor descriptor.");
-        }
-        auto ret = found->second;
-        if(!ret.descriptor.has_value())
-            ret.descriptor = problem_casted.GetTensorDescriptorChecked(name, name_str);
-        return ret;
-    };
-
-    const softmax::ProblemDescription problem_description = problem_casted.AsSoftmax();
-
-    float alpha                        = softmax_desc.GetAlpha();
-    float beta                         = softmax_desc.GetBeta();
-    miopenSoftmaxAlgorithm_t algorithm = softmax_desc.GetAlgorithm();
-    miopenSoftmaxMode_t mode           = softmax_desc.GetMode();
-
-    const auto invoke_ctx = [&]() -> AnyInvokeParams {
-        switch(problem_casted.GetDirection())
-        {
-        case miopenProblemDirectionForward: {
-            auto x = get_input_checked(miopenTensorSoftmaxX, "miopenTensorSoftmaxX");
-            auto y = get_input_checked(miopenTensorSoftmaxY, "miopenTensorSoftmaxY");
-
-            return softmax::InvokeParams(
-                &alpha, &beta, *x.descriptor, x.buffer, *y.descriptor, y.buffer, algorithm, mode);
-        }
-        case miopenProblemDirectionBackward: {
-            auto y  = get_input_checked(miopenTensorSoftmaxY, "miopenTensorSoftmaxY");
-            auto dy = get_input_checked(miopenTensorSoftmaxDY, "miopenTensorSoftmaxDY");
-            auto dx = get_input_checked(miopenTensorSoftmaxDX, "miopenTensorSoftmaxDX");
-
-            return softmax::InvokeParams(&alpha,
-                                         &beta,
-                                         *y.descriptor,
-                                         y.buffer,
-                                         *dy.descriptor,
-                                         dy.buffer,
-                                         *dx.descriptor,
-                                         dx.buffer,
-                                         algorithm,
-                                         mode);
-        }
-
-        default: MIOPEN_THROW(miopenStatusNotImplemented);
-        }
-    }();
-
-    const auto net_cfg       = problem_description.MakeNetworkConfig();
-    const auto found_invoker = handle.GetInvoker(net_cfg, GetSolver());
-
-    if(found_invoker)
-    {
-        (*found_invoker)(handle, invoke_ctx);
-    }
-    else
-    {
-        auto ctx = ExecutionContext{&handle};
-
-        solver::softmax::Softmax regularSoftmax;
-        solver::softmax::AttnSoftmax attnSoftmax;
-
-        const auto softmax_solution = GetSolver().ToString() == regularSoftmax.SolverDbId()
-                                          ? regularSoftmax.GetSolution(ctx, problem_description)
-                                          : attnSoftmax.GetSolution(ctx, problem_description);
-
-        decltype(auto) invoker = handle.PrepareInvoker(*softmax_solution.invoker_factory,
-                                                       softmax_solution.construction_params);
-        handle.RegisterInvoker(invoker, net_cfg, GetSolver().ToString());
-        invoker(handle, invoke_ctx);
-    }
-}
-
-void Solution::RunImpl(Handle& handle,
-                       const std::unordered_map<miopenTensorArgumentId_t, RunInput>& inputs,
-                       Data_t /*workspace*/,
-                       std::size_t /*workspace_size*/,
-                       const FusedProblem& problem_)
-{
-    const auto buffer_getter = [&](auto id, auto&& descriptor) {
-        const auto found = inputs.find(id);
-        if(found == inputs.end())
-            MIOPEN_THROW(miopenStatusInvalidValue,
-                         "Problem is missing " + std::to_string(id) + " tensor descriptor.");
-        if(found->second.descriptor.has_value() && *found->second.descriptor != descriptor)
-            MIOPEN_THROW(miopenStatusNotImplemented,
-                         "Providing new descriptors for a fused solution is not supported.");
-        return found->second.buffer;
-    };
-
-    OperatorArgs op_args;
-    const auto invoke_params = problem_.MakeInvokeParams(buffer_getter, op_args);
-
-    const auto plan           = problem_.AsFusionPlan();
-    const auto fusion_problem = FusionDescription{&plan};
-    const auto net_cfg        = fusion_problem.MakeNetworkConfig();
-
-    const auto found_invoker = handle.GetInvoker(net_cfg, GetSolver());
-
-    if(found_invoker)
-    {
-        (*found_invoker)(handle, invoke_params);
-        return;
-    }
-
-    const auto ctx      = FusionContext{handle};
-    const auto solution = MakeFusedSolution(ctx, solver, perf_cfg, fusion_problem, invoke_params);
-    decltype(auto) invoker =
-        handle.PrepareInvoker(*solution.invoker_factory, solution.construction_params);
-    handle.RegisterInvoker(invoker, net_cfg, GetSolver().ToString());
-    invoker(handle, invoke_params);
->>>>>>> 0334279c
 }
 
 Problem Solution::Transpose(const Problem& problem, RunInput* x, const RunInput& w, RunInput* y)
