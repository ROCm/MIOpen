/*******************************************************************************
 *
 * MIT License
 *
 * Copyright (c) 2017-2021 Advanced Micro Devices, Inc.
 *
 * Permission is hereby granted, free of charge, to any person obtaining a copy
 * of this software and associated documentation files (the "Software"), to deal
 * in the Software without restriction, including without limitation the rights
 * to use, copy, modify, merge, publish, distribute, sublicense, and/or sell
 * copies of the Software, and to permit persons to whom the Software is
 * furnished to do so, subject to the following conditions:
 *
 * The above copyright notice and this permission notice shall be included in all
 * copies or substantial portions of the Software.
 *
 * THE SOFTWARE IS PROVIDED "AS IS", WITHOUT WARRANTY OF ANY KIND, EXPRESS OR
 * IMPLIED, INCLUDING BUT NOT LIMITED TO THE WARRANTIES OF MERCHANTABILITY,
 * FITNESS FOR A PARTICULAR PURPOSE AND NONINFRINGEMENT. IN NO EVENT SHALL THE
 * AUTHORS OR COPYRIGHT HOLDERS BE LIABLE FOR ANY CLAIM, DAMAGES OR OTHER
 * LIABILITY, WHETHER IN AN ACTION OF CONTRACT, TORT OR OTHERWISE, ARISING FROM,
 * OUT OF OR IN CONNECTION WITH THE SOFTWARE OR THE USE OR OTHER DEALINGS IN THE
 * SOFTWARE.
 *
 *******************************************************************************/

#include "miopen/common.hpp"
#include <miopen/config.h>
#include <miopen/handle.hpp>
#include <miopen/binary_cache.hpp>
#include <miopen/target_properties.hpp>
#include <miopen/errors.hpp>
#include <miopen/handle_lock.hpp>
#include <miopen/invoker.hpp>
#include <miopen/kernel_cache.hpp>
#include <miopen/logger.hpp>
#include <miopen/timer.hpp>
#include <miopen/hipoc_program.hpp>

#if !MIOPEN_ENABLE_SQLITE_KERN_CACHE
#include <miopen/write_file.hpp>
#include <boost/filesystem/operations.hpp>
#endif

#include <miopen/filesystem.hpp>
#include <miopen/load_file.hpp>

#ifndef _WIN32
#include <unistd.h>
#endif

#include <algorithm>
#include <cassert>
#include <chrono>
#include <thread>
#include <miopen/nogpu/handle_impl.hpp>

namespace miopen {

Handle::Handle(miopenAcceleratorQueue_t /* stream */) : Handle::Handle() {}

Handle::Handle() : impl(new HandleImpl())
{
    this->impl->target_properties.Init(this);
    MIOPEN_LOG_NQI(*this);
}

Handle::~Handle() {}

void Handle::SetStream(miopenAcceleratorQueue_t /* streamID */) const {}

void Handle::SetStreamFromPool(int) const {}
void Handle::ReserveExtraStreamsInPool(int) const {}

miopenAcceleratorQueue_t Handle::GetStream() const { return {}; }

void Handle::SetAllocator(miopenAllocatorFunction /* allocator */,
                          miopenDeallocatorFunction /* deallocator */,
                          void* /* allocatorContext */) const
{
}

void Handle::EnableProfiling(bool enable) const { this->impl->enable_profiling = enable; }

float Handle::GetKernelTime() const { return this->impl->profiling_result; }

Allocator::ManageDataPtr Handle::Create(std::size_t sz) const { return this->impl->allocator(sz); }

Allocator::ManageDataPtr&
Handle::WriteTo(const void* /* data */, Allocator::ManageDataPtr& ddata, std::size_t /* sz */) const
{
    return ddata;
}

void Handle::ReadTo(void* /* data */,
                    const Allocator::ManageDataPtr& /* ddata */,
                    std::size_t /* sz */) const
{
}

void Handle::ReadTo(void* /* data */, ConstData_t /* ddata */, std::size_t /* sz */) const {}

void Handle::Copy(ConstData_t /* src */, Data_t /* dest */, std::size_t /* size */) const {}

KernelInvoke Handle::AddKernel(const std::string& algorithm,
                               const std::string& network_config,
                               const fs::path& program_name,
                               const std::string& kernel_name,
                               const std::vector<size_t>& vld,
                               const std::vector<size_t>& vgd,
                               const std::string& params,
                               std::size_t cache_index,
                               const std::string& kernel_src) const
{
    auto obj = this->impl->cache.AddKernel(*this,
                                           algorithm,
                                           network_config,
                                           program_name,
                                           kernel_name,
                                           vld,
                                           vgd,
                                           params,
                                           cache_index,
                                           kernel_src);
    return this->Run(obj);
}

Invoker Handle::PrepareInvoker(const InvokerFactory& factory,
                               const std::vector<solver::KernelInfo>& kernels,
                               std::vector<Program>* programs_out) const
{
    std::vector<Kernel> built;
    built.reserve(kernels.size());
    if(programs_out != nullptr)
        programs_out->resize(kernels.size());

    for(auto i = 0; i < kernels.size(); ++i)
    {
        auto& k              = kernels[i];
        Program* program_out = programs_out != nullptr ? &(*programs_out)[i] : nullptr;

        MIOPEN_LOG_I2("Preparing kernel: " << k.kernel_name);

        const auto kernel = this->impl->cache.AddKernel(*this,
                                                        "",
                                                        "",
                                                        k.kernel_file,
                                                        k.kernel_name,
                                                        k.l_wk,
                                                        k.g_wk,
                                                        k.comp_options,
                                                        kernels.size(),
                                                        "",
                                                        program_out);
        built.push_back(kernel);
    }
    return factory(built);
}

void Handle::ClearKernels(const std::string& algorithm, const std::string& network_config) const
{
    this->impl->cache.ClearKernels(algorithm, network_config);
}
void Handle::ClearProgram(const fs::path& program_name, const std::string& params) const
{
    this->impl->cache.ClearProgram(program_name, params);
}

const std::vector<Kernel>& Handle::GetKernelsImpl(const std::string& algorithm,
                                                  const std::string& network_config) const
{
    return this->impl->cache.GetKernels(algorithm, network_config);
}

KernelInvoke Handle::Run(Kernel /*k*/, bool /*coop_launch*/) const { return {}; }

Program Handle::LoadProgram(const fs::path& program_name,
                            std::string params,
                            const std::string& kernel_src,
                            bool force_attach_binary) const
{
<<<<<<< HEAD
    std::ignore = force_attach_binary;

    if(!miopen::EndsWith(program_name, ".mlir"))
=======
    if(program_name.extension() == ".mlir")
>>>>>>> d208a9a3
    {
        params += " -mcpu=" + this->GetTargetProperties().Name();
    }

    auto hsaco =
        miopen::LoadBinary(GetTargetProperties(), GetMaxComputeUnits(), program_name, params);
    auto pgmImpl     = std::make_shared<HIPOCProgramImpl>();
    pgmImpl->program = program_name;
    pgmImpl->target  = this->GetTargetProperties();
    auto p           = HIPOCProgram{};
    p.impl           = pgmImpl;
    if(hsaco.empty())
    {
        // avoid the constructor since it implicitly calls the HIP API
        pgmImpl->BuildCodeObject(params, kernel_src);
// auto p = HIPOCProgram{program_name, params, this->GetTargetProperties(), kernel_src};

// Save to cache
#if MIOPEN_ENABLE_SQLITE_KERN_CACHE
        miopen::SaveBinary(p.IsCodeObjectInMemory() ? p.GetCodeObjectBlob()
                                                    : miopen::LoadFile(p.GetCodeObjectPathname()),
                           this->GetTargetProperties(),
                           this->GetMaxComputeUnits(),
                           program_name,
                           params);
#else
        auto path = miopen::GetCachePath(false) / boost::filesystem::unique_path().string();
        if(p.IsCodeObjectInMemory())
            miopen::WriteFile(p.GetCodeObjectBlob(), path);
        else
            fs::copy_file(p.GetCodeObjectPathname(), path);
        miopen::SaveBinary(path, GetTargetProperties(), program_name, params);
#endif
    }
    else
    {
        pgmImpl->binary = std::vector<char>(hsaco.begin(), hsaco.end());
        // return HIPOCProgram{program_name, hsaco};
    }
    return p;
}

bool Handle::HasProgram(const fs::path& program_name, const std::string& params) const
{
    return this->impl->cache.HasProgram(program_name, params);
}

void Handle::AddProgram(Program prog, const fs::path& program_name, const std::string& params) const
{
    this->impl->cache.AddProgram(prog, program_name, params);
}

void Handle::Finish() const {}
void Handle::Flush() const {}

bool Handle::IsProfilingEnabled() const { return this->impl->enable_profiling; }

void Handle::ResetKernelTime() const { this->impl->profiling_result = 0.0; }
void Handle::AccumKernelTime(float curr_time) const { this->impl->profiling_result += curr_time; }

std::size_t Handle::GetLocalMemorySize() const { return this->impl->local_mem_size; }

std::size_t Handle::GetGlobalMemorySize() const { return this->impl->global_mem_size; }

std::size_t Handle::GetMaxComputeUnits() const { return this->impl->num_cu; }

std::size_t Handle::GetImage3dMaxWidth() const { return this->impl->img3d_max_width; }

std::size_t Handle::GetWavefrontWidth() const { return this->impl->warp_size; }

// No HIP API that could return maximum memory allocation size
// for a single object.
std::size_t Handle::GetMaxMemoryAllocSize()
{
    if(this->impl->max_mem_alloc_size == 0)
        return floor(0.85 * this->impl->global_mem_size);
    else
        return this->impl->max_mem_alloc_size;
}

bool Handle::CooperativeLaunchSupported() const { return false; }

const TargetProperties& Handle::GetTargetProperties() const
{
    return this->impl->target_properties;
}

std::string Handle::GetDeviceNameImpl() const { return this->impl->device_name; }
std::string Handle::GetDeviceName() const { return this->impl->target_properties.Name(); }

std::ostream& Handle::Print(std::ostream& os) const
{
    os << "stream: " << this->impl->stream << ", device_id: " << this->impl->device;
    return os;
}

shared<Data_t> Handle::CreateSubBuffer(Data_t data, std::size_t offset, std::size_t) const
{
    auto cdata = reinterpret_cast<char*>(data);
    return {cdata + offset, null_deleter{}};
}

shared<ConstData_t> Handle::CreateSubBuffer(ConstData_t data, std::size_t offset, std::size_t) const
{
    auto cdata = reinterpret_cast<const char*>(data);
    return {cdata + offset, null_deleter{}};
}

#if MIOPEN_USE_ROCBLAS

const rocblas_handle_ptr& Handle::rhandle() const { return this->impl->rhandle_; }

rocblas_handle_ptr Handle::CreateRocblasHandle(miopenAcceleratorQueue_t) const
{
    rocblas_handle x = nullptr;
    rocblas_create_handle(&x);
    auto result = rocblas_handle_ptr{x};
    return result;
}
#endif
} // namespace miopen<|MERGE_RESOLUTION|>--- conflicted
+++ resolved
@@ -179,13 +179,9 @@
                             const std::string& kernel_src,
                             bool force_attach_binary) const
 {
-<<<<<<< HEAD
     std::ignore = force_attach_binary;
 
-    if(!miopen::EndsWith(program_name, ".mlir"))
-=======
     if(program_name.extension() == ".mlir")
->>>>>>> d208a9a3
     {
         params += " -mcpu=" + this->GetTargetProperties().Name();
     }
