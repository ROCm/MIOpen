#include "Convolution.hpp"
#include "mlo_internal.hpp"

mlopenStatus_t mlopenConvolutionDescriptor::FindConvFwdAlgorithm(mlopenHandle_t handle,
		const mlopenTensorDescriptor_t	xDesc,
		const cl_mem					x,
		const mlopenTensorDescriptor_t	wDesc,
		const cl_mem					w,
		const mlopenTensorDescriptor_t	yDesc,
		const cl_mem					y,
		const int						requestAlgoCount,
		int								*returnedAlgoCount,
		mlopenConvAlgoPerf_t			*perfResults,
		mlopenConvPreference_t			preference,
		void							*workSpace,
		size_t							workSpaceSize,
		bool							exhaustiveSearch) {
	
	if(handle == nullptr) {
		return mlopenStatusBadParm;
	}
	if(xDesc == nullptr || wDesc == nullptr || yDesc == nullptr) {
		return mlopenStatusBadParm;
	}
	if(x == nullptr || w == nullptr || y == nullptr) {
		return mlopenStatusBadParm;
	}
#if 0
	if(returnedAlgoCount == nullptr || perfResults == nullptr) {
		return mlopenStatusBadParm;
	}
	if(requestAlgoCount < 1) {
		return mlopenStatusBadParm;
	}
#endif 

	// Generate kernels if OpenCL
	// Compile, cache kernels, etc.
	// Launch all kernels and store the perf, workspace limits, etc.
	size_t input_sz = 0;
	size_t output_sz = 0;
	size_t weights_sz = 0;

	mlo_construct_direct2D construct_params(1); // forward
	{
		construct_params.setTimerIter(100);
// HOW TO DEFINE???
		construct_params.doSearch(exhaustiveSearch);
//
		construct_params.saveSearchRequest(true);


// TO DO WHERE IS THE PATH ?
		std::string kernel_path = "../src/Kernels/";

		construct_params.setKernelPath(kernel_path);

		std::string generic_comp_otions;
//		if (debug)
		{
<<<<<<< HEAD
//			generic_comp_otions += std::string(" -cl-std=CL2.0 ");
=======
			// generic_comp_otions += std::string(" -cl-std=CL2.0 ");
>>>>>>> 2b31a714
		}

		construct_params.setGeneralCompOptions(generic_comp_otions);

		mlopenAcceleratorQueue_t queue;
		handle->GetStream(&queue);

		construct_params.setStream(queue);

		output_sz = construct_params.setOutputDescFromMLDesc(yDesc);
		input_sz = construct_params.setInputDescFromMLDesc(xDesc);
		weights_sz = construct_params.setWeightDescFromMLDesc(wDesc);

		construct_params.setConvDescr(_pad_h, _pad_w, _u, _v, _upscalex, _upscaley);

		construct_params.mloConstructDirect2D();
	}

	std::string program_name = std::string("../src/Kernels/") +  construct_params.getKernelFile();  //"../src/Hello.cl"; // CL kernel filename
	std::string kernel_name = construct_params.getKernelName(); // "hello_world_kernel"; // kernel name
	std::string parms = construct_params.getCompilerOptions(); // kernel parameters

	std::string network_config;
	construct_params.mloBuildConf_Key(network_config);
	// Get the queue associated with this handle
	mlopenAcceleratorQueue_t queue;
	handle->GetStream(&queue);

	const std::vector<size_t> & vld = construct_params.getLocalWkSize();
	const std::vector<size_t> & vgd = construct_params.getGlobalWkSize();

	// Compile the kernel if not aleady compiled
	OCLKernel obj = KernelCache::get(queue, 
			"mlopenConvolutionFwdAlgoDirect",
			network_config,
			program_name, 
			kernel_name,
			vld,
			vgd,
			parms);

	cl_int status;

	std::string kernName;
	obj.GetKernelName(kernName);

	printf("kname: %s\n", kernName.c_str());

	// Set kernel arguments
	// Use proper arguments
	float padding_val = 0;
	obj.SetArgs(0, x, w, y, padding_val);

	int dim = (int)vld.size();
	
	// Run the kernel
	obj.run(queue, dim, 0, vgd.data(), vld.data(), NULL);
	
	clFinish(queue);

	std::cout << "Find Forward Convolution Finished !!" << std::endl;

	return mlopenStatusSuccess;

}

mlopenStatus_t mlopenConvolutionDescriptor::ConvolutionForward(mlopenHandle_t handle,
		const void							*alpha,
		const mlopenTensorDescriptor_t		xDesc,
		const cl_mem						x,
		const mlopenTensorDescriptor_t		wDesc,
		const cl_mem						w,
		mlopenConvFwdAlgorithm_t			algo,
		const void							*beta,
		const mlopenTensorDescriptor_t		yDesc,
		cl_mem								y, 
		void								*workSpace,
		size_t								workSpaceSize) {

	if(handle == nullptr) {
		return mlopenStatusBadParm;
	}
	if(xDesc == nullptr || wDesc == nullptr || yDesc == nullptr) {
		return mlopenStatusBadParm;
	}
	if(x == nullptr || w == nullptr || y == nullptr) {
		return mlopenStatusBadParm;
	}
	if(xDesc->GetSize() != yDesc->GetSize() || xDesc->GetSize() != wDesc->GetSize()) {
		return mlopenStatusBadParm;
	}
	if(xDesc->GetType() != yDesc->GetType() || xDesc->GetType() != wDesc->GetType()) {
		return mlopenStatusBadParm;
	}
	if(xDesc->GetLengths()[1] != wDesc->GetLengths()[1]) {
		return mlopenStatusBadParm;
	}
	if(xDesc->GetSize() < 3) {
		return mlopenStatusBadParm;
	}
	
	// TODO: Replicating code for now.
	size_t input_sz = 0;
	size_t output_sz = 0;
	size_t weights_sz = 0;
	
	mlo_construct_direct2D construct_params(1); // forward
	{
		output_sz = construct_params.setOutputDescFromMLDesc(yDesc);
		input_sz = construct_params.setInputDescFromMLDesc(xDesc);
		weights_sz = construct_params.setWeightDescFromMLDesc(wDesc);
	}

	std::string network_config;
	construct_params.mloBuildConf_Key(network_config);
	// Get the queue associated with this handle
	mlopenAcceleratorQueue_t queue;
	handle->GetStream(&queue);

	OCLKernel kernel;
	switch(algo) {
		case mlopenConvolutionFwdAlgoDirect:
			 // Compile the kernel if not aleady compiled
			 kernel = KernelCache::get( "mlopenConvolutionFwdAlgoDirect",
					 network_config);
		break;

	}
	cl_int status;

	std::string kernName;
	kernel.GetKernelName(kernName);

	printf("kname: %s\n", kernName.c_str());

	// Set kernel arguments
	// Use proper arguments
	float padding_val = 0;
	kernel.SetArgs(0, x, w, y, padding_val);

	const std::vector<size_t> & vld = kernel.GetLocalDims();
	const std::vector<size_t> & vgd = kernel.GetGlobalDims();

	int dim = (int)vld.size();
	// Run the kernel
	kernel.run(queue, dim, 0, vgd.data(), vld.data(), NULL);
	
	clFinish(queue);

	std::cout << "Run Forward Convolution Finished !!" << std::endl;

	return mlopenStatusSuccess;

}

// FindBackwardDataAlgorithm()
//
mlopenStatus_t mlopenConvolutionDescriptor::FindConvBwdDataAlgorithm(mlopenHandle_t handle,
		const mlopenTensorDescriptor_t	dyDesc,
		const cl_mem					dy,
		const mlopenTensorDescriptor_t	wDesc,
		const cl_mem					w,
		const mlopenTensorDescriptor_t	dxDesc,
		const cl_mem					dx,
		const int						requestAlgoCount,
		int								*returnedAlgoCount,
		mlopenConvAlgoPerf_t			*perfResults,
		mlopenConvPreference_t			preference,
		void							*workSpace,
		size_t							workSpaceSize) {
	
	if(handle == nullptr) {
		return mlopenStatusBadParm;
	}
	if(dxDesc == nullptr || wDesc == nullptr || dyDesc == nullptr) {
		return mlopenStatusBadParm;
	}
	if(dx == nullptr || w == nullptr || dy == nullptr) {
		return mlopenStatusBadParm;
	}
#if 0
	if(returnedAlgoCount == nullptr || perfResults == nullptr) {
		return mlopenStatusBadParm;
	}
	if(requestAlgoCount < 1) {
		return mlopenStatusBadParm;
	}
#endif 

	// Generate kernels if OpenCL
	// Compile, cache kernels, etc.
	// Launch all kernels and store the perf, workspace limits, etc.
	size_t input_sz = 0;
	size_t output_sz = 0;
	size_t weights_sz = 0;

	mlo_construct_direct2D construct_params(0); // backward
	{
		construct_params.setTimerIter(100);
// HOW TO DEFINE???
		construct_params.doSearch(true); // false);
//
		construct_params.saveSearchRequest(true);


// TO DO WHERE IS THE PATH ?
		std::string kernel_path = "../src/Kernels/";

		construct_params.setKernelPath(kernel_path);

		std::string generic_comp_otions;
//		if (debug)
		{
<<<<<<< HEAD
//			generic_comp_otions += std::string(" -cl-std=CL2.0 ");

=======
			// generic_comp_otions += std::string(" -cl-std=CL2.0 ");
>>>>>>> 2b31a714
		}

		construct_params.setGeneralCompOptions(generic_comp_otions);

		mlopenAcceleratorQueue_t queue;
		handle->GetStream(&queue);

		construct_params.setStream(queue);

		output_sz = construct_params.setOutputDescFromMLDesc(dxDesc);
		input_sz = construct_params.setInputDescFromMLDesc(dyDesc);
		weights_sz = construct_params.setWeightDescFromMLDesc(wDesc);

		construct_params.setConvDescr(_pad_h, _pad_w, _u, _v, _upscalex, _upscaley);

		construct_params.mloConstructDirect2D();
	}

	std::string program_name = std::string("../src/Kernels/") +  construct_params.getKernelFile();  
	std::string kernel_name = construct_params.getKernelName(); // kernel name
	std::string parms = construct_params.getCompilerOptions(); // kernel parameters

	std::string network_config;
	construct_params.mloBuildConf_Key(network_config);
	// Get the queue associated with this handle
	mlopenAcceleratorQueue_t queue;
	handle->GetStream(&queue);

	const std::vector<size_t> & vld = construct_params.getLocalWkSize();
	const std::vector<size_t> & vgd = construct_params.getGlobalWkSize();

	// Compile the kernel if not aleady compiled
	OCLKernel obj = KernelCache::get(queue, 
			"mlopenConvolutionBwdDataAlgo_0",
			network_config,
			program_name, 
			kernel_name,
			vld,
			vgd,
			parms);

	cl_int status;

	std::string kernName;
	obj.GetKernelName(kernName);

	printf("kname: %s\n", kernName.c_str());

	// Set kernel arguments
	// Use proper arguments
	float padding_val = 0;
	obj.SetArgs(0, dy, w, dx, padding_val);

	int dim = (int)vld.size();
	
	// Run the kernel
	obj.run(queue, dim, 0, vgd.data(), vld.data(), NULL);
	
	clFinish(queue);

	std::cout << "Find Backward Data Finished !!" << std::endl;

	return mlopenStatusSuccess;

}

// BackwardDataAlgorithm()
mlopenStatus_t mlopenConvolutionDescriptor::ConvolutionBackwardData(mlopenHandle_t handle,
		const void							*alpha,
		const mlopenTensorDescriptor_t		dyDesc,
		const cl_mem						dy,
		const mlopenTensorDescriptor_t		wDesc,
		const cl_mem						w,
		mlopenConvBwdDataAlgorithm_t		algo,
		const void							*beta,
		const mlopenTensorDescriptor_t		dxDesc,
		cl_mem								dx, 
		void								*workSpace,
		size_t								workSpaceSize) {

	if(handle == nullptr) {
		return mlopenStatusBadParm;
	}
	if(dxDesc == nullptr || wDesc == nullptr || dyDesc == nullptr) {
		return mlopenStatusBadParm;
	}
	if(dx == nullptr || w == nullptr || dy == nullptr) {
		return mlopenStatusBadParm;
	}
	if(dyDesc->GetSize() != dxDesc->GetSize() || dyDesc->GetSize() != wDesc->GetSize()) {
		return mlopenStatusBadParm;
	}
	if(dyDesc->GetType() != dxDesc->GetType() || dyDesc->GetType() != wDesc->GetType()) {
		return mlopenStatusBadParm;
	}
	if(dyDesc->GetLengths()[1] != wDesc->GetLengths()[1]) {
		return mlopenStatusBadParm;
	}
	if(dyDesc->GetSize() < 3) {
		return mlopenStatusBadParm;
	}

	// TODO: Replicating code for now.
	size_t input_sz = 0;
	size_t output_sz = 0;
	size_t weights_sz = 0;
	
	mlo_construct_direct2D construct_params(0); // backward
	{
		output_sz = construct_params.setOutputDescFromMLDesc(dxDesc);
		input_sz = construct_params.setInputDescFromMLDesc(dyDesc);
		weights_sz = construct_params.setWeightDescFromMLDesc(wDesc);
	}

	std::string network_config;
	construct_params.mloBuildConf_Key(network_config);
	// Get the queue associated with this handle
	mlopenAcceleratorQueue_t queue;
	handle->GetStream(&queue);

	OCLKernel kernel;
	switch(algo) {
		case mlopenConvolutionBwdDataAlgo_0:
			 // Compile the kernel if not aleady compiled
			 kernel = KernelCache::get( "mlopenConvolutionBwdDataAlgo_0",
					 network_config);
//			 if(!kernel) {printf("kenrel not found in hash table\n");
		break;
		default:
			printf("Algorithm not found\n");
		break;

	}
	cl_int status;

	std::string kernName;
	kernel.GetKernelName(kernName);

	printf("kname: %s\n", kernName.c_str());

	// Set kernel arguments
	// Use proper arguments
	float padding_val = 0;
	kernel.SetArgs(0, dy, w, dx, padding_val);

	const std::vector<size_t> & vld = kernel.GetLocalDims();
	const std::vector<size_t> & vgd = kernel.GetGlobalDims();

	int dim = (int)vld.size();
	// Run the kernel
	kernel.run(queue, dim, 0, vgd.data(), vld.data(), NULL);
	
	clFinish(queue);

	std::cout << "Run Backward Data Finished !!" << std::endl;

	return mlopenStatusSuccess;

}<|MERGE_RESOLUTION|>--- conflicted
+++ resolved
@@ -58,11 +58,9 @@
 		std::string generic_comp_otions;
 //		if (debug)
 		{
-<<<<<<< HEAD
+
 //			generic_comp_otions += std::string(" -cl-std=CL2.0 ");
-=======
-			// generic_comp_otions += std::string(" -cl-std=CL2.0 ");
->>>>>>> 2b31a714
+
 		}
 
 		construct_params.setGeneralCompOptions(generic_comp_otions);
@@ -276,12 +274,9 @@
 		std::string generic_comp_otions;
 //		if (debug)
 		{
-<<<<<<< HEAD
+
 //			generic_comp_otions += std::string(" -cl-std=CL2.0 ");
 
-=======
-			// generic_comp_otions += std::string(" -cl-std=CL2.0 ");
->>>>>>> 2b31a714
 		}
 
 		construct_params.setGeneralCompOptions(generic_comp_otions);
