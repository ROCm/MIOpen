/*******************************************************************************
 *
 * MIT License
 *
 * Copyright (c) 2017 Advanced Micro Devices, Inc.
 *
 * Permission is hereby granted, free of charge, to any person obtaining a copy
 * of this software and associated documentation files (the "Software"), to deal
 * in the Software without restriction, including without limitation the rights
 * to use, copy, modify, merge, publish, distribute, sublicense, and/or sell
 * copies of the Software, and to permit persons to whom the Software is
 * furnished to do so, subject to the following conditions:
 *
 * The above copyright notice and this permission notice shall be included in all
 * copies or substantial portions of the Software.
 *
 * THE SOFTWARE IS PROVIDED "AS IS", WITHOUT WARRANTY OF ANY KIND, EXPRESS OR
 * IMPLIED, INCLUDING BUT NOT LIMITED TO THE WARRANTIES OF MERCHANTABILITY,
 * FITNESS FOR A PARTICULAR PURPOSE AND NONINFRINGEMENT. IN NO EVENT SHALL THE
 * AUTHORS OR COPYRIGHT HOLDERS BE LIABLE FOR ANY CLAIM, DAMAGES OR OTHER
 * LIABILITY, WHETHER IN AN ACTION OF CONTRACT, TORT OR OTHERWISE, ARISING FROM,
 * OUT OF OR IN CONNECTION WITH THE SOFTWARE OR THE USE OR OTHER DEALINGS IN THE
 * SOFTWARE.
 *
 *******************************************************************************/
#include <algorithm>
#include <cassert>
#include <miopen/errors.hpp>
#include <miopen/logger.hpp>
#include <miopen/tensor.hpp>
#include <miopen/tensor_layout.hpp>
#include <numeric>
#include <string>

namespace miopen {

TensorDescriptor::TensorDescriptor() : packed(true) {}

TensorDescriptor::TensorDescriptor(miopenDataType_t t, std::initializer_list<std::size_t> plens)
    : lens(plens), packed(true), type(t)
{
<<<<<<< HEAD
    this->CalculateVectorC();
=======
    this->CalculateVectorLength();
>>>>>>> df4a7129
    this->CalculateStrides();
}

TensorDescriptor::TensorDescriptor(miopenDataType_t t,
                                   miopenTensorLayout_t playout,
                                   std::initializer_list<std::size_t> plens)
    : lens(plens), packed(true), type(t), tensorLayout(playout)
{
<<<<<<< HEAD
    this->CalculateVectorC();
=======
    this->CalculateVectorLength();
    this->CalculateStrides();
}

TensorDescriptor::TensorDescriptor(miopenDataType_t t,
                                   miopenTensorLayout_t playout,
                                   std::vector<std::size_t> plens)
    : lens(plens), packed(true), type(t), tensorLayout(playout)
{
    this->CalculateVectorLength();
>>>>>>> df4a7129
    this->CalculateStrides();
}

TensorDescriptor::TensorDescriptor(miopenDataType_t t,
                                   std::initializer_list<std::size_t> plens,
                                   std::initializer_list<std::size_t> pstrides)
    : lens(plens), strides(pstrides), type(t)
{
<<<<<<< HEAD
    this->CalculateVectorC();
=======
    this->CalculateVectorLength();
>>>>>>> df4a7129
    packed = (this->GetElementSize() == this->GetElementSpace());
}

TensorDescriptor::TensorDescriptor(miopenDataType_t t, const int* plens, int size)
    : lens(plens, plens + size), packed(true), type(t)
{
    if(!std::all_of(plens, plens + size, [](int x) { return x >= 0; }))
        MIOPEN_THROW("Invalid length. Length must be greater than 0.");
<<<<<<< HEAD
    this->CalculateVectorC();
=======
    this->CalculateVectorLength();
>>>>>>> df4a7129
    this->CalculateStrides();
}
TensorDescriptor::TensorDescriptor(miopenDataType_t t,
                                   const int* plens,
                                   const int* pstrides,
                                   int size)
    : lens(plens, plens + size), strides(pstrides, pstrides + size), type(t)
{
    if(!std::all_of(plens, plens + size, [](int x) { return x >= 0; }))
        MIOPEN_THROW("Invalid length. Length must be greater than 0.");
    if(!std::all_of(pstrides, pstrides + size, [](int x) { return x >= 0; }))
        MIOPEN_THROW("Invalid strides. Strides must be greater than 0.");
<<<<<<< HEAD
    this->CalculateVectorC();
=======
    this->CalculateVectorLength();
>>>>>>> df4a7129
    packed = (this->GetElementSize() == this->GetElementSpace());
}
TensorDescriptor::TensorDescriptor(miopenDataType_t t,
                                   miopenTensorLayout_t playout,
                                   const int* plens,
                                   int size)
    : lens(plens, plens + size), packed(true), type(t), tensorLayout(playout)
{
    if(!std::all_of(plens, plens + size, [](int x) { return x >= 0; }))
        MIOPEN_THROW("Invalid length. Length must be greater than 0.");
<<<<<<< HEAD
    this->CalculateVectorC();
=======
    this->CalculateVectorLength();
>>>>>>> df4a7129
    this->CalculateStrides();
}

TensorDescriptor::TensorDescriptor(miopenDataType_t t,
                                   std::vector<std::size_t> lens_in,
                                   std::vector<std::size_t> strides_in)
    : lens(std::move(lens_in)), strides(std::move(strides_in)), type(t)
{
<<<<<<< HEAD
    this->CalculateVectorC();
=======
    this->CalculateVectorLength();
>>>>>>> df4a7129
    packed = (this->GetElementSize() == this->GetElementSpace());
}

TensorDescriptor::TensorDescriptor(miopenDataType_t t,
                                   miopenTensorLayout_t layout_in,
                                   std::vector<std::size_t> lens_in,
                                   std::vector<std::size_t> strides_in)
    : lens(std::move(lens_in)), strides(std::move(strides_in)), type(t), tensorLayout(layout_in)
{
<<<<<<< HEAD
    this->CalculateVectorC();
=======
    this->CalculateVectorLength();
>>>>>>> df4a7129
    packed = (this->GetElementSize() == this->GetElementSpace());
}

void TensorDescriptor::CalculateStrides()
{
    strides.clear();
    strides.resize(lens.size(), 0);
    if(strides.empty())
        return;
    if(tensorLayout == miopenTensorNCHWc4 || tensorLayout == miopenTensorNCHWc8)
    {
<<<<<<< HEAD
        lens[1] /= vector_c;
    }
    else if(tensorLayout == miopenTensorCHWNc4 || tensorLayout == miopenTensorCHWNc8)
    {
        lens[0] /= vector_c;
    }

    strides.back() = vector_c;
    std::partial_sum(
        lens.rbegin(), lens.rend() - 1, strides.rbegin() + 1, std::multiplies<std::size_t>());
    for(int i = 0; i < strides.size() - 1; i++)
        strides[i] *= vector_c;
}

void TensorDescriptor::CalculateVectorC()
{
    vector_c =
        (tensorLayout == miopenTensorNCHWc8 || tensorLayout == miopenTensorCHWNc8)
            ? 8
            : ((tensorLayout == miopenTensorNCHWc4 || tensorLayout == miopenTensorCHWNc4) ? 4 : 1);
=======
        lens[1] /= vector_length;
    }
    else if(tensorLayout == miopenTensorCHWNc4 || tensorLayout == miopenTensorCHWNc8)
    {
        lens[0] /= vector_length;
    }

    strides.back() = vector_length;
    std::partial_sum(
        lens.rbegin(), lens.rend() - 1, strides.rbegin() + 1, std::multiplies<std::size_t>());
    for(int i = 0; i < strides.size() - 1; i++)
        strides[i] *= vector_length;
>>>>>>> df4a7129
}

void TensorDescriptor::CalculateVectorLength()
{
    vector_length =
        ((tensorLayout == miopenTensorCHWNc8 || tensorLayout == miopenTensorNCHWc8)
             ? 8
             : ((tensorLayout == miopenTensorCHWNc4 || tensorLayout == miopenTensorNCHWc4) ? 4
                                                                                           : 1));
}

bool TensorDescriptor::IsVectorized() const { return vector_length > 1; }

const std::vector<std::size_t>& TensorDescriptor::GetLengths() const { return lens; }
const std::vector<std::size_t>& TensorDescriptor::GetStrides() const { return strides; }
int TensorDescriptor::GetSize() const
{
    assert(lens.size() == strides.size());
    return lens.size();
}
std::size_t TensorDescriptor::GetElementSize() const
{
    assert(lens.size() == strides.size());
<<<<<<< HEAD
    return std::accumulate(lens.begin(), lens.end(), vector_c, std::multiplies<std::size_t>());
}
miopenDataType_t TensorDescriptor::GetType() const { return this->type; }
miopenTensorLayout_t TensorDescriptor::GetLayout_t() const { return this->tensorLayout; }
int TensorDescriptor::GetVectorLength() const { return this->vector_c; }

std::size_t TensorDescriptor::GetIndex(std::initializer_list<int> l) const
{
    if(this->GetVectorLength() == 1)
    {
        assert(l.size() <= this->GetSize());
        return std::inner_product(l.begin(), l.end(), strides.begin(), std::size_t{0});
    }
    else
    {
        assert(l.size() - 1 <= this->GetSize());
        return std::inner_product(
            l.begin() + 1, l.end(), strides.begin(), static_cast<std::size_t>(*(l.begin())));
=======
    return std::accumulate(lens.begin(), lens.end(), vector_length, std::multiplies<std::size_t>());
}
miopenDataType_t TensorDescriptor::GetType() const { return this->type; }
miopenTensorLayout_t TensorDescriptor::GetLayout_t() const { return this->tensorLayout; }
std::string TensorDescriptor::GetLayout_str() const
{
    switch(this->tensorLayout)
    {
    case miopenTensorNCHW: return "NCHW";
    case miopenTensorNHWC: return "NHWC";
    case miopenTensorNCHWc4:
    case miopenTensorNCHWc8: return "NCHWc";
    case miopenTensorCHWN: return "CHWN";
    case miopenTensorCHWNc4:
    case miopenTensorCHWNc8: return "CHWNc";
    case miopenTensorNCDHW: return "NCDHW";
    case miopenTensorNDHWC: return "NDHWC";
    }
    return "Unknown tensor layout";
}
int TensorDescriptor::GetVectorLength() const { return this->vector_length; }

std::size_t TensorDescriptor::GetIndex(std::initializer_list<int> l) const
{
    // l is in NCHW order (MIOpen implicit logic)
    if(this->GetLayout_str() == "CHWNc")
    {
        assert(l.size() - 1 <= this->GetSize());
        std::initializer_list<int> l_chwn{
            *(l.begin()), *(l.begin() + 2), *(l.begin() + 3), *(l.begin() + 4), *(l.begin() + 1)};
        return std::inner_product(l_chwn.begin() + 1,
                                  l_chwn.end(),
                                  strides.begin(),
                                  static_cast<std::size_t>(*(l_chwn.begin())));
    }
    else
    {
        if(!this->IsVectorized())
        {
            assert(l.size() <= this->GetSize());
            return std::inner_product(l.begin(), l.end(), strides.begin(), std::size_t{0});
        }
        else
        {
            assert(l.size() - 1 <= this->GetSize());
            return std::inner_product(
                l.begin() + 1, l.end(), strides.begin(), static_cast<std::size_t>(*(l.begin())));
        }
>>>>>>> df4a7129
    }
}

std::size_t TensorDescriptor::GetElementSpace() const
{
    std::vector<std::size_t> maxIndices(lens.size());
    std::transform(lens.begin(),
                   lens.end(),
                   std::vector<std::size_t>(lens.size(), 1).begin(),
                   maxIndices.begin(),
                   std::minus<std::size_t>());
    return std::inner_product(
               maxIndices.begin(), maxIndices.end(), strides.begin(), std::size_t{0}) +
<<<<<<< HEAD
           vector_c;
=======
           vector_length;
>>>>>>> df4a7129
}

bool TensorDescriptor::IsPossibleLayout(const std::string& labels, const std::string& layout) const
{
    std::vector<size_t> derived_strides;
    tensor_layout_to_strides(lens, labels, layout, derived_strides);
    return derived_strides == strides;
}

std::size_t TensorDescriptor::GetNumBytes() const
{
    std::size_t typesize = 0;
    switch(this->type)
    {
    case miopenInt8x4:
    case miopenInt8: typesize = 1; break;
    case miopenBFloat16:
    case miopenHalf: typesize = 2; break;
    case miopenInt32:
    case miopenFloat: typesize = 4; break;
    case miopenDouble: typesize = 8; break;
    }
    return typesize * this->GetElementSpace();
}

bool TensorDescriptor::IsPacked() const { return this->packed; }

bool TensorDescriptor::operator==(const TensorDescriptor& rhs) const
{
    assert(this->lens.size() == rhs.strides.size());
    return this->type == rhs.type && this->lens == rhs.lens && this->strides == rhs.strides;
}

bool TensorDescriptor::operator!=(const TensorDescriptor& rhs) const { return !(*this == rhs); }

bool TensorDescriptor::operator<(const TensorDescriptor& rhs) const
{
    return (std::tie(this->GetLengths(), this->GetStrides()) <
            std::tie(rhs.GetLengths(), rhs.GetStrides()));
}

bool TensorDescriptor::operator>(const TensorDescriptor& rhs) const
{
    return (std::tie(this->GetLengths(), this->GetStrides()) >
            std::tie(rhs.GetLengths(), rhs.GetStrides()));
}

std::string TensorDescriptor::ToString() const
{
    std::string result;
    if(this->lens.empty())
        return result;
    for(auto i : this->lens)
    {
        result += std::to_string(i) + ", ";
    }
    return result.substr(0, result.length() - 2);
}

std::ostream& operator<<(std::ostream& stream, const TensorDescriptor& t)
{
    return LogRange(stream, t.lens, ", ");
}

} // namespace miopen

// TODO(paul): Remove
MIOPEN_EXPORT
int miopenGetTensorIndex(miopenTensorDescriptor_t tensorDesc, std::initializer_list<int> indices)
{
    return miopen::deref(tensorDesc).GetIndex(indices);
}<|MERGE_RESOLUTION|>--- conflicted
+++ resolved
@@ -39,11 +39,7 @@
 TensorDescriptor::TensorDescriptor(miopenDataType_t t, std::initializer_list<std::size_t> plens)
     : lens(plens), packed(true), type(t)
 {
-<<<<<<< HEAD
-    this->CalculateVectorC();
-=======
-    this->CalculateVectorLength();
->>>>>>> df4a7129
+    this->CalculateVectorLength();
     this->CalculateStrides();
 }
 
@@ -52,9 +48,6 @@
                                    std::initializer_list<std::size_t> plens)
     : lens(plens), packed(true), type(t), tensorLayout(playout)
 {
-<<<<<<< HEAD
-    this->CalculateVectorC();
-=======
     this->CalculateVectorLength();
     this->CalculateStrides();
 }
@@ -65,7 +58,6 @@
     : lens(plens), packed(true), type(t), tensorLayout(playout)
 {
     this->CalculateVectorLength();
->>>>>>> df4a7129
     this->CalculateStrides();
 }
 
@@ -74,11 +66,7 @@
                                    std::initializer_list<std::size_t> pstrides)
     : lens(plens), strides(pstrides), type(t)
 {
-<<<<<<< HEAD
-    this->CalculateVectorC();
-=======
-    this->CalculateVectorLength();
->>>>>>> df4a7129
+    this->CalculateVectorLength();
     packed = (this->GetElementSize() == this->GetElementSpace());
 }
 
@@ -87,11 +75,7 @@
 {
     if(!std::all_of(plens, plens + size, [](int x) { return x >= 0; }))
         MIOPEN_THROW("Invalid length. Length must be greater than 0.");
-<<<<<<< HEAD
-    this->CalculateVectorC();
-=======
-    this->CalculateVectorLength();
->>>>>>> df4a7129
+    this->CalculateVectorLength();
     this->CalculateStrides();
 }
 TensorDescriptor::TensorDescriptor(miopenDataType_t t,
@@ -104,11 +88,7 @@
         MIOPEN_THROW("Invalid length. Length must be greater than 0.");
     if(!std::all_of(pstrides, pstrides + size, [](int x) { return x >= 0; }))
         MIOPEN_THROW("Invalid strides. Strides must be greater than 0.");
-<<<<<<< HEAD
-    this->CalculateVectorC();
-=======
-    this->CalculateVectorLength();
->>>>>>> df4a7129
+    this->CalculateVectorLength();
     packed = (this->GetElementSize() == this->GetElementSpace());
 }
 TensorDescriptor::TensorDescriptor(miopenDataType_t t,
@@ -119,11 +99,7 @@
 {
     if(!std::all_of(plens, plens + size, [](int x) { return x >= 0; }))
         MIOPEN_THROW("Invalid length. Length must be greater than 0.");
-<<<<<<< HEAD
-    this->CalculateVectorC();
-=======
-    this->CalculateVectorLength();
->>>>>>> df4a7129
+    this->CalculateVectorLength();
     this->CalculateStrides();
 }
 
@@ -132,11 +108,7 @@
                                    std::vector<std::size_t> strides_in)
     : lens(std::move(lens_in)), strides(std::move(strides_in)), type(t)
 {
-<<<<<<< HEAD
-    this->CalculateVectorC();
-=======
-    this->CalculateVectorLength();
->>>>>>> df4a7129
+    this->CalculateVectorLength();
     packed = (this->GetElementSize() == this->GetElementSpace());
 }
 
@@ -146,11 +118,7 @@
                                    std::vector<std::size_t> strides_in)
     : lens(std::move(lens_in)), strides(std::move(strides_in)), type(t), tensorLayout(layout_in)
 {
-<<<<<<< HEAD
-    this->CalculateVectorC();
-=======
-    this->CalculateVectorLength();
->>>>>>> df4a7129
+    this->CalculateVectorLength();
     packed = (this->GetElementSize() == this->GetElementSpace());
 }
 
@@ -162,28 +130,6 @@
         return;
     if(tensorLayout == miopenTensorNCHWc4 || tensorLayout == miopenTensorNCHWc8)
     {
-<<<<<<< HEAD
-        lens[1] /= vector_c;
-    }
-    else if(tensorLayout == miopenTensorCHWNc4 || tensorLayout == miopenTensorCHWNc8)
-    {
-        lens[0] /= vector_c;
-    }
-
-    strides.back() = vector_c;
-    std::partial_sum(
-        lens.rbegin(), lens.rend() - 1, strides.rbegin() + 1, std::multiplies<std::size_t>());
-    for(int i = 0; i < strides.size() - 1; i++)
-        strides[i] *= vector_c;
-}
-
-void TensorDescriptor::CalculateVectorC()
-{
-    vector_c =
-        (tensorLayout == miopenTensorNCHWc8 || tensorLayout == miopenTensorCHWNc8)
-            ? 8
-            : ((tensorLayout == miopenTensorNCHWc4 || tensorLayout == miopenTensorCHWNc4) ? 4 : 1);
-=======
         lens[1] /= vector_length;
     }
     else if(tensorLayout == miopenTensorCHWNc4 || tensorLayout == miopenTensorCHWNc8)
@@ -196,7 +142,6 @@
         lens.rbegin(), lens.rend() - 1, strides.rbegin() + 1, std::multiplies<std::size_t>());
     for(int i = 0; i < strides.size() - 1; i++)
         strides[i] *= vector_length;
->>>>>>> df4a7129
 }
 
 void TensorDescriptor::CalculateVectorLength()
@@ -220,26 +165,6 @@
 std::size_t TensorDescriptor::GetElementSize() const
 {
     assert(lens.size() == strides.size());
-<<<<<<< HEAD
-    return std::accumulate(lens.begin(), lens.end(), vector_c, std::multiplies<std::size_t>());
-}
-miopenDataType_t TensorDescriptor::GetType() const { return this->type; }
-miopenTensorLayout_t TensorDescriptor::GetLayout_t() const { return this->tensorLayout; }
-int TensorDescriptor::GetVectorLength() const { return this->vector_c; }
-
-std::size_t TensorDescriptor::GetIndex(std::initializer_list<int> l) const
-{
-    if(this->GetVectorLength() == 1)
-    {
-        assert(l.size() <= this->GetSize());
-        return std::inner_product(l.begin(), l.end(), strides.begin(), std::size_t{0});
-    }
-    else
-    {
-        assert(l.size() - 1 <= this->GetSize());
-        return std::inner_product(
-            l.begin() + 1, l.end(), strides.begin(), static_cast<std::size_t>(*(l.begin())));
-=======
     return std::accumulate(lens.begin(), lens.end(), vector_length, std::multiplies<std::size_t>());
 }
 miopenDataType_t TensorDescriptor::GetType() const { return this->type; }
@@ -288,7 +213,6 @@
             return std::inner_product(
                 l.begin() + 1, l.end(), strides.begin(), static_cast<std::size_t>(*(l.begin())));
         }
->>>>>>> df4a7129
     }
 }
 
@@ -302,11 +226,7 @@
                    std::minus<std::size_t>());
     return std::inner_product(
                maxIndices.begin(), maxIndices.end(), strides.begin(), std::size_t{0}) +
-<<<<<<< HEAD
-           vector_c;
-=======
            vector_length;
->>>>>>> df4a7129
 }
 
 bool TensorDescriptor::IsPossibleLayout(const std::string& labels, const std::string& layout) const
