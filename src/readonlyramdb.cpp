--- conflicted
+++ resolved
@@ -41,7 +41,6 @@
 #include <map>
 
 namespace miopen {
-<<<<<<< HEAD
 
 namespace debug {
 bool& rordb_embed_fs_override()
@@ -52,15 +51,9 @@
 }
 } // namespace debug
 
-ReadonlyRamDb& ReadonlyRamDb::GetCached(const std::string& path,
-                                        bool warn_if_unreadable,
-                                        const std::string& /*arch*/,
-                                        const std::size_t /*num_cu*/)
-=======
 extern boost::optional<std::string>&
 testing_find_db_path_override(); /// \todo Remove when #1723 is resolved.
 ReadonlyRamDb& ReadonlyRamDb::GetCached(const std::string& path, bool warn_if_unreadable)
->>>>>>> 030a3695
 {
     // NOLINTNEXTLINE (cppcoreguidelines-avoid-non-const-global-variables)
     static std::mutex mutex;
@@ -137,14 +130,9 @@
 
 void ReadonlyRamDb::Prefetch(bool warn_if_unreadable)
 {
-<<<<<<< HEAD
     Measure("Prefetch", [this, warn_if_unreadable]() {
-
-=======
-    Measure("Prefetch", [this, &path, warn_if_unreadable]() {
-        if(path.empty())
+        if(db_path.empty())
             return;
->>>>>>> 030a3695
         constexpr bool isEmbedded = MIOPEN_EMBED_DB;
         if(!debug::rordb_embed_fs_override() && isEmbedded)
         {
