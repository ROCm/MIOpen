/*******************************************************************************
 *
 * MIT License
 *
 * Copyright (c) 2019 Advanced Micro Devices, Inc.
 *
 * Permission is hereby granted, free of charge, to any person obtaining a copy
 * of this software and associated documentation files (the "Software"), to deal
 * in the Software without restriction, including without limitation the rights
 * to use, copy, modify, merge, publish, distribute, sublicense, and/or sell
 * copies of the Software, and to permit persons to whom the Software is
 * furnished to do so, subject to the following conditions:
 *
 * The above copyright notice and this permission notice shall be included in all
 * copies or substantial portions of the Software.
 *
 * THE SOFTWARE IS PROVIDED "AS IS", WITHOUT WARRANTY OF ANY KIND, EXPRESS OR
 * IMPLIED, INCLUDING BUT NOT LIMITED TO THE WARRANTIES OF MERCHANTABILITY,
 * FITNESS FOR A PARTICULAR PURPOSE AND NONINFRINGEMENT. IN NO EVENT SHALL THE
 * AUTHORS OR COPYRIGHT HOLDERS BE LIABLE FOR ANY CLAIM, DAMAGES OR OTHER
 * LIABILITY, WHETHER IN AN ACTION OF CONTRACT, TORT OR OTHERWISE, ARISING FROM,
 * OUT OF OR IN CONNECTION WITH THE SOFTWARE OR THE USE OR OTHER DEALINGS IN THE
 * SOFTWARE.
 *
 *******************************************************************************/

#include <miopen/readonlyramdb.hpp>
#include <miopen/logger.hpp>
#include <miopen/errors.hpp>
#include <miopen/filesystem.hpp>

#if MIOPEN_EMBED_DB
#include <miopen_data.hpp>
#endif

#include <fstream>
#include <mutex>
#include <sstream>
#include <map>

namespace miopen {

namespace debug {
bool& rordb_embed_fs_override()
{
    // NOLINTNEXTLINE (cppcoreguidelines-avoid-non-const-global-variables)
    static bool data = false;
    return data;
}
} // namespace debug

ReadonlyRamDb& ReadonlyRamDb::GetCached(DbKinds db_kind_, const fs::path& path, bool warn_if_unreadable)
{
    // NOLINTNEXTLINE (cppcoreguidelines-avoid-non-const-global-variables)
    static std::mutex mutex;
    const std::lock_guard<std::mutex> lock{mutex};

    // We don't have to store kind to properly index as different dbs would have different paths
    // NOLINTNEXTLINE (cppcoreguidelines-avoid-non-const-global-variables)
    static auto instances = std::map<fs::path, ReadonlyRamDb*>{};
    const auto it         = instances.find(path);

    if(it != instances.end())
        return *it->second;

    // The ReadonlyRamDb objects allocated here by "new" shall be alive during
    // the calling app lifetime. Size of each is very small, and there couldn't
    // be many of them (max number is number of _different_ GPU board installed
    // in the user's system, which is _one_ for now). Therefore the total
    // footprint in heap is very small. That is why we can omit deletion of
    // these objects thus avoiding bothering with MP/MT syncronization.
    // These will be destroyed altogether with heap.
    // NOLINTNEXTLINE (cppcoreguidelines-owning-memory)
    auto instance = new ReadonlyRamDb{db_kind_, path};
    instances.emplace(path, instance);
    instance->Prefetch(warn_if_unreadable);
    return *instance;
}

template <class TFunc>
static auto Measure(const std::string& funcName, TFunc&& func)
{
    if(!miopen::IsLogging(LoggingLevel::Info))
        return func();

    const auto start = std::chrono::high_resolution_clock::now();
    func();
    const auto end = std::chrono::high_resolution_clock::now();
    MIOPEN_LOG_I("ReadonlyRamDb::" << funcName << " time: " << (end - start).count() * .000001f
                                   << " ms");
}

void ReadonlyRamDb::ParseAndLoadDb(std::istream& input_stream, bool warn_if_unreadable)
{
    if(!input_stream)
    {
        const auto log_level = (warn_if_unreadable && !MIOPEN_DISABLE_SYSDB) ? LoggingLevel::Warning
                                                                             : LoggingLevel::Info;
        MIOPEN_LOG(log_level, "File is unreadable: " << db_path);
        return;
    }

    auto line   = std::string{};
    auto n_line = 0;

    while(std::getline(input_stream, line))
    {
        ++n_line;

        if(line.empty())
            continue;

        const auto key_size = line.find('=');
        const bool is_key   = (key_size != std::string::npos && key_size != 0);

        if(!is_key)
        {
            MIOPEN_LOG_E("Ill-formed record: key not found: " << db_path << "#" << n_line);
            continue;
        }

        const auto key      = line.substr(0, key_size);
        const auto contents = line.substr(key_size + 1);

        cache.emplace(key, CacheItem{n_line, contents});
    }
}

void ReadonlyRamDb::Prefetch(bool warn_if_unreadable)
{
    Measure("Prefetch", [this, warn_if_unreadable]() {
        if(db_path.empty())
            return;
        constexpr bool isEmbedded = MIOPEN_EMBED_DB;
        // cppcheck-suppress knownConditionTrueFalse
        if(!debug::rordb_embed_fs_override() && isEmbedded)
        {
#if MIOPEN_EMBED_DB
            fs::path filepath(db_path);
<<<<<<< HEAD
            const auto& it_p = miopen_data().find(make_object_file_name(filepath.filename()));
=======
            const auto& it_p =
                miopen_data().find(make_object_file_name(filepath.filename()).string());
>>>>>>> e0b00d94
            if(it_p == miopen_data().end())
                MIOPEN_THROW(miopenStatusInternalError,
                             "Unknown database: " + filepath.filename() +
                                 " in internal filesystem");

            const auto& p = it_p->second;
            ptrdiff_t sz  = p.second - p.first;
            MIOPEN_LOG_I2("Loading In Memory file: " << filepath);
            auto input_stream = std::stringstream(std::string(p.first, sz));
            ParseAndLoadDb(input_stream, warn_if_unreadable);
#endif
        }
        else
        {
            auto input_stream = std::ifstream{db_path};
            ParseAndLoadDb(input_stream, warn_if_unreadable);
        }
    });
}
} // namespace miopen<|MERGE_RESOLUTION|>--- conflicted
+++ resolved
@@ -137,12 +137,7 @@
         {
 #if MIOPEN_EMBED_DB
             fs::path filepath(db_path);
-<<<<<<< HEAD
             const auto& it_p = miopen_data().find(make_object_file_name(filepath.filename()));
-=======
-            const auto& it_p =
-                miopen_data().find(make_object_file_name(filepath.filename()).string());
->>>>>>> e0b00d94
             if(it_p == miopen_data().end())
                 MIOPEN_THROW(miopenStatusInternalError,
                              "Unknown database: " + filepath.filename() +
