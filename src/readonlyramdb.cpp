/*******************************************************************************
 *
 * MIT License
 *
 * Copyright (c) 2019 Advanced Micro Devices, Inc.
 *
 * Permission is hereby granted, free of charge, to any person obtaining a copy
 * of this software and associated documentation files (the "Software"), to deal
 * in the Software without restriction, including without limitation the rights
 * to use, copy, modify, merge, publish, distribute, sublicense, and/or sell
 * copies of the Software, and to permit persons to whom the Software is
 * furnished to do so, subject to the following conditions:
 *
 * The above copyright notice and this permission notice shall be included in all
 * copies or substantial portions of the Software.
 *
 * THE SOFTWARE IS PROVIDED "AS IS", WITHOUT WARRANTY OF ANY KIND, EXPRESS OR
 * IMPLIED, INCLUDING BUT NOT LIMITED TO THE WARRANTIES OF MERCHANTABILITY,
 * FITNESS FOR A PARTICULAR PURPOSE AND NONINFRINGEMENT. IN NO EVENT SHALL THE
 * AUTHORS OR COPYRIGHT HOLDERS BE LIABLE FOR ANY CLAIM, DAMAGES OR OTHER
 * LIABILITY, WHETHER IN AN ACTION OF CONTRACT, TORT OR OTHERWISE, ARISING FROM,
 * OUT OF OR IN CONNECTION WITH THE SOFTWARE OR THE USE OR OTHER DEALINGS IN THE
 * SOFTWARE.
 *
 *******************************************************************************/

#include <miopen/readonlyramdb.hpp>
#include <miopen/logger.hpp>
#include <miopen/errors.hpp>

#if MIOPEN_EMBED_DB
#include <miopen_data.hpp>
#endif

#include <boost/filesystem.hpp>
#include <boost/filesystem/path.hpp>

#include <fstream>
#include <mutex>
#include <sstream>
#include <map>

namespace miopen {
extern boost::optional<std::string>&
testing_find_db_path_override(); /// \todo Remove when #1723 is resolved.
ReadonlyRamDb& ReadonlyRamDb::GetCached(const std::string& path,
                                        bool warn_if_unreadable,
                                        const std::string& /*arch*/,
                                        const std::size_t /*num_cu*/)
{
    static std::mutex mutex;
    const std::lock_guard<std::mutex> lock{mutex};

    static auto instances = std::map<std::string, ReadonlyRamDb*>{};
    const auto it         = instances.find(path);

    if(it != instances.end())
        return *it->second;

    // The ReadonlyRamDb objects allocated here by "new" shall be alive during
    // the calling app lifetime. Size of each is very small, and there couldn't
    // be many of them (max number is number of _different_ GPU board installed
    // in the user's system, which is _one_ for now). Therefore the total
    // footprint in heap is very small. That is why we can omit deletion of
    // these objects thus avoiding bothering with MP/MT syncronization.
    // These will be destroyed altogether with heap.
    auto instance = new ReadonlyRamDb{path};
    instances.emplace(path, instance);
    instance->Prefetch(warn_if_unreadable);
    return *instance;
}

template <class TFunc>
static auto Measure(const std::string& funcName, TFunc&& func)
{
    if(!miopen::IsLogging(LoggingLevel::Info))
        return func();

    const auto start = std::chrono::high_resolution_clock::now();
    func();
    const auto end = std::chrono::high_resolution_clock::now();
    MIOPEN_LOG_I("ReadonlyRamDb::" << funcName << " time: " << (end - start).count() * .000001f
                                   << " ms");
}

<<<<<<< HEAD
void ReadonlyRamDb::Prefetch(bool warn_if_unreadable)
{
    Measure("Prefetch", [this, warn_if_unreadable]() {
        auto file = std::ifstream{db_path};

        if(!file)
        {
            const auto log_level = warn_if_unreadable ? LoggingLevel::Warning : LoggingLevel::Info;
            MIOPEN_LOG(log_level, "File is unreadable: " << db_path);
            return;
        }
=======
void ReadonlyRamDb::ParseAndLoadDb(std::istream& input_stream,
                                   const std::string& path,
                                   bool warn_if_unreadable)
{
    if(!input_stream)
    {
        const auto log_level = (warn_if_unreadable && !MIOPEN_DISABLE_SYSDB) ? LoggingLevel::Warning
                                                                             : LoggingLevel::Info;
        MIOPEN_LOG(log_level, "File is unreadable: " << path);
        return;
    }

    auto line   = std::string{};
    auto n_line = 0;
>>>>>>> daa9232f

    while(std::getline(input_stream, line))
    {
        ++n_line;

        if(line.empty())
            continue;

        const auto key_size = line.find('=');
        const bool is_key   = (key_size != std::string::npos && key_size != 0);

        if(!is_key)
        {
            MIOPEN_LOG_E("Ill-formed record: key not found: " << path << "#" << n_line);
            continue;
        }

        const auto key      = line.substr(0, key_size);
        const auto contents = line.substr(key_size + 1);

<<<<<<< HEAD
            if(!is_key)
            {
                MIOPEN_LOG_E("Ill-formed record: key not found: " << db_path << "#" << n_line);
                continue;
            }
=======
        cache.emplace(key, CacheItem{n_line, contents});
    }
}
>>>>>>> daa9232f

void ReadonlyRamDb::Prefetch(const std::string& path, bool warn_if_unreadable)
{
    Measure("Prefetch", [this, &path, warn_if_unreadable]() {

        constexpr bool isEmbedded = MIOPEN_EMBED_DB;
        if(!testing_find_db_path_override() && isEmbedded)
        {
#if MIOPEN_EMBED_DB
            boost::filesystem::path filepath(path);
            const auto& it_p = miopen_data().find(filepath.filename().string() + ".o");
            if(it_p == miopen_data().end())
                MIOPEN_THROW(miopenStatusInternalError,
                             "Unknown database: " + filepath.string() + " in internal filesystem");

            const auto& p = it_p->second;
            ptrdiff_t sz  = p.second - p.first;
            MIOPEN_LOG_I2("Loading In Memory file: " << filepath);
            auto input_stream = std::stringstream(std::string(p.first, sz));
            ParseAndLoadDb(input_stream, path, warn_if_unreadable);
#endif
        }
        else
        {
            auto input_stream = std::ifstream{path};
            ParseAndLoadDb(input_stream, path, warn_if_unreadable);
        }

    });
}
} // namespace miopen<|MERGE_RESOLUTION|>--- conflicted
+++ resolved
@@ -83,34 +83,18 @@
                                    << " ms");
 }
 
-<<<<<<< HEAD
-void ReadonlyRamDb::Prefetch(bool warn_if_unreadable)
-{
-    Measure("Prefetch", [this, warn_if_unreadable]() {
-        auto file = std::ifstream{db_path};
-
-        if(!file)
-        {
-            const auto log_level = warn_if_unreadable ? LoggingLevel::Warning : LoggingLevel::Info;
-            MIOPEN_LOG(log_level, "File is unreadable: " << db_path);
-            return;
-        }
-=======
-void ReadonlyRamDb::ParseAndLoadDb(std::istream& input_stream,
-                                   const std::string& path,
-                                   bool warn_if_unreadable)
+void ReadonlyRamDb::ParseAndLoadDb(std::istream& input_stream, bool warn_if_unreadable)
 {
     if(!input_stream)
     {
         const auto log_level = (warn_if_unreadable && !MIOPEN_DISABLE_SYSDB) ? LoggingLevel::Warning
                                                                              : LoggingLevel::Info;
-        MIOPEN_LOG(log_level, "File is unreadable: " << path);
+        MIOPEN_LOG(log_level, "File is unreadable: " << db_path);
         return;
     }
 
     auto line   = std::string{};
     auto n_line = 0;
->>>>>>> daa9232f
 
     while(std::getline(input_stream, line))
     {
@@ -124,34 +108,26 @@
 
         if(!is_key)
         {
-            MIOPEN_LOG_E("Ill-formed record: key not found: " << path << "#" << n_line);
+            MIOPEN_LOG_E("Ill-formed record: key not found: " << db_path << "#" << n_line);
             continue;
         }
 
         const auto key      = line.substr(0, key_size);
         const auto contents = line.substr(key_size + 1);
 
-<<<<<<< HEAD
-            if(!is_key)
-            {
-                MIOPEN_LOG_E("Ill-formed record: key not found: " << db_path << "#" << n_line);
-                continue;
-            }
-=======
         cache.emplace(key, CacheItem{n_line, contents});
     }
 }
->>>>>>> daa9232f
 
-void ReadonlyRamDb::Prefetch(const std::string& path, bool warn_if_unreadable)
+void ReadonlyRamDb::Prefetch(bool warn_if_unreadable)
 {
-    Measure("Prefetch", [this, &path, warn_if_unreadable]() {
+    Measure("Prefetch", [this, warn_if_unreadable]() {
 
         constexpr bool isEmbedded = MIOPEN_EMBED_DB;
         if(!testing_find_db_path_override() && isEmbedded)
         {
 #if MIOPEN_EMBED_DB
-            boost::filesystem::path filepath(path);
+            boost::filesystem::path filepath(db_path);
             const auto& it_p = miopen_data().find(filepath.filename().string() + ".o");
             if(it_p == miopen_data().end())
                 MIOPEN_THROW(miopenStatusInternalError,
@@ -161,13 +137,13 @@
             ptrdiff_t sz  = p.second - p.first;
             MIOPEN_LOG_I2("Loading In Memory file: " << filepath);
             auto input_stream = std::stringstream(std::string(p.first, sz));
-            ParseAndLoadDb(input_stream, path, warn_if_unreadable);
+            ParseAndLoadDb(input_stream, warn_if_unreadable);
 #endif
         }
         else
         {
-            auto input_stream = std::ifstream{path};
-            ParseAndLoadDb(input_stream, path, warn_if_unreadable);
+            auto input_stream = std::ifstream{db_path};
+            ParseAndLoadDb(input_stream, warn_if_unreadable);
         }
 
     });
