--- conflicted
+++ resolved
@@ -29,12 +29,9 @@
 #include <miopen/conv_algo_name.hpp>
 #include <miopen/config.h>
 #include <miopen/mlo_internal.hpp>
-<<<<<<< HEAD
-#include <miopen/solution.hpp>
-=======
 #include <miopen/perf_field.hpp>
 #include <miopen/conv/problem_description.hpp>
->>>>>>> 0334279c
+#include <miopen/solution.hpp>
 
 MIOPEN_DECLARE_ENV_VAR_STR(MIOPEN_DEVICE_ARCH)
 
@@ -43,13 +40,10 @@
 MIOPEN_DECLARE_ENV_VAR_BOOL(MIOPEN_DEBUG_CONV_WINOGRAD)
 MIOPEN_DECLARE_ENV_VAR_BOOL(MIOPEN_DEBUG_CONV_IMPLICIT_GEMM)
 MIOPEN_DECLARE_ENV_VAR_BOOL(MIOPEN_DEBUG_CONV_FFT)
-
-<<<<<<< HEAD
 MIOPEN_DECLARE_ENV_VAR(MIOPEN_DEVICE_ARCH)
 MIOPEN_DECLARE_ENV_VAR(MIOPEN_DEBUG_COMPILE_ONLY)
-=======
+
 namespace miopen {
->>>>>>> 0334279c
 
 namespace conv {
 namespace {
@@ -220,31 +214,16 @@
 } // namespace conv
 
 /// Register invoker only for the best solution within algorithm.
-<<<<<<< HEAD
-template <class InvokeParams>
 static std::vector<Solution> EvaluateInvokers(Handle& handle,
                                               const std::vector<solver::ConvSolution>& solutions,
                                               const AlgorithmName& algorithm_name,
                                               const NetworkConfig& network_config,
-                                              const InvokeParams& invoke_ctx,
+                                              const AnyInvokeParams& invoke_ctx,
                                               bool force_attach_binary)
-{
-    const char* const arch = miopen::GetStringEnv(MIOPEN_DEVICE_ARCH{});
-    if(arch != nullptr && strlen(arch) > 0)
-        return {};
-=======
-/// Add all solutions to the find-db record.
-static void EvaluateInvokers(Handle& handle,
-                             const std::vector<solver::ConvSolution>& solutions,
-                             const AlgorithmName& algorithm_name,
-                             const NetworkConfig& network_config,
-                             const AnyInvokeParams& invoke_ctx,
-                             DbRecord& record)
 {
     const auto& arch = miopen::GetStringEnv(ENV(MIOPEN_DEVICE_ARCH));
     if(!arch.empty())
         return;
->>>>>>> 0334279c
 
     auto selected      = miopen::solver::ConvSolution{miopenStatusUnknownError};
     auto best          = std::numeric_limits<float>::max();
@@ -314,31 +293,13 @@
     return {{solution}};
 }
 
-<<<<<<< HEAD
-std::vector<Solution> ConvFindCore(const AnyInvokeParams& invoke_ctx,
-                                   const ConvolutionContext& ctx,
-                                   const ProblemDescription& problem,
-                                   bool use_winograd_only,
-                                   const std::vector<std::unique_ptr<SolversFinder>>& finders,
-                                   bool force_attach_binary)
-=======
-static inline void AppendPointersToElements(const std::vector<miopen::solver::ConvSolution>& from,
-                                            std::vector<const miopen::solver::ConvSolution*>& to)
-{
-    std::transform(from.begin(),
-                   from.end(),
-                   std::back_inserter(to),
-                   [](const miopen::solver::ConvSolution& s) { return &s; });
-}
-
-void FindCore(const AnyInvokeParams& invoke_ctx,
-              DbRecord& record,
-              const ExecutionContext& ctx,
-              const ProblemDescriptionBase& problem,
-              const PrimitiveFindParameters& parameters,
-              const std::vector<std::unique_ptr<ISolversFinder>>& finders,
-              const std::optional<FindOptions>& options)
->>>>>>> 0334279c
+std::vector<Solution> FindCore(const AnyInvokeParams& invoke_ctx,
+                               const ExecutionContext& ctx,
+                               const ProblemDescription& problem,
+                               const PrimitiveFindParameters& parameters,
+                               const std::vector<std::unique_ptr<SolversFinder>>& finders,
+                               const std::optional<FindOptions>& options,
+                               bool force_attach_binary)
 {
     auto& handle = ctx.GetStream();
 
@@ -387,7 +348,9 @@
 
     for(const auto& ss : solutions)
     {
-<<<<<<< HEAD
+        if (ss.second.empty())
+            continue;
+
         auto evaluated = EvaluateInvokers(
             handle, ss.second, ss.first, network_config, invoke_ctx, force_attach_binary);
 
@@ -397,11 +360,6 @@
     }
 
     return ret;
-=======
-        if(!ss.second.empty())
-            EvaluateInvokers(handle, ss.second, ss.first, network_config, invoke_ctx, record);
-    }
->>>>>>> 0334279c
 }
 
 namespace conv {
