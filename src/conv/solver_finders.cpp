--- conflicted
+++ resolved
@@ -60,11 +60,7 @@
                    const ProblemDescription& /*problem*/,
                    const ConvFindParameters& parameters) const override
     {
-<<<<<<< HEAD
         return !parameters.use_winograd_only && !env::disabled(MIOPEN_DEBUG_CONV_DIRECT);
-=======
-        return !parameters.use_winograd_only && !IsDisabled(MIOPEN_ENV(MIOPEN_DEBUG_CONV_DIRECT));
->>>>>>> 4f5ed42b
     }
 
     std::vector<solver::ConvSolution> FindImpl(const ExecutionContext& ctx,
@@ -93,12 +89,7 @@
                    const ProblemDescription& /*problem*/,
                    const ConvFindParameters& parameters) const override
     {
-<<<<<<< HEAD
         return !parameters.use_winograd_only && !env::disabled(MIOPEN_DEBUG_CONV_IMPLICIT_GEMM);
-=======
-        return !parameters.use_winograd_only &&
-               !IsDisabled(MIOPEN_ENV(MIOPEN_DEBUG_CONV_IMPLICIT_GEMM));
->>>>>>> 4f5ed42b
     }
 
     std::vector<solver::ConvSolution> FindImpl(const ExecutionContext& ctx,
@@ -129,11 +120,7 @@
     {
         return !parameters.use_winograd_only &&
                problem.GetDirection() != conv::Direction::BackwardWeights &&
-<<<<<<< HEAD
                !env::disabled(MIOPEN_DEBUG_CONV_FFT);
-=======
-               !IsDisabled(MIOPEN_ENV(MIOPEN_DEBUG_CONV_FFT));
->>>>>>> 4f5ed42b
     }
 
     std::vector<solver::ConvSolution> FindImpl(const ExecutionContext& ctx,
@@ -160,11 +147,7 @@
                    const ProblemDescription& /*problem*/,
                    const ConvFindParameters& parameters) const override
     {
-<<<<<<< HEAD
         return !parameters.use_winograd_only && !env::disabled(MIOPEN_DEBUG_CONV_GEMM);
-=======
-        return !parameters.use_winograd_only && !IsDisabled(MIOPEN_ENV(MIOPEN_DEBUG_CONV_GEMM));
->>>>>>> 4f5ed42b
     }
 
     std::vector<solver::ConvSolution> FindImpl(const ExecutionContext& ctx,
@@ -191,11 +174,7 @@
                    const ProblemDescription& /*problem*/,
                    const ConvFindParameters& /*parameters*/) const override
     {
-<<<<<<< HEAD
         return !env::disabled(MIOPEN_DEBUG_CONV_WINOGRAD);
-=======
-        return !IsDisabled(MIOPEN_ENV(MIOPEN_DEBUG_CONV_WINOGRAD));
->>>>>>> 4f5ed42b
     }
 
     std::vector<solver::ConvSolution> FindImpl(const ExecutionContext& ctx,
@@ -243,11 +222,7 @@
                              DbRecord& record,
                              bool& is_result_optimal)
 {
-<<<<<<< HEAD
     const auto arch = env::value(MIOPEN_DEVICE_ARCH);
-=======
-    const auto& arch = miopen::GetStringEnv(MIOPEN_ENV(MIOPEN_DEVICE_ARCH));
->>>>>>> 4f5ed42b
     if(!arch.empty())
         return;
 
@@ -270,7 +245,7 @@
             //
             // That is why we do not write sub-optimal results into persistent find-db (on disk)
             // unless this is explicitly enabled via environment setting.
-            if(!IsEnabled(MIOPEN_ENV(MIOPEN_FIND_CONV_INSUFFICIENT_WORKSPACE_ALLOW_FINDDB_UPDATE)))
+            if(!env::enabled(MIOPEN_FIND_CONV_INSUFFICIENT_WORKSPACE_ALLOW_FINDDB_UPDATE))
                 is_result_optimal = false;
             continue;
         }
@@ -377,7 +352,6 @@
     switch(algo)
     { // clang-format off
     case miopenConvolutionAlgoGEMM:
-<<<<<<< HEAD
         return !MIOPEN_USE_GEMM || env::disabled(MIOPEN_DEBUG_CONV_GEMM);
     case miopenConvolutionAlgoDirect:
         return env::disabled(MIOPEN_DEBUG_CONV_DIRECT);
@@ -387,17 +361,6 @@
         return env::disabled(MIOPEN_DEBUG_CONV_WINOGRAD);
     case miopenConvolutionAlgoImplicitGEMM:
         return env::disabled(MIOPEN_DEBUG_CONV_IMPLICIT_GEMM);
-=======
-        return !MIOPEN_USE_GEMM || miopen::IsDisabled(MIOPEN_ENV(MIOPEN_DEBUG_CONV_GEMM));
-    case miopenConvolutionAlgoDirect:
-        return miopen::IsDisabled(MIOPEN_ENV(MIOPEN_DEBUG_CONV_DIRECT));
-    case miopenConvolutionAlgoFFT:
-        return miopen::IsDisabled(MIOPEN_ENV(MIOPEN_DEBUG_CONV_FFT));
-    case miopenConvolutionAlgoWinograd:
-        return miopen::IsDisabled(MIOPEN_ENV(MIOPEN_DEBUG_CONV_WINOGRAD));
-    case miopenConvolutionAlgoImplicitGEMM:
-        return miopen::IsDisabled(MIOPEN_ENV(MIOPEN_DEBUG_CONV_IMPLICIT_GEMM));
->>>>>>> 4f5ed42b
     default: // Disable future algos by default to enforce explicit handling:
         return true;
     } // clang-format on
