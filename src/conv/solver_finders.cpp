--- conflicted
+++ resolved
@@ -353,12 +353,8 @@
     { // clang-format off
 #if MIOPEN_USE_GEMM
     case miopenConvolutionAlgoGEMM:
-<<<<<<< HEAD
-        return !MIOPEN_USE_GEMM || env::disabled(MIOPEN_DEBUG_CONV_GEMM);
-=======
-        return miopen::IsDisabled(ENV(MIOPEN_DEBUG_CONV_GEMM));
+        return env::disabled(MIOPEN_DEBUG_CONV_GEMM);
 #endif
->>>>>>> 995209a7
     case miopenConvolutionAlgoDirect:
         return env::disabled(MIOPEN_DEBUG_CONV_DIRECT);
     case miopenConvolutionAlgoFFT:
