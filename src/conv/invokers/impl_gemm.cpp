#include <miopen/conv/invokers/impl_gemm.hpp>

#include <miopen/conv/data_invoke_params.hpp>
#include <miopen/algorithm.hpp>
#include <miopen/handle.hpp>
#include <miopen/tensor_ops.hpp>

#include <boost/any.hpp>

namespace miopen {
namespace conv {

InvokerFactory MakeImplGemmDataInvokerFactory(const ConvolutionContext& ctx)
{
    if(ctx.direction.IsForward())
    {
        return [](const std::vector<Kernel>& kernels) {
            return [=](Handle& handle, const boost::any& primitive_parameters) {
                const auto data_ctx = boost::any_cast<conv::DataInvokeParams>(primitive_parameters);
                const auto& tensors = data_ctx.tensors;
                handle.Run(kernels[0])(tensors.in, tensors.w, tensors.out);
            };
        };
    }
    else
    {
        const auto& conv       = ctx.conv_problem.GetConv();
        const auto& lowp_quant = conv.lowp_quant;

        return [conv, lowp_quant](const std::vector<Kernel>& kernels) {
            return [=](Handle& handle, const boost::any& primitive_parameters) {
                const auto data_ctx = boost::any_cast<conv::DataInvokeParams>(primitive_parameters);
                const auto& tensors = data_ctx.tensors;
                const auto& workSpace = data_ctx.workSpace;

                // Miminum checks. Only check what is required to select
                // proper invocation procedure & workspace sanity.
                auto kernel = handle.Run(kernels[0]);

                float elapsed = 0;
                // clang-format off
                if((tensors.outDesc.GetType() == miopenHalf ||
                    tensors.outDesc.GetType() == miopenBFloat16) &&
                   (kernel.GetName() == "gridwise_convolution_backward_data_implicit_gemm_v1r1_xdlops_nchw_kcyx_nkhw" ||
                    kernel.GetName() == "gridwise_convolution_backward_data_implicit_gemm_v1r1_xdlops_gnchw_gkcyx_gnkhw" ||
                    kernel.GetName() == "gridwise_convolution_backward_data_implicit_gemm_v1r1_nchw_kcyx_nkhw" ||
                    kernel.GetName() == "gridwise_convolution_backward_data_implicit_gemm_v1r1_ncdhw_kczyx_nkdhw"))
                // clang-format on
                {
                    float zero = 0.f;
                    TensorDescriptor workspaceDesc(
                        miopenFloat, tensors.outDesc.GetLengths(), tensors.outDesc.GetStrides());
                    SetTensor(handle, workspaceDesc, workSpace, &zero);
                    if(handle.IsProfilingEnabled())
                        elapsed += handle.GetKernelTime();

                    kernel(tensors.in, tensors.w, workSpace);
                    if(handle.IsProfilingEnabled())
                        elapsed += handle.GetKernelTime();

                    CastTensor(handle,
                               &lowp_quant,
                               workspaceDesc,
                               workSpace,
                               tensors.outDesc,
                               tensors.out,
                               0,
                               0);
                    if(handle.IsProfilingEnabled())
                        elapsed += handle.GetKernelTime();
                }
                // clang-format off
                else if((kernel.GetName() == "gridwise_convolution_implicit_gemm_v4_nchw_kc1x1_nkhw_lds_double_buffer") ||
                        (kernel.GetName() == "gridwise_convolution_implicit_gemm_v4r4_xdlops_nchw_kc1x1_nkhw_lds_double_buffer"))
                // clang-format on
                {
                    bool hasStride =
                        (tensors.inDesc.GetLengths()[2] != tensors.outDesc.GetLengths()[2]) ||
                        (tensors.inDesc.GetLengths()[3] != tensors.outDesc.GetLengths()[3]);
                    /// \todo set zero within implicitGEMM kernel
                    if(hasStride)
                    {
                        MIOPEN_LOG_I2("hasStride, call SetTensor with zero");
                        float zero = 0.f;
                        SetTensor(handle, tensors.outDesc, tensors.out, &zero);

                        if(handle.IsProfilingEnabled())
                            elapsed += handle.GetKernelTime();
                    }

                    kernel(tensors.in, tensors.w, tensors.out);

                    if(handle.IsProfilingEnabled())
                        elapsed += handle.GetKernelTime();
                }
                // clang-format off
                else if(kernel.GetName() == "gridwise_convolution_backward_data_implicit_gemm_v1r1_xdlops_nchw_kcyx_nkhw" ||
                        kernel.GetName() == "gridwise_convolution_backward_data_implicit_gemm_v1r1_xdlops_gnchw_gkcyx_gnkhw")
                // clang-format on
                {
                    float zero = 0.f;
                    SetTensor(handle, tensors.outDesc, tensors.out, &zero);
                    if(handle.IsProfilingEnabled())
                        elapsed += handle.GetKernelTime();

                    kernel(tensors.in, tensors.w, tensors.out);
                    if(handle.IsProfilingEnabled())
                        elapsed += handle.GetKernelTime();
                }
                // clang-format off
                else if(
                    kernel.GetName() == "gridwise_convolution_backward_data_implicit_gemm_v1r1_nchw_kcyx_nkhw" ||
                    kernel.GetName() == "gridwise_convolution_backward_data_implicit_gemm_v1r1_ncdhw_kczyx_nkdhw")
                // clang-format on
                {
                    // this kernel accumulate results into input tensor, therefore need to set zero
                    bool is_1x1_s1 = false;
                    if(miopen::all_of(conv.GetConvPads(), [](auto v) { return v == 0; }) &&
                       miopen::all_of(conv.GetConvStrides(), [](auto v) { return v == 1; }))
                    {
                        if(tensors.wDesc.GetLengths()[2] == 1 && tensors.wDesc.GetLengths()[3] == 1)
                        { // filter = 1
                            if(tensors.wDesc.GetSize() == 4 ||
                               (tensors.wDesc.GetSize() == 5 && tensors.wDesc.GetLengths()[4] == 1))
                            {
                                is_1x1_s1 = true;
                            }
                        }
                    }

                    if(!is_1x1_s1)
                    {
                        float zero = 0.f;
                        SetTensor(handle, tensors.outDesc, tensors.out, &zero);
                        if(handle.IsProfilingEnabled())
                            elapsed += handle.GetKernelTime();
                    }

                    kernel(tensors.in, tensors.w, tensors.out);
                    if(handle.IsProfilingEnabled())
                        elapsed += handle.GetKernelTime();
                }
                // clang-format off
                else if(
                    kernel.GetName() == "gridwise_convolution_backward_data_implicit_gemm_v4r1_nchw_kcyx_nkhw" ||
                    kernel.GetName() == "gridwise_convolution_backward_data_implicit_gemm_v4r1_xdlops_nchw_kcyx_nkhw" ||
<<<<<<< HEAD
                    kernel.GetName() == "gridwise_convolution_backward_data_implicit_gemm_v4r1_xdlops_gnchw_gkcyx_gnkhw" ||
=======
>>>>>>> 6dbc3d9d
                    kernel.GetName() == "gridwise_convolution_backward_data_implicit_gemm_v4r1_ncdhw_kczyx_nkdhw")
                // clang-format on
                {
                    // \todo this kernel doesn't always need to set-zero
                    bool filterGeStride = false;
                    if(miopen::all_of(conv.GetConvPads(), [](auto v) { return v == 0; }))
                    {
                        if(tensors.wDesc.GetSize() == 4)
                        { // 2d
                            if(tensors.wDesc.GetLengths()[2] >= conv.GetConvStrides()[0] &&
                               tensors.wDesc.GetLengths()[3] >= conv.GetConvStrides()[1])
                            {
                                filterGeStride = true;
                            }
                        }
                        else
                        { // 3d
                            if(tensors.wDesc.GetLengths()[2] >= conv.GetConvStrides()[0] &&
                               tensors.wDesc.GetLengths()[3] >= conv.GetConvStrides()[1] &&
                               tensors.wDesc.GetLengths()[4] >= conv.GetConvStrides()[2])
                            {
                                filterGeStride = true;
                            }
                        }
                    }

                    if(!filterGeStride)
                    {
                        float zero = 0.f;
                        SetTensor(handle, tensors.outDesc, tensors.out, &zero);

                        if(handle.IsProfilingEnabled())
                            elapsed += handle.GetKernelTime();
                    }

                    // a group kernels (compiled from same source code) will be launched
                    for(const auto& k : kernels)
                    {
                        handle.Run(k)(tensors.in, tensors.w, tensors.out);
                        elapsed += handle.GetKernelTime();
                    }
                }
                else
                {
                    MIOPEN_THROW(
                        "Error running implicit GEMM backward data convolution (none workspace?)");
                }

                if(handle.IsProfilingEnabled())
                {
                    handle.ResetKernelTime();
                    handle.AccumKernelTime(elapsed);
                }
            };
        };
    }
}

} // namespace conv
} // namespace miopen<|MERGE_RESOLUTION|>--- conflicted
+++ resolved
@@ -144,10 +144,7 @@
                 else if(
                     kernel.GetName() == "gridwise_convolution_backward_data_implicit_gemm_v4r1_nchw_kcyx_nkhw" ||
                     kernel.GetName() == "gridwise_convolution_backward_data_implicit_gemm_v4r1_xdlops_nchw_kcyx_nkhw" ||
-<<<<<<< HEAD
                     kernel.GetName() == "gridwise_convolution_backward_data_implicit_gemm_v4r1_xdlops_gnchw_gkcyx_gnkhw" ||
-=======
->>>>>>> 6dbc3d9d
                     kernel.GetName() == "gridwise_convolution_backward_data_implicit_gemm_v4r1_ncdhw_kczyx_nkdhw")
                 // clang-format on
                 {
