--- conflicted
+++ resolved
@@ -505,13 +505,7 @@
     opArgs.emplace_back(config.gemm_k_global_split);
     opArgs.emplace_back(pack0);
 
-<<<<<<< HEAD
-    const auto& conv       = ctx.conv_problem.GetConv();
-    const auto& lowp_quant = conv.lowp_quant;
-
-=======
     const auto& lowp_quant = ctx.conv_problem.GetConv().lowp_quant;
->>>>>>> 8a4945e1
     const auto isGfx90aFp16altSupport =
         (ctx.GetStream().GetDeviceName() == "gfx90a") && conv_problem.IsFp16();
 
@@ -526,16 +520,13 @@
             TensorDescriptor workspaceDesc(
                 miopenFloat, tensors.outDesc.GetLengths(), tensors.outDesc.GetStrides());
 
-<<<<<<< HEAD
-            TensorDescriptor workspaceDesc(miopenFloat,
-                                           tensors.outDesc.GetLengths(),
-                                           tensors.outDesc.GetStrides());
-
-            bool need_cast = need_set_zero && tensors.outDesc.GetType() == miopenBFloat16;
-=======
-            bool need_cast =
-                use_fp32_global_split_on_fp16 && tensors.outDesc.GetType() == miopenHalf;
->>>>>>> 8a4945e1
+            const bool need_cast = []() {
+                if(tensors.outDesc.GetType() == miopenHalf)
+                    return use_fp32_global_split_on_fp16;
+                if(tensors.outDesc.GetType() == miopenBFloat16)
+                    return need_set_zero;
+                return false;
+            }();
 
             if(need_cast)
             {
@@ -557,10 +548,7 @@
                     SetTensor(handle, workspaceDesc, workSpace, &zero);
                 else
                     SetTensor(handle, tensors.outDesc, tensors.out, &zero);
-<<<<<<< HEAD
-=======
-
->>>>>>> 8a4945e1
+
                 if(handle.IsProfilingEnabled())
                     elapsed += handle.GetKernelTime();
             }
@@ -568,11 +556,7 @@
             ker(opArgs);
             if(handle.IsProfilingEnabled())
                 elapsed += handle.GetKernelTime();
-<<<<<<< HEAD
-            
-=======
-
->>>>>>> 8a4945e1
+
             if(need_cast)
             {
                 CastTensor(handle,
@@ -714,13 +698,7 @@
     opArgs.emplace_back(shift_pack_0);
     opArgs.emplace_back(config.gemm_k_global_split);
 
-<<<<<<< HEAD
-    const auto& conv       = ctx.conv_problem.GetConv();
-    const auto& lowp_quant = conv.lowp_quant;
-
-=======
     const auto& lowp_quant = ctx.conv_problem.GetConv().lowp_quant;
->>>>>>> 8a4945e1
     const auto isGfx90aFp16altSupport =
         (ctx.GetStream().GetDeviceName() == "gfx90a") && conv_problem.IsFp16();
 
@@ -735,16 +713,13 @@
             TensorDescriptor workspaceDesc(
                 miopenFloat, tensors.outDesc.GetLengths(), tensors.outDesc.GetStrides());
 
-<<<<<<< HEAD
-            TensorDescriptor workspaceDesc(miopenFloat,
-                                           tensors.outDesc.GetLengths(),
-                                           tensors.outDesc.GetStrides());
-
-            bool need_cast = use_global_split && tensors.outDesc.GetType() == miopenBFloat16;
-=======
-            bool need_cast =
-                use_fp32_global_split_on_fp16 && tensors.outDesc.GetType() == miopenHalf;
->>>>>>> 8a4945e1
+            const bool need_cast = []() {
+                if(tensors.outDesc.GetType() == miopenHalf)
+                    return use_fp32_global_split_on_fp16;
+                if(tensors.outDesc.GetType() == miopenBFloat16)
+                    return use_global_split;
+                return false;
+            }();
 
             if(need_cast)
             {
@@ -766,10 +741,7 @@
                     SetTensor(handle, workspaceDesc, workSpace, &zero);
                 else
                     SetTensor(handle, tensors.outDesc, tensors.out, &zero);
-<<<<<<< HEAD
-=======
-
->>>>>>> 8a4945e1
+
                 if(handle.IsProfilingEnabled())
                     elapsed += handle.GetKernelTime();
             }
@@ -777,11 +749,7 @@
             ker(opArgs);
             if(handle.IsProfilingEnabled())
                 elapsed += handle.GetKernelTime();
-<<<<<<< HEAD
-            
-=======
-
->>>>>>> 8a4945e1
+
             if(need_cast)
             {
                 CastTensor(handle,
@@ -798,10 +766,6 @@
 
             if(handle.IsProfilingEnabled())
             {
-<<<<<<< HEAD
-                //elapsed += handle.GetKernelTime();
-=======
->>>>>>> 8a4945e1
                 handle.ResetKernelTime();
                 handle.AccumKernelTime(elapsed);
             }
