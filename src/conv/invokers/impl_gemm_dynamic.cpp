#include <miopen/conv/invokers/impl_gemm_dynamic.hpp>
#include <miopen/conv/data_invoke_params.hpp>
#include <miopen/algorithm.hpp>
#include <miopen/handle.hpp>
#include <miopen/tensor_ops.hpp>
#include <miopen/numeric.hpp>
#include <boost/any.hpp>

namespace miopen {
namespace conv {

float CallImplGemmDynamicForward(const miopen::Handle& handle,
                                 const ProblemDescription& conv_problem,
                                 ConstData_t src,
                                 Data_t dst,
                                 ConstData_t wei,
                                 const std::vector<KernelInvoke>& kernels)
{
    float elapsed = 0.0f;

    auto kernel = kernels[0];
    MIOPEN_LOG_I(kernel.GetName());

    // clang-format off
    int hi          = conv_problem.GetInHeight();
    int wi          = conv_problem.GetInWidth();
    int n           = conv_problem.GetInBatchSize();
    int k           = conv_problem.GetOutChannels();
    int c           = conv_problem.GetInChannels();
    int ho          = conv_problem.GetOutHeight();
    int wo          = conv_problem.GetOutWidth();
    int stride_h    = conv_problem.GetKernelStrideH();
    int stride_w    = conv_problem.GetKernelStrideW();
    int dilation_h  = conv_problem.GetDilationH();
    int dilation_w  = conv_problem.GetDilationW();
    int pad_h       = conv_problem.GetPadH();
    int pad_w       = conv_problem.GetPadW();
    int y           = conv_problem.GetWeightsHeight();
    int x           = conv_problem.GetWeightsWidth();
    int __pack0     = 0;
    // clang-format on

    std::vector<OpKernelArg> opArgs;
    opArgs.emplace_back(src);
    opArgs.emplace_back(wei);
    opArgs.emplace_back(dst);
    opArgs.emplace_back(hi);
    opArgs.emplace_back(wi);
    opArgs.emplace_back(n);
    opArgs.emplace_back(k);
    opArgs.emplace_back(c);
    opArgs.emplace_back(ho);
    opArgs.emplace_back(wo);
    opArgs.emplace_back(stride_h);
    opArgs.emplace_back(stride_w);
    opArgs.emplace_back(dilation_h);
    opArgs.emplace_back(dilation_w);
    opArgs.emplace_back(pad_h);
    opArgs.emplace_back(pad_w);
    opArgs.emplace_back(y);
    opArgs.emplace_back(x);
    opArgs.emplace_back(__pack0);

    kernel(opArgs);

    if(handle.IsProfilingEnabled())
        elapsed += handle.GetKernelTime();
    return elapsed;
}

float CallImplGemmDynamicForward1x1(const miopen::Handle& handle,
                                    const ProblemDescription& conv_problem,
                                    ConstData_t src,
                                    Data_t dst,
                                    ConstData_t wei,
                                    const std::vector<KernelInvoke>& kernels)
{
    float elapsed = 0.0f;

    auto kernel = kernels[0];
    MIOPEN_LOG_I(kernel.GetName());

    // clang-format off
    int hi          = conv_problem.GetInHeight();
    int wi          = conv_problem.GetInWidth();
    int n           = conv_problem.GetInBatchSize();
    int k           = conv_problem.GetOutChannels();
    int c           = conv_problem.GetInChannels();
    int ho          = conv_problem.GetOutHeight();
    int wo          = conv_problem.GetOutWidth();
    int stride_h    = conv_problem.GetKernelStrideH();
    int stride_w    = conv_problem.GetKernelStrideW();
    int dilation_h  = conv_problem.GetDilationH();
    int dilation_w  = conv_problem.GetDilationW();
    int pad_h       = conv_problem.GetPadH();
    int pad_w       = conv_problem.GetPadW();
    int __pack0     = 0;
    // clang-format on

    std::vector<OpKernelArg> opArgs;
    opArgs.emplace_back(src);
    opArgs.emplace_back(wei);
    opArgs.emplace_back(dst);
    opArgs.emplace_back(hi);
    opArgs.emplace_back(wi);
    opArgs.emplace_back(n);
    opArgs.emplace_back(k);
    opArgs.emplace_back(c);
    opArgs.emplace_back(ho);
    opArgs.emplace_back(wo);
    opArgs.emplace_back(stride_h);
    opArgs.emplace_back(stride_w);
    opArgs.emplace_back(dilation_h);
    opArgs.emplace_back(dilation_w);
    opArgs.emplace_back(pad_h);
    opArgs.emplace_back(pad_w);
    opArgs.emplace_back(__pack0);

    kernel(opArgs);

    if(handle.IsProfilingEnabled())
        elapsed += handle.GetKernelTime();
    return elapsed;
}

<<<<<<< HEAD
float CallImplGemmDynamicBackwardData(const miopen::Handle& handle,
                                      const ProblemDescription& conv_problem,
                                      ConstData_t src,
                                      Data_t dst,
                                      ConstData_t wei,
                                      const std::vector<KernelInvoke>& kernels)
{
    float elapsed = 0.0f;

    auto kernel = kernels[0];
    MIOPEN_LOG_I(kernel.GetName());

    // clang-format off
    int hi          = conv_problem.GetOutHeight();
    int wi          = conv_problem.GetOutWidth();
    int n           = conv_problem.GetInBatchSize();
    int k           = conv_problem.GetInChannels();
    int c           = conv_problem.GetOutChannels();
    int ho          = conv_problem.GetInHeight();
    int wo          = conv_problem.GetInWidth();
    int stride_h    = conv_problem.GetInHeight() > 1 ? conv_problem.GetKernelStrideH() : 1;
    int stride_w    = conv_problem.GetInWidth() > 1 ? conv_problem.GetKernelStrideW() : 1;
    int dilation_h  = conv_problem.GetWeightsHeight() > 1? conv_problem.GetDilationH() : 1;
    int dilation_w  = conv_problem.GetWeightsWidth() > 1? conv_problem.GetDilationW() : 1;
    int pad_h       = conv_problem.GetPadH();
    int pad_w       = conv_problem.GetPadW();
    int y           = conv_problem.GetWeightsHeight();
    int x           = conv_problem.GetWeightsWidth();

    int gcd_stride_dilation_h = gcd(stride_h, dilation_h);
    int gcd_stride_dilation_w = gcd(stride_w, dilation_w);
    int y_tilda     = stride_h / gcd_stride_dilation_h;
    int x_tilda     = stride_w / gcd_stride_dilation_w;

    int y_dot = (y +  y_tilda - 1) / y_tilda;
    int x_dot = (x +  x_tilda - 1) / x_tilda;

    int h_tilda     = ho + (dilation_h * (y - 1) + stride_h - 1) / stride_h;
    int w_tilda     = wo + (dilation_w * (x - 1) + stride_w - 1) / stride_w;

    int h_tilda_left = std::max(0, pad_h - dilation_h * (y_tilda - 1)) / stride_h;
    int w_tilda_left = std::max(0, pad_w - dilation_w * (x_tilda - 1)) / stride_w;

    int h_tilda_right = std::min(h_tilda, (pad_h + hi - 1 + stride_h - 1) / stride_h + 1);
    int w_tilda_right = std::min(w_tilda, (pad_w + wi - 1 + stride_w - 1) / stride_w + 1);

    int h_tilda_slice = h_tilda_right - h_tilda_left;
    int w_tilda_slice = w_tilda_right - w_tilda_left;

    int num_of_gemms  = x_tilda * y_tilda;

    int dtile_iy    = 0;
    int dtile_ix    = 0;
    int dtile_dy    = dilation_h / gcd_stride_dilation_h;
    int dtile_dx    = dilation_w / gcd_stride_dilation_w;
    int dtile_y     = y_tilda;
    int dtile_x     = x_tilda;
    int dtile_h     = h_tilda;
    int dtile_w     = w_tilda;
    int dslice_y    = 0;
    int dslice_x    = 0;
    int dslice_h    = h_tilda_slice;
    int dslice_w    = w_tilda_slice;
    int dslice_h_left   = h_tilda_left;
    int dslice_w_left   = w_tilda_left;
    int __pack0     = 0;
    // clang-format on

    std::vector<OpKernelArg> opArgs;
    opArgs.emplace_back(dst);
    opArgs.emplace_back(wei);
    opArgs.emplace_back(src);
    opArgs.emplace_back(hi);
    opArgs.emplace_back(wi);
    opArgs.emplace_back(n);
    opArgs.emplace_back(k);
    opArgs.emplace_back(c);
    opArgs.emplace_back(ho);
    opArgs.emplace_back(wo);
    opArgs.emplace_back(stride_h);
    opArgs.emplace_back(stride_w);
    opArgs.emplace_back(dilation_h);
    opArgs.emplace_back(dilation_w);
    opArgs.emplace_back(pad_h);
    opArgs.emplace_back(pad_w);
    opArgs.emplace_back(y);
    opArgs.emplace_back(x);
    opArgs.emplace_back(dtile_iy);
    opArgs.emplace_back(dtile_ix);
    opArgs.emplace_back(dtile_dy);
    opArgs.emplace_back(dtile_dx);
    opArgs.emplace_back(dtile_y);
    opArgs.emplace_back(dtile_x);
    opArgs.emplace_back(dtile_h);
    opArgs.emplace_back(dtile_w);
    opArgs.emplace_back(dslice_y);
    opArgs.emplace_back(dslice_x);
    opArgs.emplace_back(dslice_h);
    opArgs.emplace_back(dslice_w);
    opArgs.emplace_back(dslice_h_left);
    opArgs.emplace_back(dslice_w_left);
    opArgs.emplace_back(__pack0);

    for(int gemm_id = 0; gemm_id < num_of_gemms; gemm_id++)
    {
        int _dtile_iy          = gemm_id / x_tilda;
        int _dtile_ix          = gemm_id % x_tilda;
        int _y_dot_slice       = (_dtile_iy + 1) * y_dot <= y ? y_dot : y % y_dot;
        int _x_dot_slice       = (_dtile_ix + 1) * x_dot <= x ? x_dot : x % x_dot;
        int _gemm_k            = k * _y_dot_slice * _x_dot_slice;
        bool is_gemm_not_empty = _gemm_k > 0;
        opArgs[18]             = OpKernelArg(_dtile_iy);
        opArgs[19]             = OpKernelArg(_dtile_ix);
        opArgs[26]             = OpKernelArg(_y_dot_slice);
        opArgs[27]             = OpKernelArg(_x_dot_slice);
        if(is_gemm_not_empty)
        {
            kernel(opArgs);
            if(handle.IsProfilingEnabled())
                elapsed += handle.GetKernelTime();
        }
    }

    return elapsed;
}

=======
>>>>>>> 21305d67
InvokerFactory MakeImplGemmDynamicForwardInvokerFactory(const ConvolutionContext& ctx)
{
    const auto& conv_problem = ctx.conv_problem;
    return [conv_problem](const std::vector<Kernel>& kernels) {
        return [=](const Handle& handle, const AnyInvokeParams& primitive_parameters) {
            decltype(auto) data_ctx = primitive_parameters.CastTo<conv::DataInvokeParams>();
            const auto& tensors     = data_ctx.tensors;
            auto kernel             = handle.Run(kernels[0]);

            std::vector<KernelInvoke> ks;
            std::transform(kernels.begin(),
                           kernels.end(),
                           std::back_inserter(ks),
                           [&](const Kernel& k) { return handle.Run(k); });
            float elapsed = 0;
            elapsed       = CallImplGemmDynamicForward(
                handle, conv_problem, tensors.in, tensors.out, tensors.w, ks);
            if(handle.IsProfilingEnabled())
            {
                handle.ResetKernelTime();
                handle.AccumKernelTime(elapsed);
            }
        };
    };
}

InvokerFactory MakeImplGemmDynamicForward1x1InvokerFactory(const ConvolutionContext& ctx)
{
    const auto& conv_problem = ctx.conv_problem;
    return [conv_problem](const std::vector<Kernel>& kernels) {
        return [=](const Handle& handle, const AnyInvokeParams& primitive_parameters) {
            decltype(auto) data_ctx = primitive_parameters.CastTo<conv::DataInvokeParams>();
            const auto& tensors     = data_ctx.tensors;
            auto kernel             = handle.Run(kernels[0]);

            std::vector<KernelInvoke> ks;
            std::transform(kernels.begin(),
                           kernels.end(),
                           std::back_inserter(ks),
                           [&](const Kernel& k) { return handle.Run(k); });
            float elapsed = 0;
            elapsed       = CallImplGemmDynamicForward1x1(
                handle, conv_problem, tensors.in, tensors.out, tensors.w, ks);
            if(handle.IsProfilingEnabled())
            {
                handle.ResetKernelTime();
                handle.AccumKernelTime(elapsed);
            }
        };
    };
}

InvokerFactory MakeImplGemmDynamicBackwardDataInvokerFactory(const ConvolutionContext& ctx)
{
    const auto& conv_problem = ctx.conv_problem;
    int hi                   = conv_problem.GetOutHeight();
    int wi                   = conv_problem.GetOutWidth();
    int n                    = conv_problem.GetInBatchSize();
    int k                    = conv_problem.GetInChannels();
    int c                    = conv_problem.GetOutChannels();
    int ho                   = conv_problem.GetInHeight();
    int wo                   = conv_problem.GetInWidth();
    int stride_h             = conv_problem.GetInHeight() > 1 ? conv_problem.GetKernelStrideH() : 1;
    int stride_w             = conv_problem.GetInWidth() > 1 ? conv_problem.GetKernelStrideW() : 1;
    int dilation_h = conv_problem.GetWeightsHeight() > 1 ? conv_problem.GetDilationH() : 1;
    int dilation_w = conv_problem.GetWeightsWidth() > 1 ? conv_problem.GetDilationW() : 1;
    int pad_h      = conv_problem.GetPadH();
    int pad_w      = conv_problem.GetPadW();
    int y          = conv_problem.GetWeightsHeight();
    int x          = conv_problem.GetWeightsWidth();

    int gcd_stride_dilation_h = gcd(stride_h, dilation_h);
    int gcd_stride_dilation_w = gcd(stride_w, dilation_w);
    int y_tilda               = stride_h / gcd_stride_dilation_h;
    int x_tilda               = stride_w / gcd_stride_dilation_w;

    int y_dot = (y + y_tilda - 1) / y_tilda;
    int x_dot = (x + x_tilda - 1) / x_tilda;

    int h_tilda = ho + (dilation_h * (y - 1) + stride_h - 1) / stride_h;
    int w_tilda = wo + (dilation_w * (x - 1) + stride_w - 1) / stride_w;

    int h_tilda_left = std::max(0, pad_h - dilation_h * (y_tilda - 1)) / stride_h;
    int w_tilda_left = std::max(0, pad_w - dilation_w * (x_tilda - 1)) / stride_w;

    int h_tilda_right = std::min(h_tilda, (pad_h + hi - 1 + stride_h - 1) / stride_h + 1);
    int w_tilda_right = std::min(w_tilda, (pad_w + wi - 1 + stride_w - 1) / stride_w + 1);

    int h_tilda_slice = h_tilda_right - h_tilda_left;
    int w_tilda_slice = w_tilda_right - w_tilda_left;

    int num_of_gemms = x_tilda * y_tilda;

    int dtile_dy      = dilation_h / gcd_stride_dilation_h;
    int dtile_dx      = dilation_w / gcd_stride_dilation_w;
    int dtile_y       = y_tilda;
    int dtile_x       = x_tilda;
    int dtile_h       = h_tilda;
    int dtile_w       = w_tilda;
    int dslice_h      = h_tilda_slice;
    int dslice_w      = w_tilda_slice;
    int dslice_h_left = h_tilda_left;
    int dslice_w_left = w_tilda_left;
    int pack_align    = 0;
    std::vector<int> dtile_iy_gid;
    std::vector<int> dtile_ix_gid;
    std::vector<int> y_dot_slice_gid;
    std::vector<int> x_dot_slice_gid;
    std::vector<bool> is_gemm_not_empty;
    for(int gemm_id = 0; gemm_id < num_of_gemms; gemm_id++)
    {
        dtile_iy_gid.emplace_back(gemm_id / x_tilda);
        dtile_ix_gid.emplace_back(gemm_id % x_tilda);
        y_dot_slice_gid.emplace_back((dtile_iy_gid[gemm_id] + 1) * y_dot <= y ? y_dot : y % y_dot);
        x_dot_slice_gid.emplace_back((dtile_ix_gid[gemm_id] + 1) * x_dot <= x ? x_dot : x % x_dot);
        const int gemm_k_gid = k * y_dot_slice_gid[gemm_id] * x_dot_slice_gid[gemm_id];
        is_gemm_not_empty.emplace_back(gemm_k_gid > 0);
    }
    bool need_set_zero = false;
    if(y < stride_h || x < stride_w || dilation_h != 1 || dilation_w != 1)
        need_set_zero = true;

    return [=](const std::vector<Kernel>& kernels) {
        const auto kernel = kernels[0];
        return [=](const Handle& handle, const AnyInvokeParams& primitive_parameters) {
            decltype(auto) data_ctx = primitive_parameters.CastTo<conv::DataInvokeParams>();
            const auto& tensors     = data_ctx.tensors;
            float elapsed           = 0;
            if(need_set_zero)
            {
                float zero = 0.f;
                SetTensor(handle, tensors.outDesc, tensors.out, &zero);

                if(handle.IsProfilingEnabled())
                    elapsed += handle.GetKernelTime();
            }
            for(int gemm_id = 0; gemm_id < num_of_gemms; gemm_id++)
            {
                if(is_gemm_not_empty[gemm_id])
                {
                    handle.Run(kernel)(tensors.out,
                                       tensors.w,
                                       tensors.in,
                                       hi,
                                       wi,
                                       n,
                                       k,
                                       c,
                                       ho,
                                       wo,
                                       stride_h,
                                       stride_w,
                                       dilation_h,
                                       dilation_w,
                                       pad_h,
                                       pad_w,
                                       y,
                                       x,
                                       dtile_iy_gid[gemm_id],
                                       dtile_ix_gid[gemm_id],
                                       dtile_dy,
                                       dtile_dx,
                                       dtile_y,
                                       dtile_x,
                                       dtile_h,
                                       dtile_w,
                                       y_dot_slice_gid[gemm_id],
                                       x_dot_slice_gid[gemm_id],
                                       dslice_h,
                                       dslice_w,
                                       dslice_h_left,
                                       dslice_w_left,
                                       pack_align);
                    if(handle.IsProfilingEnabled())
                        elapsed += handle.GetKernelTime();
                }
            }
            if(handle.IsProfilingEnabled())
            {
                handle.ResetKernelTime();
                handle.AccumKernelTime(elapsed);
            }
        };
    };
}

} // namespace conv
} // namespace miopen<|MERGE_RESOLUTION|>--- conflicted
+++ resolved
@@ -123,135 +123,6 @@
     return elapsed;
 }
 
-<<<<<<< HEAD
-float CallImplGemmDynamicBackwardData(const miopen::Handle& handle,
-                                      const ProblemDescription& conv_problem,
-                                      ConstData_t src,
-                                      Data_t dst,
-                                      ConstData_t wei,
-                                      const std::vector<KernelInvoke>& kernels)
-{
-    float elapsed = 0.0f;
-
-    auto kernel = kernels[0];
-    MIOPEN_LOG_I(kernel.GetName());
-
-    // clang-format off
-    int hi          = conv_problem.GetOutHeight();
-    int wi          = conv_problem.GetOutWidth();
-    int n           = conv_problem.GetInBatchSize();
-    int k           = conv_problem.GetInChannels();
-    int c           = conv_problem.GetOutChannels();
-    int ho          = conv_problem.GetInHeight();
-    int wo          = conv_problem.GetInWidth();
-    int stride_h    = conv_problem.GetInHeight() > 1 ? conv_problem.GetKernelStrideH() : 1;
-    int stride_w    = conv_problem.GetInWidth() > 1 ? conv_problem.GetKernelStrideW() : 1;
-    int dilation_h  = conv_problem.GetWeightsHeight() > 1? conv_problem.GetDilationH() : 1;
-    int dilation_w  = conv_problem.GetWeightsWidth() > 1? conv_problem.GetDilationW() : 1;
-    int pad_h       = conv_problem.GetPadH();
-    int pad_w       = conv_problem.GetPadW();
-    int y           = conv_problem.GetWeightsHeight();
-    int x           = conv_problem.GetWeightsWidth();
-
-    int gcd_stride_dilation_h = gcd(stride_h, dilation_h);
-    int gcd_stride_dilation_w = gcd(stride_w, dilation_w);
-    int y_tilda     = stride_h / gcd_stride_dilation_h;
-    int x_tilda     = stride_w / gcd_stride_dilation_w;
-
-    int y_dot = (y +  y_tilda - 1) / y_tilda;
-    int x_dot = (x +  x_tilda - 1) / x_tilda;
-
-    int h_tilda     = ho + (dilation_h * (y - 1) + stride_h - 1) / stride_h;
-    int w_tilda     = wo + (dilation_w * (x - 1) + stride_w - 1) / stride_w;
-
-    int h_tilda_left = std::max(0, pad_h - dilation_h * (y_tilda - 1)) / stride_h;
-    int w_tilda_left = std::max(0, pad_w - dilation_w * (x_tilda - 1)) / stride_w;
-
-    int h_tilda_right = std::min(h_tilda, (pad_h + hi - 1 + stride_h - 1) / stride_h + 1);
-    int w_tilda_right = std::min(w_tilda, (pad_w + wi - 1 + stride_w - 1) / stride_w + 1);
-
-    int h_tilda_slice = h_tilda_right - h_tilda_left;
-    int w_tilda_slice = w_tilda_right - w_tilda_left;
-
-    int num_of_gemms  = x_tilda * y_tilda;
-
-    int dtile_iy    = 0;
-    int dtile_ix    = 0;
-    int dtile_dy    = dilation_h / gcd_stride_dilation_h;
-    int dtile_dx    = dilation_w / gcd_stride_dilation_w;
-    int dtile_y     = y_tilda;
-    int dtile_x     = x_tilda;
-    int dtile_h     = h_tilda;
-    int dtile_w     = w_tilda;
-    int dslice_y    = 0;
-    int dslice_x    = 0;
-    int dslice_h    = h_tilda_slice;
-    int dslice_w    = w_tilda_slice;
-    int dslice_h_left   = h_tilda_left;
-    int dslice_w_left   = w_tilda_left;
-    int __pack0     = 0;
-    // clang-format on
-
-    std::vector<OpKernelArg> opArgs;
-    opArgs.emplace_back(dst);
-    opArgs.emplace_back(wei);
-    opArgs.emplace_back(src);
-    opArgs.emplace_back(hi);
-    opArgs.emplace_back(wi);
-    opArgs.emplace_back(n);
-    opArgs.emplace_back(k);
-    opArgs.emplace_back(c);
-    opArgs.emplace_back(ho);
-    opArgs.emplace_back(wo);
-    opArgs.emplace_back(stride_h);
-    opArgs.emplace_back(stride_w);
-    opArgs.emplace_back(dilation_h);
-    opArgs.emplace_back(dilation_w);
-    opArgs.emplace_back(pad_h);
-    opArgs.emplace_back(pad_w);
-    opArgs.emplace_back(y);
-    opArgs.emplace_back(x);
-    opArgs.emplace_back(dtile_iy);
-    opArgs.emplace_back(dtile_ix);
-    opArgs.emplace_back(dtile_dy);
-    opArgs.emplace_back(dtile_dx);
-    opArgs.emplace_back(dtile_y);
-    opArgs.emplace_back(dtile_x);
-    opArgs.emplace_back(dtile_h);
-    opArgs.emplace_back(dtile_w);
-    opArgs.emplace_back(dslice_y);
-    opArgs.emplace_back(dslice_x);
-    opArgs.emplace_back(dslice_h);
-    opArgs.emplace_back(dslice_w);
-    opArgs.emplace_back(dslice_h_left);
-    opArgs.emplace_back(dslice_w_left);
-    opArgs.emplace_back(__pack0);
-
-    for(int gemm_id = 0; gemm_id < num_of_gemms; gemm_id++)
-    {
-        int _dtile_iy          = gemm_id / x_tilda;
-        int _dtile_ix          = gemm_id % x_tilda;
-        int _y_dot_slice       = (_dtile_iy + 1) * y_dot <= y ? y_dot : y % y_dot;
-        int _x_dot_slice       = (_dtile_ix + 1) * x_dot <= x ? x_dot : x % x_dot;
-        int _gemm_k            = k * _y_dot_slice * _x_dot_slice;
-        bool is_gemm_not_empty = _gemm_k > 0;
-        opArgs[18]             = OpKernelArg(_dtile_iy);
-        opArgs[19]             = OpKernelArg(_dtile_ix);
-        opArgs[26]             = OpKernelArg(_y_dot_slice);
-        opArgs[27]             = OpKernelArg(_x_dot_slice);
-        if(is_gemm_not_empty)
-        {
-            kernel(opArgs);
-            if(handle.IsProfilingEnabled())
-                elapsed += handle.GetKernelTime();
-        }
-    }
-
-    return elapsed;
-}
-
-=======
->>>>>>> 21305d67
 InvokerFactory MakeImplGemmDynamicForwardInvokerFactory(const ConvolutionContext& ctx)
 {
     const auto& conv_problem = ctx.conv_problem;
