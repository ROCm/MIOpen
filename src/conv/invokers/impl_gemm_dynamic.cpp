--- conflicted
+++ resolved
@@ -436,15 +436,9 @@
 }
 
 InvokerFactory MakeImplGemmDynamicForwardXdlopsNHWCInvokerFactory(
-<<<<<<< HEAD
-    const ConvolutionContext& ctx,
+    const ExecutionContext& ctx,
     const ProblemDescription& problem,
     const solver::conv::PerformanceConfigAsmImplicitGemmGTCFwdXdlopsNHWC& config)
-=======
-    const ExecutionContext& ctx,
-    const miopen::ProblemDescription& problem,
-    const solver::PerformanceConfigAsmImplicitGemmGTCFwdXdlopsNHWC& config)
->>>>>>> f5728973
 {
     int hi         = problem.GetInHeight_();
     int wi         = problem.GetInWidth_();
@@ -735,15 +729,9 @@
 }
 
 InvokerFactory MakeImplGemmDynamicBackwardDataXdlopsNHWCInvokerFactory(
-<<<<<<< HEAD
-    const ConvolutionContext& ctx,
+    const ExecutionContext& ctx,
     const ProblemDescription& problem,
     const solver::conv::PerformanceConfigAsmImplicitGemmGTCBwdXdlopsNHWC& config)
-=======
-    const ExecutionContext& ctx,
-    const miopen::ProblemDescription& problem,
-    const solver::PerformanceConfigAsmImplicitGemmGTCBwdXdlopsNHWC& config)
->>>>>>> f5728973
 {
     int hi         = problem.GetOutHeight_();
     int wi         = problem.GetOutWidth_();
