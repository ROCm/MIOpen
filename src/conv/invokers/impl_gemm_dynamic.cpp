#include <miopen/conv/invokers/impl_gemm_dynamic.hpp>
#include <miopen/conv/data_invoke_params.hpp>
#include <miopen/algorithm.hpp>
#include <miopen/handle.hpp>
#include <miopen/tensor_ops.hpp>
#include <miopen/solver/implicitgemm_util.hpp>
#include <boost/any.hpp>

namespace miopen {
namespace conv {

static float CallImplGemmDynamicForward1x1(const miopen::Handle& handle,
                                           const ProblemDescription& conv_problem,
                                           ConstData_t src,
                                           Data_t dst,
                                           ConstData_t wei,
                                           const std::vector<KernelInvoke>& kernels)
{
    float elapsed = 0.0f;

    auto kernel = kernels[0];
    MIOPEN_LOG_I(kernel.GetName());

    // clang-format off
    int hi          = conv_problem.GetInHeight();
    int wi          = conv_problem.GetInWidth();
    int n           = conv_problem.GetInBatchSize();
    int k           = conv_problem.GetOutChannels();
    int c           = conv_problem.GetInChannels();
    int ho          = conv_problem.GetOutHeight();
    int wo          = conv_problem.GetOutWidth();
    int stride_h    = conv_problem.GetKernelStrideH();
    int stride_w    = conv_problem.GetKernelStrideW();
    int dilation_h  = conv_problem.GetDilationH();
    int dilation_w  = conv_problem.GetDilationW();
    int pad_h       = conv_problem.GetPadH();
    int pad_w       = conv_problem.GetPadW();
    int gap_0     = 0;
    // clang-format on

    std::vector<OpKernelArg> opArgs;
    opArgs.emplace_back(src);
    opArgs.emplace_back(wei);
    opArgs.emplace_back(dst);
    opArgs.emplace_back(hi);
    opArgs.emplace_back(wi);
    opArgs.emplace_back(n);
    opArgs.emplace_back(k);
    opArgs.emplace_back(c);
    opArgs.emplace_back(ho);
    opArgs.emplace_back(wo);
    opArgs.emplace_back(stride_h);
    opArgs.emplace_back(stride_w);
    opArgs.emplace_back(dilation_h);
    opArgs.emplace_back(dilation_w);
    opArgs.emplace_back(pad_h);
    opArgs.emplace_back(pad_w);
    opArgs.emplace_back(gap_0);

    kernel(opArgs);

    if(handle.IsProfilingEnabled())
        elapsed += handle.GetKernelTime();
    return elapsed;
}

InvokerFactory MakeImplGemmDynamicForward1x1InvokerFactory(const ConvolutionContext& ctx)
{
    const auto& conv_problem = ctx.conv_problem;
    return [conv_problem](const std::vector<Kernel>& kernels) {
        return [=](const Handle& handle, const AnyInvokeParams& primitive_parameters) {
            decltype(auto) data_ctx = primitive_parameters.CastTo<conv::DataInvokeParams>();
            const auto& tensors     = data_ctx.tensors;
            auto kernel             = handle.Run(kernels[0]);

            std::vector<KernelInvoke> ks;
            std::transform(kernels.begin(),
                           kernels.end(),
                           std::back_inserter(ks),
                           [&](const Kernel& k) { return handle.Run(k); });
            float elapsed = 0;
            elapsed       = CallImplGemmDynamicForward1x1(
                handle, conv_problem, tensors.in, tensors.out, tensors.w, ks);
            if(handle.IsProfilingEnabled())
            {
                handle.ResetKernelTime();
                handle.AccumKernelTime(elapsed);
            }
        };
    };
}

template <>
InvokerFactory MakeImplGemmDynamicBackwardDataInvokerFactory<int>(const ConvolutionContext& ctx,
                                                                  const int& cfg)
{
    const auto& conv_problem = ctx.conv_problem;
    int hi                   = conv_problem.GetOutHeight();
    int wi                   = conv_problem.GetOutWidth();
    int n                    = conv_problem.GetInBatchSize();
    int k                    = conv_problem.GetInChannels();
    int c                    = conv_problem.GetOutChannels();
    int ho                   = conv_problem.GetInHeight();
    int wo                   = conv_problem.GetInWidth();
    int stride_h             = conv_problem.GetInHeight() > 1 ? conv_problem.GetKernelStrideH() : 1;
    int stride_w             = conv_problem.GetInWidth() > 1 ? conv_problem.GetKernelStrideW() : 1;
    int dilation_h = conv_problem.GetWeightsHeight() > 1 ? conv_problem.GetDilationH() : 1;
    int dilation_w = conv_problem.GetWeightsWidth() > 1 ? conv_problem.GetDilationW() : 1;
    int pad_h      = conv_problem.GetPadH();
    int pad_w      = conv_problem.GetPadW();
    int y          = conv_problem.GetWeightsHeight();
    int x          = conv_problem.GetWeightsWidth();

    int gcd_stride_dilation_h = solver::gcd(stride_h, dilation_h);
    int gcd_stride_dilation_w = solver::gcd(stride_w, dilation_w);
    int y_tilda               = stride_h / gcd_stride_dilation_h;
    int x_tilda               = stride_w / gcd_stride_dilation_w;

    int y_dot = (y + y_tilda - 1) / y_tilda;
    int x_dot = (x + x_tilda - 1) / x_tilda;

    int h_tilda = ho + (dilation_h * (y - 1) + stride_h - 1) / stride_h;
    int w_tilda = wo + (dilation_w * (x - 1) + stride_w - 1) / stride_w;

    int h_tilda_left = std::max(0, pad_h - dilation_h * (y_tilda - 1)) / stride_h;
    int w_tilda_left = std::max(0, pad_w - dilation_w * (x_tilda - 1)) / stride_w;

    int h_tilda_right = std::min(h_tilda, (pad_h + hi - 1 + stride_h - 1) / stride_h + 1);
    int w_tilda_right = std::min(w_tilda, (pad_w + wi - 1 + stride_w - 1) / stride_w + 1);

    int h_tilda_slice = h_tilda_right - h_tilda_left;
    int w_tilda_slice = w_tilda_right - w_tilda_left;

    int num_of_gemms = x_tilda * y_tilda;

    int dtile_dy      = dilation_h / gcd_stride_dilation_h;
    int dtile_dx      = dilation_w / gcd_stride_dilation_w;
    int dtile_y       = y_tilda;
    int dtile_x       = x_tilda;
    int dtile_h       = h_tilda;
    int dtile_w       = w_tilda;
    int dslice_h      = h_tilda_slice;
    int dslice_w      = w_tilda_slice;
    int dslice_h_left = h_tilda_left;
    int dslice_w_left = w_tilda_left;
    int pack_align    = cfg;
    std::vector<int> dtile_iy_gid;
    std::vector<int> dtile_ix_gid;
    std::vector<int> y_dot_slice_gid;
    std::vector<int> x_dot_slice_gid;
    std::vector<bool> is_gemm_not_empty;
    for(int gemm_id = 0; gemm_id < num_of_gemms; gemm_id++)
    {
        dtile_iy_gid.emplace_back(gemm_id / x_tilda);
        dtile_ix_gid.emplace_back(gemm_id % x_tilda);
        y_dot_slice_gid.emplace_back((dtile_iy_gid[gemm_id] + 1) * y_dot <= y ? y_dot : y % y_dot);
        x_dot_slice_gid.emplace_back((dtile_ix_gid[gemm_id] + 1) * x_dot <= x ? x_dot : x % x_dot);
        const int gemm_k_gid = k * y_dot_slice_gid[gemm_id] * x_dot_slice_gid[gemm_id];
        is_gemm_not_empty.emplace_back(gemm_k_gid > 0);
    }
    bool need_set_zero = false;
    if(y < stride_h || x < stride_w || dilation_h != 1 || dilation_w != 1)
        need_set_zero = true;

    return [=](const std::vector<Kernel>& kernels) {
        const auto kernel = kernels[0];
        return [=](const Handle& handle, const AnyInvokeParams& primitive_parameters) {
            decltype(auto) data_ctx = primitive_parameters.CastTo<conv::DataInvokeParams>();
            const auto& tensors     = data_ctx.tensors;
            float elapsed           = 0;
            if(need_set_zero)
            {
                float zero = 0.f;
                SetTensor(handle, tensors.outDesc, tensors.out, &zero);

                if(handle.IsProfilingEnabled())
                    elapsed += handle.GetKernelTime();
            }
            for(int gemm_id = 0; gemm_id < num_of_gemms; gemm_id++)
            {
                if(is_gemm_not_empty[gemm_id])
                {
                    handle.Run(kernel)(tensors.out,
                                       tensors.w,
                                       tensors.in,
                                       hi,
                                       wi,
                                       n,
                                       k,
                                       c,
                                       ho,
                                       wo,
                                       stride_h,
                                       stride_w,
                                       dilation_h,
                                       dilation_w,
                                       pad_h,
                                       pad_w,
                                       y,
                                       x,
                                       dtile_iy_gid[gemm_id],
                                       dtile_ix_gid[gemm_id],
                                       dtile_dy,
                                       dtile_dx,
                                       dtile_y,
                                       dtile_x,
                                       dtile_h,
                                       dtile_w,
                                       y_dot_slice_gid[gemm_id],
                                       x_dot_slice_gid[gemm_id],
                                       dslice_h,
                                       dslice_w,
                                       dslice_h_left,
                                       dslice_w_left,
                                       pack_align);
                    if(handle.IsProfilingEnabled())
                        elapsed += handle.GetKernelTime();
                }
            }

            if(handle.IsProfilingEnabled())
            {
                handle.ResetKernelTime();
                handle.AccumKernelTime(elapsed);
            }
        };
    };
}

template <>
InvokerFactory
MakeImplGemmDynamicBackwardDataInvokerFactory<solver::TunableImplicitGemmGTCDynamic_t>(
    const ConvolutionContext& ctx, const solver::TunableImplicitGemmGTCDynamic_t& cfg)
{
    const auto& conv_problem = ctx.conv_problem;
    int hi                   = conv_problem.GetOutHeight();
    int wi                   = conv_problem.GetOutWidth();
    int n                    = conv_problem.GetInBatchSize();
    int k                    = conv_problem.GetInChannels();
    int c                    = conv_problem.GetOutChannels();
    int ho                   = conv_problem.GetInHeight();
    int wo                   = conv_problem.GetInWidth();
    int stride_h             = conv_problem.GetInHeight() > 1 ? conv_problem.GetKernelStrideH() : 1;
    int stride_w             = conv_problem.GetInWidth() > 1 ? conv_problem.GetKernelStrideW() : 1;
    int dilation_h = conv_problem.GetWeightsHeight() > 1 ? conv_problem.GetDilationH() : 1;
    int dilation_w = conv_problem.GetWeightsWidth() > 1 ? conv_problem.GetDilationW() : 1;
    int pad_h      = conv_problem.GetPadH();
    int pad_w      = conv_problem.GetPadW();
    int y          = conv_problem.GetWeightsHeight();
    int x          = conv_problem.GetWeightsWidth();
    int group      = conv_problem.GetGroupCount();

    int gcd_stride_dilation_h = solver::gcd(stride_h, dilation_h);
    int gcd_stride_dilation_w = solver::gcd(stride_w, dilation_w);
    int y_tilda               = stride_h / gcd_stride_dilation_h;
    int x_tilda               = stride_w / gcd_stride_dilation_w;

    int y_dot = (y + y_tilda - 1) / y_tilda;
    int x_dot = (x + x_tilda - 1) / x_tilda;

    int h_tilda = ho + (dilation_h * (y - 1) + stride_h - 1) / stride_h;
    int w_tilda = wo + (dilation_w * (x - 1) + stride_w - 1) / stride_w;

    int h_tilda_left = std::max(0, pad_h - dilation_h * (y_tilda - 1)) / stride_h;
    int w_tilda_left = std::max(0, pad_w - dilation_w * (x_tilda - 1)) / stride_w;

    int h_tilda_right = std::min(h_tilda, (pad_h + hi - 1 + stride_h - 1) / stride_h + 1);
    int w_tilda_right = std::min(w_tilda, (pad_w + wi - 1 + stride_w - 1) / stride_w + 1);

    int h_tilda_slice = h_tilda_right - h_tilda_left;
    int w_tilda_slice = w_tilda_right - w_tilda_left;

    int num_of_gemms = x_tilda * y_tilda;

    int dtile_dy      = dilation_h / gcd_stride_dilation_h;
    int dtile_dx      = dilation_w / gcd_stride_dilation_w;
    int dtile_y       = y_tilda;
    int dtile_x       = x_tilda;
    int dtile_h       = h_tilda;
    int dtile_w       = w_tilda;
    int dslice_h      = h_tilda_slice;
    int dslice_w      = w_tilda_slice;
    int dslice_h_left = h_tilda_left;
    int dslice_w_left = w_tilda_left;
    int pack_align    = 0;
    std::vector<int> dtile_iy_gid;
    std::vector<int> dtile_ix_gid;
    std::vector<int> y_dot_slice_gid;
    std::vector<int> x_dot_slice_gid;
    std::vector<bool> is_gemm_not_empty;
    for(int gemm_id = 0; gemm_id < num_of_gemms; gemm_id++)
    {
        dtile_iy_gid.emplace_back(gemm_id / x_tilda);
        dtile_ix_gid.emplace_back(gemm_id % x_tilda);
        y_dot_slice_gid.emplace_back((dtile_iy_gid[gemm_id] + 1) * y_dot <= y ? y_dot : y % y_dot);
        x_dot_slice_gid.emplace_back((dtile_ix_gid[gemm_id] + 1) * x_dot <= x ? x_dot : x % x_dot);
        const int gemm_k_gid = k * y_dot_slice_gid[gemm_id] * x_dot_slice_gid[gemm_id];
        is_gemm_not_empty.emplace_back(gemm_k_gid > 0);
    }
    bool need_set_zero = false;
    if(y < stride_h || x < stride_w || dilation_h != 1 || dilation_w != 1)
        need_set_zero = true;

    int nxb = cfg.nxb;
    int b   = h_tilda_slice * w_tilda_slice;
    b       = (cfg.nxe == 0) ? (b) : ((b + nxb - 1) / nxb) * nxb; // pad to nxb modulo when nxe != 0

    uint32_t nb_n0          = cfg.tensor_b_cluster_lengths[2] * cfg.tensor_b_thread_lengths[2];
    uint32_t nb_n1b         = cfg.tensor_b_cluster_lengths[3] * cfg.tensor_b_thread_lengths[3];
    uint32_t unmerge_sub_n  = cfg.gemm_n_per_block / cfg.nxb;
    uint32_t unmerge_sub_n1 = unmerge_sub_n / nb_n0;

    magic_div_u32_t mdiv_2 =
        magic_div_u32_gen(((c / group) * n * b) / (cfg.gemm_m_per_block * cfg.gemm_n_per_block));
    magic_div_u32_t mdiv_3 = magic_div_u32_gen((n * b) / cfg.gemm_n_per_block);
    magic_div_u32_t mdiv_4 = magic_div_u32_gen(b * unmerge_sub_n1 / nb_n1b);
    magic_div_u32_t mdiv_5 = magic_div_u32_gen(b);
    magic_div_u32_t mdiv_6 = magic_div_u32_gen(w_tilda_slice);

    std::vector<magic_div_u32_t> mdiv_0_vec;
    std::vector<magic_div_u32_t> mdiv_1_vec;
    std::vector<uint32_t> shift_pack_0_vec;
    uint32_t shift_pack_1;

    for(int gemm_id = 0; gemm_id < num_of_gemms; gemm_id++)
    {
        if(is_gemm_not_empty[gemm_id])
        {
            mdiv_0_vec.push_back(
                magic_div_u32_gen(y_dot_slice_gid[gemm_id] * x_dot_slice_gid[gemm_id]));
            mdiv_1_vec.push_back(magic_div_u32_gen(x_dot_slice_gid[gemm_id]));
        }
        else
        {
            mdiv_0_vec.push_back(magic_div_u32_t({0, 0}));
            mdiv_1_vec.push_back(magic_div_u32_t({0, 0}));
        };

        shift_pack_0_vec.push_back(magic_div_u32_pack_shift(
            mdiv_0_vec[gemm_id].shift, mdiv_1_vec[gemm_id].shift, mdiv_2.shift, mdiv_3.shift));
    };

    shift_pack_1 = magic_div_u32_pack_shift(mdiv_4.shift, mdiv_5.shift, mdiv_6.shift, 0);

    return [=](const std::vector<Kernel>& kernels) {
        const auto kernel = kernels[0];
        return [=](const Handle& handle, const AnyInvokeParams& primitive_parameters) {
            decltype(auto) data_ctx = primitive_parameters.CastTo<conv::DataInvokeParams>();
            const auto& tensors     = data_ctx.tensors;
            float elapsed           = 0;
            if(need_set_zero)
            {
                float zero = 0.f;
                SetTensor(handle, tensors.outDesc, tensors.out, &zero);

                if(handle.IsProfilingEnabled())
                    elapsed += handle.GetKernelTime();
            }
            for(int gemm_id = 0; gemm_id < num_of_gemms; gemm_id++)
            {
                if(is_gemm_not_empty[gemm_id])
                {
                    handle.Run(kernel)(tensors.out,
                                       tensors.w,
                                       tensors.in,
                                       hi,
                                       wi,
                                       n,
                                       k / group,
                                       c / group,
                                       ho,
                                       wo,
                                       stride_h,
                                       stride_w,
                                       dilation_h,
                                       dilation_w,
                                       pad_h,
                                       pad_w,
                                       y,
                                       x,
                                       dtile_iy_gid[gemm_id],
                                       dtile_ix_gid[gemm_id],
                                       dtile_dy,
                                       dtile_dx,
                                       dtile_y,
                                       dtile_x,
                                       dtile_h,
                                       dtile_w,
                                       y_dot_slice_gid[gemm_id],
                                       x_dot_slice_gid[gemm_id],
                                       dslice_h,
                                       dslice_w,
                                       dslice_h_left,
                                       dslice_w_left,
                                       group,
                                       mdiv_0_vec[gemm_id].magic,
                                       mdiv_1_vec[gemm_id].magic,
                                       mdiv_2.magic,
                                       mdiv_3.magic,
                                       mdiv_4.magic,
                                       mdiv_5.magic,
                                       mdiv_6.magic,
                                       shift_pack_0_vec[gemm_id],
                                       shift_pack_1,
                                       pack_align);
                    if(handle.IsProfilingEnabled())
                        elapsed += handle.GetKernelTime();
                }
            }
            if(handle.IsProfilingEnabled())
            {
                handle.ResetKernelTime();
                handle.AccumKernelTime(elapsed);
            }
        };
    };
}

InvokerFactory MakeImplGemmDynamicForwardXdlopsNHWCInvokerFactory(
    const ConvolutionContext& ctx,
    const solver::PerformanceConfigAsmImplicitGemmGTCFwdXdlopsNHWC& config)
{
    const auto& conv_problem = ctx.conv_problem;
    int hi                   = conv_problem.GetInHeight();
    int wi                   = conv_problem.GetInWidth();
    int n                    = conv_problem.GetInBatchSize();
    int k                    = conv_problem.GetOutChannels();
    int c                    = conv_problem.GetInChannels();
    int ho                   = conv_problem.GetOutHeight();
    int wo                   = conv_problem.GetOutWidth();
    int stride_h             = conv_problem.GetKernelStrideH();
    int stride_w             = conv_problem.GetKernelStrideW();
    int dilation_h           = conv_problem.GetDilationH();
    int dilation_w           = conv_problem.GetDilationW();
    int pad_h                = conv_problem.GetPadH();
    int pad_w                = conv_problem.GetPadW();
    int y                    = conv_problem.GetWeightsHeight();
    int x                    = conv_problem.GetWeightsWidth();
    int group                = conv_problem.GetGroupCount();

    uint32_t gemm_m = n * ho * wo;
    uint32_t gemm_n = k / group;
    magic_div_u32_t mdiv_0, mdiv_1, mdiv_2, mdiv_3, mdiv_4, mdiv_5;
    uint32_t shift_pack_0, shift_pack_1;
    uint32_t pack0 = 0;

    mdiv_0 = magic_div_u32_gen((gemm_n + config.gemm_n_per_block - 1) / config.gemm_n_per_block);
    mdiv_1 = magic_div_u32_gen(ho * wo);
    mdiv_2 = magic_div_u32_gen(wo);
    mdiv_3 = magic_div_u32_gen(((gemm_m + config.gemm_m_per_block - 1) / config.gemm_m_per_block) *
                               ((gemm_n + config.gemm_n_per_block - 1) / config.gemm_n_per_block));

    shift_pack_0 = magic_div_u32_pack_shift(mdiv_0.shift, mdiv_1.shift, mdiv_2.shift, mdiv_3.shift);
    if(config.merge_e != 0)
    {
        mdiv_4       = magic_div_u32_gen(x * (c / group));
        mdiv_5       = magic_div_u32_gen(c / group);
        shift_pack_1 = magic_div_u32_pack_shift(mdiv_4.shift, mdiv_5.shift, 0, 0);

        uint32_t s_move_slice_k_y = (config.gemm_k_per_block / (x * (c / group))) % y;
        uint32_t s_move_slice_k_x = (config.gemm_k_per_block / (c / group)) % x;
        uint32_t s_move_slice_k_c = config.gemm_k_per_block % (c / group);
        y                         = static_cast<int>((s_move_slice_k_y << 24) | y);
        x                         = static_cast<int>((s_move_slice_k_x << 24) | x);
        c                         = static_cast<int>((s_move_slice_k_c << 24) | c);
    }
    else
    {
        mdiv_4       = magic_div_u32_gen(1);
        mdiv_5       = magic_div_u32_gen(1);
        shift_pack_1 = 0;
    }

    bool need_set_zero = config.gemm_k_global_split > 0;

<<<<<<< HEAD
    std::vector<OpKernelArg> opShapeArgs;
    opShapeArgs.emplace_back(hi);
    opShapeArgs.emplace_back(wi);
    opShapeArgs.emplace_back(n);
    opShapeArgs.emplace_back(k / group);
    opShapeArgs.emplace_back(c / group);
    opShapeArgs.emplace_back(ho);
    opShapeArgs.emplace_back(wo);
    opShapeArgs.emplace_back(stride_h);
    opShapeArgs.emplace_back(stride_w);
    opShapeArgs.emplace_back(dilation_h);
    opShapeArgs.emplace_back(dilation_w);
    opShapeArgs.emplace_back(pad_h);
    opShapeArgs.emplace_back(pad_w);
    opShapeArgs.emplace_back(y);
    opShapeArgs.emplace_back(x);
    opShapeArgs.emplace_back(group);
    opShapeArgs.emplace_back(mdiv_0.magic);
    opShapeArgs.emplace_back(mdiv_1.magic);
    opShapeArgs.emplace_back(mdiv_2.magic);
    opShapeArgs.emplace_back(mdiv_3.magic);
    opShapeArgs.emplace_back(mdiv_4.magic);
    opShapeArgs.emplace_back(mdiv_5.magic);
    opShapeArgs.emplace_back(shift_pack_0);
    opShapeArgs.emplace_back(shift_pack_1);
    opShapeArgs.emplace_back(config.gemm_k_global_split);
    opShapeArgs.emplace_back(pack0);

    return [opShapeArgs, need_set_zero](const std::vector<Kernel>& kernels) {
        return [=](const Handle& handle, const AnyInvokeParams& primitive_parameters) {
=======
    std::vector<OpKernelArg> opArgs;
    opArgs.emplace_back(0); // placeholder
    opArgs.emplace_back(0); // placeholder
    opArgs.emplace_back(0); // placeholder
    opArgs.emplace_back(hi);
    opArgs.emplace_back(wi);
    opArgs.emplace_back(n);
    opArgs.emplace_back(k / group);
    opArgs.emplace_back(c / group);
    opArgs.emplace_back(ho);
    opArgs.emplace_back(wo);
    opArgs.emplace_back(stride_h);
    opArgs.emplace_back(stride_w);
    opArgs.emplace_back(dilation_h);
    opArgs.emplace_back(dilation_w);
    opArgs.emplace_back(pad_h);
    opArgs.emplace_back(pad_w);
    opArgs.emplace_back(y);
    opArgs.emplace_back(x);
    opArgs.emplace_back(group);
    opArgs.emplace_back(mdiv_0.magic);
    opArgs.emplace_back(mdiv_1.magic);
    opArgs.emplace_back(mdiv_2.magic);
    opArgs.emplace_back(mdiv_3.magic);
    opArgs.emplace_back(mdiv_4.magic);
    opArgs.emplace_back(mdiv_5.magic);
    opArgs.emplace_back(shift_pack_0);
    opArgs.emplace_back(shift_pack_1);
    opArgs.emplace_back(config.gemm_k_global_split);
    opArgs.emplace_back(pack0);

    return [opArgs, need_set_zero](const std::vector<Kernel>& kernels) mutable {
        return [=](const Handle& handle, const AnyInvokeParams& primitive_parameters) mutable {
>>>>>>> 1383b5aa
            decltype(auto) data_ctx = primitive_parameters.CastTo<conv::DataInvokeParams>();
            const auto& tensors     = data_ctx.tensors;
            const auto ker          = handle.Run(kernels[0]);
            float elapsed           = 0;

<<<<<<< HEAD
            std::vector<OpKernelArg> opArgs;
            opArgs.reserve(3 + opShapeArgs.size()); // Avoids vector resize.
            opArgs.emplace_back(tensors.in);
            opArgs.emplace_back(tensors.w);
            opArgs.emplace_back(tensors.out);
=======
            opArgs[0] = OpKernelArg(tensors.in);
            opArgs[1] = OpKernelArg(tensors.w);
            opArgs[2] = OpKernelArg(tensors.out);
>>>>>>> 1383b5aa

            if(need_set_zero)
            {
                float zero = 0.f;
                SetTensor(handle, tensors.outDesc, tensors.out, &zero);
                if(handle.IsProfilingEnabled())
                    elapsed += handle.GetKernelTime();
            }

<<<<<<< HEAD
            std::transform(opShapeArgs.begin(),
                           opShapeArgs.end(),
                           std::back_inserter(opArgs),
                           [](const OpKernelArg& arg) { return arg; });

=======
>>>>>>> 1383b5aa
            ker(opArgs);

            if(handle.IsProfilingEnabled())
            {
                elapsed += handle.GetKernelTime();
                handle.ResetKernelTime();
                handle.AccumKernelTime(elapsed);
            }
        };
    };
}

InvokerFactory MakeImplGemmDynamicBackwardDataXdlopsNHWCInvokerFactory(
    const ConvolutionContext& ctx,
    const solver::PerformanceConfigAsmImplicitGemmGTCBwdXdlopsNHWC& config)
{
    const auto& conv_problem = ctx.conv_problem;
    int hi                   = conv_problem.GetOutHeight();
    int wi                   = conv_problem.GetOutWidth();
    int n                    = conv_problem.GetInBatchSize();
    int k                    = conv_problem.GetInChannels();
    int c                    = conv_problem.GetOutChannels();
    int ho                   = conv_problem.GetInHeight();
    int wo                   = conv_problem.GetInWidth();
    int stride_h             = conv_problem.GetInHeight() > 1 ? conv_problem.GetKernelStrideH() : 1;
    int stride_w             = conv_problem.GetInWidth() > 1 ? conv_problem.GetKernelStrideW() : 1;
    int dilation_h = conv_problem.GetWeightsHeight() > 1 ? conv_problem.GetDilationH() : 1;
    int dilation_w = conv_problem.GetWeightsWidth() > 1 ? conv_problem.GetDilationW() : 1;
    int pad_h      = conv_problem.GetPadH();
    int pad_w      = conv_problem.GetPadW();
    int y          = conv_problem.GetWeightsHeight();
    int x          = conv_problem.GetWeightsWidth();
    int group      = conv_problem.GetGroupCount();

    int gcd_stride_dilation_h = solver::gcd(stride_h, dilation_h);
    int gcd_stride_dilation_w = solver::gcd(stride_w, dilation_w);
    int y_tilda               = stride_h / gcd_stride_dilation_h;
    int x_tilda               = stride_w / gcd_stride_dilation_w;

<<<<<<< HEAD
    // int y_dot = (y + y_tilda - 1) / y_tilda;
    // int x_dot = (x + x_tilda - 1) / x_tilda;

=======
>>>>>>> 1383b5aa
    int h_tilda = ho + (dilation_h * (y - 1) + stride_h - 1) / stride_h;
    int w_tilda = wo + (dilation_w * (x - 1) + stride_w - 1) / stride_w;

    int h_tilda_left = std::max(0, pad_h - dilation_h * (y_tilda - 1)) / stride_h;
    int w_tilda_left = std::max(0, pad_w - dilation_w * (x_tilda - 1)) / stride_w;

    int h_tilda_right = std::min(h_tilda, (pad_h + hi - 1 + stride_h - 1) / stride_h + 1);
    int w_tilda_right = std::min(w_tilda, (pad_w + wi - 1 + stride_w - 1) / stride_w + 1);

    int h_tilda_slice = h_tilda_right - h_tilda_left;
    int w_tilda_slice = w_tilda_right - w_tilda_left;

    int num_of_gemms = x_tilda * y_tilda;

    uint32_t gemm_m = n * h_tilda_slice * w_tilda_slice;
    uint32_t gemm_n = c / group;

    magic_div_u32_t mdiv_x_tilda  = magic_div_u32_gen(x_tilda);
    magic_div_u32_t mdiv_y_tilda  = magic_div_u32_gen(y_tilda);
    magic_div_u32_t mdiv_group_mn = magic_div_u32_gen(
        group * ((gemm_n + config.gemm_n_per_block - 1) / config.gemm_n_per_block) *
        ((gemm_m + config.gemm_m_per_block - 1) / config.gemm_m_per_block));

    magic_div_u32_t mdiv_0 =
        magic_div_u32_gen((gemm_n + config.gemm_n_per_block - 1) / config.gemm_n_per_block);
    magic_div_u32_t mdiv_1 =
        magic_div_u32_gen(((gemm_n + config.gemm_n_per_block - 1) / config.gemm_n_per_block) *
                          ((gemm_m + config.gemm_m_per_block - 1) / config.gemm_m_per_block));
    magic_div_u32_t mdiv_2 = magic_div_u32_gen(config.nxe != 0 ? w_tilda_slice : wi);
    magic_div_u32_t mdiv_3 = magic_div_u32_gen(h_tilda_slice * w_tilda_slice);
    uint32_t shift_pack_0 =
        magic_div_u32_pack_shift(mdiv_0.shift, mdiv_1.shift, mdiv_2.shift, mdiv_3.shift);

    int dtile_iy = num_of_gemms > 1 ? static_cast<int>(mdiv_x_tilda.magic) : 0;
    int dtile_ix = num_of_gemms > 1 ? static_cast<int>(mdiv_x_tilda.shift) : 0;
    int dslice_y = num_of_gemms > 1 ? static_cast<int>(mdiv_y_tilda.magic) : y;
    int dslice_x = num_of_gemms > 1 ? static_cast<int>(mdiv_y_tilda.shift) : x;
    int dtile_h  = num_of_gemms > 1 ? static_cast<int>(mdiv_group_mn.magic) : h_tilda;
    int dtile_w  = num_of_gemms > 1 ? static_cast<int>(mdiv_group_mn.shift) : w_tilda;

    bool need_set_zero = false;
    if(y < stride_h || x < stride_w || dilation_h != 1 || dilation_w != 1)
        need_set_zero = true;
    need_set_zero |= config.gemm_k_global_split > 0;

<<<<<<< HEAD
    std::vector<OpKernelArg> opShapeArgs;
    opShapeArgs.emplace_back(hi);
    opShapeArgs.emplace_back(wi);
    opShapeArgs.emplace_back(n);
    opShapeArgs.emplace_back(k / group);
    opShapeArgs.emplace_back(c / group);
    opShapeArgs.emplace_back(ho);
    opShapeArgs.emplace_back(wo);
    opShapeArgs.emplace_back(stride_h);
    opShapeArgs.emplace_back(stride_w);
    opShapeArgs.emplace_back(dilation_h);
    opShapeArgs.emplace_back(dilation_w);
    opShapeArgs.emplace_back(pad_h);
    opShapeArgs.emplace_back(pad_w);
    opShapeArgs.emplace_back(y);
    opShapeArgs.emplace_back(x);

    opShapeArgs.emplace_back(dtile_iy);
    opShapeArgs.emplace_back(dtile_ix);
    opShapeArgs.emplace_back(dilation_h / gcd_stride_dilation_h);
    opShapeArgs.emplace_back(dilation_w / gcd_stride_dilation_w);
    opShapeArgs.emplace_back(y_tilda);
    opShapeArgs.emplace_back(x_tilda);
    opShapeArgs.emplace_back(dtile_h);
    opShapeArgs.emplace_back(dtile_w);
    opShapeArgs.emplace_back(dslice_y);
    opShapeArgs.emplace_back(dslice_x);

    opShapeArgs.emplace_back(h_tilda_slice);
    opShapeArgs.emplace_back(w_tilda_slice);
    opShapeArgs.emplace_back(h_tilda_left);
    opShapeArgs.emplace_back(w_tilda_left);
    opShapeArgs.emplace_back(group);

    opShapeArgs.emplace_back(mdiv_0.magic);
    opShapeArgs.emplace_back(mdiv_1.magic);
    opShapeArgs.emplace_back(mdiv_2.magic);
    opShapeArgs.emplace_back(mdiv_3.magic);
    opShapeArgs.emplace_back(shift_pack_0);
    opShapeArgs.emplace_back(config.gemm_k_global_split);

    return [opShapeArgs, need_set_zero](const std::vector<Kernel>& kernels) {
        return [=](const Handle& handle, const AnyInvokeParams& primitive_parameters) {
=======
    std::vector<OpKernelArg> opArgs;
    opArgs.emplace_back(0); // placeholder
    opArgs.emplace_back(0); // placeholder
    opArgs.emplace_back(0); // placeholder
    opArgs.emplace_back(hi);
    opArgs.emplace_back(wi);
    opArgs.emplace_back(n);
    opArgs.emplace_back(k / group);
    opArgs.emplace_back(c / group);
    opArgs.emplace_back(ho);
    opArgs.emplace_back(wo);
    opArgs.emplace_back(stride_h);
    opArgs.emplace_back(stride_w);
    opArgs.emplace_back(dilation_h);
    opArgs.emplace_back(dilation_w);
    opArgs.emplace_back(pad_h);
    opArgs.emplace_back(pad_w);
    opArgs.emplace_back(y);
    opArgs.emplace_back(x);

    opArgs.emplace_back(dtile_iy);
    opArgs.emplace_back(dtile_ix);
    opArgs.emplace_back(dilation_h / gcd_stride_dilation_h);
    opArgs.emplace_back(dilation_w / gcd_stride_dilation_w);
    opArgs.emplace_back(y_tilda);
    opArgs.emplace_back(x_tilda);
    opArgs.emplace_back(dtile_h);
    opArgs.emplace_back(dtile_w);
    opArgs.emplace_back(dslice_y);
    opArgs.emplace_back(dslice_x);

    opArgs.emplace_back(h_tilda_slice);
    opArgs.emplace_back(w_tilda_slice);
    opArgs.emplace_back(h_tilda_left);
    opArgs.emplace_back(w_tilda_left);
    opArgs.emplace_back(group);

    opArgs.emplace_back(mdiv_0.magic);
    opArgs.emplace_back(mdiv_1.magic);
    opArgs.emplace_back(mdiv_2.magic);
    opArgs.emplace_back(mdiv_3.magic);
    opArgs.emplace_back(shift_pack_0);
    opArgs.emplace_back(config.gemm_k_global_split);

    return [opArgs, need_set_zero](const std::vector<Kernel>& kernels) mutable {
        return [=](const Handle& handle, const AnyInvokeParams& primitive_parameters) mutable {
>>>>>>> 1383b5aa
            decltype(auto) data_ctx = primitive_parameters.CastTo<conv::DataInvokeParams>();
            const auto& tensors     = data_ctx.tensors;
            const auto ker          = handle.Run(kernels[0]);
            float elapsed           = 0;

<<<<<<< HEAD
            std::vector<OpKernelArg> opArgs;
            opArgs.reserve(3 + opShapeArgs.size()); // Avoids vector resize.
            opArgs.emplace_back(tensors.out);
            opArgs.emplace_back(tensors.w);
            opArgs.emplace_back(tensors.in);
=======
            opArgs[0] = OpKernelArg(tensors.out);
            opArgs[1] = OpKernelArg(tensors.w);
            opArgs[2] = OpKernelArg(tensors.in);
>>>>>>> 1383b5aa

            if(need_set_zero)
            {
                float zero = 0.f;
                SetTensor(handle, tensors.outDesc, tensors.out, &zero);
                if(handle.IsProfilingEnabled())
                    elapsed += handle.GetKernelTime();
            }

<<<<<<< HEAD
            std::transform(opShapeArgs.begin(),
                           opShapeArgs.end(),
                           std::back_inserter(opArgs),
                           [](const OpKernelArg& arg) { return arg; });

=======
>>>>>>> 1383b5aa
            ker(opArgs);

            if(handle.IsProfilingEnabled())
            {
                elapsed += handle.GetKernelTime();
                handle.ResetKernelTime();
                handle.AccumKernelTime(elapsed);
            }
        };
    };
}

} // namespace conv
} // namespace miopen<|MERGE_RESOLUTION|>--- conflicted
+++ resolved
@@ -473,38 +473,6 @@
 
     bool need_set_zero = config.gemm_k_global_split > 0;
 
-<<<<<<< HEAD
-    std::vector<OpKernelArg> opShapeArgs;
-    opShapeArgs.emplace_back(hi);
-    opShapeArgs.emplace_back(wi);
-    opShapeArgs.emplace_back(n);
-    opShapeArgs.emplace_back(k / group);
-    opShapeArgs.emplace_back(c / group);
-    opShapeArgs.emplace_back(ho);
-    opShapeArgs.emplace_back(wo);
-    opShapeArgs.emplace_back(stride_h);
-    opShapeArgs.emplace_back(stride_w);
-    opShapeArgs.emplace_back(dilation_h);
-    opShapeArgs.emplace_back(dilation_w);
-    opShapeArgs.emplace_back(pad_h);
-    opShapeArgs.emplace_back(pad_w);
-    opShapeArgs.emplace_back(y);
-    opShapeArgs.emplace_back(x);
-    opShapeArgs.emplace_back(group);
-    opShapeArgs.emplace_back(mdiv_0.magic);
-    opShapeArgs.emplace_back(mdiv_1.magic);
-    opShapeArgs.emplace_back(mdiv_2.magic);
-    opShapeArgs.emplace_back(mdiv_3.magic);
-    opShapeArgs.emplace_back(mdiv_4.magic);
-    opShapeArgs.emplace_back(mdiv_5.magic);
-    opShapeArgs.emplace_back(shift_pack_0);
-    opShapeArgs.emplace_back(shift_pack_1);
-    opShapeArgs.emplace_back(config.gemm_k_global_split);
-    opShapeArgs.emplace_back(pack0);
-
-    return [opShapeArgs, need_set_zero](const std::vector<Kernel>& kernels) {
-        return [=](const Handle& handle, const AnyInvokeParams& primitive_parameters) {
-=======
     std::vector<OpKernelArg> opArgs;
     opArgs.emplace_back(0); // placeholder
     opArgs.emplace_back(0); // placeholder
@@ -538,23 +506,14 @@
 
     return [opArgs, need_set_zero](const std::vector<Kernel>& kernels) mutable {
         return [=](const Handle& handle, const AnyInvokeParams& primitive_parameters) mutable {
->>>>>>> 1383b5aa
             decltype(auto) data_ctx = primitive_parameters.CastTo<conv::DataInvokeParams>();
             const auto& tensors     = data_ctx.tensors;
             const auto ker          = handle.Run(kernels[0]);
             float elapsed           = 0;
 
-<<<<<<< HEAD
-            std::vector<OpKernelArg> opArgs;
-            opArgs.reserve(3 + opShapeArgs.size()); // Avoids vector resize.
-            opArgs.emplace_back(tensors.in);
-            opArgs.emplace_back(tensors.w);
-            opArgs.emplace_back(tensors.out);
-=======
             opArgs[0] = OpKernelArg(tensors.in);
             opArgs[1] = OpKernelArg(tensors.w);
             opArgs[2] = OpKernelArg(tensors.out);
->>>>>>> 1383b5aa
 
             if(need_set_zero)
             {
@@ -564,14 +523,6 @@
                     elapsed += handle.GetKernelTime();
             }
 
-<<<<<<< HEAD
-            std::transform(opShapeArgs.begin(),
-                           opShapeArgs.end(),
-                           std::back_inserter(opArgs),
-                           [](const OpKernelArg& arg) { return arg; });
-
-=======
->>>>>>> 1383b5aa
             ker(opArgs);
 
             if(handle.IsProfilingEnabled())
@@ -611,12 +562,6 @@
     int y_tilda               = stride_h / gcd_stride_dilation_h;
     int x_tilda               = stride_w / gcd_stride_dilation_w;
 
-<<<<<<< HEAD
-    // int y_dot = (y + y_tilda - 1) / y_tilda;
-    // int x_dot = (x + x_tilda - 1) / x_tilda;
-
-=======
->>>>>>> 1383b5aa
     int h_tilda = ho + (dilation_h * (y - 1) + stride_h - 1) / stride_h;
     int w_tilda = wo + (dilation_w * (x - 1) + stride_w - 1) / stride_w;
 
@@ -662,51 +607,6 @@
         need_set_zero = true;
     need_set_zero |= config.gemm_k_global_split > 0;
 
-<<<<<<< HEAD
-    std::vector<OpKernelArg> opShapeArgs;
-    opShapeArgs.emplace_back(hi);
-    opShapeArgs.emplace_back(wi);
-    opShapeArgs.emplace_back(n);
-    opShapeArgs.emplace_back(k / group);
-    opShapeArgs.emplace_back(c / group);
-    opShapeArgs.emplace_back(ho);
-    opShapeArgs.emplace_back(wo);
-    opShapeArgs.emplace_back(stride_h);
-    opShapeArgs.emplace_back(stride_w);
-    opShapeArgs.emplace_back(dilation_h);
-    opShapeArgs.emplace_back(dilation_w);
-    opShapeArgs.emplace_back(pad_h);
-    opShapeArgs.emplace_back(pad_w);
-    opShapeArgs.emplace_back(y);
-    opShapeArgs.emplace_back(x);
-
-    opShapeArgs.emplace_back(dtile_iy);
-    opShapeArgs.emplace_back(dtile_ix);
-    opShapeArgs.emplace_back(dilation_h / gcd_stride_dilation_h);
-    opShapeArgs.emplace_back(dilation_w / gcd_stride_dilation_w);
-    opShapeArgs.emplace_back(y_tilda);
-    opShapeArgs.emplace_back(x_tilda);
-    opShapeArgs.emplace_back(dtile_h);
-    opShapeArgs.emplace_back(dtile_w);
-    opShapeArgs.emplace_back(dslice_y);
-    opShapeArgs.emplace_back(dslice_x);
-
-    opShapeArgs.emplace_back(h_tilda_slice);
-    opShapeArgs.emplace_back(w_tilda_slice);
-    opShapeArgs.emplace_back(h_tilda_left);
-    opShapeArgs.emplace_back(w_tilda_left);
-    opShapeArgs.emplace_back(group);
-
-    opShapeArgs.emplace_back(mdiv_0.magic);
-    opShapeArgs.emplace_back(mdiv_1.magic);
-    opShapeArgs.emplace_back(mdiv_2.magic);
-    opShapeArgs.emplace_back(mdiv_3.magic);
-    opShapeArgs.emplace_back(shift_pack_0);
-    opShapeArgs.emplace_back(config.gemm_k_global_split);
-
-    return [opShapeArgs, need_set_zero](const std::vector<Kernel>& kernels) {
-        return [=](const Handle& handle, const AnyInvokeParams& primitive_parameters) {
-=======
     std::vector<OpKernelArg> opArgs;
     opArgs.emplace_back(0); // placeholder
     opArgs.emplace_back(0); // placeholder
@@ -753,23 +653,14 @@
 
     return [opArgs, need_set_zero](const std::vector<Kernel>& kernels) mutable {
         return [=](const Handle& handle, const AnyInvokeParams& primitive_parameters) mutable {
->>>>>>> 1383b5aa
             decltype(auto) data_ctx = primitive_parameters.CastTo<conv::DataInvokeParams>();
             const auto& tensors     = data_ctx.tensors;
             const auto ker          = handle.Run(kernels[0]);
             float elapsed           = 0;
 
-<<<<<<< HEAD
-            std::vector<OpKernelArg> opArgs;
-            opArgs.reserve(3 + opShapeArgs.size()); // Avoids vector resize.
-            opArgs.emplace_back(tensors.out);
-            opArgs.emplace_back(tensors.w);
-            opArgs.emplace_back(tensors.in);
-=======
             opArgs[0] = OpKernelArg(tensors.out);
             opArgs[1] = OpKernelArg(tensors.w);
             opArgs[2] = OpKernelArg(tensors.in);
->>>>>>> 1383b5aa
 
             if(need_set_zero)
             {
@@ -779,14 +670,6 @@
                     elapsed += handle.GetKernelTime();
             }
 
-<<<<<<< HEAD
-            std::transform(opShapeArgs.begin(),
-                           opShapeArgs.end(),
-                           std::back_inserter(opArgs),
-                           [](const OpKernelArg& arg) { return arg; });
-
-=======
->>>>>>> 1383b5aa
             ker(opArgs);
 
             if(handle.IsProfilingEnabled())
