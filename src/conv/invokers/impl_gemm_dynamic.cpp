#include <miopen/conv/invokers/impl_gemm_dynamic.hpp>
#include <miopen/conv/data_invoke_params.hpp>
#include <miopen/algorithm.hpp>
#include <miopen/handle.hpp>
#include <miopen/tensor_ops.hpp>
#include <miopen/solver/implicitgemm_util.hpp>
#include <miopen/util_sol.hpp>
#include <boost/any.hpp>

namespace miopen {
namespace conv {

static float CallImplGemmDynamicForward1x1(const miopen::Handle& handle,
                                           const ProblemDescription& conv_problem,
                                           ConstData_t src,
                                           Data_t dst,
                                           ConstData_t wei,
                                           const std::vector<KernelInvoke>& kernels)
{
    float elapsed = 0.0f;

    auto kernel = kernels[0];
    MIOPEN_LOG_I(kernel.GetName());

    // clang-format off
    int hi          = conv_problem.GetInHeight();
    int wi          = conv_problem.GetInWidth();
    int n           = conv_problem.GetInBatchSize();
    int k           = conv_problem.GetOutChannels();
    int c           = conv_problem.GetInChannels();
    int ho          = conv_problem.GetOutHeight();
    int wo          = conv_problem.GetOutWidth();
    int stride_h    = conv_problem.GetKernelStrideH();
    int stride_w    = conv_problem.GetKernelStrideW();
    int dilation_h  = conv_problem.GetDilationH();
    int dilation_w  = conv_problem.GetDilationW();
    int pad_h       = conv_problem.GetPadH();
    int pad_w       = conv_problem.GetPadW();
    int gap_0     = 0;
    // clang-format on

    std::vector<OpKernelArg> opArgs;
    opArgs.emplace_back(src);
    opArgs.emplace_back(wei);
    opArgs.emplace_back(dst);
    opArgs.emplace_back(hi);
    opArgs.emplace_back(wi);
    opArgs.emplace_back(n);
    opArgs.emplace_back(k);
    opArgs.emplace_back(c);
    opArgs.emplace_back(ho);
    opArgs.emplace_back(wo);
    opArgs.emplace_back(stride_h);
    opArgs.emplace_back(stride_w);
    opArgs.emplace_back(dilation_h);
    opArgs.emplace_back(dilation_w);
    opArgs.emplace_back(pad_h);
    opArgs.emplace_back(pad_w);
    opArgs.emplace_back(gap_0);

    kernel(opArgs);

    if(handle.IsProfilingEnabled())
        elapsed += handle.GetKernelTime();
    return elapsed;
}

InvokerFactory MakeImplGemmDynamicForward1x1InvokerFactory(const ConvolutionContext& ctx)
{
    const auto& conv_problem = ctx.conv_problem;
    return [conv_problem](const std::vector<Kernel>& kernels) {
        return [=](const Handle& handle, const AnyInvokeParams& primitive_parameters) {
            decltype(auto) data_ctx = primitive_parameters.CastTo<conv::DataInvokeParams>();
            const auto& tensors     = data_ctx.tensors;
            auto kernel             = handle.Run(kernels[0]);

            std::vector<KernelInvoke> ks;
            std::transform(kernels.begin(),
                           kernels.end(),
                           std::back_inserter(ks),
                           [&](const Kernel& k) { return handle.Run(k); });
            float elapsed = 0;
            elapsed       = CallImplGemmDynamicForward1x1(
                handle, conv_problem, tensors.in, tensors.out, tensors.w, ks);
            if(handle.IsProfilingEnabled())
            {
                handle.ResetKernelTime();
                handle.AccumKernelTime(elapsed);
            }
        };
    };
}

template <>
InvokerFactory MakeImplGemmDynamicBackwardDataInvokerFactory<int>(const ConvolutionContext& ctx,
                                                                  const int& cfg)
{
    const auto& conv_problem = ctx.conv_problem;
    int hi                   = conv_problem.GetOutHeight();
    int wi                   = conv_problem.GetOutWidth();
    int n                    = conv_problem.GetInBatchSize();
    int k                    = conv_problem.GetInChannels();
    int c                    = conv_problem.GetOutChannels();
    int ho                   = conv_problem.GetInHeight();
    int wo                   = conv_problem.GetInWidth();
    int stride_h             = conv_problem.GetInHeight() > 1 ? conv_problem.GetKernelStrideH() : 1;
    int stride_w             = conv_problem.GetInWidth() > 1 ? conv_problem.GetKernelStrideW() : 1;
    int dilation_h = conv_problem.GetWeightsHeight() > 1 ? conv_problem.GetDilationH() : 1;
    int dilation_w = conv_problem.GetWeightsWidth() > 1 ? conv_problem.GetDilationW() : 1;
    int pad_h      = conv_problem.GetPadH();
    int pad_w      = conv_problem.GetPadW();
    int y          = conv_problem.GetWeightsHeight();
    int x          = conv_problem.GetWeightsWidth();

    int gcd_stride_dilation_h = solver::gcd(stride_h, dilation_h);
    int gcd_stride_dilation_w = solver::gcd(stride_w, dilation_w);
    int y_tilda               = stride_h / gcd_stride_dilation_h;
    int x_tilda               = stride_w / gcd_stride_dilation_w;

    int y_dot = (y + y_tilda - 1) / y_tilda;
    int x_dot = (x + x_tilda - 1) / x_tilda;

    int h_tilda = ho + (dilation_h * (y - 1) + stride_h - 1) / stride_h;
    int w_tilda = wo + (dilation_w * (x - 1) + stride_w - 1) / stride_w;

    int h_tilda_left = std::max(0, pad_h - dilation_h * (y_tilda - 1)) / stride_h;
    int w_tilda_left = std::max(0, pad_w - dilation_w * (x_tilda - 1)) / stride_w;

    int h_tilda_right = std::min(h_tilda, (pad_h + hi - 1 + stride_h - 1) / stride_h + 1);
    int w_tilda_right = std::min(w_tilda, (pad_w + wi - 1 + stride_w - 1) / stride_w + 1);

    int h_tilda_slice = h_tilda_right - h_tilda_left;
    int w_tilda_slice = w_tilda_right - w_tilda_left;

    int num_of_gemms = x_tilda * y_tilda;

    int dtile_dy      = dilation_h / gcd_stride_dilation_h;
    int dtile_dx      = dilation_w / gcd_stride_dilation_w;
    int dtile_y       = y_tilda;
    int dtile_x       = x_tilda;
    int dtile_h       = h_tilda;
    int dtile_w       = w_tilda;
    int dslice_h      = h_tilda_slice;
    int dslice_w      = w_tilda_slice;
    int dslice_h_left = h_tilda_left;
    int dslice_w_left = w_tilda_left;
    int pack_align    = cfg;
    std::vector<int> dtile_iy_gid;
    std::vector<int> dtile_ix_gid;
    std::vector<int> y_dot_slice_gid;
    std::vector<int> x_dot_slice_gid;
    std::vector<bool> is_gemm_not_empty;
    for(int gemm_id = 0; gemm_id < num_of_gemms; gemm_id++)
    {
        dtile_iy_gid.emplace_back(gemm_id / x_tilda);
        dtile_ix_gid.emplace_back(gemm_id % x_tilda);
        y_dot_slice_gid.emplace_back((dtile_iy_gid[gemm_id] + 1) * y_dot <= y ? y_dot : y % y_dot);
        x_dot_slice_gid.emplace_back((dtile_ix_gid[gemm_id] + 1) * x_dot <= x ? x_dot : x % x_dot);
        const int gemm_k_gid = k * y_dot_slice_gid[gemm_id] * x_dot_slice_gid[gemm_id];
        is_gemm_not_empty.emplace_back(gemm_k_gid > 0);
    }
    bool need_set_zero = false;
    if(y < stride_h || x < stride_w || dilation_h != 1 || dilation_w != 1)
        need_set_zero = true;

    return [=](const std::vector<Kernel>& kernels) {
        const auto kernel = kernels[0];
        return [=](const Handle& handle, const AnyInvokeParams& primitive_parameters) {
            decltype(auto) data_ctx = primitive_parameters.CastTo<conv::DataInvokeParams>();
            const auto& tensors     = data_ctx.tensors;
            float elapsed           = 0;
            if(need_set_zero)
            {
                float zero = 0.f;
                SetTensor(handle, tensors.outDesc, tensors.out, &zero);

                if(handle.IsProfilingEnabled())
                    elapsed += handle.GetKernelTime();
            }
            for(int gemm_id = 0; gemm_id < num_of_gemms; gemm_id++)
            {
                if(is_gemm_not_empty[gemm_id])
                {
                    handle.Run(kernel)(tensors.out,
                                       tensors.w,
                                       tensors.in,
                                       hi,
                                       wi,
                                       n,
                                       k,
                                       c,
                                       ho,
                                       wo,
                                       stride_h,
                                       stride_w,
                                       dilation_h,
                                       dilation_w,
                                       pad_h,
                                       pad_w,
                                       y,
                                       x,
                                       dtile_iy_gid[gemm_id],
                                       dtile_ix_gid[gemm_id],
                                       dtile_dy,
                                       dtile_dx,
                                       dtile_y,
                                       dtile_x,
                                       dtile_h,
                                       dtile_w,
                                       y_dot_slice_gid[gemm_id],
                                       x_dot_slice_gid[gemm_id],
                                       dslice_h,
                                       dslice_w,
                                       dslice_h_left,
                                       dslice_w_left,
                                       pack_align);
                    if(handle.IsProfilingEnabled())
                        elapsed += handle.GetKernelTime();
                }
            }

            if(handle.IsProfilingEnabled())
            {
                handle.ResetKernelTime();
                handle.AccumKernelTime(elapsed);
            }
        };
    };
}

template <>
InvokerFactory
MakeImplGemmDynamicBackwardDataInvokerFactory<solver::TunableImplicitGemmGTCDynamic_t>(
    const ConvolutionContext& ctx, const solver::TunableImplicitGemmGTCDynamic_t& cfg)
{
    const auto& conv_problem = ctx.conv_problem;
    int hi                   = conv_problem.GetOutHeight();
    int wi                   = conv_problem.GetOutWidth();
    int n                    = conv_problem.GetInBatchSize();
    int k                    = conv_problem.GetInChannels();
    int c                    = conv_problem.GetOutChannels();
    int ho                   = conv_problem.GetInHeight();
    int wo                   = conv_problem.GetInWidth();
    int stride_h             = conv_problem.GetInHeight() > 1 ? conv_problem.GetKernelStrideH() : 1;
    int stride_w             = conv_problem.GetInWidth() > 1 ? conv_problem.GetKernelStrideW() : 1;
    int dilation_h = conv_problem.GetWeightsHeight() > 1 ? conv_problem.GetDilationH() : 1;
    int dilation_w = conv_problem.GetWeightsWidth() > 1 ? conv_problem.GetDilationW() : 1;
    int pad_h      = conv_problem.GetPadH();
    int pad_w      = conv_problem.GetPadW();
    int y          = conv_problem.GetWeightsHeight();
    int x          = conv_problem.GetWeightsWidth();
    int group      = conv_problem.GetGroupCount();

    int gcd_stride_dilation_h = solver::gcd(stride_h, dilation_h);
    int gcd_stride_dilation_w = solver::gcd(stride_w, dilation_w);
    int y_tilda               = stride_h / gcd_stride_dilation_h;
    int x_tilda               = stride_w / gcd_stride_dilation_w;

    int y_dot = (y + y_tilda - 1) / y_tilda;
    int x_dot = (x + x_tilda - 1) / x_tilda;

    int h_tilda = ho + (dilation_h * (y - 1) + stride_h - 1) / stride_h;
    int w_tilda = wo + (dilation_w * (x - 1) + stride_w - 1) / stride_w;

    int h_tilda_left = std::max(0, pad_h - dilation_h * (y_tilda - 1)) / stride_h;
    int w_tilda_left = std::max(0, pad_w - dilation_w * (x_tilda - 1)) / stride_w;

    int h_tilda_right = std::min(h_tilda, (pad_h + hi - 1 + stride_h - 1) / stride_h + 1);
    int w_tilda_right = std::min(w_tilda, (pad_w + wi - 1 + stride_w - 1) / stride_w + 1);

    int h_tilda_slice = h_tilda_right - h_tilda_left;
    int w_tilda_slice = w_tilda_right - w_tilda_left;

    int num_of_gemms = x_tilda * y_tilda;

    int dtile_dy      = dilation_h / gcd_stride_dilation_h;
    int dtile_dx      = dilation_w / gcd_stride_dilation_w;
    int dtile_y       = y_tilda;
    int dtile_x       = x_tilda;
    int dtile_h       = h_tilda;
    int dtile_w       = w_tilda;
    int dslice_h      = h_tilda_slice;
    int dslice_w      = w_tilda_slice;
    int dslice_h_left = h_tilda_left;
    int dslice_w_left = w_tilda_left;
    int pack_align    = 0;
    std::vector<int> dtile_iy_gid;
    std::vector<int> dtile_ix_gid;
    std::vector<int> y_dot_slice_gid;
    std::vector<int> x_dot_slice_gid;
    std::vector<bool> is_gemm_not_empty;
    for(int gemm_id = 0; gemm_id < num_of_gemms; gemm_id++)
    {
        dtile_iy_gid.emplace_back(gemm_id / x_tilda);
        dtile_ix_gid.emplace_back(gemm_id % x_tilda);
        y_dot_slice_gid.emplace_back((dtile_iy_gid[gemm_id] + 1) * y_dot <= y ? y_dot : y % y_dot);
        x_dot_slice_gid.emplace_back((dtile_ix_gid[gemm_id] + 1) * x_dot <= x ? x_dot : x % x_dot);
        const int gemm_k_gid = k * y_dot_slice_gid[gemm_id] * x_dot_slice_gid[gemm_id];
        is_gemm_not_empty.emplace_back(gemm_k_gid > 0);
    }
    bool need_set_zero = false;
    if(y < stride_h || x < stride_w || dilation_h != 1 || dilation_w != 1)
        need_set_zero = true;

    int nxb = cfg.nxb;
    int b   = h_tilda_slice * w_tilda_slice;
    b       = (cfg.nxe == 0) ? (b) : ((b + nxb - 1) / nxb) * nxb; // pad to nxb modulo when nxe != 0

    uint32_t nb_n0          = cfg.tensor_b_cluster_lengths[2] * cfg.tensor_b_thread_lengths[2];
    uint32_t nb_n1b         = cfg.tensor_b_cluster_lengths[3] * cfg.tensor_b_thread_lengths[3];
    uint32_t unmerge_sub_n  = cfg.gemm_n_per_block / cfg.nxb;
    uint32_t unmerge_sub_n1 = unmerge_sub_n / nb_n0;

    magic_div_u32_t mdiv_2 =
        magic_div_u32_gen(((c / group) * n * b) / (cfg.gemm_m_per_block * cfg.gemm_n_per_block));
    magic_div_u32_t mdiv_3 = magic_div_u32_gen((n * b) / cfg.gemm_n_per_block);
    magic_div_u32_t mdiv_4 = magic_div_u32_gen(b * unmerge_sub_n1 / nb_n1b);
    magic_div_u32_t mdiv_5 = magic_div_u32_gen(b);
    magic_div_u32_t mdiv_6 = magic_div_u32_gen(w_tilda_slice);

    std::vector<magic_div_u32_t> mdiv_0_vec;
    std::vector<magic_div_u32_t> mdiv_1_vec;
    std::vector<uint32_t> shift_pack_0_vec;
    uint32_t shift_pack_1;

    for(int gemm_id = 0; gemm_id < num_of_gemms; gemm_id++)
    {
        if(is_gemm_not_empty[gemm_id])
        {
            mdiv_0_vec.push_back(
                magic_div_u32_gen(y_dot_slice_gid[gemm_id] * x_dot_slice_gid[gemm_id]));
            mdiv_1_vec.push_back(magic_div_u32_gen(x_dot_slice_gid[gemm_id]));
        }
        else
        {
            mdiv_0_vec.push_back(magic_div_u32_t({0, 0}));
            mdiv_1_vec.push_back(magic_div_u32_t({0, 0}));
        };

        shift_pack_0_vec.push_back(magic_div_u32_pack_shift(
            mdiv_0_vec[gemm_id].shift, mdiv_1_vec[gemm_id].shift, mdiv_2.shift, mdiv_3.shift));
    };

    shift_pack_1 = magic_div_u32_pack_shift(mdiv_4.shift, mdiv_5.shift, mdiv_6.shift, 0);

    return [=](const std::vector<Kernel>& kernels) {
        const auto kernel = kernels[0];
        return [=](const Handle& handle, const AnyInvokeParams& primitive_parameters) {
            decltype(auto) data_ctx = primitive_parameters.CastTo<conv::DataInvokeParams>();
            const auto& tensors     = data_ctx.tensors;
            float elapsed           = 0;
            if(need_set_zero)
            {
                float zero = 0.f;
                SetTensor(handle, tensors.outDesc, tensors.out, &zero);

                if(handle.IsProfilingEnabled())
                    elapsed += handle.GetKernelTime();
            }
            for(int gemm_id = 0; gemm_id < num_of_gemms; gemm_id++)
            {
                if(is_gemm_not_empty[gemm_id])
                {
                    handle.Run(kernel)(tensors.out,
                                       tensors.w,
                                       tensors.in,
                                       hi,
                                       wi,
                                       n,
                                       k / group,
                                       c / group,
                                       ho,
                                       wo,
                                       stride_h,
                                       stride_w,
                                       dilation_h,
                                       dilation_w,
                                       pad_h,
                                       pad_w,
                                       y,
                                       x,
                                       dtile_iy_gid[gemm_id],
                                       dtile_ix_gid[gemm_id],
                                       dtile_dy,
                                       dtile_dx,
                                       dtile_y,
                                       dtile_x,
                                       dtile_h,
                                       dtile_w,
                                       y_dot_slice_gid[gemm_id],
                                       x_dot_slice_gid[gemm_id],
                                       dslice_h,
                                       dslice_w,
                                       dslice_h_left,
                                       dslice_w_left,
                                       group,
                                       mdiv_0_vec[gemm_id].magic,
                                       mdiv_1_vec[gemm_id].magic,
                                       mdiv_2.magic,
                                       mdiv_3.magic,
                                       mdiv_4.magic,
                                       mdiv_5.magic,
                                       mdiv_6.magic,
                                       shift_pack_0_vec[gemm_id],
                                       shift_pack_1,
                                       pack_align);
                    if(handle.IsProfilingEnabled())
                        elapsed += handle.GetKernelTime();
                }
            }
            if(handle.IsProfilingEnabled())
            {
                handle.ResetKernelTime();
                handle.AccumKernelTime(elapsed);
            }
        };
    };
}

InvokerFactory MakeImplGemmDynamicForwardXdlopsNHWCInvokerFactory(
    const ConvolutionContext& ctx,
    const solver::PerformanceConfigAsmImplicitGemmGTCFwdXdlopsNHWC& config)
{
    const auto& conv_problem = ctx.conv_problem;
    int hi                   = conv_problem.GetInHeight();
    int wi                   = conv_problem.GetInWidth();
    int n                    = conv_problem.GetInBatchSize();
    int k                    = conv_problem.GetOutChannels();
    int c                    = conv_problem.GetInChannels();
    int ho                   = conv_problem.GetOutHeight();
    int wo                   = conv_problem.GetOutWidth();
    int stride_h             = conv_problem.GetKernelStrideH();
    int stride_w             = conv_problem.GetKernelStrideW();
    int dilation_h           = conv_problem.GetDilationH();
    int dilation_w           = conv_problem.GetDilationW();
    int pad_h                = conv_problem.GetPadH();
    int pad_w                = conv_problem.GetPadW();
    int y                    = conv_problem.GetWeightsHeight();
    int x                    = conv_problem.GetWeightsWidth();
    int group                = conv_problem.GetGroupCount();
    int c_karg               = c / group;
    int y_karg               = y;
    int x_karg               = x;

    uint32_t gemm_m = n * ho * wo;
    uint32_t gemm_n = k / group;
    magic_div_u32_t mdiv_0, mdiv_1, mdiv_2, mdiv_3, mdiv_4, mdiv_5;
    uint32_t shift_pack_0, shift_pack_1;
    uint32_t pack0 = 0;

    mdiv_0 = magic_div_u32_gen((gemm_n + config.gemm_n_per_block - 1) / config.gemm_n_per_block);
    mdiv_1 = magic_div_u32_gen(ho * wo);
    mdiv_2 = magic_div_u32_gen(wo);
    mdiv_3 = magic_div_u32_gen(((gemm_m + config.gemm_m_per_block - 1) / config.gemm_m_per_block) *
                               ((gemm_n + config.gemm_n_per_block - 1) / config.gemm_n_per_block));

    shift_pack_0 = magic_div_u32_pack_shift(mdiv_0.shift, mdiv_1.shift, mdiv_2.shift, mdiv_3.shift);
    if(config.merge_e != 0)
    {
        mdiv_4       = magic_div_u32_gen(x * (c / group));
        mdiv_5       = magic_div_u32_gen(c / group);
        shift_pack_1 = magic_div_u32_pack_shift(mdiv_4.shift, mdiv_5.shift, 0, 0);

        uint32_t s_move_slice_k_y = (config.gemm_k_per_block / (x * (c / group))) % y;
        uint32_t s_move_slice_k_x = (config.gemm_k_per_block / (c / group)) % x;
        uint32_t s_move_slice_k_c = config.gemm_k_per_block % (c / group);
        y_karg                    = static_cast<int>((s_move_slice_k_y << 24) | y);
        x_karg                    = static_cast<int>((s_move_slice_k_x << 24) | x);
        c_karg                    = static_cast<int>((s_move_slice_k_c << 24) | (c / group));
    }
    else
    {
        mdiv_4       = magic_div_u32_gen(1);
        mdiv_5       = magic_div_u32_gen(1);
        shift_pack_1 = 0;
    }

    bool need_set_zero                 = config.gemm_k_global_split > 0;
    bool use_fp32_global_split_on_fp16 = config.vector_store == 1 && config.gemm_k_global_split > 0;

    std::vector<OpKernelArg> opArgs;
    opArgs.emplace_back(0); // placeholder
    opArgs.emplace_back(0); // placeholder
    opArgs.emplace_back(0); // placeholder
    opArgs.emplace_back(hi);
    opArgs.emplace_back(wi);
    opArgs.emplace_back(n);
    opArgs.emplace_back(k / group);
    opArgs.emplace_back(c_karg);
    opArgs.emplace_back(ho);
    opArgs.emplace_back(wo);
    opArgs.emplace_back(stride_h);
    opArgs.emplace_back(stride_w);
    opArgs.emplace_back(dilation_h);
    opArgs.emplace_back(dilation_w);
    opArgs.emplace_back(pad_h);
    opArgs.emplace_back(pad_w);
    opArgs.emplace_back(y_karg);
    opArgs.emplace_back(x_karg);
    opArgs.emplace_back(group);
    opArgs.emplace_back(mdiv_0.magic);
    opArgs.emplace_back(mdiv_1.magic);
    opArgs.emplace_back(mdiv_2.magic);
    opArgs.emplace_back(mdiv_3.magic);
    opArgs.emplace_back(mdiv_4.magic);
    opArgs.emplace_back(mdiv_5.magic);
    opArgs.emplace_back(shift_pack_0);
    opArgs.emplace_back(shift_pack_1);
    opArgs.emplace_back(config.gemm_k_global_split);
    opArgs.emplace_back(pack0);

    std::vector<std::vector<OpKernelArg>> opArgsTrans;

    const auto lowp_quant = ctx.conv_problem.GetConv().lowp_quant;
    const auto isGfx90aFp16altSupport =
        (ctx.GetStream().GetDeviceName() == "gfx90a") && conv_problem.IsFp16();

    const bool need_cast = [&]() {
        if(ctx.conv_problem.GetOut().GetType() == miopenHalf)
            return use_fp32_global_split_on_fp16;
        if(ctx.conv_problem.GetOut().GetType() == miopenBFloat16)
            return need_set_zero;
        return false;
    }();
    const auto is_nchw = ctx.IsLayoutDefault();

    size_t trans_input_offset = 0;
    size_t trans_input_size   = 0;

    size_t trans_weight_offset = 0;
    size_t trans_weight_size   = 0;

    size_t trans_output_offset = 0;
    size_t trans_output_size   = 0;

    bool trans_input_skippable  = false;
    bool trans_weight_skippable = false;
    bool trans_output_skippable = false;

    int trans_input_idx  = -1;
    int trans_weight_idx = -1;
    int trans_output_idx = -1;

    constexpr size_t buf_alignment = 256;

    if(is_nchw)
    {
        TransposeSolutionDefault2Nhwc trans_input(ctx, ctx.in_data_type, n, c, hi, wi);
        TransposeSolutionDefault2Nhwc trans_weight(ctx,
                                                   ctx.weights_data_type,
                                                   k,
                                                   c / group,
                                                   y,
                                                   x); // group * k_per_group as batch for weight
        TransposeSolutionNhwc2Default trans_output(ctx, ctx.out_data_type, n, k, ho, wo);

        trans_input_skippable  = trans_input.IsSkippable();
        trans_weight_skippable = trans_weight.IsSkippable();
        trans_output_skippable = trans_output.IsSkippable();

        if(!trans_input_skippable)
            opArgsTrans.emplace_back(trans_input.GetKernelArg());
        if(!trans_weight_skippable)
            opArgsTrans.emplace_back(trans_weight.GetKernelArg());
        if(!trans_output_skippable)
            opArgsTrans.emplace_back(trans_output.GetKernelArg());

        trans_input_size  = trans_input_skippable ? 0 : trans_input.GetSize();
        trans_weight_size = trans_weight_skippable ? 0 : trans_weight.GetSize();
        trans_output_size = trans_output_skippable ? 0 : trans_output.GetSize();

        int idx = 0;
        if(!trans_input_skippable)
            trans_input_idx = idx++;
        if(!trans_weight_skippable)
            trans_weight_idx = idx++;
        if(!trans_output_skippable)
            trans_output_idx = idx++;
    }

<<<<<<< HEAD
    // 4 bytes alignment to do atomic add
    const size_t cast_offset =
        is_nchw ? (((trans_output_offset + trans_output_size + 3) >> 2) << 2) : 0;
    const size_t cast_size = need_cast ? miopen::GetTypeSize(miopenFloat) * n * k * ho * wo : 0;
=======
    const size_t cast_size = need_cast ? miopen::GetTypeSize(miopenFloat) * n * k * ho * wo : 0;

    MultiBufferWorkspaceTraits wt(
        {trans_input_size, trans_weight_size, trans_output_size, cast_size}, buf_alignment);

    trans_input_offset  = wt.GetOffset(0);
    trans_weight_offset = wt.GetOffset(1);
    trans_output_offset = wt.GetOffset(2);

    const size_t cast_offset = wt.GetOffset(3);
>>>>>>> 9c672775

    const int kID_trans_start = isGfx90aFp16altSupport ? 2 : 1;

    const TensorDescriptor cast_desc(miopenFloat,
                                     ctx.conv_problem.GetOut().GetLengths(),
                                     ctx.conv_problem.GetOut().GetStrides());
    auto null_buf = shared<Data_t>{};

    return [=](const std::vector<Kernel>& kernels) mutable {
        return [=](const Handle& handle, const AnyInvokeParams& primitive_parameters) mutable {
            decltype(auto) data_ctx = primitive_parameters.CastTo<conv::DataInvokeParams>();
            const auto& tensors     = data_ctx.tensors;
            const auto& workSpace   = data_ctx.workSpace;
            const auto ker =
                handle.Run(kernels[(isGfx90aFp16altSupport && data_ctx.gfx90aFp16alt) ? 1 : 0]);
            float elapsed = 0;

            auto trans_input_buf =
                trans_input_size == 0
                    ? null_buf
                    : handle.CreateSubBuffer(workSpace, trans_input_offset, trans_input_size);
            auto trans_weight_buf =
                trans_weight_size == 0
                    ? null_buf
                    : handle.CreateSubBuffer(workSpace, trans_weight_offset, trans_weight_size);
            auto trans_output_buf =
                trans_output_size == 0
                    ? null_buf
                    : handle.CreateSubBuffer(workSpace, trans_output_offset, trans_output_size);
            auto cast_buf = cast_size == 0
                                ? null_buf
                                : handle.CreateSubBuffer(workSpace, cast_offset, cast_size);

            if(need_set_zero)
            {
                auto zero_buf = need_cast
                                    ? cast_buf.get()
                                    : ((is_nchw && !trans_output_skippable) ? trans_output_buf.get()
                                                                            : tensors.out);
                auto& zero_desc =
                    need_cast
                        ? cast_desc
                        : tensors.outDesc; // use the same desc for NCHW/NHWC for this dense tensor
                float zero = 0.f;

                SetTensor(handle, zero_desc, zero_buf, &zero);
                if(handle.IsProfilingEnabled())
                    elapsed += handle.GetKernelTime();
            }

            if(is_nchw)
            {
                if(!trans_input_skippable)
                {
                    auto& karg_input = opArgsTrans[trans_input_idx];
                    karg_input[0]    = OpKernelArg(trans_input_buf.get());
                    karg_input[1]    = OpKernelArg(tensors.in);
                    handle.Run(kernels[kID_trans_start + trans_input_idx])(karg_input);
                    if(handle.IsProfilingEnabled())
                        elapsed += handle.GetKernelTime();
                }
                if(!trans_weight_skippable)
                {
                    auto& karg_weight = opArgsTrans[trans_weight_idx];
                    karg_weight[0]    = OpKernelArg(trans_weight_buf.get());
                    karg_weight[1]    = OpKernelArg(tensors.w);
                    handle.Run(kernels[kID_trans_start + trans_weight_idx])(karg_weight);
                    if(handle.IsProfilingEnabled())
                        elapsed += handle.GetKernelTime();
                }
            }

            opArgs[0] = (is_nchw && !trans_input_skippable) ? OpKernelArg(trans_input_buf.get())
                                                            : OpKernelArg(tensors.in);
            opArgs[1] = (is_nchw && !trans_weight_skippable) ? OpKernelArg(trans_weight_buf.get())
                                                             : OpKernelArg(tensors.w);

            opArgs[2] = need_cast ? OpKernelArg(cast_buf.get())
                                  : ((is_nchw && !trans_output_skippable)
                                         ? OpKernelArg(trans_output_buf.get())
                                         : OpKernelArg(tensors.out));
            ker(opArgs);
            if(handle.IsProfilingEnabled())
                elapsed += handle.GetKernelTime();

            if(need_cast)
            {
                CastTensor(handle,
                           &lowp_quant,
                           cast_desc,
                           cast_buf.get(),
                           tensors.outDesc,
                           (is_nchw && !trans_output_skippable) ? trans_output_buf.get()
                                                                : tensors.out,
                           0,
                           0);
                if(handle.IsProfilingEnabled())
                    elapsed += handle.GetKernelTime();
            }

            if(is_nchw && !trans_output_skippable)
            {
                auto& karg_output = opArgsTrans[trans_output_idx];
                karg_output[0]    = OpKernelArg(tensors.out);
                karg_output[1]    = OpKernelArg(trans_output_buf.get());
                handle.Run(kernels[kID_trans_start + trans_output_idx])(karg_output);
                if(handle.IsProfilingEnabled())
                    elapsed += handle.GetKernelTime();
            }

            if(handle.IsProfilingEnabled())
            {
                handle.ResetKernelTime();
                handle.AccumKernelTime(elapsed);
            }
        };
    };
}

InvokerFactory MakeImplGemmDynamicBackwardDataXdlopsNHWCInvokerFactory(
    const ConvolutionContext& ctx,
    const solver::PerformanceConfigAsmImplicitGemmGTCBwdXdlopsNHWC& config)
{
    const auto& conv_problem = ctx.conv_problem;
    int hi                   = conv_problem.GetOutHeight();
    int wi                   = conv_problem.GetOutWidth();
    int n                    = conv_problem.GetInBatchSize();
    int k                    = conv_problem.GetInChannels();
    int c                    = conv_problem.GetOutChannels();
    int ho                   = conv_problem.GetInHeight();
    int wo                   = conv_problem.GetInWidth();
    int stride_h             = conv_problem.GetInHeight() > 1 ? conv_problem.GetKernelStrideH() : 1;
    int stride_w             = conv_problem.GetInWidth() > 1 ? conv_problem.GetKernelStrideW() : 1;
    int dilation_h = conv_problem.GetWeightsHeight() > 1 ? conv_problem.GetDilationH() : 1;
    int dilation_w = conv_problem.GetWeightsWidth() > 1 ? conv_problem.GetDilationW() : 1;
    int pad_h      = conv_problem.GetPadH();
    int pad_w      = conv_problem.GetPadW();
    int y          = conv_problem.GetWeightsHeight();
    int x          = conv_problem.GetWeightsWidth();
    int group      = conv_problem.GetGroupCount();

    int gcd_stride_dilation_h = solver::gcd(stride_h, dilation_h);
    int gcd_stride_dilation_w = solver::gcd(stride_w, dilation_w);
    int y_tilda               = stride_h / gcd_stride_dilation_h;
    int x_tilda               = stride_w / gcd_stride_dilation_w;

    int h_tilda = ho + (dilation_h * (y - 1) + stride_h - 1) / stride_h;
    int w_tilda = wo + (dilation_w * (x - 1) + stride_w - 1) / stride_w;

    int h_tilda_left = std::max(0, pad_h - dilation_h * (y_tilda - 1)) / stride_h;
    int w_tilda_left = std::max(0, pad_w - dilation_w * (x_tilda - 1)) / stride_w;

    int h_tilda_right = std::min(h_tilda, (pad_h + hi - 1 + stride_h - 1) / stride_h + 1);
    int w_tilda_right = std::min(w_tilda, (pad_w + wi - 1 + stride_w - 1) / stride_w + 1);

    int h_tilda_slice = h_tilda_right - h_tilda_left;
    int w_tilda_slice = w_tilda_right - w_tilda_left;

    int num_of_gemms = x_tilda * y_tilda;

    uint32_t gemm_m = n * h_tilda_slice * w_tilda_slice;
    uint32_t gemm_n = c / group;

    magic_div_u32_t mdiv_x_tilda  = magic_div_u32_gen(x_tilda);
    magic_div_u32_t mdiv_y_tilda  = magic_div_u32_gen(y_tilda);
    magic_div_u32_t mdiv_group_mn = magic_div_u32_gen(
        group * ((gemm_n + config.gemm_n_per_block - 1) / config.gemm_n_per_block) *
        ((gemm_m + config.gemm_m_per_block - 1) / config.gemm_m_per_block));

    magic_div_u32_t mdiv_0 =
        magic_div_u32_gen((gemm_n + config.gemm_n_per_block - 1) / config.gemm_n_per_block);
    magic_div_u32_t mdiv_1 =
        magic_div_u32_gen(((gemm_n + config.gemm_n_per_block - 1) / config.gemm_n_per_block) *
                          ((gemm_m + config.gemm_m_per_block - 1) / config.gemm_m_per_block));
    magic_div_u32_t mdiv_2 = magic_div_u32_gen(config.nxe != 0 ? w_tilda_slice : wi);
    magic_div_u32_t mdiv_3 = magic_div_u32_gen(h_tilda_slice * w_tilda_slice);
    uint32_t shift_pack_0 =
        magic_div_u32_pack_shift(mdiv_0.shift, mdiv_1.shift, mdiv_2.shift, mdiv_3.shift);

    int dtile_iy = num_of_gemms > 1 ? static_cast<int>(mdiv_x_tilda.magic) : 0;
    int dtile_ix = num_of_gemms > 1 ? static_cast<int>(mdiv_x_tilda.shift) : 0;
    int dslice_y = num_of_gemms > 1 ? static_cast<int>(mdiv_y_tilda.magic) : y;
    int dslice_x = num_of_gemms > 1 ? static_cast<int>(mdiv_y_tilda.shift) : x;
    int dtile_h  = num_of_gemms > 1 ? static_cast<int>(mdiv_group_mn.magic) : h_tilda;
    int dtile_w  = num_of_gemms > 1 ? static_cast<int>(mdiv_group_mn.shift) : w_tilda;

    bool need_set_zero                 = false;
    bool use_fp32_global_split_on_fp16 = config.vector_store == 1 && config.gemm_k_global_split > 0;
    if(y < stride_h || x < stride_w || dilation_h != 1 || dilation_w != 1)
        need_set_zero = true;
    need_set_zero |= config.gemm_k_global_split > 0;

    std::vector<OpKernelArg> opArgs;
    opArgs.emplace_back(0); // placeholder
    opArgs.emplace_back(0); // placeholder
    opArgs.emplace_back(0); // placeholder
    opArgs.emplace_back(hi);
    opArgs.emplace_back(wi);
    opArgs.emplace_back(n);
    opArgs.emplace_back(k / group);
    opArgs.emplace_back(c / group);
    opArgs.emplace_back(ho);
    opArgs.emplace_back(wo);
    opArgs.emplace_back(stride_h);
    opArgs.emplace_back(stride_w);
    opArgs.emplace_back(dilation_h);
    opArgs.emplace_back(dilation_w);
    opArgs.emplace_back(pad_h);
    opArgs.emplace_back(pad_w);
    opArgs.emplace_back(y);
    opArgs.emplace_back(x);

    opArgs.emplace_back(dtile_iy);
    opArgs.emplace_back(dtile_ix);
    opArgs.emplace_back(dilation_h / gcd_stride_dilation_h);
    opArgs.emplace_back(dilation_w / gcd_stride_dilation_w);
    opArgs.emplace_back(y_tilda);
    opArgs.emplace_back(x_tilda);
    opArgs.emplace_back(dtile_h);
    opArgs.emplace_back(dtile_w);
    opArgs.emplace_back(dslice_y);
    opArgs.emplace_back(dslice_x);

    opArgs.emplace_back(h_tilda_slice);
    opArgs.emplace_back(w_tilda_slice);
    opArgs.emplace_back(h_tilda_left);
    opArgs.emplace_back(w_tilda_left);
    opArgs.emplace_back(group);

    opArgs.emplace_back(mdiv_0.magic);
    opArgs.emplace_back(mdiv_1.magic);
    opArgs.emplace_back(mdiv_2.magic);
    opArgs.emplace_back(mdiv_3.magic);
    opArgs.emplace_back(shift_pack_0);
    opArgs.emplace_back(config.gemm_k_global_split);

    std::vector<std::vector<OpKernelArg>> opArgsTrans;

    const auto lowp_quant = ctx.conv_problem.GetConv().lowp_quant;
    const auto isGfx90aFp16altSupport =
        (ctx.GetStream().GetDeviceName() == "gfx90a") && conv_problem.IsFp16();
    const bool need_cast = [&]() {
        if(ctx.conv_problem.GetOut().GetType() == miopenHalf)
            return use_fp32_global_split_on_fp16;
        if(ctx.conv_problem.GetOut().GetType() == miopenBFloat16)
            return need_set_zero;
        return false;
    }();
    const auto is_nchw = ctx.IsLayoutDefault();

    size_t trans_input_offset = 0;
    size_t trans_input_size   = 0;

    size_t trans_weight_offset = 0;
    size_t trans_weight_size   = 0;

    size_t trans_output_offset = 0;
    size_t trans_output_size   = 0;

    bool trans_input_skippable  = false;
    bool trans_weight_skippable = false;
    bool trans_output_skippable = false;

    int trans_input_idx  = -1;
    int trans_weight_idx = -1;
    int trans_output_idx = -1;

    constexpr size_t buf_alignment = 256;

    if(is_nchw)
    {
        TransposeSolutionNhwc2Default trans_input(ctx, ctx.out_data_type, n, c, hi, wi);
        TransposeSolutionDefault2Nhwc trans_weight(ctx,
                                                   ctx.weights_data_type,
                                                   k,
                                                   c / group,
                                                   y,
                                                   x); // group * k_per_group as batch for weight
        TransposeSolutionDefault2Nhwc trans_output(ctx, ctx.in_data_type, n, k, ho, wo);

        trans_input_skippable  = trans_input.IsSkippable();
        trans_weight_skippable = trans_weight.IsSkippable();
        trans_output_skippable = trans_output.IsSkippable();

        if(!trans_input_skippable)
            opArgsTrans.emplace_back(trans_input.GetKernelArg());
        if(!trans_weight_skippable)
            opArgsTrans.emplace_back(trans_weight.GetKernelArg());
        if(!trans_output_skippable)
            opArgsTrans.emplace_back(trans_output.GetKernelArg());

        trans_input_size  = trans_input_skippable ? 0 : trans_input.GetSize();
        trans_weight_size = trans_weight_skippable ? 0 : trans_weight.GetSize();
        trans_output_size = trans_output_skippable ? 0 : trans_output.GetSize();

        int idx = 0;
        if(!trans_input_skippable)
            trans_input_idx = idx++;
        if(!trans_weight_skippable)
            trans_weight_idx = idx++;
        if(!trans_output_skippable)
            trans_output_idx = idx++;
    }

<<<<<<< HEAD
    // 4 bytes alignment to do atomic add
    const size_t cast_offset =
        is_nchw ? (((trans_output_offset + trans_output_size + 3) >> 2) << 2) : 0;
    const size_t cast_size = need_cast ? miopen::GetTypeSize(miopenFloat) * n * c * hi * wi : 0;
=======
    const size_t cast_size = need_cast ? miopen::GetTypeSize(miopenFloat) * n * c * hi * wi : 0;

    MultiBufferWorkspaceTraits wt(
        {trans_input_size, trans_weight_size, trans_output_size, cast_size}, buf_alignment);

    trans_input_offset  = wt.GetOffset(0);
    trans_weight_offset = wt.GetOffset(1);
    trans_output_offset = wt.GetOffset(2);

    const size_t cast_offset = wt.GetOffset(3);
>>>>>>> 9c672775

    const int kID_trans_start = isGfx90aFp16altSupport ? 2 : 1;

    const TensorDescriptor cast_desc(miopenFloat,
                                     ctx.conv_problem.GetOut().GetLengths(),
                                     ctx.conv_problem.GetOut().GetStrides());
    auto null_buf = shared<Data_t>{};

    return [=](const std::vector<Kernel>& kernels) mutable {
        return [=](const Handle& handle, const AnyInvokeParams& primitive_parameters) mutable {
            decltype(auto) data_ctx = primitive_parameters.CastTo<conv::DataInvokeParams>();
            const auto& tensors     = data_ctx.tensors;
            const auto& workSpace   = data_ctx.workSpace;
            const auto ker =
                handle.Run(kernels[(isGfx90aFp16altSupport && data_ctx.gfx90aFp16alt) ? 1 : 0]);
            float elapsed = 0;

            auto trans_input_buf =
                trans_input_size == 0
                    ? null_buf
                    : handle.CreateSubBuffer(workSpace, trans_input_offset, trans_input_size);
            auto trans_weight_buf =
                trans_weight_size == 0
                    ? null_buf
                    : handle.CreateSubBuffer(workSpace, trans_weight_offset, trans_weight_size);
            auto trans_output_buf =
                trans_output_size == 0
                    ? null_buf
                    : handle.CreateSubBuffer(workSpace, trans_output_offset, trans_output_size);
            auto cast_buf = cast_size == 0
                                ? null_buf
                                : handle.CreateSubBuffer(workSpace, cast_offset, cast_size);

            if(need_set_zero)
            {
                auto zero_buf = need_cast
                                    ? cast_buf.get()
                                    : ((is_nchw && !trans_input_skippable) ? trans_input_buf.get()
                                                                           : tensors.out);
                auto& zero_desc =
                    need_cast
                        ? cast_desc
                        : tensors.outDesc; // use the same desc for NCHW/NHWC for this dense tensor
                float zero = 0.f;

                SetTensor(handle, zero_desc, zero_buf, &zero);
                if(handle.IsProfilingEnabled())
                    elapsed += handle.GetKernelTime();
            }

            if(is_nchw)
            {
                if(!trans_output_skippable)
                {
                    auto& karg_output = opArgsTrans[trans_output_idx];
                    karg_output[0]    = OpKernelArg(trans_output_buf.get());
                    karg_output[1]    = OpKernelArg(tensors.in);
                    handle.Run(kernels[kID_trans_start + trans_output_idx])(karg_output);
                    if(handle.IsProfilingEnabled())
                        elapsed += handle.GetKernelTime();
                }
                if(!trans_weight_skippable)
                {
                    auto& karg_weight = opArgsTrans[trans_weight_idx];
                    karg_weight[0]    = OpKernelArg(trans_weight_buf.get());
                    karg_weight[1]    = OpKernelArg(tensors.w);
                    handle.Run(kernels[kID_trans_start + trans_weight_idx])(karg_weight);
                    if(handle.IsProfilingEnabled())
                        elapsed += handle.GetKernelTime();
                }
            }

            opArgs[0] = need_cast ? OpKernelArg(cast_buf.get())
                                  : ((is_nchw && !trans_input_skippable)
                                         ? OpKernelArg(trans_input_buf.get())
                                         : OpKernelArg(tensors.out));
            opArgs[1] = (is_nchw && !trans_weight_skippable) ? OpKernelArg(trans_weight_buf.get())
                                                             : OpKernelArg(tensors.w);
            opArgs[2] = (is_nchw && !trans_output_skippable) ? OpKernelArg(trans_output_buf.get())
                                                             : OpKernelArg(tensors.in);

            ker(opArgs);
            if(handle.IsProfilingEnabled())
                elapsed += handle.GetKernelTime();

            if(need_cast)
            {
                CastTensor(handle,
                           &lowp_quant,
                           cast_desc,
                           cast_buf.get(),
                           tensors.outDesc,
                           (is_nchw && !trans_input_skippable) ? trans_input_buf.get()
                                                               : tensors.out,
                           0,
                           0);
                if(handle.IsProfilingEnabled())
                    elapsed += handle.GetKernelTime();
            }
            if((is_nchw && !trans_input_skippable))
            {
                auto& karg_input = opArgsTrans[trans_input_idx];
                karg_input[0]    = OpKernelArg(tensors.out);
                karg_input[1]    = OpKernelArg(trans_input_buf.get());
                handle.Run(kernels[kID_trans_start + trans_input_idx])(karg_input);
                if(handle.IsProfilingEnabled())
                    elapsed += handle.GetKernelTime();
            }

            if(handle.IsProfilingEnabled())
            {
                handle.ResetKernelTime();
                handle.AccumKernelTime(elapsed);
            }
        };
    };
}

} // namespace conv
} // namespace miopen<|MERGE_RESOLUTION|>--- conflicted
+++ resolved
@@ -578,12 +578,6 @@
             trans_output_idx = idx++;
     }
 
-<<<<<<< HEAD
-    // 4 bytes alignment to do atomic add
-    const size_t cast_offset =
-        is_nchw ? (((trans_output_offset + trans_output_size + 3) >> 2) << 2) : 0;
-    const size_t cast_size = need_cast ? miopen::GetTypeSize(miopenFloat) * n * k * ho * wo : 0;
-=======
     const size_t cast_size = need_cast ? miopen::GetTypeSize(miopenFloat) * n * k * ho * wo : 0;
 
     MultiBufferWorkspaceTraits wt(
@@ -594,7 +588,6 @@
     trans_output_offset = wt.GetOffset(2);
 
     const size_t cast_offset = wt.GetOffset(3);
->>>>>>> 9c672775
 
     const int kID_trans_start = isGfx90aFp16altSupport ? 2 : 1;
 
@@ -899,12 +892,6 @@
             trans_output_idx = idx++;
     }
 
-<<<<<<< HEAD
-    // 4 bytes alignment to do atomic add
-    const size_t cast_offset =
-        is_nchw ? (((trans_output_offset + trans_output_size + 3) >> 2) << 2) : 0;
-    const size_t cast_size = need_cast ? miopen::GetTypeSize(miopenFloat) * n * c * hi * wi : 0;
-=======
     const size_t cast_size = need_cast ? miopen::GetTypeSize(miopenFloat) * n * c * hi * wi : 0;
 
     MultiBufferWorkspaceTraits wt(
@@ -915,7 +902,6 @@
     trans_output_offset = wt.GetOffset(2);
 
     const size_t cast_offset = wt.GetOffset(3);
->>>>>>> 9c672775
 
     const int kID_trans_start = isGfx90aFp16altSupport ? 2 : 1;
 
