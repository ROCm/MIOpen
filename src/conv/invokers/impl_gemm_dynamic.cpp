--- conflicted
+++ resolved
@@ -15,75 +15,6 @@
                                            Data_t dst,
                                            ConstData_t wei,
                                            const std::vector<KernelInvoke>& kernels)
-{
-    float elapsed = 0.0f;
-
-    auto kernel = kernels[0];
-    MIOPEN_LOG_I(kernel.GetName());
-
-    // clang-format off
-    int hi          = conv_problem.GetInHeight();
-    int wi          = conv_problem.GetInWidth();
-    int n           = conv_problem.GetInBatchSize();
-    int k           = conv_problem.GetOutChannels();
-    int c           = conv_problem.GetInChannels();
-    int ho          = conv_problem.GetOutHeight();
-    int wo          = conv_problem.GetOutWidth();
-    int stride_h    = conv_problem.GetKernelStrideH();
-    int stride_w    = conv_problem.GetKernelStrideW();
-    int dilation_h  = conv_problem.GetDilationH();
-    int dilation_w  = conv_problem.GetDilationW();
-    int pad_h       = conv_problem.GetPadH();
-    int pad_w       = conv_problem.GetPadW();
-<<<<<<< HEAD
-    int __pack0     = 0;
-=======
-    int y           = conv_problem.GetWeightsHeight();
-    int x           = conv_problem.GetWeightsWidth();
-    int gap_0     = 0;
->>>>>>> bdd81a25
-    // clang-format on
-
-    std::vector<OpKernelArg> opArgs;
-    opArgs.emplace_back(src);
-    opArgs.emplace_back(wei);
-    opArgs.emplace_back(dst);
-    opArgs.emplace_back(hi);
-    opArgs.emplace_back(wi);
-    opArgs.emplace_back(n);
-    opArgs.emplace_back(k);
-    opArgs.emplace_back(c);
-    opArgs.emplace_back(ho);
-    opArgs.emplace_back(wo);
-    opArgs.emplace_back(stride_h);
-    opArgs.emplace_back(stride_w);
-    opArgs.emplace_back(dilation_h);
-    opArgs.emplace_back(dilation_w);
-    opArgs.emplace_back(pad_h);
-    opArgs.emplace_back(pad_w);
-<<<<<<< HEAD
-    opArgs.emplace_back(__pack0);
-=======
-    opArgs.emplace_back(y);
-    opArgs.emplace_back(x);
-    opArgs.emplace_back(gap_0);
->>>>>>> bdd81a25
-
-    kernel(opArgs);
-
-    if(handle.IsProfilingEnabled())
-        elapsed += handle.GetKernelTime();
-    return elapsed;
-}
-
-<<<<<<< HEAD
-=======
-float CallImplGemmDynamicForward1x1(const miopen::Handle& handle,
-                                    const ProblemDescription& conv_problem,
-                                    ConstData_t src,
-                                    Data_t dst,
-                                    ConstData_t wei,
-                                    const std::vector<KernelInvoke>& kernels)
 {
     float elapsed = 0.0f;
 
@@ -133,33 +64,6 @@
     return elapsed;
 }
 
-InvokerFactory MakeImplGemmDynamicForwardInvokerFactory(const ConvolutionContext& ctx)
-{
-    const auto& conv_problem = ctx.conv_problem;
-    return [conv_problem](const std::vector<Kernel>& kernels) {
-        return [=](const Handle& handle, const AnyInvokeParams& primitive_parameters) {
-            decltype(auto) data_ctx = primitive_parameters.CastTo<conv::DataInvokeParams>();
-            const auto& tensors     = data_ctx.tensors;
-            auto kernel             = handle.Run(kernels[0]);
-
-            std::vector<KernelInvoke> ks;
-            std::transform(kernels.begin(),
-                           kernels.end(),
-                           std::back_inserter(ks),
-                           [&](const Kernel& k) { return handle.Run(k); });
-            float elapsed = 0;
-            elapsed       = CallImplGemmDynamicForward(
-                handle, conv_problem, tensors.in, tensors.out, tensors.w, ks);
-            if(handle.IsProfilingEnabled())
-            {
-                handle.ResetKernelTime();
-                handle.AccumKernelTime(elapsed);
-            }
-        };
-    };
-}
-
->>>>>>> bdd81a25
 InvokerFactory MakeImplGemmDynamicForward1x1InvokerFactory(const ConvolutionContext& ctx)
 {
     const auto& conv_problem = ctx.conv_problem;
