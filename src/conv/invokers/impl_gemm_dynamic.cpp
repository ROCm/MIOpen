--- conflicted
+++ resolved
@@ -505,10 +505,7 @@
     opArgs.emplace_back(config.gemm_k_global_split);
     opArgs.emplace_back(pack0);
 
-<<<<<<< HEAD
-=======
     const auto& lowp_quant = ctx.conv_problem.GetConv().lowp_quant;
->>>>>>> d4f48bda
     const auto isGfx90aFp16altSupport =
         (ctx.GetStream().GetDeviceName() == "gfx90a") && conv_problem.IsFp16();
 
@@ -516,15 +513,6 @@
         return [=](const Handle& handle, const AnyInvokeParams& primitive_parameters) mutable {
             decltype(auto) data_ctx = primitive_parameters.CastTo<conv::DataInvokeParams>();
             const auto& tensors     = data_ctx.tensors;
-<<<<<<< HEAD
-            const auto ker =
-                handle.Run(kernels[(isGfx90aFp16altSupport && data_ctx.gfx90aFp16alt) ? 1 : 0]);
-            float elapsed = 0;
-
-            opArgs[0] = OpKernelArg(tensors.in);
-            opArgs[1] = OpKernelArg(tensors.w);
-            opArgs[2] = OpKernelArg(tensors.out);
-=======
             const auto& workSpace   = data_ctx.workSpace;
             const auto ker =
                 handle.Run(kernels[(isGfx90aFp16altSupport && data_ctx.gfx90aFp16alt) ? 1 : 0]);
@@ -552,7 +540,6 @@
                 opArgs[1] = OpKernelArg(tensors.w);
                 opArgs[2] = OpKernelArg(tensors.out);
             }
->>>>>>> d4f48bda
 
             if(need_set_zero)
             {
@@ -711,10 +698,7 @@
     opArgs.emplace_back(shift_pack_0);
     opArgs.emplace_back(config.gemm_k_global_split);
 
-<<<<<<< HEAD
-=======
     const auto& lowp_quant = ctx.conv_problem.GetConv().lowp_quant;
->>>>>>> d4f48bda
     const auto isGfx90aFp16altSupport =
         (ctx.GetStream().GetDeviceName() == "gfx90a") && conv_problem.IsFp16();
 
@@ -722,15 +706,6 @@
         return [=](const Handle& handle, const AnyInvokeParams& primitive_parameters) mutable {
             decltype(auto) data_ctx = primitive_parameters.CastTo<conv::DataInvokeParams>();
             const auto& tensors     = data_ctx.tensors;
-<<<<<<< HEAD
-            const auto ker =
-                handle.Run(kernels[(isGfx90aFp16altSupport && data_ctx.gfx90aFp16alt) ? 1 : 0]);
-            float elapsed = 0;
-
-            opArgs[0] = OpKernelArg(tensors.out);
-            opArgs[1] = OpKernelArg(tensors.w);
-            opArgs[2] = OpKernelArg(tensors.in);
-=======
             const auto& workSpace   = data_ctx.workSpace;
             const auto ker =
                 handle.Run(kernels[(isGfx90aFp16altSupport && data_ctx.gfx90aFp16alt) ? 1 : 0]);
@@ -758,7 +733,6 @@
                 opArgs[1] = OpKernelArg(tensors.w);
                 opArgs[2] = OpKernelArg(tensors.in);
             }
->>>>>>> d4f48bda
 
             if(need_set_zero)
             {
