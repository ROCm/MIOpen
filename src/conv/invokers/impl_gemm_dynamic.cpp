--- conflicted
+++ resolved
@@ -252,15 +252,9 @@
     const auto& conv_problem = ctx.conv_problem;
     return [conv_problem](const std::vector<Kernel>& kernels) {
         return [=](const Handle& handle, const AnyInvokeParams& primitive_parameters) {
-<<<<<<< HEAD
-            const auto data_ctx = primitive_parameters.CastTo<conv::DataInvokeParams>();
-            const auto& tensors = data_ctx.tensors;
-            auto kernel         = handle.Run(kernels[0]);
-=======
             decltype(auto) data_ctx = primitive_parameters.CastTo<conv::DataInvokeParams>();
             const auto& tensors     = data_ctx.tensors;
             auto kernel             = handle.Run(kernels[0]);
->>>>>>> c88ad7c7
 
             std::vector<KernelInvoke> ks;
             std::transform(kernels.begin(),
@@ -284,15 +278,9 @@
     const auto& conv_problem = ctx.conv_problem;
     return [conv_problem](const std::vector<Kernel>& kernels) {
         return [=](const Handle& handle, const AnyInvokeParams& primitive_parameters) {
-<<<<<<< HEAD
-            const auto data_ctx = primitive_parameters.CastTo<conv::DataInvokeParams>();
-            const auto& tensors = data_ctx.tensors;
-            auto kernel         = handle.Run(kernels[0]);
-=======
             decltype(auto) data_ctx = primitive_parameters.CastTo<conv::DataInvokeParams>();
             const auto& tensors     = data_ctx.tensors;
             auto kernel             = handle.Run(kernels[0]);
->>>>>>> c88ad7c7
 
             std::vector<KernelInvoke> ks;
             std::transform(kernels.begin(),
@@ -316,15 +304,9 @@
     const auto& conv_problem = ctx.conv_problem;
     return [conv_problem](const std::vector<Kernel>& kernels) {
         return [=](const Handle& handle, const AnyInvokeParams& primitive_parameters) {
-<<<<<<< HEAD
-            const auto data_ctx = primitive_parameters.CastTo<conv::DataInvokeParams>();
-            const auto& tensors = data_ctx.tensors;
-            auto kernel         = handle.Run(kernels[0]);
-=======
             decltype(auto) data_ctx = primitive_parameters.CastTo<conv::DataInvokeParams>();
             const auto& tensors     = data_ctx.tensors;
             auto kernel             = handle.Run(kernels[0]);
->>>>>>> c88ad7c7
 
             std::vector<KernelInvoke> ks;
             std::transform(kernels.begin(),
