--- conflicted
+++ resolved
@@ -505,32 +505,20 @@
     opArgs.emplace_back(config.gemm_k_global_split);
     opArgs.emplace_back(pack0);
 
-<<<<<<< HEAD
-    const auto& conv       = ctx.conv_problem.GetConv();
-    const auto& lowp_quant = conv.lowp_quant;
-
-    return [opArgs, need_set_zero, use_fp32_global_split_on_fp16, lowp_quant](
-               const std::vector<Kernel>& kernels) mutable {
+    const auto& lowp_quant = ctx.conv_problem.GetConv().lowp_quant;
+    const auto isGfx90aFp16altSupport =
+        (ctx.GetStream().GetDeviceName() == "gfx90a") && conv_problem.IsFp16();
+
+    return [=](const std::vector<Kernel>& kernels) mutable {
         return [=](const Handle& handle, const AnyInvokeParams& primitive_parameters) mutable {
             decltype(auto) data_ctx = primitive_parameters.CastTo<conv::DataInvokeParams>();
             const auto& tensors     = data_ctx.tensors;
             const auto& workSpace   = data_ctx.workSpace;
-            const auto ker          = handle.Run(kernels[0]);
-            float elapsed           = 0;
-            TensorDescriptor workspaceDesc(
-                miopenFloat, tensors.outDesc.GetLengths(), tensors.outDesc.GetStrides());
-=======
-    const auto isGfx90aFp16altSupport =
-        (ctx.GetStream().GetDeviceName() == "gfx90a") && conv_problem.IsFp16();
-
-    return [=](const std::vector<Kernel>& kernels) mutable {
-        return [=](const Handle& handle, const AnyInvokeParams& primitive_parameters) mutable {
-            decltype(auto) data_ctx = primitive_parameters.CastTo<conv::DataInvokeParams>();
-            const auto& tensors     = data_ctx.tensors;
             const auto ker =
                 handle.Run(kernels[(isGfx90aFp16altSupport && data_ctx.gfx90aFp16alt) ? 1 : 0]);
             float elapsed = 0;
->>>>>>> 3ddeaaad
+            TensorDescriptor workspaceDesc(
+                miopenFloat, tensors.outDesc.GetLengths(), tensors.outDesc.GetStrides());
 
             bool need_cast =
                 use_fp32_global_split_on_fp16 && tensors.outDesc.GetType() == miopenHalf;
@@ -704,35 +692,23 @@
     opArgs.emplace_back(shift_pack_0);
     opArgs.emplace_back(config.gemm_k_global_split);
 
-<<<<<<< HEAD
-    const auto& conv       = ctx.conv_problem.GetConv();
-    const auto& lowp_quant = conv.lowp_quant;
-
-    return [opArgs, need_set_zero, use_fp32_global_split_on_fp16, lowp_quant](
-               const std::vector<Kernel>& kernels) mutable {
+    const auto& lowp_quant = ctx.conv_problem.GetConv().lowp_quant;
+    const auto isGfx90aFp16altSupport =
+        (ctx.GetStream().GetDeviceName() == "gfx90a") && conv_problem.IsFp16();
+
+    return [=](const std::vector<Kernel>& kernels) mutable {
         return [=](const Handle& handle, const AnyInvokeParams& primitive_parameters) mutable {
             decltype(auto) data_ctx = primitive_parameters.CastTo<conv::DataInvokeParams>();
             const auto& tensors     = data_ctx.tensors;
             const auto& workSpace   = data_ctx.workSpace;
-            const auto ker          = handle.Run(kernels[0]);
-            float elapsed           = 0;
-            TensorDescriptor workspaceDesc(
-                miopenFloat, tensors.outDesc.GetLengths(), tensors.outDesc.GetStrides());
-
-            bool need_cast =
-                use_fp32_global_split_on_fp16 && tensors.outDesc.GetType() == miopenHalf;
-=======
-    const auto isGfx90aFp16altSupport =
-        (ctx.GetStream().GetDeviceName() == "gfx90a") && conv_problem.IsFp16();
-
-    return [=](const std::vector<Kernel>& kernels) mutable {
-        return [=](const Handle& handle, const AnyInvokeParams& primitive_parameters) mutable {
-            decltype(auto) data_ctx = primitive_parameters.CastTo<conv::DataInvokeParams>();
-            const auto& tensors     = data_ctx.tensors;
             const auto ker =
                 handle.Run(kernels[(isGfx90aFp16altSupport && data_ctx.gfx90aFp16alt) ? 1 : 0]);
             float elapsed = 0;
->>>>>>> 3ddeaaad
+            TensorDescriptor workspaceDesc(
+                miopenFloat, tensors.outDesc.GetLengths(), tensors.outDesc.GetStrides());
+
+            bool need_cast =
+                use_fp32_global_split_on_fp16 && tensors.outDesc.GetType() == miopenHalf;
 
             if(need_cast)
             {
