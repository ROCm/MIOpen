--- conflicted
+++ resolved
@@ -504,29 +504,20 @@
     opArgs.emplace_back(config.gemm_k_global_split);
     opArgs.emplace_back(pack0);
 
-<<<<<<< HEAD
     const auto& conv       = ctx.conv_problem.GetConv();
     const auto& lowp_quant = conv.lowp_quant;
 
-    return [opArgs, need_set_zero, lowp_quant](const std::vector<Kernel>& kernels) mutable {
+    const auto isGfx90aFp16altSupport =
+        (ctx.GetStream().GetDeviceName() == "gfx90a") && conv_problem.IsFp16();
+
+    return [=](const std::vector<Kernel>& kernels) mutable {
         return [=](const Handle& handle, const AnyInvokeParams& primitive_parameters) mutable {
             decltype(auto) data_ctx = primitive_parameters.CastTo<conv::DataInvokeParams>();
             const auto& tensors     = data_ctx.tensors;
             const auto& workSpace   = data_ctx.workSpace;
-            const auto ker          = handle.Run(kernels[0]);
-            float elapsed           = 0;
-=======
-    const auto isGfx90aFp16altSupport =
-        (ctx.GetStream().GetDeviceName() == "gfx90a") && conv_problem.IsFp16();
-
-    return [=](const std::vector<Kernel>& kernels) mutable {
-        return [=](const Handle& handle, const AnyInvokeParams& primitive_parameters) mutable {
-            decltype(auto) data_ctx = primitive_parameters.CastTo<conv::DataInvokeParams>();
-            const auto& tensors     = data_ctx.tensors;
             const auto ker =
                 handle.Run(kernels[(isGfx90aFp16altSupport && data_ctx.gfx90aFp16alt) ? 1 : 0]);
             float elapsed = 0;
->>>>>>> 3ddeaaad
 
             TensorDescriptor workspaceDesc(miopenFloat,
                                            tensors.outDesc.GetLengths(),
@@ -578,7 +569,6 @@
 
             if(handle.IsProfilingEnabled())
             {
-                //elapsed += handle.GetKernelTime();
                 handle.ResetKernelTime();
                 handle.AccumKernelTime(elapsed);
             }
@@ -703,32 +693,24 @@
     opArgs.emplace_back(shift_pack_0);
     opArgs.emplace_back(config.gemm_k_global_split);
 
-<<<<<<< HEAD
     const auto& conv       = ctx.conv_problem.GetConv();
     const auto& lowp_quant = conv.lowp_quant;
 
-    return [opArgs, need_set_zero, use_global_split, lowp_quant](const std::vector<Kernel>& kernels) mutable {
+    const auto isGfx90aFp16altSupport =
+        (ctx.GetStream().GetDeviceName() == "gfx90a") && conv_problem.IsFp16();
+
+    return [=](const std::vector<Kernel>& kernels) mutable {
         return [=](const Handle& handle, const AnyInvokeParams& primitive_parameters) mutable {
             decltype(auto) data_ctx = primitive_parameters.CastTo<conv::DataInvokeParams>();
             const auto& tensors     = data_ctx.tensors;
             const auto& workSpace   = data_ctx.workSpace;
-            const auto ker          = handle.Run(kernels[0]);
-            float elapsed           = 0;
+            const auto ker =
+                handle.Run(kernels[(isGfx90aFp16altSupport && data_ctx.gfx90aFp16alt) ? 1 : 0]);
+            float elapsed = 0;
+
             TensorDescriptor workspaceDesc(miopenFloat,
                                            tensors.outDesc.GetLengths(),
                                            tensors.outDesc.GetStrides());
-=======
-    const auto isGfx90aFp16altSupport =
-        (ctx.GetStream().GetDeviceName() == "gfx90a") && conv_problem.IsFp16();
-
-    return [=](const std::vector<Kernel>& kernels) mutable {
-        return [=](const Handle& handle, const AnyInvokeParams& primitive_parameters) mutable {
-            decltype(auto) data_ctx = primitive_parameters.CastTo<conv::DataInvokeParams>();
-            const auto& tensors     = data_ctx.tensors;
-            const auto ker =
-                handle.Run(kernels[(isGfx90aFp16altSupport && data_ctx.gfx90aFp16alt) ? 1 : 0]);
-            float elapsed = 0;
->>>>>>> 3ddeaaad
 
             bool need_cast = use_global_split && tensors.outDesc.GetType() == miopenBFloat16;
 
