#include <miopen/problem_description.hpp>

#include <miopen/convolution.hpp>

#include <functional>
#include <sstream>
#include <tuple>

namespace miopen {

std::function<void(std::ostream&)>
PrintDHW(char sep, int spatial_dims, int depth, int height, int width)
{
    return [=](std::ostream& stream) {
        if(spatial_dims > 2)
            stream << depth << sep;
        stream << height << sep << width;
    };
}

std::ostream& operator<<(std::ostream& stream, std::function<void(std::ostream&)>&& manipulator)
{
    manipulator(stream);
    return stream;
}

int ProblemDescription::mloBuildConf_Key(std::string& conf_key) const
{
    conv_problem.BuildConfKey(conf_key);
    return (0);
}

bool ProblemDescription::IsLayoutDefault() const { return conv_problem.IsLayoutDefault(); }

bool ProblemDescription::IsLayoutNHWC() const
{
    if(spatial_dims == 2)
    {
        return (in_layout == "NHWC") && (out_layout == "NHWC") && (weights_layout == "NHWC");
    }
    else
    {
        return (in_layout == "NDHWC") && (out_layout == "NDHWC") && (weights_layout == "NDHWC");
    }
}

bool ProblemDescription::IsLayoutNCHWC() const
{
<<<<<<< HEAD
    return ((spatial_dims == 2) && (in_layout == "NCHW_VECT_C") && (out_layout == "NCHW_VECT_C") &&
            (weights_layout == "NCHW_VECT_C")) ||
           ((spatial_dims == 2) && (in_layout == "NCHW_VECT_C") && (out_layout == "NCHW_VECT_C") &&
            (weights_layout == "CHWN_VECT_C"));
=======
    return ((spatial_dims == 2) && (in_layout == "NCHWc") && (out_layout == "NCHWc") &&
            (weights_layout == "NCHWc")) ||
           ((spatial_dims == 2) && (in_layout == "NCHWc") && (out_layout == "NCHWc") &&
            (weights_layout == "CHWNc"));
>>>>>>> df4a7129
}

void ProblemDescription::Serialize(std::ostream& stream) const
{
    if(!direction.IsKnown())
        MIOPEN_THROW("!direction.IsKnown()");
    const auto sep = '-';
    // Problem description with default NCHW-NCHW-NCHW layout
    // 576-4-4-1x1-192-4-4-8-1x1-2x2-3x3-0-NCHW-FP32-F
    // Problem description with non-default layout
    // 576-4-4-1x1-192-4-4-8-1x1-2x2-3x3-0-NHWC-NCHW-NCHW-FP32-F
    // clang-format off
    stream << n_inputs;
    stream << sep << PrintDHW(sep, spatial_dims, in_depth, in_height, in_width);
    stream << sep << PrintDHW('x', spatial_dims, kernel_size_d, kernel_size_h, kernel_size_w);
    stream << sep << n_outputs;
    stream << sep << PrintDHW(sep, spatial_dims, out_depth, out_height, out_width);
    stream << sep << batch_sz;
    stream << sep << PrintDHW('x', spatial_dims, pad_d, pad_h, pad_w);
    stream << sep << PrintDHW('x', spatial_dims, kernel_stride_d, kernel_stride_h, kernel_stride_w);
    stream << sep << PrintDHW('x', spatial_dims, kernel_dilation_d, kernel_dilation_h, kernel_dilation_w);
    stream << sep << bias;
    if ((in_layout == "NCHW" && weights_layout == "NCHW" && out_layout == "NCHW")
        || (in_layout == "NCDHW" && weights_layout == "NCDHW" && out_layout == "NCDHW"))
    {
        stream << sep << in_layout;
    } else {
        stream << sep << in_layout;
        stream << sep << weights_layout;
        stream << sep << out_layout;
    }
    stream << sep << EncodeDataTypesForKey(in_data_type, weights_data_type, out_data_type);
    stream << sep << (direction.IsForward() ? "F" : direction.IsBackwardData() ? "B" : "W");
    // clang-format on
    // New performance config entries shall come into variable/optional part of db key.
    // This is to support backward compatibility with previous versions of databases.
    std::ostringstream optional;
    {
        // Group count > 1 identifies Group/Depthwise modes.
        if(group_counts != 1)
            optional << 'g' << group_counts;
    }
    if(!optional.str().empty())
    {
        stream << '_' << optional.str();
    }
}

ProblemDescription::ProblemDescription(const TensorDescriptor& in,
                                       const TensorDescriptor& weights,
                                       const TensorDescriptor& out,
                                       const ConvolutionDescriptor& conv,
                                       conv::Direction dir,
                                       int bias_)
    : ProblemDescription(dir == conv::Direction::Forward
                             ? conv::ProblemDescription{in, weights, out, conv, dir, bias_}
                             : conv::ProblemDescription{out, weights, in, conv, dir, bias_})
{
}

ProblemDescription::ProblemDescription(conv::ProblemDescription desc)
    : conv_problem(std::move(desc)),
      spatial_dims(conv_problem.GetSpatialDims()),

      n_inputs(conv_problem.GetInChannels()),
      in_height(conv_problem.GetInHeight()),
      in_width(conv_problem.GetInWidth()),
      in_depth(conv_problem.GetInDepth()),
      vectorLength(conv_problem.GetVectorLength()),

      kernel_size_h(conv_problem.GetWeightsHeight()),
      kernel_size_w(conv_problem.GetWeightsWidth()),
      kernel_size_d(conv_problem.GetWeightsDepth()),

      n_outputs(conv_problem.GetOutChannels()),
      out_height(conv_problem.GetOutHeight()),
      out_width(conv_problem.GetOutWidth()),
      out_depth(conv_problem.GetOutDepth()),

      batch_sz(conv_problem.GetInBatchSize()),
      pad_h(conv_problem.GetPadH()),
      pad_w(conv_problem.GetPadW()),
      pad_d(conv_problem.GetPadD()),
      kernel_stride_h(conv_problem.GetKernelStrideH()),
      kernel_stride_w(conv_problem.GetKernelStrideW()),
      kernel_stride_d(conv_problem.GetKernelStrideD()),
      kernel_dilation_h(conv_problem.GetDilationH()),
      kernel_dilation_w(conv_problem.GetDilationW()),
      kernel_dilation_d(conv_problem.GetDilationD()),
      bias(conv_problem.GetBias()),
      in_layout(conv_problem.GetInLayout()),
      weights_layout(conv_problem.GetWeightsLayout()),
      out_layout(conv_problem.GetOutLayout()),
      in_data_type(conv_problem.GetInDataType()),
      weights_data_type(conv_problem.GetWeightsDataType()),
      out_data_type(conv_problem.GetOutDataType()),
      bot_sz(conv_problem.GetInSize()),
      top_sz(conv_problem.GetOutSize()),
      weights_sz(conv_problem.GetWeightsSize()),
      bias_sz(conv_problem.GetBias()),
      in_stride(conv_problem.GetInStrideH()),
      out_stride(conv_problem.GetOutStrideH()),
      in_channel_stride(conv_problem.GetInChannelStride()),
      in_batch_stride(conv_problem.GetInBatchStride()),
      out_channel_stride(conv_problem.GetOutChannelStride()),
      out_batch_stride(conv_problem.GetOutBatchStride()),
      group_counts(conv_problem.GetGroupCount()),
      direction(conv_problem.GetDirection())
{
}

} // namespace miopen<|MERGE_RESOLUTION|>--- conflicted
+++ resolved
@@ -46,17 +46,10 @@
 
 bool ProblemDescription::IsLayoutNCHWC() const
 {
-<<<<<<< HEAD
-    return ((spatial_dims == 2) && (in_layout == "NCHW_VECT_C") && (out_layout == "NCHW_VECT_C") &&
-            (weights_layout == "NCHW_VECT_C")) ||
-           ((spatial_dims == 2) && (in_layout == "NCHW_VECT_C") && (out_layout == "NCHW_VECT_C") &&
-            (weights_layout == "CHWN_VECT_C"));
-=======
     return ((spatial_dims == 2) && (in_layout == "NCHWc") && (out_layout == "NCHWc") &&
             (weights_layout == "NCHWc")) ||
            ((spatial_dims == 2) && (in_layout == "NCHWc") && (out_layout == "NCHWc") &&
             (weights_layout == "CHWNc"));
->>>>>>> df4a7129
 }
 
 void ProblemDescription::Serialize(std::ostream& stream) const
