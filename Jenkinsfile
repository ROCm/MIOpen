--- conflicted
+++ resolved
@@ -400,20 +400,16 @@
                     }
                     steps{
                       buildHipClangJobAndReboot(setup_cmd: setup_cmd, execute_cmd: "", no_reboot:true, build_cmd: build_cmd, build_fin: "ON")
-<<<<<<< HEAD
                   }
-              }
-              stage('Perf DB Deserialize Test') {
-                  agent{ label rocmnode("nogpu") }
-                  environment{
-                      fin_flags = "-DCMAKE_BUILD_TYPE=DEBUG -DMIOPEN_BACKEND=HIPNOGPU -DBUILD_SHARED_LIBS=Off -DMIOPEN_INSTALL_CXX_HEADERS=On -DMIOPEN_ENABLE_FIN=ON" 
-
-                  }
-                  steps{
-                      CheckDeserializePerfDb(setup_flags: fin_flags, build_fin: "ON", config_targets: "MIOpenDriver", build_install: "true")
-                  }
-              }
-=======
+                }
+                stage('Perf DB Deserialize Test') {
+                    agent{ label rocmnode("nogpu") }
+                    environment{
+                        fin_flags = "-DCMAKE_BUILD_TYPE=DEBUG -DMIOPEN_BACKEND=HIPNOGPU -DBUILD_SHARED_LIBS=Off -DMIOPEN_INSTALL_CXX_HEADERS=On -DMIOPEN_ENABLE_FIN=ON" 
+
+                    }
+                    steps{
+                        CheckDeserializePerfDb(setup_flags: fin_flags, build_fin: "ON", config_targets: "MIOpenDriver", build_install: "true")
                     }
                 }
                 stage('HipNoGPU Debug Build Test') {
@@ -430,7 +426,6 @@
                         buildHipClangJob( build_type: 'debug', setup_flags: HipNoGPU_flags, build_cmd: build_cmd)
                     }
                 }
->>>>>>> 0447bcc1
             }
         }
         stage("Smoke Fp32") {
