
def rocmnode(name) {
    def node_name = 'rocmtest'
    if(name == 'vega') {
        node_name = 'rocmtest && vega';
    } else if(name == 'vega10') {
        node_name = 'rocmtest && vega10';
    } else if(name == 'vega20') {
        node_name = 'rocmtest && vega20';
    } else if(name == 'gfx908') {
        node_name = 'gfx908';
    } else {
        node_name = name
    }
    return node_name
}

def show_node_info() {
    sh """
        echo "NODE_NAME = \$NODE_NAME"
        lsb_release -sd
        uname -r
        cat /sys/module/amdgpu/version
        ls /opt/ -la
    """
}

def cmake_build(compiler, flags, env4make, extradebugflags, prefixpath){
    def workspace_dir = pwd()
    def vcache = "/var/jenkins/.cache/miopen/vcache"
    def archive = (flags == '-DCMAKE_BUILD_TYPE=release')
    def config_targets = "check doc MIOpenDriver"
    def test_flags = "--disable-verification-cache"
    def debug_flags = "-g ${extradebugflags} -fno-omit-frame-pointer -fsanitize=undefined -fno-sanitize-recover=undefined"
    def compilerpath = ""
    def configargs = ""

    compilerpath = compiler;
    if (prefixpath != "/usr/local") {
        configargs = "-DCMAKE_PREFIX_PATH=${prefixpath}"
    }

    if (archive == true) {
        config_targets = "package"
    }
    def cmd = """
        echo \$HSA_ENABLE_SDMA
        ulimit -c unlimited
        rm -rf build
        mkdir build
        cd build
        CXX=${compilerpath} CXXFLAGS='-Werror' cmake ${configargs} -DMIOPEN_GPU_SYNC=On -DMIOPEN_TEST_FLAGS='${test_flags}' -DCMAKE_CXX_FLAGS_DEBUG='${debug_flags}' ${flags} ..
        MIOPEN_DEBUG_CONV_IMPLICIT_GEMM_XDLOPS=1 CTEST_PARALLEL_LEVEL=4 MIOPEN_VERIFY_CACHE_PATH=${vcache} MIOPEN_CONV_PRECISE_ROCBLAS_TIMING=0 ${env4make} dumb-init make -j\$(nproc) ${config_targets}
    """
    echo cmd
    sh cmd
    // Only archive from master or develop
    if (archive == true && (env.BRANCH_NAME == "develop" || env.BRANCH_NAME == "master")) {
        archiveArtifacts artifacts: "build/*.deb", allowEmptyArchive: true, fingerprint: true
    }
}

<<<<<<< HEAD
=======
def buildJob(Map conf, compiler){
        show_node_info()

        env.HSA_ENABLE_SDMA=0
        env.CODECOV_TOKEN="aec031be-7673-43b5-9840-d8fb71a2354e"
        checkout scm
        def prefixpath = conf.get("prefixpath", "/usr/local")
        def flags = conf.get("flags", "")
        def env4make = conf.get("env4make", "")
        def image = conf.get("image", "miopen")
        def cmd = conf.get("cmd", "")
        def gpu_arch = conf.get("gpu_arch", "gfx900;gfx906")
        def codecov = conf.get("codecov", false)
        def dockerOpts="--device=/dev/kfd --device=/dev/dri --group-add video --cap-add=SYS_PTRACE --security-opt seccomp=unconfined"
        def dockerArgs = "--build-arg PREFIX=${prefixpath} --build-arg GPU_ARCH='${gpu_arch}' "
        def extradebugflags = ""
        def variant = env.STAGE_NAME
        if (codecov) {
            extradebugflags = "-fprofile-arcs -ftest-coverage"
        }
        def retimage
        gitStatusWrapper(credentialsId: '7126e5fe-eb51-4576-b52b-9aaf1de8f0fd', gitHubContext: "Jenkins - ${variant}", account: 'ROCmSoftwarePlatform', repo: 'MIOpen') {
            try {
                retimage = docker.build("${image}", dockerArgs + '.')
                withDockerContainer(image: image, args: dockerOpts) {
                    timeout(time: 5, unit: 'MINUTES')
                    {
                        sh 'PATH="/opt/rocm/opencl/bin/:/opt/rocm/opencl/bin/x86_64/:$PATH" clinfo'
                    }
                }
            }
            catch (org.jenkinsci.plugins.workflow.steps.FlowInterruptedException e){
                echo "The job was cancelled or aborted"
                throw e
            }
            catch(Exception ex) {
                retimage = docker.build("${image}", dockerArgs + "--no-cache .")
                withDockerContainer(image: image, args: dockerOpts) {
                    timeout(time: 5, unit: 'MINUTES')
                    {
                        sh 'PATH="/opt/rocm/opencl/bin/:/opt/rocm/opencl/bin/x86_64/:$PATH" clinfo'
                    }
                }
            }

            withDockerContainer(image: image, args: dockerOpts + ' -v=/var/jenkins/:/var/jenkins') {
                timeout(time: 5, unit: 'HOURS')
                {
                    if(cmd == ""){
                        cmake_build(compiler, flags, env4make, extradebugflags, prefixpath)
                    }else{
                        sh cmd
                    }
                    if (codecov) {
                        sh '''
                            cd build
                            lcov --directory . --capture --output-file $(pwd)/coverage.info
                            lcov --remove $(pwd)/coverage.info '/usr/*' --output-file $(pwd)/coverage.info
                            lcov --list $(pwd)/coverage.info
                            curl -s https://codecov.io/bash | bash
                            echo "Uploaded"
                        '''
                    }
                }
            }
        }
        return retimage
}

>>>>>>> 2bc3036d
def buildHipClangJob(Map conf, compiler){
        show_node_info()

        env.HSA_ENABLE_SDMA=0
        env.CODECOV_TOKEN="aec031be-7673-43b5-9840-d8fb71a2354e"
        checkout scm
        def prefixpath = conf.get("prefixpath", "/usr/local")
        def flags = conf.get("flags", "")
        def env4make = conf.get("env4make", "")
        def image = conf.get("image", "miopen")
        def cmd = conf.get("cmd", "")
        def gpu_arch = conf.get("gpu_arch", "gfx900;gfx906")
        def codecov = conf.get("codecov", false)
        def miotensile_version = conf.get("miotensile_version", "default")
        def dockerOpts="--device=/dev/kfd --device=/dev/dri --group-add video --cap-add=SYS_PTRACE --security-opt seccomp=unconfined"
        def dockerArgs = "--build-arg PREFIX=${prefixpath} --build-arg GPU_ARCH='${gpu_arch}' --build-arg MIOTENSILE_VER='${miotensile_version}' -f hip-clang.docker "
        def extradebugflags = ""
        def variant = env.STAGE_NAME
        if (codecov) {
            extradebugflags = "-fprofile-arcs -ftest-coverage"
        }
        def retimage
        gitStatusWrapper(credentialsId: '7126e5fe-eb51-4576-b52b-9aaf1de8f0fd', gitHubContext: "Jenkins - ${variant}", account: 'ROCmSoftwarePlatform', repo: 'MIOpen') {
            try {
                retimage = docker.build("${image}", dockerArgs + '.')
                withDockerContainer(image: image, args: dockerOpts) {
                    timeout(time: 5, unit: 'MINUTES')
                    {
                        sh 'PATH="/opt/rocm/opencl/bin:/opt/rocm/opencl/bin/x86_64:$PATH" clinfo'
                    }
                }
            }
            catch (org.jenkinsci.plugins.workflow.steps.FlowInterruptedException e){
                echo "The job was cancelled or aborted"
                throw e
            }
            catch(Exception ex) {
                retimage = docker.build("${image}", dockerArgs + "--no-cache .")
                withDockerContainer(image: image, args: dockerOpts) {
                    timeout(time: 5, unit: 'MINUTES')
                    {
                        sh 'PATH="/opt/rocm/opencl/bin:/opt/rocm/opencl/bin/x86_64:$PATH" clinfo'
                    }
                }
            }

            withDockerContainer(image: image, args: dockerOpts + ' -v=/var/jenkins/:/var/jenkins') {
                timeout(time: 5, unit: 'HOURS')
                {
                    if(cmd == ""){
                        cmake_build(compiler, flags, env4make, extradebugflags, prefixpath)
                    }else{
                        sh cmd
                    }
                    if (codecov) {
                        sh '''
                            cd build
                            lcov --directory . --capture --output-file $(pwd)/coverage.info
                            lcov --remove $(pwd)/coverage.info '/usr/*' --output-file $(pwd)/coverage.info
                            lcov --list $(pwd)/coverage.info
                            curl -s https://codecov.io/bash | bash
                            echo "Uploaded"
                        '''
                    }
                }
            }
        }
        return retimage
}

def reboot(){
    build job: 'reboot-slaves', propagate: false , parameters: [string(name: 'server', value: "${env.NODE_NAME}"),]
}

/// Stage name format:
/// [DataType] Backend[/Compiler] BuildType [TestSet] [Target]
///
/// The only mandatory elements are Backend and BuildType; others are optional.
///
/// DataType := { Half | BF16 | Int8 | FP32* }
///   * "FP32" is the default and usually not specified.
/// Backend := { Hip | OpenCL | HipNoGPU}
/// Compiler := { Clang* | GCC* }
///   * "Clang" is the default for the Hip backend, and implies hip-clang compiler.
///     For the OpenCL backend, "Clang" implies the system x86 compiler.
///   * "GCC" is the default for OpenCL backend.
///   * The default compiler is usually not specified.
/// BuildType := { Release | Debug [ BuildTypeModifier ] }
///   * BuildTypeModifier := { COMGR | Embedded | Static | Normal-Find | Fast-Find
///                                  | Tensile | Tensile-Latest | Package | ... }
/// TestSet := { All | Subset | Smoke* } [ Codecov ]
///   * "All" corresponds to "cmake -DMIOPEN_TEST_ALL=On".
///   * "Subset" corresponds to Target- or BuildTypeModifier-specific subsetting of
///     the "All" testset, e.g. -DMIOPEN_TEST_GFX908=On or -DMIOPEN_TEST_MIOTENSILE=On.
///   * "Smoke" (-DMIOPEN_TEST_ALL=Off) is the default and usually not specified.
///   * "Codecov" is optional code coverage analysis.
/// Target := { gfx908 | Vega20 | Vega10 | Vega* }
///   * "Vega" (gfx906 or gfx900) is the default and usually not specified.

pipeline {
    agent none
    options {
        parallelsAlwaysFailFast()
    }
    environment{
        image = "miopen-hip-clang"
    }
    stages{
        // Run all static analysis tests
        stage("Static checks"){
            parallel{
                stage('Clang Hip Tidy') {
                    agent{  label rocmnode("rocmtest") }
                    environment{
                        cmd = "rm -rf build; mkdir build; cd build; CXX='clang++-3.8' cmake -DBUILD_DEV=On ..; make -j\$(nproc) -k analyze;"
                    }
                    steps{
                        script{
                            try{
                                buildJob('clang++', flags: '-DCMAKE_BUILD_TYPE=release', cmd: cmd)
                            }
                            catch(e){
                                echo "throwing error exception for the stage"
                                echo 'Exception occurred: ' + e.toString()
                                throw e
                            }
                        }
                    }
                }
                stage('Clang OpenCL Tidy') {
                    agent{  label rocmnode("rocmtest") }
                    environment{
                        cmd = "rm -rf build; mkdir build; cd build; CXX='clang++-3.8' cmake -DMIOPEN_BACKEND=OpenCL -DBUILD_DEV=On ..; make -j\$(nproc) -k analyze;"
                    }
                    steps{
                        script{
                            try{
                                buildJob('clang++', flags: '-DCMAKE_BUILD_TYPE=release', cmd: cmd)
                            }
                            catch(e){
                                echo "throwing error exception for the stage"
                                echo 'Exception occurred: ' + e.toString()
                                throw e
                            }
                        }
                    }
                }

                stage('Clang Format') {
                    agent{ label rocmnode("rocmtest") }
                    environment{
                        cmd = "find . -iname \'*.h\' \
                                -o -iname \'*.hpp\' \
                                -o -iname \'*.cpp\' \
                                -o -iname \'*.h.in\' \
                                -o -iname \'*.hpp.in\' \
                                -o -iname \'*.cpp.in\' \
                                -o -iname \'*.cl\' \
                                | grep -v 'build/' \
                                | xargs -n 1 -P 1 -I{} -t sh -c \'clang-format-3.8 -style=file {} | diff - {}\'"
                    }
                    steps{
                        script{
                            try{
                                buildJob('clang++', flags: '-DCMAKE_BUILD_TYPE=release', cmd: cmd)
                            }
                            catch(e){
                                echo "throwing error exception for the stage"
                                echo 'Exception occurred: ' + e.toString()
                                throw e
                            }
                        }
                    }
                }
            }
        }

        // Run quick fp32 tests
        stage("Fast full precision"){
            parallel{
               stage('OpenCL Debug') {
                    agent{ label rocmnode("vega") }
                    steps{
                        script{
                            try{
                                buildHipClangJob('g++', flags: '-DBUILD_DEV=On -DCMAKE_BUILD_TYPE=debug')
                            }
                            catch(e){
                                echo "throwing error exception for the stage"
                                echo 'Exception occurred: ' + e.toString()
                                throw e
                            }
                            finally{
                                reboot()
                            }
                        }
                    }
                }

                stage('OpenCL Release') {
                    agent{ label rocmnode("vega") }
                    steps{
                        script{
                            try{
                                buildHipClangJob('g++', flags: '-DBUILD_DEV=On -DCMAKE_BUILD_TYPE=release')
                            }
                            catch(e){
                                echo "throwing error exception for the stage"
                                echo 'Exception occurred: ' + e.toString()
                                throw e
                            }
                            finally{
                                reboot()
                            }
                        }
                    }
                }

                stage('Hip Release /opt/rocm') {
                    agent{ label rocmnode("vega") }
                    steps{
                        script{
                            try{
                                buildHipClangJob('/opt/rocm/llvm/bin/clang++', flags: '-DBUILD_DEV=On -DCMAKE_BUILD_TYPE=release', image: image+'rocm', prefixpath: '/opt/rocm')
                            }
                            catch(e){
                                echo "throwing error exception for the stage"
                                echo 'Exception occurred: ' + e.toString()
                                throw e
                            }
                            finally{
                                reboot()
                            }
                        }
                    }
                }

                stage('Hip Debug') {
                    agent{ label rocmnode("vega") }
                    environment{
                        cmd = """
                            ulimit -c unlimited
                            rm -rf build
                            mkdir build
                            cd build
                            CXX=/opt/rocm/llvm/bin/clang++ cmake -DBUILD_DEV=On -DCMAKE_BUILD_TYPE=debug -DMIOPEN_GPU_SYNC=On -DMIOPEN_TEST_FLAGS=--disable-verification-cache ..
                            CTEST_PARALLEL_LEVEL=4 MIOPEN_DEBUG_IMPLICIT_GEMM_NON_XDLOPS_INLINE_ASM=0 MIOPEN_CONV_PRECISE_ROCBLAS_TIMING=0 make -j\$(nproc) check
                        """

                    }
                    steps{
                        script{
                            try{
                                 buildHipClangJob('/opt/rocm/llvm/bin/clang++', cmd: cmd)
                            }
                            catch(e){
                                echo "throwing error exception for the stage"
                                echo 'Exception occurred: ' + e.toString()
                                throw e
                            }
                            finally{
                                reboot()
                            }
                        }
                    }
                }



                stage('Hip Debug gfx908 /opt/rocm') {
                    agent{ label rocmnode("gfx908") }
                    steps{
                        script{
                            try{
                                buildHipClangJob('/opt/rocm/llvm/bin/clang++', flags: '-DMIOPEN_TEST_GFX908=On -DBUILD_DEV=On -DCMAKE_BUILD_TYPE=debug', image: image+'rocm', prefixpath: '/opt/rocm', gpu_arch: "gfx908")
                            }
                            catch(e){
                                echo "throwing error exception for the stage"
                                echo 'Exception occurred: ' + e.toString()
                                throw e
                            }
                            finally{
                                reboot()
                            }
                        }
                    }
                }
            }
        }

        // Misc tests
        stage("Aux tests"){
            parallel{
                stage('HipNoGPU Debug') {
                    agent{  label rocmnode("rocmtest") }
                    environment{
                        cmd = """
                            ulimit -c unlimited
                            rm -rf build
                            mkdir build
                            cd build
                            CXX=/opt/rocm/llvm/bin/clang++ cmake -DBUILD_DEV=On -DCMAKE_BUILD_TYPE=debug -DMIOPEN_BACKEND=HIPNOGPU -DMIOPEN_INSTALL_CXX_HEADERS=On ..
                            make -j\$(nproc)
                        """
                    }
                    steps{
                        buildHipClangJob('/opt/rocm/llvm/bin/clang++', env4make: "MIOPEN_LOG_LEVEL=5 MIOPEN_COMPILE_PARALLEL_LEVEL=1", cmd: cmd)
                    }
                }
                stage('Hip Debug COMGR') {
                    agent{ label rocmnode("vega") }
                    environment{
                        cmd = """
                            ulimit -c unlimited
                            rm -rf build
                            mkdir build
                            cd build
                            CXX=/opt/rocm/llvm/bin/clang++ cmake -DMIOPEN_USE_COMGR=On -DBUILD_DEV=On -DCMAKE_BUILD_TYPE=debug -DMIOPEN_GPU_SYNC=On -DMIOPEN_TEST_FLAGS='--verbose --disable-verification-cache' ..
                            CTEST_PARALLEL_LEVEL=2 MIOPEN_DEBUG_IMPLICIT_GEMM_NON_XDLOPS_INLINE_ASM=0 MIOPEN_CONV_PRECISE_ROCBLAS_TIMING=0 MIOPEN_LOG_LEVEL=5 make -j\$(nproc) check
                        """

                    }
                    steps{
                        script{
                            try{
                                buildHipClangJob('/opt/rocm/llvm/bin/clang++', cmd: cmd)
                            }
                            catch(e){
                                echo "throwing error exception for the stage"
                                echo 'Exception occurred: ' + e.toString()
                                throw e
                            }
                            finally{
                                reboot()
                            }
                        }
                    }
                }
                stage('Hip Debug Embedded Vega20') {
                    agent{ label rocmnode("vega20") }
                    environment{
                        cmd = """
                            ulimit -c unlimited
                            rm -rf build
                            mkdir build
                            cd build
                            CXX=/opt/rocm/llvm/bin/clang++ cmake -DMIOPEN_EMBED_DB="gfx906_60;gfx906_64" -DBUILD_DEV=On -DCMAKE_BUILD_TYPE=debug -DMIOPEN_GPU_SYNC=On -DMIOPEN_TEST_FLAGS='--verbose --disable-verification-cache' ..
                            MIOPEN_LOG_LEVEL=5 make -j\$(nproc) check
                        """

                    }
                    steps{
                        script{
                            try{
                                buildHipClangJob('/opt/rocm/llvm/bin/clang++', cmd: cmd)
                            }
                            catch(e){
                                echo "throwing error exception for the stage"
                                echo 'Exception occurred: ' + e.toString()
                                throw e
                            }
                            finally{
                                reboot()
                            }
                        }


                    }
                }

                stage('Hip Release Static') {
                    agent{ label rocmnode("vega") }
                    environment{
                        cmd = """
                            ulimit -c unlimited
                            rm -rf build
                            mkdir build
                            cd build
                            CXX=/opt/rocm/llvm/bin/clang++ cmake -DBUILD_DEV=On -DBUILD_SHARED_LIBS=Off -DCMAKE_BUILD_TYPE=release -DMIOPEN_GPU_SYNC=On -DMIOPEN_TEST_FLAGS=--disable-verification-cache ..
                            CTEST_PARALLEL_LEVEL=4 MIOPEN_DEBUG_IMPLICIT_GEMM_NON_XDLOPS_INLINE_ASM=0 MIOPEN_CONV_PRECISE_ROCBLAS_TIMING=0 make -j\$(nproc) check
                        """

                    }
                    steps{
                        script{
                            try{
                                buildHipClangJob('/opt/rocm/llvm/bin/clang++', cmd: cmd)
                            }
                            catch(e){
                                echo "throwing error exception for the stage"
                                echo 'Exception occurred: ' + e.toString()
                                throw e
                            }
                            finally{
                                reboot()
                            }
                        }
                    }
                }

                stage('Hip Release Normal-Find') {
                    agent{ label rocmnode("vega") }
                    environment{
                        cmd = """
                            ulimit -c unlimited
                            rm -rf build
                            mkdir build
                            cd build
                            CXX=/opt/rocm/llvm/bin/clang++ cmake -DBUILD_DEV=On -DCMAKE_BUILD_TYPE=release -DMIOPEN_GPU_SYNC=On ..
                            make -j test_conv2d
                            MIOPEN_FIND_MODE=1 CTEST_PARALLEL_LEVEL=4 MIOPEN_DEBUG_IMPLICIT_GEMM_NON_XDLOPS_INLINE_ASM=0 MIOPEN_CONV_PRECISE_ROCBLAS_TIMING=0 bin/test_conv2d --disable-verification-cache
                        """
                    }
                    steps{
                        script{
                            try{
                                buildHipClangJob('/opt/rocm/llvm/bin/clang++', cmd: cmd)
                            }
                            catch(e){
                                echo "throwing error exception for the stage"
                                echo 'Exception occurred: ' + e.toString()
                                throw e
                            }
                            finally{
                                reboot()
                            }
                        }
                    }
                }

                stage('Hip Release Fast-Find') {
                    agent{ label rocmnode("vega") }
                    environment{
                        cmd = """
                            ulimit -c unlimited
                            rm -rf build
                            mkdir build
                            cd build
                            CXX=/opt/rocm/llvm/bin/clang++ cmake -DBUILD_DEV=On -DCMAKE_BUILD_TYPE=release -DMIOPEN_GPU_SYNC=On ..
                            make -j test_conv2d
                            MIOPEN_FIND_MODE=2 CTEST_PARALLEL_LEVEL=4 MIOPEN_DEBUG_IMPLICIT_GEMM_NON_XDLOPS_INLINE_ASM=0 MIOPEN_CONV_PRECISE_ROCBLAS_TIMING=0 bin/test_conv2d --disable-verification-cache
                        """
                    }
                    steps{
                        script{
                            try{
                                buildHipClangJob('/opt/rocm/llvm/bin/clang++', cmd: cmd)
                            }
                            catch(e){
                                echo "throwing error exception for the stage"
                                echo 'Exception occurred: ' + e.toString()
                                throw e
                            }
                            finally{
                                reboot()
                            }
                        }
                    }
                }

                stage('Hip Release') {
                    agent{ label rocmnode("vega") }
                    steps{
                        script{
                            try{
                                buildHipClangJob('/opt/rocm/llvm/bin/clang++', flags: '-DBUILD_DEV=On -DCMAKE_BUILD_TYPE=release')
                            }
                            catch(e){
                                echo "throwing error exception for the stage"
                                echo 'Exception occurred: ' + e.toString()
                                throw e
                            }
                            finally{
                                reboot()
                            }
                        }
                    }
                }

            }
        }

        // Run fp16, bfp16, and int8 quick tests
        stage("Fast low precision"){
            parallel{
                stage('Half Hip Release Vega20 /opt/rocm') {
                    agent{ label rocmnode("vega20") }
                    steps{
                        script{
                            try{
                                buildHipClangJob('/opt/rocm/llvm/bin/clang++', flags: '-DMIOPEN_TEST_HALF=On -DBUILD_DEV=On -DCMAKE_BUILD_TYPE=release', image: image+'rocm', prefixpath: '/opt/rocm')
                            }
                            catch(e){
                                echo "throwing error exception for the stage"
                                echo 'Exception occurred: ' + e.toString()
                                throw e
                            }
                            finally{
                                reboot()
                            }
                        }
                    }
                }
                stage('Half OpenCL Release Vega20') {
                    agent{ label rocmnode("vega20") }
                    steps{
                        script{
                            try{
                                buildHipClangJob('g++', flags: '-DMIOPEN_TEST_HALF=On -DBUILD_DEV=On -DCMAKE_BUILD_TYPE=release')
                            }
                            catch(e){
                                echo "throwing error exception for the stage"
                                echo 'Exception occurred: ' + e.toString()
                                throw e
                            }
                            finally{
                                reboot()
                            }
                        }
                    }
                }
                stage('Int8 OpenCL Release Vega20') {
                    agent{ label rocmnode("vega20") }
                    steps{
                        script{
                            try{
                                buildHipClangJob('g++', flags: '-DMIOPEN_TEST_INT8=On -DBUILD_DEV=On -DCMAKE_BUILD_TYPE=release')
                            }
                            catch(e){
                                echo "throwing error exception for the stage"
                                echo 'Exception occurred: ' + e.toString()
                                throw e
                            }
                            finally{
                                reboot()
                            }
                        }
                    }
                }

                stage('BF16 Hip Release Vega20 /opt/rocm') {
                    agent{ label rocmnode("vega20") }
                    steps{
                        script{
                            try{
                                buildHipClangJob('/opt/rocm/llvm/bin/clang++', flags: '-DMIOPEN_TEST_BFLOAT16=On -DBUILD_DEV=On -DCMAKE_BUILD_TYPE=release', image: image+'rocm', prefixpath: '/opt/rocm')
                            }
                            catch(e){
                                echo "throwing error exception for the stage"
                                echo 'Exception occurred: ' + e.toString()
                                throw e
                            }
                            finally{
                                reboot()
                            }
                        }
                    }
                }

                stage('BF16 Hip Debug gfx908 /opt/rocm') {
                    agent{ label rocmnode("gfx908") }
                    steps{
                        script{
                            try{
                                buildHipClangJob('/opt/rocm/llvm/bin/clang++', flags: '-DMIOPEN_TEST_BFLOAT16=On -DMIOPEN_TEST_GFX908=On -DBUILD_DEV=On -DCMAKE_BUILD_TYPE=debug', image: image+'rocm', prefixpath: '/opt/rocm', gpu_arch: "gfx908")
                            }
                            catch(e){
                                echo "throwing error exception for the stage"
                                echo 'Exception occurred: ' + e.toString()
                                throw e
                            }
                            finally{
                                reboot()
                            }
                        }
                    }
                }
                stage('Half Hip Debug gfx908 /opt/rocm') {
                    agent{ label rocmnode("gfx908") }
                    steps{
                        script{
                            try{
                                buildHipClangJob('/opt/rocm/llvm/bin/clang++', flags: '-DMIOPEN_TEST_BFLOAT16=On -DMIOPEN_TEST_GFX908=On -DBUILD_DEV=On -DCMAKE_BUILD_TYPE=debug', image: image+'rocm', prefixpath: '/opt/rocm', gpu_arch: "gfx908")
                            }
                            catch(e){
                                echo "throwing error exception for the stage"
                                echo 'Exception occurred: ' + e.toString()
                                throw e
                            }
                            finally{
                                reboot()
                            }
                        }
                    }
                }
            }
        }

        stage("Full tests I"){
            parallel{

                stage('OpenCL Debug + Codecov') {
                    agent{ label rocmnode("vega") }
                    steps{
                        script{
                            try{
                                buildHipClangJob('g++', flags: '-DBUILD_DEV=On -DCMAKE_BUILD_TYPE=debug', codecov: true)
                            }
                            catch(e){
                                echo "throwing error exception for the stage"
                                echo 'Exception occurred: ' + e.toString()
                                throw e
                            }
                            finally{
                                reboot()
                            }
                        }
                    }
                }

                stage('Int8 Hip Release All Vega20 /opt/rocm') {
                    agent{ label rocmnode("vega20") }
                    steps{
                        script{
                            try{
                                buildHipClangJob('/opt/rocm/llvm/bin/clang++', flags: '-DMIOPEN_TEST_INT8=On -DBUILD_DEV=On -DMIOPEN_TEST_ALL=On -DCMAKE_BUILD_TYPE=release', image: image+'rocm', prefixpath: '/opt/rocm')
                            }
                            catch(e){
                                echo "throwing error exception for the stage"
                                echo 'Exception occurred: ' + e.toString()
                                throw e
                            }
                            finally{
                                reboot()
                            }
                        }
                    }
                }

                stage('BF16 Hip Release Subset gfx908') {
                    agent{ label rocmnode("gfx908") }
                    environment{
                        cmd = """
                            ulimit -c unlimited
                            rm -rf build
                            mkdir build
                            cd build
                            CXX=/opt/rocm/llvm/bin/clang++ cmake -DMIOPEN_TEST_BFLOAT16=On -DMIOPEN_TEST_GFX908=On -DMIOPEN_TEST_ALL=On -DBUILD_DEV=On -DCMAKE_BUILD_TYPE=release -DMIOPEN_GPU_SYNC=On -DMIOPEN_TEST_FLAGS='--verbose --disable-verification-cache' ..
                            MIOPEN_LOG_LEVEL=5 CTEST_PARALLEL_LEVEL=4 MIOPEN_DEBUG_IMPLICIT_GEMM_NON_XDLOPS_INLINE_ASM=0 MIOPEN_CONV_PRECISE_ROCBLAS_TIMING=0 make -j\$(nproc) check
                        """
                    }
                    steps{
                        script{
                            try{
                                buildHipClangJob('/opt/rocm/llvm/bin/clang++', cmd: cmd, gpu_arch: "gfx908")
                            }
                            catch(e){
                                echo "throwing error exception for the stage"
                                echo 'Exception occurred: ' + e.toString()
                                throw e
                            }
                            finally{
                                reboot()
                            }
                        }
                    }
                }
            }
        }

        stage("Full tests II"){
            parallel{
                stage('OpenCL Release All') {
                    agent{ label rocmnode("vega") }
                    steps{
                        script{
                            try{
                                buildHipClangJob('g++', flags: '-DBUILD_DEV=On -DMIOPEN_TEST_ALL=On -DCMAKE_BUILD_TYPE=release')
                            }
                            catch(e){
                                echo "throwing error exception for the stage"
                                echo 'Exception occurred: ' + e.toString()
                                throw e
                            }
                            finally{
                                reboot()
                            }
                        }
                    }
                }

                stage('Hip Release Subset gfx908') {
                    agent{ label rocmnode("gfx908") }
                    environment{
                        cmd = """
                            ulimit -c unlimited
                            rm -rf build
                            mkdir build
                            cd build
                            CXX=/opt/rocm/llvm/bin/clang++ cmake -DMIOPEN_TEST_GFX908=On -DMIOPEN_TEST_ALL=On -DBUILD_DEV=On -DCMAKE_BUILD_TYPE=release -DMIOPEN_GPU_SYNC=On -DMIOPEN_TEST_FLAGS='--verbose --disable-verification-cache' ..
                            MIOPEN_LOG_LEVEL=5 CTEST_PARALLEL_LEVEL=4 MIOPEN_DEBUG_IMPLICIT_GEMM_NON_XDLOPS_INLINE_ASM=0 MIOPEN_CONV_PRECISE_ROCBLAS_TIMING=0 make -j\$(nproc) check
                        """
                    }
                    steps{
                        script{
                            try{
                                buildHipClangJob('/opt/rocm/llvm/bin/clang++', cmd: cmd, gpu_arch: "gfx908")
                            }
                            catch(e){
                                echo "throwing error exception for the stage"
                                echo 'Exception occurred: ' + e.toString()
                                throw e
                            }
                            finally{
                                reboot()
                            }
                        }
                    }
                }

                stage('Half Hip Release Subset gfx908') {
                    agent{ label rocmnode("gfx908") }
                    environment{
                        cmd = """
                            ulimit -c unlimited
                            rm -rf build
                            mkdir build
                            cd build
                            CXX=/opt/rocm/llvm/bin/clang++ cmake -DMIOPEN_TEST_HALF=On -DMIOPEN_TEST_GFX908=On -DMIOPEN_TEST_ALL=On -DBUILD_DEV=On -DCMAKE_BUILD_TYPE=release -DMIOPEN_GPU_SYNC=On -DMIOPEN_TEST_FLAGS='--verbose --disable-verification-cache' ..
                            MIOPEN_LOG_LEVEL=5 CTEST_PARALLEL_LEVEL=4 MIOPEN_DEBUG_IMPLICIT_GEMM_NON_XDLOPS_INLINE_ASM=0 MIOPEN_CONV_PRECISE_ROCBLAS_TIMING=0 make -j\$(nproc) check
                        """
                    }
                    steps{
                        script{
                            try{
                                buildHipClangJob('/opt/rocm/llvm/bin/clang++', cmd: cmd, gpu_arch: "gfx908")
                            }
                            catch(e){
                                echo "throwing error exception for the stage"
                                echo 'Exception occurred: ' + e.toString()
                                throw e
                            }
                            finally{
                                reboot()
                            }
                        }
                    }
                }
            }
        }

        stage("Full tests III"){
            parallel{
                stage('Half Hip Release All Vega20') {
                    agent{ label rocmnode("vega20") }
                    environment{
                        cmd = """
                            ulimit -c unlimited
                            rm -rf build
                            mkdir build
                            cd build
                            CXX=/opt/rocm/llvm/bin/clang++ cmake -DBUILD_DEV=On -DCMAKE_BUILD_TYPE=release -DMIOPEN_TEST_HALF=On -DMIOPEN_GPU_SYNC=On -DMIOPEN_TEST_ALL=On -DMIOPEN_TEST_FLAGS=--disable-verification-cache ..
                            CTEST_PARALLEL_LEVEL=4 MIOPEN_DEBUG_IMPLICIT_GEMM_NON_XDLOPS_INLINE_ASM=0 MIOPEN_CONV_PRECISE_ROCBLAS_TIMING=0 make -j\$(nproc) check
                        """

                    }
                    steps{
                        script{
                            try{
                                buildHipClangJob('/opt/rocm/llvm/bin/clang++', cmd: cmd)
                            }
                            catch(e){
                                echo "throwing error exception for the stage"
                                echo 'Exception occurred: ' + e.toString()
                                throw e
                            }
                            finally{
                                reboot()
                            }
                        }
                    }
                }

                stage('Hip Release All Vega20') {
                    agent{ label rocmnode("vega20") }
                    environment{
                        cmd = """
                            ulimit -c unlimited
                            rm -rf build
                            mkdir build
                            cd build
                            CXX=/opt/rocm/llvm/bin/clang++ cmake -DBUILD_DEV=On -DCMAKE_BUILD_TYPE=release -DMIOPEN_GPU_SYNC=On -DMIOPEN_TEST_ALL=On -DMIOPEN_TEST_FLAGS=--disable-verification-cache ..
                            CTEST_PARALLEL_LEVEL=4 MIOPEN_DEBUG_IMPLICIT_GEMM_NON_XDLOPS_INLINE_ASM=0 MIOPEN_CONV_PRECISE_ROCBLAS_TIMING=0 make -j\$(nproc) check
                        """

                    }
                    steps{
                        script{
                            try{
                                buildHipClangJob('/opt/rocm/llvm/bin/clang++', cmd: cmd)
                            }
                            catch(e){
                                echo "throwing error exception for the stage"
                                echo 'Exception occurred: ' + e.toString()
                                throw e
                            }
                            finally{
                                reboot()
                            }
                        }
                    }
                }
            }
        }

        stage("MIOpenTensile"){
            parallel{
                stage('Hip Release Tensile Subset Vega20') {
                    agent{ label rocmnode("vega20") }
                    environment{
                        cmd = """
                            ulimit -c unlimited
                            rm -rf build
                            mkdir build
                            cd build
                            CXX=/opt/rocm/llvm/bin/clang++ cmake -DBUILD_DEV=On -DCMAKE_BUILD_TYPE=release -DMIOPEN_GPU_SYNC=On -DMIOPEN_TEST_ALL=On -DMIOPEN_TEST_MIOTENSILE=ON -DMIOPEN_USE_MIOPENTENSILE=ON -DMIOPEN_USE_ROCBLAS=OFF -DMIOPEN_TEST_FLAGS=--disable-verification-cache ..
                            MIOPEN_DEBUG_HIP_KERNELS=0 CTEST_PARALLEL_LEVEL=4 MIOPEN_DEBUG_IMPLICIT_GEMM_NON_XDLOPS_INLINE_ASM=0 MIOPEN_CONV_PRECISE_ROCBLAS_TIMING=0 make -j\$(nproc) check
                        """
                    }
                    steps{
                        script{
                            try{
                                buildHipClangJob('/opt/rocm/llvm/bin/clang++', cmd: cmd)
                            }
                            catch(e){
                                echo "throwing error exception for the stage"
                                echo 'Exception occurred: ' + e.toString()
                                throw e
                            }
                            finally{
                                reboot()
                            }
                        }
                    }
                }

                stage('Hip Release Tensile Subset gfx908') {
                    agent{ label rocmnode("gfx908") }
                    environment{
                        cmd = """
                            ulimit -c unlimited
                            rm -rf build
                            mkdir build
                            cd build
                            CXX=/opt/rocm/llvm/bin/clang++ cmake -DBUILD_DEV=On -DCMAKE_BUILD_TYPE=release -DMIOPEN_GPU_SYNC=On -DMIOPEN_TEST_GFX908=On -DMIOPEN_TEST_ALL=On -DMIOPEN_TEST_MIOTENSILE=ON -DMIOPEN_USE_MIOPENTENSILE=ON -DMIOPEN_USE_ROCBLAS=OFF -DMIOPEN_TEST_FLAGS='--verbose --disable-verification-cache' ..
                            MIOPEN_DEBUG_HIP_KERNELS=0 MIOPEN_LOG_LEVEL=5 CTEST_PARALLEL_LEVEL=4 MIOPEN_DEBUG_IMPLICIT_GEMM_NON_XDLOPS_INLINE_ASM=0 MIOPEN_CONV_PRECISE_ROCBLAS_TIMING=0 make -j\$(nproc) check
                        """
                    }
                    steps{
                        script{
                            try{
                                buildHipClangJob('/opt/rocm/llvm/bin/clang++', cmd: cmd, gpu_arch: "gfx908")
                            }
                            catch(e){
                                echo "throwing error exception for the stage"
                                echo 'Exception occurred: ' + e.toString()
                                throw e
                            }
                            finally{
                                reboot()
                            }
                        }
                    }
                }

                stage('Hip Release Tensile-Latest Subset Vega20') {
                    agent{ label rocmnode("vega20") }
                    environment{
                        cmd = """
                            ulimit -c unlimited
                            rm -rf build
                            mkdir build
                            cd build
                            CXX=/opt/rocm/llvm/bin/clang++ cmake -DBUILD_DEV=On -DCMAKE_BUILD_TYPE=release -DMIOPEN_GPU_SYNC=On -DMIOPEN_TEST_ALL=On -DMIOPEN_TEST_MIOTENSILE=ON -DMIOPEN_USE_MIOPENTENSILE=ON -DMIOPEN_USE_ROCBLAS=OFF -DMIOPEN_TEST_FLAGS=--disable-verification-cache ..
                            MIOPEN_DEBUG_HIP_KERNELS=0 CTEST_PARALLEL_LEVEL=4 MIOPEN_DEBUG_IMPLICIT_GEMM_NON_XDLOPS_INLINE_ASM=0 MIOPEN_CONV_PRECISE_ROCBLAS_TIMING=0 make -j\$(nproc) check
                        """
                    }
                    steps{
                        script{
                            try{
                                buildHipClangJob('/opt/rocm/llvm/bin/clang++', image: image+'-gfx906-miotensilelatest', cmd: cmd, gpu_arch: "gfx906", miotensile_version: "latest")
                            }
                            catch(e){
                                echo "throwing error exception for the stage"
                                echo 'Exception occurred: ' + e.toString()
                                throw e
                            }
                            finally{
                                reboot()
                            }
                        }
                    }
                }

                stage('Hip Release Tensile-Latest Subset gfx908') {
                    agent{ label rocmnode("gfx908") }
                    environment{
                        cmd = """
                            ulimit -c unlimited
                            rm -rf build
                            mkdir build
                            cd build
                            CXX=/opt/rocm/llvm/bin/clang++ cmake -DBUILD_DEV=On -DCMAKE_BUILD_TYPE=release -DMIOPEN_GPU_SYNC=On -DMIOPEN_TEST_GFX908=On -DMIOPEN_TEST_ALL=On -DMIOPEN_TEST_MIOTENSILE=ON -DMIOPEN_USE_MIOPENTENSILE=ON -DMIOPEN_USE_ROCBLAS=OFF -DMIOPEN_TEST_FLAGS='--verbose --disable-verification-cache' ..
                            MIOPEN_DEBUG_HIP_KERNELS=0 MIOPEN_LOG_LEVEL=5 CTEST_PARALLEL_LEVEL=4 MIOPEN_DEBUG_IMPLICIT_GEMM_NON_XDLOPS_INLINE_ASM=0 MIOPEN_CONV_PRECISE_ROCBLAS_TIMING=0 make -j\$(nproc) check
                        """
                    }
                    steps{
                        script{
                            try{
                                buildHipClangJob('/opt/rocm/llvm/bin/clang++', image: image+'-miotensilelatest', cmd: cmd, gpu_arch: "gfx908", miotensile_version: "latest")
                            }
                            catch(e){
                                echo "throwing error exception for the stage"
                                echo 'Exception occurred: ' + e.toString()
                                throw e
                            }
                            finally{
                                reboot()
                            }
                        }
                    }
                }
            }
        }

       // Run package building
        stage("Packages"){
            parallel {
                stage('OpenCL Release Package') {
                    agent{ label rocmnode("rocmtest") }
                    steps{
                        script{
                            try{
                                buildHipClangJob('g++', flags: '-DCMAKE_BUILD_TYPE=release', image: image+'-gfxall', gpu_arch: "gfx900;gfx906;gfx908")
                            }
                            catch(e){
                                echo "throwing error exception for the stage"
                                echo 'Exception occurred: ' + e.toString()
                                throw e
                            }
                            finally{
                                reboot()
                            }
                        }
                    }
                }
                stage("HIP Release Package /opt/rocm"){
                    agent{ label rocmnode("rocmtest") }
                    steps{
                        script{
                            try{
                                buildHipClangJob('/opt/rocm/llvm/bin/clang++', flags: '-DCMAKE_BUILD_TYPE=release', image: image+'rocm-gfxall', prefixpath: '/opt/rocm', gpu_arch: "gfx900;gfx906;gfx908")
                            }
                            catch(e){
                                echo "throwing error exception for the stage"
                                echo 'Exception occurred: ' + e.toString()
                                throw e
                            }
                            finally{
                                reboot()
                            }
                        }
                    }
                }
            }
        }
    }
}
<|MERGE_RESOLUTION|>--- conflicted
+++ resolved
@@ -60,78 +60,6 @@
     }
 }
 
-<<<<<<< HEAD
-=======
-def buildJob(Map conf, compiler){
-        show_node_info()
-
-        env.HSA_ENABLE_SDMA=0
-        env.CODECOV_TOKEN="aec031be-7673-43b5-9840-d8fb71a2354e"
-        checkout scm
-        def prefixpath = conf.get("prefixpath", "/usr/local")
-        def flags = conf.get("flags", "")
-        def env4make = conf.get("env4make", "")
-        def image = conf.get("image", "miopen")
-        def cmd = conf.get("cmd", "")
-        def gpu_arch = conf.get("gpu_arch", "gfx900;gfx906")
-        def codecov = conf.get("codecov", false)
-        def dockerOpts="--device=/dev/kfd --device=/dev/dri --group-add video --cap-add=SYS_PTRACE --security-opt seccomp=unconfined"
-        def dockerArgs = "--build-arg PREFIX=${prefixpath} --build-arg GPU_ARCH='${gpu_arch}' "
-        def extradebugflags = ""
-        def variant = env.STAGE_NAME
-        if (codecov) {
-            extradebugflags = "-fprofile-arcs -ftest-coverage"
-        }
-        def retimage
-        gitStatusWrapper(credentialsId: '7126e5fe-eb51-4576-b52b-9aaf1de8f0fd', gitHubContext: "Jenkins - ${variant}", account: 'ROCmSoftwarePlatform', repo: 'MIOpen') {
-            try {
-                retimage = docker.build("${image}", dockerArgs + '.')
-                withDockerContainer(image: image, args: dockerOpts) {
-                    timeout(time: 5, unit: 'MINUTES')
-                    {
-                        sh 'PATH="/opt/rocm/opencl/bin/:/opt/rocm/opencl/bin/x86_64/:$PATH" clinfo'
-                    }
-                }
-            }
-            catch (org.jenkinsci.plugins.workflow.steps.FlowInterruptedException e){
-                echo "The job was cancelled or aborted"
-                throw e
-            }
-            catch(Exception ex) {
-                retimage = docker.build("${image}", dockerArgs + "--no-cache .")
-                withDockerContainer(image: image, args: dockerOpts) {
-                    timeout(time: 5, unit: 'MINUTES')
-                    {
-                        sh 'PATH="/opt/rocm/opencl/bin/:/opt/rocm/opencl/bin/x86_64/:$PATH" clinfo'
-                    }
-                }
-            }
-
-            withDockerContainer(image: image, args: dockerOpts + ' -v=/var/jenkins/:/var/jenkins') {
-                timeout(time: 5, unit: 'HOURS')
-                {
-                    if(cmd == ""){
-                        cmake_build(compiler, flags, env4make, extradebugflags, prefixpath)
-                    }else{
-                        sh cmd
-                    }
-                    if (codecov) {
-                        sh '''
-                            cd build
-                            lcov --directory . --capture --output-file $(pwd)/coverage.info
-                            lcov --remove $(pwd)/coverage.info '/usr/*' --output-file $(pwd)/coverage.info
-                            lcov --list $(pwd)/coverage.info
-                            curl -s https://codecov.io/bash | bash
-                            echo "Uploaded"
-                        '''
-                    }
-                }
-            }
-        }
-        return retimage
-}
-
->>>>>>> 2bc3036d
 def buildHipClangJob(Map conf, compiler){
         show_node_info()
 
