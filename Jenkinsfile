

def rocmnode(name) {
    def node_name = 'rocmtest'
    if(name == 'fiji') {
        node_name = 'rocmtest && fiji';
    } else if(name == 'vega') {
        node_name = 'rocmtest && vega';
    } else if(name == 'vega10') {
        node_name = 'rocmtest && vega10';
    } else if(name == 'vega20') {
        node_name = 'rocmtest && vega20';
    } else if(name == 'gfx908') {
        node_name = 'gfx908';
    } else {
        node_name = name
    }
    return node_name
}



def cmake_build(compiler, flags, env4make, prefixpath){
    def workspace_dir = pwd()
    def vcache = "/var/jenkins/.cache/miopen/vcache"
    def archive = (flags == '-DCMAKE_BUILD_TYPE=release')
    def config_targets = "check doc MIOpenDriver"
    def test_flags = "--disable-verification-cache"
    def debug_flags = "-g -fno-omit-frame-pointer -fsanitize=undefined -fno-sanitize-recover=undefined"
    def compilerpath = ""
    def configargs = ""
    if (prefixpath == "")
        compilerpath = compiler;
    else
    {
        compilerpath = prefixpath + "/bin/" + compiler
        configargs = "-DCMAKE_PREFIX_PATH=${prefixpath}"
    }

    if (archive == true) {
        config_targets = "package"
    }
    def cmd = """
        echo \$HSA_ENABLE_SDMA
        ulimit -c unlimited
        rm -rf build
        mkdir build
        cd build
        CXX=${compilerpath} CXXFLAGS='-Werror' cmake ${configargs} -DMIOPEN_GPU_SYNC=On -DMIOPEN_TEST_FLAGS='${test_flags}' -DCMAKE_CXX_FLAGS_DEBUG='${debug_flags}' ${flags} .. 
        MIOPEN_DEBUG_CONV_IMPLICIT_GEMM_XDLOPS=1 CTEST_PARALLEL_LEVEL=4 MIOPEN_VERIFY_CACHE_PATH=${vcache} MIOPEN_CONV_PRECISE_ROCBLAS_TIMING=0 ${env4make} dumb-init make -j\$(nproc) ${config_targets}
    """
    echo cmd
    sh cmd
    // Only archive from master or develop
    if (archive == true && (env.BRANCH_NAME == "develop" || env.BRANCH_NAME == "master")) {
        archiveArtifacts artifacts: "build/*.deb", allowEmptyArchive: true, fingerprint: true
    }
}

def buildJob(compiler, flags, env4make, image, prefixpath="/opt/rocm", cmd = ""){

        env.HSA_ENABLE_SDMA=0 
        checkout scm
        def dockerOpts="--device=/dev/kfd --device=/dev/dri --group-add video --cap-add=SYS_PTRACE --security-opt seccomp=unconfined"
        def dockerArgs = "--build-arg PREFIX=${prefixpath} "
        if(prefixpath == "")
        {
            dockerArgs = ""
        }
        def retimage
        try {
            retimage = docker.build("${image}", dockerArgs + '.')
            withDockerContainer(image: image, args: dockerOpts) {
                timeout(time: 5, unit: 'MINUTES')
                {
                    sh 'PATH="/opt/rocm/opencl/bin/x86_64/:$PATH" clinfo'
                }
            }
        } catch(Exception ex) {
            retimage = docker.build("${image}", dockerArgs + "--no-cache .")
            withDockerContainer(image: image, args: dockerOpts) {
                timeout(time: 5, unit: 'MINUTES')
                {
                    sh 'PATH="/opt/rocm/opencl/bin/x86_64/:$PATH" clinfo'
                }
            }
        }

        withDockerContainer(image: image, args: dockerOpts + ' -v=/var/jenkins/:/var/jenkins') {
            timeout(time: 5, unit: 'HOURS')
            {
                if(cmd == ""){
                    cmake_build(compiler, flags, env4make, prefixpath)
                }else{
                    sh cmd
                }
            }
        }
        return retimage
}

def buildHipClangJob(compiler, flags, env4make, image, prefixpath="/opt/rocm", cmd = ""){

        env.HSA_ENABLE_SDMA=0 
        checkout scm
        def dockerOpts="--device=/dev/kfd --device=/dev/dri --group-add video --cap-add=SYS_PTRACE --security-opt seccomp=unconfined"
        def dockerArgs = "--build-arg PREFIX=${prefixpath} -f hip-clang.docker "
        def retimage
        try {
            retimage = docker.build("${image}", dockerArgs + '.')
            withDockerContainer(image: image, args: dockerOpts) {
                timeout(time: 5, unit: 'MINUTES')
                {
                    sh 'PATH="/opt/rocm/opencl/bin:/opt/rocm/opencl/bin/x86_64:$PATH" clinfo'
                }
            }
        } catch(Exception ex) {
            retimage = docker.build("${image}", dockerArgs + "--no-cache .")
            withDockerContainer(image: image, args: dockerOpts) {
                timeout(time: 5, unit: 'MINUTES')
                {
                    sh 'PATH="/opt/rocm/opencl/bin:/opt/rocm/opencl/bin/x86_64:$PATH" clinfo'
                }
            }
        }

        withDockerContainer(image: image, args: dockerOpts + ' -v=/var/jenkins/:/var/jenkins') {
            timeout(time: 5, unit: 'HOURS')
            {
                if(cmd == ""){
                    cmake_build(compiler, flags, env4make, prefixpath)
                }else{
                    sh cmd
                }
            }
        }
        return retimage
}



pipeline {
    agent none 
    options {
        parallelsAlwaysFailFast()
    }
    environment{
        image = "miopen"
    }
    stages{
        // Run all static analysis tests
        stage("Static checks"){
            parallel{
                stage('Clang Tidy') {
                    agent{  label rocmnode("rocmtest") }
                    environment{
                        cmd = "rm -rf build; mkdir build; cd build; CXX='clang++-3.8' cmake -DBUILD_DEV=On ..; make -j\$(nproc) -k analyze;"
                    }
                    steps{
                        buildJob('hcc', '-DCMAKE_BUILD_TYPE=release', "", image, "", cmd)
                    }
                }

                stage('Clang Format') {
                    agent{ label rocmnode("rocmtest") }
                    environment{
                        cmd = "find . -iname \'*.h\' \
                                -o -iname \'*.hpp\' \
                                -o -iname \'*.cpp\' \
                                -o -iname \'*.h.in\' \
                                -o -iname \'*.hpp.in\' \
                                -o -iname \'*.cpp.in\' \
                                -o -iname \'*.cl\' \
                                | grep -v 'build/' \
                                | xargs -n 1 -P 1 -I{} -t sh -c \'clang-format-3.8 -style=file {} | diff - {}\'"
                    }
                    steps{
                        buildJob('hcc', '-DCMAKE_BUILD_TYPE=release', "", image, "", cmd)
                    }
                }

                stage('Hip Tidy') {
                    agent{ label rocmnode("rocmtest") }
                    environment{
                        cmd = "rm -rf build; mkdir build; cd build; CXX=/usr/local/bin/hcc cmake -DBUILD_DEV=On ..; make -j\$(nproc) -k analyze;"
                    }
                    steps{
                        buildJob('hcc', '-DCMAKE_BUILD_TYPE=release', "", image, "", cmd)
                    }
                }
            }
        }
        
        // Run quick fp32 tests
        stage("Fast full precision"){
            parallel{
               stage('Clang Debug') {
                    agent{ label rocmnode("vega") }
                    steps{
                        buildJob('clang++-3.8', '-DBUILD_DEV=On -DCMAKE_BUILD_TYPE=debug', "", image, "")
                    }
                }

                stage('Clang Release') {
                    agent{ label rocmnode("vega") }
                    steps{
                        buildJob('clang++-3.8', '-DBUILD_DEV=On -DCMAKE_BUILD_TYPE=release', "", image, "")
                    }
                }

                stage('GCC Debug') {
                    agent{ label rocmnode("vega") }
                    steps{
                        buildJob('g++-5', '-DBUILD_DEV=On -DCMAKE_BUILD_TYPE=debug', "", image, "")
                    }
                }

                stage('GCC Release') {
                    agent{ label rocmnode("vega") }
                    steps{
                        buildJob('g++-5', '-DBUILD_DEV=On -DCMAKE_BUILD_TYPE=release', "", image, "")
                    }
                }

                stage('Fiji GCC Debug') {
                    agent{ label rocmnode("fiji") }
                    steps{
                        buildJob('g++-5', '-DBUILD_DEV=On -DCMAKE_BUILD_TYPE=debug', "", image, "")
                    }
                }

                stage('Hip Release') {
                    agent{ label rocmnode("vega") }
                    steps{
                        buildJob('hcc', '-DBUILD_DEV=On -DCMAKE_BUILD_TYPE=release', "", image + "rocm")
                    }
                }

                stage('Hip clang debug') {
                    agent{ label rocmnode("vega") }
                    environment{
                        cmd = """
                            ulimit -c unlimited
                            rm -rf build
                            mkdir build
                            cd build
                            CXX=/opt/rocm/llvm/bin/clang++ cmake -DBUILD_DEV=On -DCMAKE_BUILD_TYPE=debug -DMIOPEN_GPU_SYNC=On -DMIOPEN_TEST_FLAGS=--disable-verification-cache .. 
                            CTEST_PARALLEL_LEVEL=4 MIOPEN_DEBUG_IMPLICIT_GEMM_NON_XDLOPS_INLINE_ASM=0 MIOPEN_CONV_PRECISE_ROCBLAS_TIMING=0 make -j\$(nproc) check
                        """

                    }
                    steps{
                        buildHipClangJob('/opt/rocm/llvm/bin/clang++', '', "", image+'-hip-clang', "/usr/local", cmd)
                    }
                }



                stage('gfx908 Hip debug') {
                    agent{ label rocmnode("gfx908") }
                    steps{
                        buildJob('hcc', '-DMIOPEN_TEST_GFX908=On -DBUILD_DEV=On -DCMAKE_BUILD_TYPE=debug', "", image + "rocm")
                    }
                }
            }
        }

        // Misc tests
        stage("Aux tests"){
            parallel{
                stage('Hip clang debug COMGR') {
                    agent{ label rocmnode("vega") }
                    environment{
                        cmd = """
                            ulimit -c unlimited
                            rm -rf build
                            mkdir build
                            cd build
                            CXX=/opt/rocm/llvm/bin/clang++ cmake -DMIOPEN_USE_COMGR=On -DBUILD_DEV=On -DCMAKE_BUILD_TYPE=debug -DMIOPEN_GPU_SYNC=On -DMIOPEN_TEST_FLAGS=--disable-verification-cache .. 
                            CTEST_PARALLEL_LEVEL=4 MIOPEN_DEBUG_IMPLICIT_GEMM_NON_XDLOPS_INLINE_ASM=0 MIOPEN_CONV_PRECISE_ROCBLAS_TIMING=0 make -j\$(nproc) check
                        """

                    }
                    steps{
                        buildHipClangJob('/opt/rocm/llvm/bin/clang++', '', "MIOPEN_LOG_LEVEL=5",  image+'-hip-clang', "/usr/local", cmd)
                    }
                }

                stage('Hip Static Release') {
                    agent{ label rocmnode("vega") }
                    environment{
                        cmd = """
                            ulimit -c unlimited
                            rm -rf build
                            mkdir build
                            cd build
<<<<<<< HEAD
                            CXX=/opt/rocm/llvm/bin/clang++ cmake -DBUILD_DEV=On -DCMAKE_BUILD_TYPE=debug -DMIOPEN_GPU_SYNC=On -DMIOPEN_TEST_FLAGS=--disable-verification-cache -DMIOPEN_USE_MIOPENTENSILE=Off .. 
=======
                            CXX=/opt/rocm/llvm/bin/clang++ cmake -DBUILD_DEV=On -DBUILD_SHARED_LIBS=Off -DCMAKE_BUILD_TYPE=release -DMIOPEN_GPU_SYNC=On -DMIOPEN_TEST_FLAGS=--disable-verification-cache .. 
>>>>>>> 8cb447fe
                            CTEST_PARALLEL_LEVEL=4 MIOPEN_DEBUG_IMPLICIT_GEMM_NON_XDLOPS_INLINE_ASM=0 MIOPEN_CONV_PRECISE_ROCBLAS_TIMING=0 make -j\$(nproc) check
                        """

                    }
                    steps{
                        buildHipClangJob('/opt/rocm/llvm/bin/clang++', '', "",  image+'-hip-clang', "/usr/local", cmd)
                    }
                }

                stage('Hip Release on /usr/local') {
                    agent{ label rocmnode("vega") }
                    steps{
                        buildJob('hcc', '-DBUILD_DEV=On -DCMAKE_BUILD_TYPE=release', "", image, "")
                    }
                }

            }
        }

        // Run fp16, bfp16, and int8 quick tests
        stage("Fast low precision"){
            parallel{
                stage('Half Hip Release') {
                    agent{ label rocmnode("vega20") }
                    steps{
                        buildJob('hcc', '-DMIOPEN_TEST_HALF=On -DBUILD_DEV=On -DCMAKE_BUILD_TYPE=release', "", image + "rocm")
                    }
                }

                stage('Half GCC Debug') {
                    agent{ label rocmnode("vega20") }
                    steps{
                        buildJob('g++-5', '-DMIOPEN_TEST_HALF=On -DBUILD_DEV=On -DCMAKE_BUILD_TYPE=debug', "", image, "")
                    }
                }
    
                stage('Half GCC Release') {
                    agent{ label rocmnode("vega20") }
                    steps{
                        buildJob('g++-5', '-DMIOPEN_TEST_HALF=On -DBUILD_DEV=On -DCMAKE_BUILD_TYPE=release', "", image, "")
                    }
                }

                stage('Int8 Hip Release') {
                    agent{ label rocmnode("vega20") }
                    steps{
                        buildJob('hcc', '-DMIOPEN_TEST_INT8=On -DBUILD_DEV=On -DCMAKE_BUILD_TYPE=release', "", image + "rocm")
                    }
                }

                stage('Int8 GCC Debug') {
                    agent{ label rocmnode("vega20") }
                    steps{
                        buildJob('g++-5', '-DMIOPEN_TEST_INT8=On -DBUILD_DEV=On -DCMAKE_BUILD_TYPE=debug', "", image, "")
                    }
                }

                stage('Int8 GCC Release') {
                    agent{ label rocmnode("vega20") }
                    steps{
                        buildJob('g++-5', '-DMIOPEN_TEST_INT8=On -DBUILD_DEV=On -DCMAKE_BUILD_TYPE=release', "", image, "")
                    }
                }

                stage('Bfloat16 Hip Release') {
                    agent{ label rocmnode("vega20") }   
                    steps{
                        buildJob('hcc', '-DMIOPEN_TEST_BFLOAT16=On -DBUILD_DEV=On -DCMAKE_BUILD_TYPE=release', "", image + "rocm")
                    }
                }

                stage('Bfloat16 gfx908 Hip Debug') {
                    agent{ label rocmnode("gfx908") }   
                    steps{
                        buildJob('hcc', '-DMIOPEN_TEST_BFLOAT16=On -DMIOPEN_TEST_GFX908=On -DBUILD_DEV=On -DCMAKE_BUILD_TYPE=debug', "", image + "rocm")
                    }
                }

                stage('Half gfx908 Hip Debug') {
                    agent{ label rocmnode("gfx908") }   
                    steps{
                        buildJob('hcc', '-DMIOPEN_TEST_BFLOAT16=On -DMIOPEN_TEST_GFX908=On -DBUILD_DEV=On -DCMAKE_BUILD_TYPE=debug', "", image + "rocm")
                    }
                }
            }
        }

        stage("Full tests I"){
            parallel{
                stage('Int8 Hip Release All') {
                    agent{ label rocmnode("vega20") }
                    steps{
                        buildJob('hcc', '-DMIOPEN_TEST_INT8=On -DBUILD_DEV=On -DMIOPEN_TEST_ALL=On -DCMAKE_BUILD_TYPE=release', "", image + "rocm")
                    }
                }

                stage('Bfloat16 Hip Release All') {
                    agent{ label rocmnode("vega20") }
                    steps{
                        buildJob('hcc', '-DMIOPEN_TEST_BFLOAT16=On -DBUILD_DEV=On -DMIOPEN_TEST_ALL=On -DCMAKE_BUILD_TYPE=release', "", image + "rocm")
                    }
                }

                stage('Bfloat16 gfx908 Hip Release All Subset') {
                    agent{ label rocmnode("gfx908") }
                    steps{
                        buildJob('hcc', '-DMIOPEN_TEST_BFLOAT16=On -DMIOPEN_TEST_GFX908=On -DBUILD_DEV=On -DMIOPEN_TEST_ALL=On -DCMAKE_BUILD_TYPE=release', "", image + "rocm")
                    }
                }
            }
        }

        stage("Full tests II"){
            parallel{
                stage('GCC Release All') {
                    agent{ label rocmnode("vega") }
                    steps{
                        buildJob('g++-5', '-DBUILD_DEV=On -DMIOPEN_TEST_ALL=On -DCMAKE_BUILD_TYPE=release', "", image, "")
                    }
                }

                stage('FP32 gfx908 Hip Release All subset') {
                    agent{ label rocmnode("gfx908") }
                    steps{
                        buildJob('hcc', '-DMIOPEN_TEST_GFX908=On -DBUILD_DEV=On -DMIOPEN_TEST_ALL=On -DCMAKE_BUILD_TYPE=release', "MIOPEN_LOG_LEVEL=5", image + "rocm")
                    }
                }

                stage('Half gfx908 Hip Release All Subset') {
                    agent{ label rocmnode("gfx908") }
                    steps{
                        buildJob('hcc', '-DMIOPEN_TEST_HALF=On -DMIOPEN_TEST_GFX908=On -DBUILD_DEV=On -DMIOPEN_TEST_ALL=On -DCMAKE_BUILD_TYPE=release', "", image + "rocm")
                    }
                }
            }
        }

        stage("Full tests III"){
            parallel{
                stage('Hip Release All') {
                    agent{ label rocmnode("vega") }
                    steps{
                        buildJob('hcc', '-DBUILD_DEV=On -DMIOPEN_TEST_ALL=On -DCMAKE_BUILD_TYPE=release', "", image + "rocm")
                    }
                }

                stage('Half Hip Release All') {
                    agent{ label rocmnode("vega20") }
                    steps{
                        buildJob('hcc', '-DMIOPEN_TEST_HALF=On -DBUILD_DEV=On -DMIOPEN_TEST_ALL=On -DCMAKE_BUILD_TYPE=release', "", image + "rocm")
                    }
                }

                stage('Hip Clang Release All') {
                    agent{ label rocmnode("vega20") }
                    environment{
                        cmd = """
                            ulimit -c unlimited
                            rm -rf build
                            mkdir build
                            cd build
                            CXX=/opt/rocm/llvm/bin/clang++ cmake -DBUILD_DEV=On -DCMAKE_BUILD_TYPE=release -DMIOPEN_GPU_SYNC=On -DMIOPEN_TEST_ALL=On -DMIOPEN_TEST_FLAGS=--disable-verification-cache .. 
                            CTEST_PARALLEL_LEVEL=4 MIOPEN_DEBUG_IMPLICIT_GEMM_NON_XDLOPS_INLINE_ASM=0 MIOPEN_CONV_PRECISE_ROCBLAS_TIMING=0 make -j\$(nproc) check
                        """

                    }
                    steps{
                        buildHipClangJob('/opt/rocm/llvm/bin/clang++', '', "", image+'-hip-clang', "/usr/local", cmd)
                    }
                }
            }
        }


        // Run package building
        stage("Packages"){
            parallel {
                stage('GCC OpenCL Release package') {
                    agent{ label rocmnode("rocmtest") }
                    steps{
                        buildJob('g++-5', '-DCMAKE_BUILD_TYPE=release', "", image, "")
                    }
                }
                stage("HCC HIP Release package"){
                    agent{ label rocmnode("rocmtest") }
                    steps{
                        buildJob('hcc', '-DCMAKE_BUILD_TYPE=release', "", image + "rocm")
                    }
                }
            }
        }
    }    
}
<|MERGE_RESOLUTION|>--- conflicted
+++ resolved
@@ -294,11 +294,7 @@
                             rm -rf build
                             mkdir build
                             cd build
-<<<<<<< HEAD
-                            CXX=/opt/rocm/llvm/bin/clang++ cmake -DBUILD_DEV=On -DCMAKE_BUILD_TYPE=debug -DMIOPEN_GPU_SYNC=On -DMIOPEN_TEST_FLAGS=--disable-verification-cache -DMIOPEN_USE_MIOPENTENSILE=Off .. 
-=======
-                            CXX=/opt/rocm/llvm/bin/clang++ cmake -DBUILD_DEV=On -DBUILD_SHARED_LIBS=Off -DCMAKE_BUILD_TYPE=release -DMIOPEN_GPU_SYNC=On -DMIOPEN_TEST_FLAGS=--disable-verification-cache .. 
->>>>>>> 8cb447fe
+                            CXX=/opt/rocm/llvm/bin/clang++ cmake -DBUILD_DEV=On -DBUILD_SHARED_LIBS=Off -DCMAKE_BUILD_TYPE=release -DMIOPEN_GPU_SYNC=On -DMIOPEN_TEST_FLAGS=--disable-verification-cache -DMIOPEN_USE_MIOPENTENSILE=Off .. 
                             CTEST_PARALLEL_LEVEL=4 MIOPEN_DEBUG_IMPLICIT_GEMM_NON_XDLOPS_INLINE_ASM=0 MIOPEN_CONV_PRECISE_ROCBLAS_TIMING=0 make -j\$(nproc) check
                         """
 
