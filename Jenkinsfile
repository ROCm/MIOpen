--- conflicted
+++ resolved
@@ -419,36 +419,22 @@
                     }
                 }
 
-<<<<<<< HEAD
+
                 stage('GCC Release All') {
                     agent{ label rocmnode("vega") }
-=======
-                stage('Bfloat16 Hip Release All') {
-                    agent{ label rocmnode("vega20") }
->>>>>>> ee4dcc3c
-                    environment{
-                        cmd = """
-                            ulimit -c unlimited
-                            rm -rf build
-                            mkdir build
-                            cd build
-<<<<<<< HEAD
+                    environment{
+                        cmd = """
+                            ulimit -c unlimited
+                            rm -rf build
+                            mkdir build
+                            cd build
                             CXX=/usr/bin/g++ cmake -DBUILD_DEV=On -DCMAKE_BUILD_TYPE=release -DMIOPEN_HIP_COMPILER=/opt/rocm/llvm/bin/clang++ -DMIOPEN_BACKEND=OpenCL -DMIOPEN_GPU_SYNC=On -DMIOPEN_TEST_ALL=On -DMIOPEN_TEST_FLAGS=--disable-verification-cache .. 
                             make -j test_conv2d
                             CTEST_PARALLEL_LEVEL=4 MIOPEN_DEBUG_IMPLICIT_GEMM_NON_XDLOPS_INLINE_ASM=0 MIOPEN_CONV_PRECISE_ROCBLAS_TIMING=0 bin/test_conv2d --limit 3 --disable-verification-cache
                         """
-
-                    }
-                    steps{
-                        buildHipClangJob('/opt/rocm/llvm/bin/clang++', '', "", image+'-hip-clang', "/usr/local", cmd)
-=======
-                            CXX=/opt/rocm/llvm/bin/clang++ cmake -DMIOPEN_TEST_BFLOAT16=On -DMIOPEN_TEST_ALL=On -DBUILD_DEV=On -DCMAKE_BUILD_TYPE=release -DMIOPEN_GPU_SYNC=On .. 
-                            make -j test_conv2d
-                        """
-                    }
-                    steps{
-                        buildHipClangJob('/opt/rocm/llvm/bin/clang++', '', "",  image+'-hip-clang', "/usr/local", cmd)
->>>>>>> ee4dcc3c
+                    }
+                    steps{
+                        buildHipClangJob('/opt/rocm/llvm/bin/clang++', '', "", image+'-hip-clang', "/usr/local", cmd)
                     }
                 }
 
@@ -463,7 +449,6 @@
                             CXX=/opt/rocm/llvm/bin/clang++ cmake -DMIOPEN_TEST_BFLOAT16=On -DMIOPEN_TEST_GFX908=On -DMIOPEN_USE_COMGR=Off -DBUILD_DEV=On -DCMAKE_BUILD_TYPE=Release -DMIOPEN_GPU_SYNC=On -DMIOPEN_TEST_ALL=On -DMIOPEN_TEST_LIMIT=2 -DMIOPEN_TEST_FLAGS="--disable-verification-cache" .. 
                             CTEST_PARALLEL_LEVEL=4 MIOPEN_DEBUG_IMPLICIT_GEMM_NON_XDLOPS_INLINE_ASM=0 MIOPEN_CONV_PRECISE_ROCBLAS_TIMING=0 make -j\$(nproc) check
                         """
-
                     }
                     steps{
                         buildHipClangJob('/opt/rocm/llvm/bin/clang++', '', "", image+'-hip-clang', "/usr/local", cmd)
@@ -487,7 +472,6 @@
                             CXX=/opt/rocm/llvm/bin/clang++ cmake -DBUILD_DEV=On -DCMAKE_BUILD_TYPE=release -DMIOPEN_GPU_SYNC=On -DMIOPEN_TEST_ALL=On -DMIOPEN_TEST_LIMIT=2 -DMIOPEN_TEST_FLAGS="--disable-verification-cache" .. 
                             CTEST_PARALLEL_LEVEL=4 MIOPEN_DEBUG_IMPLICIT_GEMM_NON_XDLOPS_INLINE_ASM=0 MIOPEN_CONV_PRECISE_ROCBLAS_TIMING=0 make -j\$(nproc) check
                         """
-
                     }
                     steps{
                         buildHipClangJob('/opt/rocm/llvm/bin/clang++', '', "", image+'-hip-clang', "/usr/local", cmd)
