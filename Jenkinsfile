
def rocmnode(name) {
    def node_name = 'rocmtest'
    if(name == 'vega') {
        node_name = 'rocmtest && vega';
    } else if(name == 'vega10') {
        node_name = 'rocmtest && vega10';
    } else if(name == 'vega20') {
        node_name = 'rocmtest && vega20';
    } else if(name == 'gfx908') {
        node_name = 'gfx908';
    } else {
        node_name = name
    }
    return node_name
}

def show_node_info() {
    sh """
        echo "NODE_NAME = \$NODE_NAME"
        lsb_release -sd
        uname -r
        cat /sys/module/amdgpu/version
        ls /opt/ -la
    """
}

def cmake_build(compiler, flags, env4make, extradebugflags, prefixpath){
    def workspace_dir = pwd()
    def vcache = "/var/jenkins/.cache/miopen/vcache"
    def archive = (flags == '-DCMAKE_BUILD_TYPE=release')
    def config_targets = "check doc MIOpenDriver"
    def test_flags = "--disable-verification-cache"
    def debug_flags = "-g ${extradebugflags} -fno-omit-frame-pointer -fsanitize=undefined -fno-sanitize-recover=undefined"
    def compilerpath = ""
    def configargs = ""

    compilerpath = compiler;
    if (prefixpath != "/usr/local") {
        configargs = "-DCMAKE_PREFIX_PATH=${prefixpath}"
    }

    if (archive == true) {
        config_targets = "package"
    }
    def cmd = """
        echo \$HSA_ENABLE_SDMA
        ulimit -c unlimited
        rm -rf build
        mkdir build
        cd build
        CXX=${compilerpath} CXXFLAGS='-Werror' cmake ${configargs} -DMIOPEN_GPU_SYNC=On -DMIOPEN_TEST_FLAGS='${test_flags}' -DCMAKE_CXX_FLAGS_DEBUG='${debug_flags}' ${flags} ..
        MIOPEN_DEBUG_CONV_IMPLICIT_GEMM_XDLOPS=1 CTEST_PARALLEL_LEVEL=4 MIOPEN_VERIFY_CACHE_PATH=${vcache} MIOPEN_CONV_PRECISE_ROCBLAS_TIMING=0 ${env4make} dumb-init make -j\$(nproc) ${config_targets}
    """
    echo cmd
    sh cmd
    // Only archive from master or develop
    if (archive == true && (env.BRANCH_NAME == "develop" || env.BRANCH_NAME == "master")) {
        archiveArtifacts artifacts: "build/*.deb", allowEmptyArchive: true, fingerprint: true
    }
}

def buildJob(Map conf, compiler){
        show_node_info()

        env.HSA_ENABLE_SDMA=0
        env.CODECOV_TOKEN="aec031be-7673-43b5-9840-d8fb71a2354e"
        checkout scm
        def prefixpath = conf.get("prefixpath", "/usr/local")
        def flags = conf.get("flags", "")
        def env4make = conf.get("env4make", "")
        def image = conf.get("image", "miopen")
        def cmd = conf.get("cmd", "")
        def gpu_arch = conf.get("gpu_arch", "gfx900;gfx906")
        def codecov = conf.get("codecov", false)
        def dockerOpts="--device=/dev/kfd --device=/dev/dri --group-add video --cap-add=SYS_PTRACE --security-opt seccomp=unconfined"
        def dockerArgs = "--build-arg PREFIX=${prefixpath} --build-arg GPU_ARCH='${gpu_arch}' "
        def extradebugflags = ""
        def variant = env.STAGE_NAME
        if (codecov) {
            extradebugflags = "-fprofile-arcs -ftest-coverage"
        }
        def retimage
        gitStatusWrapper(credentialsId: '7126e5fe-eb51-4576-b52b-9aaf1de8f0fd', gitHubContext: "Jenkins - ${variant}", account: 'ROCmSoftwarePlatform', repo: 'MIOpen') {
            try {
                retimage = docker.build("${image}", dockerArgs + '.')
                withDockerContainer(image: image, args: dockerOpts) {
                    timeout(time: 5, unit: 'MINUTES')
                    {
                        sh 'PATH="/opt/rocm/opencl/bin/:/opt/rocm/opencl/bin/x86_64/:$PATH" clinfo'
                    }
                }
            }
            catch (org.jenkinsci.plugins.workflow.steps.FlowInterruptedException e){
                echo "The job was cancelled or aborted"
                throw e
            }
            catch(Exception ex) {
                retimage = docker.build("${image}", dockerArgs + "--no-cache .")
                withDockerContainer(image: image, args: dockerOpts) {
                    timeout(time: 5, unit: 'MINUTES')
                    {
                        sh 'PATH="/opt/rocm/opencl/bin/:/opt/rocm/opencl/bin/x86_64/:$PATH" clinfo'
                    }
                }
            }

            withDockerContainer(image: image, args: dockerOpts + ' -v=/var/jenkins/:/var/jenkins') {
                timeout(time: 5, unit: 'HOURS')
                {
                    if(cmd == ""){
                        cmake_build(compiler, flags, env4make, extradebugflags, prefixpath)
                    }else{
                        sh cmd
                    }
                    if (codecov) {
                        sh '''
                            cd build
                            lcov --directory . --capture --output-file $(pwd)/coverage.info
                            lcov --remove $(pwd)/coverage.info '/usr/*' --output-file $(pwd)/coverage.info
                            lcov --list $(pwd)/coverage.info
                            curl -s https://codecov.io/bash | bash
                            echo "Uploaded"
                        '''
                    }
                }
            }
        }
        return retimage
}

<<<<<<< HEAD
def buildHipClangJob(compiler, flags, env4make, image, prefixpath="/opt/rocm", cmd = "", gpu_arch="all", miot_ver="default", target_id="OFF"){
=======
def buildHipClangJob(Map conf, compiler){
        show_node_info()
>>>>>>> b7630f76

        env.HSA_ENABLE_SDMA=0
        env.CODECOV_TOKEN="aec031be-7673-43b5-9840-d8fb71a2354e"
        checkout scm
        def prefixpath = conf.get("prefixpath", "/usr/local")
        def flags = conf.get("flags", "")
        def env4make = conf.get("env4make", "")
        def image = conf.get("image", "miopen")
        def cmd = conf.get("cmd", "")
        def gpu_arch = conf.get("gpu_arch", "gfx900;gfx906")
        def codecov = conf.get("codecov", false)
        def miotensile_version = conf.get("miotensile_version", "default")
        def dockerOpts="--device=/dev/kfd --device=/dev/dri --group-add video --cap-add=SYS_PTRACE --security-opt seccomp=unconfined"
<<<<<<< HEAD
        def dockerArgs = "--build-arg PREFIX=${prefixpath} --build-arg GPU_ARCH='${gpu_arch}' --build-arg MIOTENSILE_VER='${miot_ver}' --build-arg USE_TARGETID='${target_id}' -f hip-clang.docker "
=======
        def dockerArgs = "--build-arg PREFIX=${prefixpath} --build-arg GPU_ARCH='${gpu_arch}' --build-arg MIOTENSILE_VER='${miotensile_version}' -f hip-clang.docker "
        def extradebugflags = ""
>>>>>>> b7630f76
        def variant = env.STAGE_NAME
        if (codecov) {
            extradebugflags = "-fprofile-arcs -ftest-coverage"
        }
        def retimage
        gitStatusWrapper(credentialsId: '7126e5fe-eb51-4576-b52b-9aaf1de8f0fd', gitHubContext: "Jenkins - ${variant}", account: 'ROCmSoftwarePlatform', repo: 'MIOpen') {
            try {
                retimage = docker.build("${image}", dockerArgs + '.')
                withDockerContainer(image: image, args: dockerOpts) {
                    timeout(time: 5, unit: 'MINUTES')
                    {
                        sh 'PATH="/opt/rocm/opencl/bin:/opt/rocm/opencl/bin/x86_64:$PATH" clinfo'
                    }
                }
            }
            catch (org.jenkinsci.plugins.workflow.steps.FlowInterruptedException e){
                echo "The job was cancelled or aborted"
                throw e
            }
            catch(Exception ex) {
                retimage = docker.build("${image}", dockerArgs + "--no-cache .")
                withDockerContainer(image: image, args: dockerOpts) {
                    timeout(time: 5, unit: 'MINUTES')
                    {
                        sh 'PATH="/opt/rocm/opencl/bin:/opt/rocm/opencl/bin/x86_64:$PATH" clinfo'
                    }
                }
            }

            withDockerContainer(image: image, args: dockerOpts + ' -v=/var/jenkins/:/var/jenkins') {
                timeout(time: 5, unit: 'HOURS')
                {
                    if(cmd == ""){
                        cmake_build(compiler, flags, env4make, extradebugflags, prefixpath)
                    }else{
                        sh cmd
                    }
                    if (codecov) {
                        sh '''
                            cd build
                            lcov --directory . --capture --output-file $(pwd)/coverage.info
                            lcov --remove $(pwd)/coverage.info '/usr/*' --output-file $(pwd)/coverage.info
                            lcov --list $(pwd)/coverage.info
                            curl -s https://codecov.io/bash | bash
                            echo "Uploaded"
                        '''
                    }
                }
            }
        }
        return retimage
}

def reboot(){
    build job: 'reboot-slaves', propagate: false , parameters: [string(name: 'server', value: "${env.NODE_NAME}"),]
}

/// Stage name format:
/// [DataType] Backend[/Compiler] BuildType [TestSet] [Target]
///
/// The only mandatory elements are Backend and BuildType; others are optional.
///
/// DataType := { Half | BF16 | Int8 | FP32* }
///   * "FP32" is the default and usually not specified.
/// Backend := { Hip | OpenCL | HipNoGPU}
/// Compiler := { Clang* | hcc | GCC* }
///   * "Clang" is the default for the Hip backend, and implies hip-clang compiler.
///     For the OpenCL backend, "Clang" implies the system x86 compiler.
///   * "GCC" is the default for OpenCL backend.
///   * The default compiler is usually not specified.
/// BuildType := { Release | Debug [ BuildTypeModifier ] }
///   * BuildTypeModifier := { COMGR | Embedded | Static | Normal-Find | Fast-Find
///                                  | Tensile | Tensile-Latest | Package | ... }
/// TestSet := { All | Subset | Smoke* } [ Codecov ]
///   * "All" corresponds to "cmake -DMIOPEN_TEST_ALL=On".
///   * "Subset" corresponds to Target- or BuildTypeModifier-specific subsetting of
///     the "All" testset, e.g. -DMIOPEN_TEST_GFX908=On or -DMIOPEN_TEST_MIOTENSILE=On.
///   * "Smoke" (-DMIOPEN_TEST_ALL=Off) is the default and usually not specified.
///   * "Codecov" is optional code coverage analysis.
/// Target := { gfx908 | Vega20 | Vega10 | Vega* }
///   * "Vega" (gfx906 or gfx900) is the default and usually not specified.

pipeline {
    agent none
    options {
        parallelsAlwaysFailFast()
    }
    environment{
        image = "miopen-hip-clang"
    }
    stages{
        // Run all static analysis tests
        stage("Static checks"){
            parallel{
                stage('Clang Tidy') {
                    agent{  label rocmnode("rocmtest") }
                    environment{
                        cmd = "rm -rf build; mkdir build; cd build; CXX='clang++-3.8' cmake -DBUILD_DEV=On ..; make -j\$(nproc) -k analyze;"
                    }
                    steps{
                        script{
                            try{
                                buildJob('hcc', flags: '-DCMAKE_BUILD_TYPE=release', cmd: cmd, gpu_arch: "all", image: 'miopen')
                            }
                            catch(e){
                                echo "throwing error exception for the stage"
                                echo 'Exception occurred: ' + e.toString()
                                throw e
                            }
                        }
                    }
                }

                stage('Clang Format') {
                    agent{ label rocmnode("rocmtest") }
                    environment{
                        cmd = "find . -iname \'*.h\' \
                                -o -iname \'*.hpp\' \
                                -o -iname \'*.cpp\' \
                                -o -iname \'*.h.in\' \
                                -o -iname \'*.hpp.in\' \
                                -o -iname \'*.cpp.in\' \
                                -o -iname \'*.cl\' \
                                | grep -v 'build/' \
                                | xargs -n 1 -P 1 -I{} -t sh -c \'clang-format-3.8 -style=file {} | diff - {}\'"
                    }
                    steps{
                        script{
                            try{
                                buildJob('hcc', flags: '-DCMAKE_BUILD_TYPE=release', cmd: cmd, gpu_arch: "all", image: 'miopen')
                            }
                            catch(e){
                                echo "throwing error exception for the stage"
                                echo 'Exception occurred: ' + e.toString()
                                throw e
                            }
                        }
                    }
                }

                stage('Hip Tidy') {
                    agent{ label rocmnode("rocmtest") }
                    environment{
                        cmd = "rm -rf build; mkdir build; cd build; CXX=/usr/local/bin/hcc cmake -DBUILD_DEV=On ..; make -j\$(nproc) -k analyze;"
                    }
                    steps{
                        script{
                            try{
                                buildJob('hcc', flags: '-DCMAKE_BUILD_TYPE=release', cmd: cmd, gpu_arch: "all", image: 'miopen')
                            }
                            catch(e){
                                echo "throwing error exception for the stage"
                                echo 'Exception occurred: ' + e.toString()
                                throw e
                            }
                        }
                    }
                }
            }
        }

        // Run quick fp32 tests
        stage("Fast full precision"){
            parallel{
               stage('OpenCL Debug') {
                    agent{ label rocmnode("vega") }
                    steps{
                        script{
                            try{
                                buildHipClangJob('g++', flags: '-DBUILD_DEV=On -DCMAKE_BUILD_TYPE=debug')
                            }
                            catch(e){
                                echo "throwing error exception for the stage"
                                echo 'Exception occurred: ' + e.toString()
                                throw e
                            }
                            finally{
                                reboot()
                            }
                        }
                    }
                }

                stage('OpenCL Release') {
                    agent{ label rocmnode("vega") }
                    steps{
                        script{
                            try{
                                buildHipClangJob('g++', flags: '-DBUILD_DEV=On -DCMAKE_BUILD_TYPE=release')
                            }
                            catch(e){
                                echo "throwing error exception for the stage"
                                echo 'Exception occurred: ' + e.toString()
                                throw e
                            }
                            finally{
                                reboot()
                            }
                        }
                    }
                }

                stage('Hip Release /opt/rocm') {
                    agent{ label rocmnode("vega") }
                    steps{
                        script{
                            try{
                                buildHipClangJob('/opt/rocm/llvm/bin/clang++', flags: '-DBUILD_DEV=On -DCMAKE_BUILD_TYPE=release', image: image+'rocm', prefixpath: '/opt/rocm')
                            }
                            catch(e){
                                echo "throwing error exception for the stage"
                                echo 'Exception occurred: ' + e.toString()
                                throw e
                            }
                            finally{
                                reboot()
                            }
                        }
                    }
                }

                stage('Hip Debug') {
                    agent{ label rocmnode("vega") }
                    environment{
                        cmd = """
                            ulimit -c unlimited
                            rm -rf build
                            mkdir build
                            cd build
                            CXX=/opt/rocm/llvm/bin/clang++ cmake -DBUILD_DEV=On -DCMAKE_BUILD_TYPE=debug -DMIOPEN_GPU_SYNC=On -DMIOPEN_TEST_FLAGS=--disable-verification-cache ..
                            CTEST_PARALLEL_LEVEL=4 MIOPEN_DEBUG_IMPLICIT_GEMM_NON_XDLOPS_INLINE_ASM=0 MIOPEN_CONV_PRECISE_ROCBLAS_TIMING=0 make -j\$(nproc) check
                        """

                    }
                    steps{
                        script{
                            try{
                                 buildHipClangJob('/opt/rocm/llvm/bin/clang++', cmd: cmd)
                            }
                            catch(e){
                                echo "throwing error exception for the stage"
                                echo 'Exception occurred: ' + e.toString()
                                throw e
                            }
                            finally{
                                reboot()
                            }
                        }
                    }
                }



                stage('Hip Debug gfx908 /opt/rocm') {
                    agent{ label rocmnode("gfx908") }
                    steps{
                        script{
                            try{
                                buildHipClangJob('/opt/rocm/llvm/bin/clang++', flags: '-DMIOPEN_TEST_GFX908=On -DBUILD_DEV=On -DCMAKE_BUILD_TYPE=debug', image: image+'rocm', prefixpath: '/opt/rocm', gpu_arch: "gfx908")
                            }
                            catch(e){
                                echo "throwing error exception for the stage"
                                echo 'Exception occurred: ' + e.toString()
                                throw e
                            }
                            finally{
                                reboot()
                            }
                        }
                    }
                }
            }
        }

        // Misc tests
        stage("Aux tests"){
            parallel{
                stage('HipNoGPU Debug') {
                    agent{  label rocmnode("rocmtest") }
                    environment{
                        cmd = """
                            ulimit -c unlimited
                            rm -rf build
                            mkdir build
                            cd build
                            CXX=/opt/rocm/llvm/bin/clang++ cmake -DBUILD_DEV=On -DCMAKE_BUILD_TYPE=debug -DMIOPEN_BACKEND=HIPNOGPU -DMIOPEN_INSTALL_CXX_HEADERS=On ..
                            make -j\$(nproc)
                        """
                    }
                    steps{
                        buildHipClangJob('/opt/rocm/llvm/bin/clang++', env4make: "MIOPEN_LOG_LEVEL=5 MIOPEN_COMPILE_PARALLEL_LEVEL=1", cmd: cmd)
                    }
                }
                stage('Hip Debug COMGR') {
                    agent{ label rocmnode("vega") }
                    environment{
                        cmd = """
                            ulimit -c unlimited
                            rm -rf build
                            mkdir build
                            cd build
                            CXX=/opt/rocm/llvm/bin/clang++ cmake -DMIOPEN_USE_COMGR=On -DBUILD_DEV=On -DCMAKE_BUILD_TYPE=debug -DMIOPEN_GPU_SYNC=On -DMIOPEN_TEST_FLAGS='--verbose --disable-verification-cache' ..
                            CTEST_PARALLEL_LEVEL=2 MIOPEN_DEBUG_IMPLICIT_GEMM_NON_XDLOPS_INLINE_ASM=0 MIOPEN_CONV_PRECISE_ROCBLAS_TIMING=0 MIOPEN_LOG_LEVEL=5 make -j\$(nproc) check
                        """

                    }
                    steps{
                        script{
                            try{
                                buildHipClangJob('/opt/rocm/llvm/bin/clang++', cmd: cmd)
                            }
                            catch(e){
                                echo "throwing error exception for the stage"
                                echo 'Exception occurred: ' + e.toString()
                                throw e
                            }
                            finally{
                                reboot()
                            }
                        }
                    }
                }
                stage('Hip Debug Embedded Vega20') {
                    agent{ label rocmnode("vega20") }
                    environment{
                        cmd = """
                            ulimit -c unlimited
                            rm -rf build
                            mkdir build
                            cd build
                            CXX=/opt/rocm/llvm/bin/clang++ cmake -DMIOPEN_EMBED_DB="gfx906_60;gfx906_64" -DBUILD_DEV=On -DCMAKE_BUILD_TYPE=debug -DMIOPEN_GPU_SYNC=On -DMIOPEN_TEST_FLAGS='--verbose --disable-verification-cache' ..
                            MIOPEN_LOG_LEVEL=5 make -j\$(nproc) check
                        """

                    }
                    steps{
                        script{
                            try{
                                buildHipClangJob('/opt/rocm/llvm/bin/clang++', cmd: cmd)
                            }
                            catch(e){
                                echo "throwing error exception for the stage"
                                echo 'Exception occurred: ' + e.toString()
                                throw e
                            }
                            finally{
                                reboot()
                            }
                        }


                    }
                }

                stage('Hip Release Static') {
                    agent{ label rocmnode("vega") }
                    environment{
                        cmd = """
                            ulimit -c unlimited
                            rm -rf build
                            mkdir build
                            cd build
                            CXX=/opt/rocm/llvm/bin/clang++ cmake -DBUILD_DEV=On -DBUILD_SHARED_LIBS=Off -DCMAKE_BUILD_TYPE=release -DMIOPEN_GPU_SYNC=On -DMIOPEN_TEST_FLAGS=--disable-verification-cache ..
                            CTEST_PARALLEL_LEVEL=4 MIOPEN_DEBUG_IMPLICIT_GEMM_NON_XDLOPS_INLINE_ASM=0 MIOPEN_CONV_PRECISE_ROCBLAS_TIMING=0 make -j\$(nproc) check
                        """

                    }
                    steps{
                        script{
                            try{
                                buildHipClangJob('/opt/rocm/llvm/bin/clang++', cmd: cmd)
                            }
                            catch(e){
                                echo "throwing error exception for the stage"
                                echo 'Exception occurred: ' + e.toString()
                                throw e
                            }
                            finally{
                                reboot()
                            }
                        }
                    }
                }

                stage('Hip Release Normal-Find') {
                    agent{ label rocmnode("vega") }
                    environment{
                        cmd = """
                            ulimit -c unlimited
                            rm -rf build
                            mkdir build
                            cd build
                            CXX=/opt/rocm/llvm/bin/clang++ cmake -DBUILD_DEV=On -DCMAKE_BUILD_TYPE=release -DMIOPEN_GPU_SYNC=On ..
                            make -j test_conv2d
                            MIOPEN_FIND_MODE=1 CTEST_PARALLEL_LEVEL=4 MIOPEN_DEBUG_IMPLICIT_GEMM_NON_XDLOPS_INLINE_ASM=0 MIOPEN_CONV_PRECISE_ROCBLAS_TIMING=0 bin/test_conv2d --disable-verification-cache
                        """
                    }
                    steps{
                        script{
                            try{
                                buildHipClangJob('/opt/rocm/llvm/bin/clang++', cmd: cmd)
                            }
                            catch(e){
                                echo "throwing error exception for the stage"
                                echo 'Exception occurred: ' + e.toString()
                                throw e
                            }
                            finally{
                                reboot()
                            }
                        }
                    }
                }

                stage('Hip Release Fast-Find') {
                    agent{ label rocmnode("vega") }
                    environment{
                        cmd = """
                            ulimit -c unlimited
                            rm -rf build
                            mkdir build
                            cd build
                            CXX=/opt/rocm/llvm/bin/clang++ cmake -DBUILD_DEV=On -DCMAKE_BUILD_TYPE=release -DMIOPEN_GPU_SYNC=On ..
                            make -j test_conv2d
                            MIOPEN_FIND_MODE=2 CTEST_PARALLEL_LEVEL=4 MIOPEN_DEBUG_IMPLICIT_GEMM_NON_XDLOPS_INLINE_ASM=0 MIOPEN_CONV_PRECISE_ROCBLAS_TIMING=0 bin/test_conv2d --disable-verification-cache
                        """
                    }
                    steps{
                        script{
                            try{
                                buildHipClangJob('/opt/rocm/llvm/bin/clang++', cmd: cmd)
                            }
                            catch(e){
                                echo "throwing error exception for the stage"
                                echo 'Exception occurred: ' + e.toString()
                                throw e
                            }
                            finally{
                                reboot()
                            }
                        }
                    }
                }

                stage('Hip Release') {
                    agent{ label rocmnode("vega") }
                    steps{
                        script{
                            try{
                                buildHipClangJob('/opt/rocm/llvm/bin/clang++', flags: '-DBUILD_DEV=On -DCMAKE_BUILD_TYPE=release')
                            }
                            catch(e){
                                echo "throwing error exception for the stage"
                                echo 'Exception occurred: ' + e.toString()
                                throw e
                            }
                            finally{
                                reboot()
                            }
                        }
                    }
                }

            }
        }

        // Run fp16, bfp16, and int8 quick tests
        stage("Fast low precision"){
            parallel{
                stage('Half Hip Release Vega20 /opt/rocm') {
                    agent{ label rocmnode("vega20") }
                    steps{
                        script{
                            try{
                                buildHipClangJob('/opt/rocm/llvm/bin/clang++', flags: '-DMIOPEN_TEST_HALF=On -DBUILD_DEV=On -DCMAKE_BUILD_TYPE=release', image: image+'rocm', prefixpath: '/opt/rocm')
                            }
                            catch(e){
                                echo "throwing error exception for the stage"
                                echo 'Exception occurred: ' + e.toString()
                                throw e
                            }
                            finally{
                                reboot()
                            }
                        }
                    }
                }
                stage('Half OpenCL Release Vega20') {
                    agent{ label rocmnode("vega20") }
                    steps{
                        script{
                            try{
                                buildHipClangJob('g++', flags: '-DMIOPEN_TEST_HALF=On -DBUILD_DEV=On -DCMAKE_BUILD_TYPE=release')
                            }
                            catch(e){
                                echo "throwing error exception for the stage"
                                echo 'Exception occurred: ' + e.toString()
                                throw e
                            }
                            finally{
                                reboot()
                            }
                        }
                    }
                }
                stage('Int8 OpenCL Release Vega20') {
                    agent{ label rocmnode("vega20") }
                    steps{
                        script{
                            try{
                                buildHipClangJob('g++', flags: '-DMIOPEN_TEST_INT8=On -DBUILD_DEV=On -DCMAKE_BUILD_TYPE=release')
                            }
                            catch(e){
                                echo "throwing error exception for the stage"
                                echo 'Exception occurred: ' + e.toString()
                                throw e
                            }
                            finally{
                                reboot()
                            }
                        }
                    }
                }

                stage('BF16 Hip Release Vega20 /opt/rocm') {
                    agent{ label rocmnode("vega20") }
                    steps{
                        script{
                            try{
                                buildHipClangJob('/opt/rocm/llvm/bin/clang++', flags: '-DMIOPEN_TEST_BFLOAT16=On -DBUILD_DEV=On -DCMAKE_BUILD_TYPE=release', image: image+'rocm', prefixpath: '/opt/rocm')
                            }
                            catch(e){
                                echo "throwing error exception for the stage"
                                echo 'Exception occurred: ' + e.toString()
                                throw e
                            }
                            finally{
                                reboot()
                            }
                        }
                    }
                }

                stage('BF16 Hip Debug gfx908 /opt/rocm') {
                    agent{ label rocmnode("gfx908") }
                    steps{
                        script{
                            try{
                                buildHipClangJob('/opt/rocm/llvm/bin/clang++', flags: '-DMIOPEN_TEST_BFLOAT16=On -DMIOPEN_TEST_GFX908=On -DBUILD_DEV=On -DCMAKE_BUILD_TYPE=debug', image: image+'rocm', prefixpath: '/opt/rocm', gpu_arch: "gfx908")
                            }
                            catch(e){
                                echo "throwing error exception for the stage"
                                echo 'Exception occurred: ' + e.toString()
                                throw e
                            }
                            finally{
                                reboot()
                            }
                        }
                    }
                }
                stage('Half Hip Debug gfx908 /opt/rocm') {
                    agent{ label rocmnode("gfx908") }
                    steps{
                        script{
                            try{
                                buildHipClangJob('/opt/rocm/llvm/bin/clang++', flags: '-DMIOPEN_TEST_BFLOAT16=On -DMIOPEN_TEST_GFX908=On -DBUILD_DEV=On -DCMAKE_BUILD_TYPE=debug', image: image+'rocm', prefixpath: '/opt/rocm', gpu_arch: "gfx908")
                            }
                            catch(e){
                                echo "throwing error exception for the stage"
                                echo 'Exception occurred: ' + e.toString()
                                throw e
                            }
                            finally{
                                reboot()
                            }
                        }
                    }
                }
            }
        }

        stage("Full tests I"){
            parallel{

                stage('OpenCL Debug + Codecov') {
                    agent{ label rocmnode("vega") }
                    steps{
                        script{
                            try{
                                buildHipClangJob('g++', flags: '-DBUILD_DEV=On -DCMAKE_BUILD_TYPE=debug', codecov: true)
                            }
                            catch(e){
                                echo "throwing error exception for the stage"
                                echo 'Exception occurred: ' + e.toString()
                                throw e
                            }
                            finally{
                                reboot()
                            }
                        }
                    }
                }

                stage('Int8 Hip Release All Vega20 /opt/rocm') {
                    agent{ label rocmnode("vega20") }
                    steps{
                        script{
                            try{
                                buildHipClangJob('/opt/rocm/llvm/bin/clang++', flags: '-DMIOPEN_TEST_INT8=On -DBUILD_DEV=On -DMIOPEN_TEST_ALL=On -DCMAKE_BUILD_TYPE=release', image: image+'rocm', prefixpath: '/opt/rocm')
                            }
                            catch(e){
                                echo "throwing error exception for the stage"
                                echo 'Exception occurred: ' + e.toString()
                                throw e
                            }
                            finally{
                                reboot()
                            }
                        }
                    }
                }

                stage('BF16 Hip Release Subset gfx908') {
                    agent{ label rocmnode("gfx908") }
                    environment{
                        cmd = """
                            ulimit -c unlimited
                            rm -rf build
                            mkdir build
                            cd build
                            CXX=/opt/rocm/llvm/bin/clang++ cmake -DMIOPEN_TEST_BFLOAT16=On -DMIOPEN_TEST_GFX908=On -DMIOPEN_TEST_ALL=On -DBUILD_DEV=On -DCMAKE_BUILD_TYPE=release -DMIOPEN_GPU_SYNC=On -DMIOPEN_TEST_FLAGS='--verbose --disable-verification-cache' ..
                            MIOPEN_LOG_LEVEL=5 CTEST_PARALLEL_LEVEL=4 MIOPEN_DEBUG_IMPLICIT_GEMM_NON_XDLOPS_INLINE_ASM=0 MIOPEN_CONV_PRECISE_ROCBLAS_TIMING=0 make -j\$(nproc) check
                        """
                    }
                    steps{
                        script{
                            try{
                                buildHipClangJob('/opt/rocm/llvm/bin/clang++', cmd: cmd, gpu_arch: "gfx908")
                            }
                            catch(e){
                                echo "throwing error exception for the stage"
                                echo 'Exception occurred: ' + e.toString()
                                throw e
                            }
                            finally{
                                reboot()
                            }
                        }
                    }
                }
            }
        }

        stage("Full tests II"){
            parallel{
                stage('OpenCL Release All') {
                    agent{ label rocmnode("vega") }
                    steps{
                        script{
                            try{
                                buildHipClangJob('g++', flags: '-DBUILD_DEV=On -DMIOPEN_TEST_ALL=On -DCMAKE_BUILD_TYPE=release')
                            }
                            catch(e){
                                echo "throwing error exception for the stage"
                                echo 'Exception occurred: ' + e.toString()
                                throw e
                            }
                            finally{
                                reboot()
                            }
                        }
                    }
                }

                stage('Hip Release Subset gfx908') {
                    agent{ label rocmnode("gfx908") }
                    environment{
                        cmd = """
                            ulimit -c unlimited
                            rm -rf build
                            mkdir build
                            cd build
                            CXX=/opt/rocm/llvm/bin/clang++ cmake -DMIOPEN_TEST_GFX908=On -DMIOPEN_TEST_ALL=On -DBUILD_DEV=On -DCMAKE_BUILD_TYPE=release -DMIOPEN_GPU_SYNC=On -DMIOPEN_TEST_FLAGS='--verbose --disable-verification-cache' ..
                            MIOPEN_LOG_LEVEL=5 CTEST_PARALLEL_LEVEL=4 MIOPEN_DEBUG_IMPLICIT_GEMM_NON_XDLOPS_INLINE_ASM=0 MIOPEN_CONV_PRECISE_ROCBLAS_TIMING=0 make -j\$(nproc) check
                        """
                    }
                    steps{
                        script{
                            try{
                                buildHipClangJob('/opt/rocm/llvm/bin/clang++', cmd: cmd, gpu_arch: "gfx908")
                            }
                            catch(e){
                                echo "throwing error exception for the stage"
                                echo 'Exception occurred: ' + e.toString()
                                throw e
                            }
                            finally{
                                reboot()
                            }
                        }
                    }
                }

                stage('Half Hip Release Subset gfx908') {
                    agent{ label rocmnode("gfx908") }
                    environment{
                        cmd = """
                            ulimit -c unlimited
                            rm -rf build
                            mkdir build
                            cd build
                            CXX=/opt/rocm/llvm/bin/clang++ cmake -DMIOPEN_TEST_HALF=On -DMIOPEN_TEST_GFX908=On -DMIOPEN_TEST_ALL=On -DBUILD_DEV=On -DCMAKE_BUILD_TYPE=release -DMIOPEN_GPU_SYNC=On -DMIOPEN_TEST_FLAGS='--verbose --disable-verification-cache' ..
                            MIOPEN_LOG_LEVEL=5 CTEST_PARALLEL_LEVEL=4 MIOPEN_DEBUG_IMPLICIT_GEMM_NON_XDLOPS_INLINE_ASM=0 MIOPEN_CONV_PRECISE_ROCBLAS_TIMING=0 make -j\$(nproc) check
                        """
                    }
                    steps{
                        script{
                            try{
                                buildHipClangJob('/opt/rocm/llvm/bin/clang++', cmd: cmd, gpu_arch: "gfx908")
                            }
                            catch(e){
                                echo "throwing error exception for the stage"
                                echo 'Exception occurred: ' + e.toString()
                                throw e
                            }
                            finally{
                                reboot()
                            }
                        }
                    }
                }
            }
        }

        stage("Full tests III"){
            parallel{
                stage('Half Hip Release All Vega20') {
                    agent{ label rocmnode("vega20") }
                    environment{
                        cmd = """
                            ulimit -c unlimited
                            rm -rf build
                            mkdir build
                            cd build
                            CXX=/opt/rocm/llvm/bin/clang++ cmake -DBUILD_DEV=On -DCMAKE_BUILD_TYPE=release -DMIOPEN_TEST_HALF=On -DMIOPEN_GPU_SYNC=On -DMIOPEN_TEST_ALL=On -DMIOPEN_TEST_FLAGS=--disable-verification-cache ..
                            CTEST_PARALLEL_LEVEL=4 MIOPEN_DEBUG_IMPLICIT_GEMM_NON_XDLOPS_INLINE_ASM=0 MIOPEN_CONV_PRECISE_ROCBLAS_TIMING=0 make -j\$(nproc) check
                        """

                    }
                    steps{
                        script{
                            try{
                                buildHipClangJob('/opt/rocm/llvm/bin/clang++', cmd: cmd)
                            }
                            catch(e){
                                echo "throwing error exception for the stage"
                                echo 'Exception occurred: ' + e.toString()
                                throw e
                            }
                            finally{
                                reboot()
                            }
                        }
                    }
                }

                stage('Hip Release All Vega20') {
                    agent{ label rocmnode("vega20") }
                    environment{
                        cmd = """
                            ulimit -c unlimited
                            rm -rf build
                            mkdir build
                            cd build
                            CXX=/opt/rocm/llvm/bin/clang++ cmake -DBUILD_DEV=On -DCMAKE_BUILD_TYPE=release -DMIOPEN_GPU_SYNC=On -DMIOPEN_TEST_ALL=On -DMIOPEN_TEST_FLAGS=--disable-verification-cache ..
                            CTEST_PARALLEL_LEVEL=4 MIOPEN_DEBUG_IMPLICIT_GEMM_NON_XDLOPS_INLINE_ASM=0 MIOPEN_CONV_PRECISE_ROCBLAS_TIMING=0 make -j\$(nproc) check
                        """

                    }
                    steps{
                        script{
                            try{
                                buildHipClangJob('/opt/rocm/llvm/bin/clang++', cmd: cmd)
                            }
                            catch(e){
                                echo "throwing error exception for the stage"
                                echo 'Exception occurred: ' + e.toString()
                                throw e
                            }
                            finally{
                                reboot()
                            }
                        }
                    }
                }
            }
        }

        stage("MIOpenTensile"){
            parallel{
                stage('Hip Release Tensile Subset Vega20') {
                    agent{ label rocmnode("vega20") }
                    environment{
                        cmd = """
                            ulimit -c unlimited
                            rm -rf build
                            mkdir build
                            cd build
                            CXX=/opt/rocm/llvm/bin/clang++ cmake -DBUILD_DEV=On -DCMAKE_BUILD_TYPE=release -DMIOPEN_GPU_SYNC=On -DMIOPEN_TEST_ALL=On -DMIOPEN_TEST_MIOTENSILE=ON -DMIOPEN_USE_MIOPENTENSILE=ON -DMIOPEN_USE_ROCBLAS=OFF -DMIOPEN_TEST_FLAGS=--disable-verification-cache ..
                            MIOPEN_DEBUG_HIP_KERNELS=0 CTEST_PARALLEL_LEVEL=4 MIOPEN_DEBUG_IMPLICIT_GEMM_NON_XDLOPS_INLINE_ASM=0 MIOPEN_CONV_PRECISE_ROCBLAS_TIMING=0 make -j\$(nproc) check
                        """
                    }
                    steps{
                        script{
                            try{
<<<<<<< HEAD
                                buildHipClangJob('/opt/rocm/llvm/bin/clang++', '', "", image+'-hip-clang-targetid', "/usr/local", cmd, "gfx906:xnack-", "default", "ON")
                            } 
=======
                                buildHipClangJob('/opt/rocm/llvm/bin/clang++', cmd: cmd)
                            }
>>>>>>> b7630f76
                            catch(e){
                                echo "throwing error exception for the stage"
                                echo 'Exception occurred: ' + e.toString()
                                throw e
                            }
                            finally{
                                reboot()
                            }
                        }
                    }
                }

                stage('MIOpenTensile Half Hip Release') {
                    agent{ label rocmnode("vega20") }
                    environment{
                        cmd = """
                            ulimit -c unlimited
                            rm -rf build
                            mkdir build
                            cd build
                            CXX=/opt/rocm/llvm/bin/clang++ cmake -DBUILD_DEV=On -DCMAKE_BUILD_TYPE=release -DMIOPEN_TEST_HALF=On -DMIOPEN_GPU_SYNC=On -DMIOPEN_TEST_ALL=On -DMIOPEN_TEST_MIOTENSILE=ON -DMIOPEN_USE_MIOPENTENSILE=ON -DMIOPEN_USE_ROCBLAS=OFF -DMIOPEN_TEST_FLAGS=--disable-verification-cache ..
                            CTEST_PARALLEL_LEVEL=4 MIOPEN_DEBUG_IMPLICIT_GEMM_NON_XDLOPS_INLINE_ASM=0 MIOPEN_CONV_PRECISE_ROCBLAS_TIMING=0 make -j\$(nproc) check
                        """
                    }
                    steps{
                        script{
                            try{
                                buildHipClangJob('/opt/rocm/llvm/bin/clang++', '', "", image+'-hip-clang-targetid', "/usr/local", cmd, "gfx906:xnack-", "default", "ON")
                            } 
                            catch(e){
                                echo "throwing error exception for the stage"
                                echo 'Exception occurred: ' + e.toString()
                                throw e
                            }
                            finally{
                                reboot()
                            }
                        }
                    }
                }

                stage('MIOpenTensile Bfloat16 Hip Release') {
                    agent{ label rocmnode("vega20") }
                    environment{
                        cmd = """
                            ulimit -c unlimited
                            rm -rf build
                            mkdir build
                            cd build
                            CXX=/opt/rocm/llvm/bin/clang++ cmake -DMIOPEN_TEST_BFLOAT16=On -DMIOPEN_TEST_ALL=On -DBUILD_DEV=On -DCMAKE_BUILD_TYPE=release -DMIOPEN_GPU_SYNC=On -DMIOPEN_TEST_MIOTENSILE=ON -DMIOPEN_USE_MIOPENTENSILE=ON -DMIOPEN_USE_ROCBLAS=OFF ..
                            MIOPEN_LOG_LEVEL=5 CTEST_PARALLEL_LEVEL=4 MIOPEN_DEBUG_IMPLICIT_GEMM_NON_XDLOPS_INLINE_ASM=0 MIOPEN_CONV_PRECISE_ROCBLAS_TIMING=0 make -j\$(nproc) check
                        """
                    }
                    steps{
                        script{
                            try{
                                buildHipClangJob('/opt/rocm/llvm/bin/clang++', '', "", image+'-hip-clang-targetid', "/usr/local", cmd, "gfx906:xnack-", "default", "ON")
                            } 
                            catch(e){
                                echo "throwing error exception for the stage"
                                echo 'Exception occurred: ' + e.toString()
                                throw e
                            }
                            finally{
                                reboot()
                            }
                        }
                    }
                }

                stage('MIOpenTensile Int8 Hip Release') {
                    agent{ label rocmnode("vega20") }
                    environment{
                        cmd = """
                            ulimit -c unlimited
                            rm -rf build
                            mkdir build
                            cd build
                            CXX=/opt/rocm/llvm/bin/clang++ cmake -DMIOPEN_TEST_INT8=On -DMIOPEN_TEST_ALL=On -DBUILD_DEV=On -DCMAKE_BUILD_TYPE=release -DMIOPEN_GPU_SYNC=On -DMIOPEN_TEST_MIOTENSILE=ON -DMIOPEN_USE_MIOPENTENSILE=ON -DMIOPEN_USE_ROCBLAS=OFF ..
                            MIOPEN_LOG_LEVEL=5 CTEST_PARALLEL_LEVEL=4 MIOPEN_DEBUG_IMPLICIT_GEMM_NON_XDLOPS_INLINE_ASM=0 MIOPEN_CONV_PRECISE_ROCBLAS_TIMING=0 make -j\$(nproc) check
                        """
                    }
                    steps{
                        script{
                            try{
                                buildHipClangJob('/opt/rocm/llvm/bin/clang++', '', "", image+'-hip-clang-targetid', "/usr/local", cmd, "gfx906:xnack-", "default", "ON")
                            } 
                            catch(e){
                                echo "throwing error exception for the stage"
                                echo 'Exception occurred: ' + e.toString()
                                throw e
                            }
                            finally{
                                reboot()
                            }
                        }
                    }
                }
            }
        }

        stage("MIOpenTensile gfx908"){
            parallel{
                stage('Hip Release Tensile Subset gfx908') {
                    agent{ label rocmnode("gfx908") }
                    environment{
                        cmd = """
                            ulimit -c unlimited
                            rm -rf build
                            mkdir build
                            cd build
                            CXX=/opt/rocm/llvm/bin/clang++ cmake -DBUILD_DEV=On -DCMAKE_BUILD_TYPE=release -DMIOPEN_GPU_SYNC=On -DMIOPEN_TEST_GFX908=On -DMIOPEN_TEST_ALL=On -DMIOPEN_TEST_MIOTENSILE=ON -DMIOPEN_USE_MIOPENTENSILE=ON -DMIOPEN_USE_ROCBLAS=OFF -DMIOPEN_TEST_FLAGS='--verbose --disable-verification-cache' ..
                            MIOPEN_DEBUG_HIP_KERNELS=0 MIOPEN_LOG_LEVEL=5 CTEST_PARALLEL_LEVEL=4 MIOPEN_DEBUG_IMPLICIT_GEMM_NON_XDLOPS_INLINE_ASM=0 MIOPEN_CONV_PRECISE_ROCBLAS_TIMING=0 make -j\$(nproc) check
                        """
                    }
                    steps{
                        script{
                            try{
<<<<<<< HEAD
                                buildHipClangJob('/opt/rocm/llvm/bin/clang++', '', "", image+'-hip-clang-targetid', "/usr/local", cmd, "gfx908:xnack-", "default", "ON")
                            } 
                            catch(e){
                                echo "throwing error exception for the stage"
                                echo 'Exception occurred: ' + e.toString()
                                throw e
                            }
                            finally{
                                reboot()
                            }
                        }
                    }
                }

                stage('MIOpenTensile Half gfx908 Hip Release') {
                    agent{ label rocmnode("gfx908") }
                    environment{
                        cmd = """
                            ulimit -c unlimited
                            rm -rf build
                            mkdir build
                            cd build
                            CXX=/opt/rocm/llvm/bin/clang++ cmake -DMIOPEN_TEST_HALF=On -DMIOPEN_TEST_GFX908=On -DMIOPEN_TEST_ALL=On -DBUILD_DEV=On -DCMAKE_BUILD_TYPE=release -DMIOPEN_GPU_SYNC=On -DMIOPEN_TEST_MIOTENSILE=ON -DMIOPEN_USE_MIOPENTENSILE=ON -DMIOPEN_USE_ROCBLAS=OFF ..
                            MIOPEN_LOG_LEVEL=5 CTEST_PARALLEL_LEVEL=4 MIOPEN_DEBUG_IMPLICIT_GEMM_NON_XDLOPS_INLINE_ASM=0 MIOPEN_CONV_PRECISE_ROCBLAS_TIMING=0 make -j\$(nproc) check
                        """
                    }
                    steps{
                        script{
                            try{
                                buildHipClangJob('/opt/rocm/llvm/bin/clang++', '', "", image+'-hip-clang-targetid', "/usr/local", cmd, "gfx908:xnack-", "default", "ON")
                            } 
                            catch(e){
                                echo "throwing error exception for the stage"
                                echo 'Exception occurred: ' + e.toString()
                                throw e
                            }
                            finally{
                                reboot()
                            }
                        }
                    }
                }

                stage('MIOpenTensile Bfloat16 gfx908 Hip Release') {
                    agent{ label rocmnode("gfx908") }
                    environment{
                        cmd = """
                            ulimit -c unlimited
                            rm -rf build
                            mkdir build
                            cd build
                            CXX=/opt/rocm/llvm/bin/clang++ cmake -DMIOPEN_TEST_BFLOAT16=On -DMIOPEN_TEST_GFX908=On -DMIOPEN_TEST_ALL=On -DBUILD_DEV=On -DCMAKE_BUILD_TYPE=release -DMIOPEN_GPU_SYNC=On -DMIOPEN_TEST_MIOTENSILE=ON -DMIOPEN_USE_MIOPENTENSILE=ON -DMIOPEN_USE_ROCBLAS=OFF ..
                            MIOPEN_LOG_LEVEL=5 CTEST_PARALLEL_LEVEL=4 MIOPEN_DEBUG_IMPLICIT_GEMM_NON_XDLOPS_INLINE_ASM=0 MIOPEN_CONV_PRECISE_ROCBLAS_TIMING=0 make -j\$(nproc) check
                        """
                    }
                    steps{
                        script{
                            try{
                                buildHipClangJob('/opt/rocm/llvm/bin/clang++', '', "", image+'-hip-clang-targetid', "/usr/local", cmd, "gfx908:xnack-", "default", "ON")
                            } 
                            catch(e){
                                echo "throwing error exception for the stage"
                                echo 'Exception occurred: ' + e.toString()
                                throw e
                            }
                            finally{
                                reboot()
                            }
                        }
                    }
                }

                stage('MIOpenTensile Int8 gfx908 Hip Release') {
                    agent{ label rocmnode("gfx908") }
                    environment{
                        cmd = """
                            ulimit -c unlimited
                            rm -rf build
                            mkdir build
                            cd build
                            CXX=/opt/rocm/llvm/bin/clang++ cmake -DMIOPEN_TEST_INT8=On -DMIOPEN_TEST_GFX908=On -DMIOPEN_TEST_ALL=On -DBUILD_DEV=On -DCMAKE_BUILD_TYPE=release -DMIOPEN_GPU_SYNC=On -DMIOPEN_TEST_MIOTENSILE=ON -DMIOPEN_USE_MIOPENTENSILE=ON -DMIOPEN_USE_ROCBLAS=OFF ..
                            MIOPEN_LOG_LEVEL=5 CTEST_PARALLEL_LEVEL=4 MIOPEN_DEBUG_IMPLICIT_GEMM_NON_XDLOPS_INLINE_ASM=0 MIOPEN_CONV_PRECISE_ROCBLAS_TIMING=0 make -j\$(nproc) check
                        """
                    }
                    steps{
                        script{
                            try{
                                buildHipClangJob('/opt/rocm/llvm/bin/clang++', '', "", image+'-hip-clang-targetid', "/usr/local", cmd, "gfx908:xnack-", "default", "ON")
                            } 
=======
                                buildHipClangJob('/opt/rocm/llvm/bin/clang++', cmd: cmd, gpu_arch: "gfx908")
                            }
>>>>>>> b7630f76
                            catch(e){
                                echo "throwing error exception for the stage"
                                echo 'Exception occurred: ' + e.toString()
                                throw e
                            }
                            finally{
                                reboot()
                            }
                        }
                    }
                }
            }
        }

        stage("MIOpenTensile Latest"){
            parallel{
                stage('Hip Release Tensile-Latest Subset Vega20') {
                    agent{ label rocmnode("vega20") }
                    environment{
                        cmd = """
                            ulimit -c unlimited
                            rm -rf build
                            mkdir build
                            cd build
                            CXX=/opt/rocm/llvm/bin/clang++ cmake -DBUILD_DEV=On -DCMAKE_BUILD_TYPE=release -DMIOPEN_GPU_SYNC=On -DMIOPEN_TEST_ALL=On -DMIOPEN_TEST_MIOTENSILE=ON -DMIOPEN_USE_MIOPENTENSILE=ON -DMIOPEN_USE_ROCBLAS=OFF -DMIOPEN_TEST_FLAGS=--disable-verification-cache ..
                            MIOPEN_DEBUG_HIP_KERNELS=0 CTEST_PARALLEL_LEVEL=4 MIOPEN_DEBUG_IMPLICIT_GEMM_NON_XDLOPS_INLINE_ASM=0 MIOPEN_CONV_PRECISE_ROCBLAS_TIMING=0 make -j\$(nproc) check
                        """
                    }
                    steps{
                        script{
                            try{
<<<<<<< HEAD
                                buildHipClangJob('/opt/rocm/llvm/bin/clang++', '', "", image+'-hip-clang-targetid', "/usr/local", cmd, "gfx906:xnack-", "latest", "ON")
                            } 
=======
                                buildHipClangJob('/opt/rocm/llvm/bin/clang++', image: image+'-gfx906-miotensilelatest', cmd: cmd, gpu_arch: "gfx906", miotensile_version: "latest")
                            }
>>>>>>> b7630f76
                            catch(e){
                                echo "throwing error exception for the stage"
                                echo 'Exception occurred: ' + e.toString()
                                throw e
                            }
                            finally{
                                reboot()
                            }
                        }
                    }
                }

                stage('MIOpenTensile Latest Version Half Hip Release') {
                    agent{ label rocmnode("vega20") }
                    environment{
                        cmd = """
                            ulimit -c unlimited
                            rm -rf build
                            mkdir build
                            cd build
                            CXX=/opt/rocm/llvm/bin/clang++ cmake -DBUILD_DEV=On -DCMAKE_BUILD_TYPE=release -DMIOPEN_TEST_HALF=On -DMIOPEN_GPU_SYNC=On -DMIOPEN_TEST_ALL=On -DMIOPEN_TEST_MIOTENSILE=ON -DMIOPEN_USE_MIOPENTENSILE=ON -DMIOPEN_USE_ROCBLAS=OFF -DMIOPEN_TEST_FLAGS=--disable-verification-cache ..
                            CTEST_PARALLEL_LEVEL=4 MIOPEN_DEBUG_IMPLICIT_GEMM_NON_XDLOPS_INLINE_ASM=0 MIOPEN_CONV_PRECISE_ROCBLAS_TIMING=0 make -j\$(nproc) check
                        """
                    }
                    steps{
                        script{
                            try{
                                buildHipClangJob('/opt/rocm/llvm/bin/clang++', '', "", image+'-hip-clang-targetid', "/usr/local", cmd, "gfx906:xnack-", "latest", "ON")
                            } 
                            catch(e){
                                echo "throwing error exception for the stage"
                                echo 'Exception occurred: ' + e.toString()
                                throw e
                            }
                            finally{
                                reboot()
                            }
                        }
                    }
                }

                stage('MIOpenTensile Latest Version Bfloat16 Hip Release') {
                    agent{ label rocmnode("vega20") }
                    environment{
                        cmd = """
                            ulimit -c unlimited
                            rm -rf build
                            mkdir build
                            cd build
                            CXX=/opt/rocm/llvm/bin/clang++ cmake -DMIOPEN_TEST_BFLOAT16=On -DMIOPEN_TEST_ALL=On -DBUILD_DEV=On -DCMAKE_BUILD_TYPE=release -DMIOPEN_GPU_SYNC=On -DMIOPEN_TEST_MIOTENSILE=ON -DMIOPEN_USE_MIOPENTENSILE=ON -DMIOPEN_USE_ROCBLAS=OFF ..
                            MIOPEN_LOG_LEVEL=5 CTEST_PARALLEL_LEVEL=4 MIOPEN_DEBUG_IMPLICIT_GEMM_NON_XDLOPS_INLINE_ASM=0 MIOPEN_CONV_PRECISE_ROCBLAS_TIMING=0 make -j\$(nproc) check
                        """
                    }
                    steps{
                        script{
                            try{
                                buildHipClangJob('/opt/rocm/llvm/bin/clang++', '', "", image+'-hip-clang-targetid', "/usr/local", cmd, "gfx906:xnack-", "latest", "ON")
                            } 
                            catch(e){
                                echo "throwing error exception for the stage"
                                echo 'Exception occurred: ' + e.toString()
                                throw e
                            }
                            finally{
                                reboot()
                            }
                        }
                    }
                }

                stage('MIOpenTensile Latest Version Int8 Hip Release') {
                    agent{ label rocmnode("vega20") }
                    environment{
                        cmd = """
                            ulimit -c unlimited
                            rm -rf build
                            mkdir build
                            cd build
                            CXX=/opt/rocm/llvm/bin/clang++ cmake -DMIOPEN_TEST_INT8=On -DMIOPEN_TEST_ALL=On -DBUILD_DEV=On -DCMAKE_BUILD_TYPE=release -DMIOPEN_GPU_SYNC=On -DMIOPEN_TEST_MIOTENSILE=ON -DMIOPEN_USE_MIOPENTENSILE=ON -DMIOPEN_USE_ROCBLAS=OFF ..
                            MIOPEN_LOG_LEVEL=5 CTEST_PARALLEL_LEVEL=4 MIOPEN_DEBUG_IMPLICIT_GEMM_NON_XDLOPS_INLINE_ASM=0 MIOPEN_CONV_PRECISE_ROCBLAS_TIMING=0 make -j\$(nproc) check
                        """
                    }
                    steps{
                        script{
                            try{
                                buildHipClangJob('/opt/rocm/llvm/bin/clang++', '', "", image+'-hip-clang-targetid', "/usr/local", cmd, "gfx906:xnack-", "latest", "ON")
                            } 
                            catch(e){
                                echo "throwing error exception for the stage"
                                echo 'Exception occurred: ' + e.toString()
                                throw e
                            }
                            finally{
                                reboot()
                            }
                        }
                    }
                }
            }
        }

        stage("MIOpenTensile Latest gfx908"){
            parallel{
                stage('Hip Release Tensile-Latest Subset gfx908') {
                    agent{ label rocmnode("gfx908") }
                    environment{
                        cmd = """
                            ulimit -c unlimited
                            rm -rf build
                            mkdir build
                            cd build
                            CXX=/opt/rocm/llvm/bin/clang++ cmake -DBUILD_DEV=On -DCMAKE_BUILD_TYPE=release -DMIOPEN_GPU_SYNC=On -DMIOPEN_TEST_GFX908=On -DMIOPEN_TEST_ALL=On -DMIOPEN_TEST_MIOTENSILE=ON -DMIOPEN_USE_MIOPENTENSILE=ON -DMIOPEN_USE_ROCBLAS=OFF -DMIOPEN_TEST_FLAGS='--verbose --disable-verification-cache' ..
                            MIOPEN_DEBUG_HIP_KERNELS=0 MIOPEN_LOG_LEVEL=5 CTEST_PARALLEL_LEVEL=4 MIOPEN_DEBUG_IMPLICIT_GEMM_NON_XDLOPS_INLINE_ASM=0 MIOPEN_CONV_PRECISE_ROCBLAS_TIMING=0 make -j\$(nproc) check
                        """
                    }
                    steps{
                        script{
                            try{
<<<<<<< HEAD
                                buildHipClangJob('/opt/rocm/llvm/bin/clang++', '', "", image+'-hip-clang-targetid', "/usr/local", cmd, "gfx908:xnack-", "latest", "ON")
                            } 
                            catch(e){
                                echo "throwing error exception for the stage"
                                echo 'Exception occurred: ' + e.toString()
                                throw e
                            }
                            finally{
                                reboot()
                            }
                        }
                    }
                }

                stage('MIOpenTensile Latest Version Half gfx908 Hip Release') {
                    agent{ label rocmnode("gfx908") }
                    environment{
                        cmd = """
                            ulimit -c unlimited
                            rm -rf build
                            mkdir build
                            cd build
                            CXX=/opt/rocm/llvm/bin/clang++ cmake -DMIOPEN_TEST_HALF=On -DMIOPEN_TEST_GFX908=On -DMIOPEN_TEST_ALL=On -DBUILD_DEV=On -DCMAKE_BUILD_TYPE=release -DMIOPEN_GPU_SYNC=On -DMIOPEN_TEST_MIOTENSILE=ON -DMIOPEN_USE_MIOPENTENSILE=ON -DMIOPEN_USE_ROCBLAS=OFF ..
                            MIOPEN_LOG_LEVEL=5 CTEST_PARALLEL_LEVEL=4 MIOPEN_DEBUG_IMPLICIT_GEMM_NON_XDLOPS_INLINE_ASM=0 MIOPEN_CONV_PRECISE_ROCBLAS_TIMING=0 make -j\$(nproc) check
                        """
                    }
                    steps{
                        script{
                            try{
                                buildHipClangJob('/opt/rocm/llvm/bin/clang++', '', "", image+'-hip-clang-targetid', "/usr/local", cmd, "gfx908:xnack-", "latest", "ON")
                            } 
                            catch(e){
                                echo "throwing error exception for the stage"
                                echo 'Exception occurred: ' + e.toString()
                                throw e
                            }
                            finally{
                                reboot()
                            }
                        }
                    }
                }

                stage('MIOpenTensile Latest Version Bfloat16 gfx908 Hip Release') {
                    agent{ label rocmnode("gfx908") }
                    environment{
                        cmd = """
                            ulimit -c unlimited
                            rm -rf build
                            mkdir build
                            cd build
                            CXX=/opt/rocm/llvm/bin/clang++ cmake -DMIOPEN_TEST_BFLOAT16=On -DMIOPEN_TEST_GFX908=On -DMIOPEN_TEST_ALL=On -DBUILD_DEV=On -DCMAKE_BUILD_TYPE=release -DMIOPEN_GPU_SYNC=On -DMIOPEN_TEST_MIOTENSILE=ON -DMIOPEN_USE_MIOPENTENSILE=ON -DMIOPEN_USE_ROCBLAS=OFF ..
                            MIOPEN_LOG_LEVEL=5 CTEST_PARALLEL_LEVEL=4 MIOPEN_DEBUG_IMPLICIT_GEMM_NON_XDLOPS_INLINE_ASM=0 MIOPEN_CONV_PRECISE_ROCBLAS_TIMING=0 make -j\$(nproc) check
                        """
                    }
                    steps{
                        script{
                            try{
                                buildHipClangJob('/opt/rocm/llvm/bin/clang++', '', "", image+'-hip-clang-targetid', "/usr/local", cmd, "gfx908:xnack-", "latest", "ON")
                            } 
                            catch(e){
                                echo "throwing error exception for the stage"
                                echo 'Exception occurred: ' + e.toString()
                                throw e
                            }
                            finally{
                                reboot()
                            }
                        }
                    }
                }

                stage('MIOpenTensile Latest Version Int8 gfx908 Hip Release') {
                    agent{ label rocmnode("gfx908") }
                    environment{
                        cmd = """
                            ulimit -c unlimited
                            rm -rf build
                            mkdir build
                            cd build
                            CXX=/opt/rocm/llvm/bin/clang++ cmake -DMIOPEN_TEST_INT8=On -DMIOPEN_TEST_GFX908=On -DMIOPEN_TEST_ALL=On -DBUILD_DEV=On -DCMAKE_BUILD_TYPE=release -DMIOPEN_GPU_SYNC=On -DMIOPEN_TEST_MIOTENSILE=ON -DMIOPEN_USE_MIOPENTENSILE=ON -DMIOPEN_USE_ROCBLAS=OFF ..
                            MIOPEN_LOG_LEVEL=5 CTEST_PARALLEL_LEVEL=4 MIOPEN_DEBUG_IMPLICIT_GEMM_NON_XDLOPS_INLINE_ASM=0 MIOPEN_CONV_PRECISE_ROCBLAS_TIMING=0 make -j\$(nproc) check
                        """
                    }
                    steps{
                        script{
                            try{
                                buildHipClangJob('/opt/rocm/llvm/bin/clang++', '', "", image+'-hip-clang-targetid', "/usr/local", cmd, "gfx908:xnack-", "latest", "ON")
                            } 
=======
                                buildHipClangJob('/opt/rocm/llvm/bin/clang++', image: image+'-miotensilelatest', cmd: cmd, gpu_arch: "gfx908", miotensile_version: "latest")
                            }
>>>>>>> b7630f76
                            catch(e){
                                echo "throwing error exception for the stage"
                                echo 'Exception occurred: ' + e.toString()
                                throw e
                            }
                            finally{
                                reboot()
                            }
                        }
                    }
                }
            }
        }

       // Run package building
        stage("Packages"){
            parallel {
                stage('OpenCL Release Package') {
                    agent{ label rocmnode("rocmtest") }
                    steps{
                        script{
                            try{
                                buildHipClangJob('g++', flags: '-DCMAKE_BUILD_TYPE=release', image: image+'-gfxall', gpu_arch: "gfx900;gfx906;gfx908")
                            }
                            catch(e){
                                echo "throwing error exception for the stage"
                                echo 'Exception occurred: ' + e.toString()
                                throw e
                            }
                            finally{
                                reboot()
                            }
                        }
                    }
                }
                stage("HIP Release Package /opt/rocm"){
                    agent{ label rocmnode("rocmtest") }
                    steps{
                        script{
                            try{
                                buildHipClangJob('/opt/rocm/llvm/bin/clang++', flags: '-DCMAKE_BUILD_TYPE=release', image: image+'rocm-gfxall', prefixpath: '/opt/rocm', gpu_arch: "gfx900;gfx906;gfx908")
                            }
                            catch(e){
                                echo "throwing error exception for the stage"
                                echo 'Exception occurred: ' + e.toString()
                                throw e
                            }
                            finally{
                                reboot()
                            }
                        }
                    }
                }
            }
        }
    }
}
<|MERGE_RESOLUTION|>--- conflicted
+++ resolved
@@ -129,12 +129,8 @@
         return retimage
 }
 
-<<<<<<< HEAD
-def buildHipClangJob(compiler, flags, env4make, image, prefixpath="/opt/rocm", cmd = "", gpu_arch="all", miot_ver="default", target_id="OFF"){
-=======
 def buildHipClangJob(Map conf, compiler){
         show_node_info()
->>>>>>> b7630f76
 
         env.HSA_ENABLE_SDMA=0
         env.CODECOV_TOKEN="aec031be-7673-43b5-9840-d8fb71a2354e"
@@ -148,12 +144,8 @@
         def codecov = conf.get("codecov", false)
         def miotensile_version = conf.get("miotensile_version", "default")
         def dockerOpts="--device=/dev/kfd --device=/dev/dri --group-add video --cap-add=SYS_PTRACE --security-opt seccomp=unconfined"
-<<<<<<< HEAD
-        def dockerArgs = "--build-arg PREFIX=${prefixpath} --build-arg GPU_ARCH='${gpu_arch}' --build-arg MIOTENSILE_VER='${miot_ver}' --build-arg USE_TARGETID='${target_id}' -f hip-clang.docker "
-=======
-        def dockerArgs = "--build-arg PREFIX=${prefixpath} --build-arg GPU_ARCH='${gpu_arch}' --build-arg MIOTENSILE_VER='${miotensile_version}' -f hip-clang.docker "
+        def dockerArgs = "--build-arg PREFIX=${prefixpath} --build-arg GPU_ARCH='${gpu_arch}' --build-arg MIOTENSILE_VER='${miotensile_version}' --build-arg USE_TARGETID='${target_id}' -f hip-clang.docker "
         def extradebugflags = ""
->>>>>>> b7630f76
         def variant = env.STAGE_NAME
         if (codecov) {
             extradebugflags = "-fprofile-arcs -ftest-coverage"
@@ -970,13 +962,8 @@
                     steps{
                         script{
                             try{
-<<<<<<< HEAD
-                                buildHipClangJob('/opt/rocm/llvm/bin/clang++', '', "", image+'-hip-clang-targetid', "/usr/local", cmd, "gfx906:xnack-", "default", "ON")
+                                buildHipClangJob('/opt/rocm/llvm/bin/clang++', image: image+'-hip-clang-targetid', prefixpath: "/usr/local", cmd: cmd, gpu_arch: "gfx906:xnack-", miotensile_version: "default", target_id: "ON")
                             } 
-=======
-                                buildHipClangJob('/opt/rocm/llvm/bin/clang++', cmd: cmd)
-                            }
->>>>>>> b7630f76
                             catch(e){
                                 echo "throwing error exception for the stage"
                                 echo 'Exception occurred: ' + e.toString()
@@ -1004,7 +991,7 @@
                     steps{
                         script{
                             try{
-                                buildHipClangJob('/opt/rocm/llvm/bin/clang++', '', "", image+'-hip-clang-targetid', "/usr/local", cmd, "gfx906:xnack-", "default", "ON")
+                                buildHipClangJob('/opt/rocm/llvm/bin/clang++', image: image+'-hip-clang-targetid', prefixpath: "/usr/local", cmd: cmd, gpu_arch: "gfx906:xnack-", miotensile_version: "default", target_id: "ON")
                             } 
                             catch(e){
                                 echo "throwing error exception for the stage"
@@ -1033,7 +1020,7 @@
                     steps{
                         script{
                             try{
-                                buildHipClangJob('/opt/rocm/llvm/bin/clang++', '', "", image+'-hip-clang-targetid', "/usr/local", cmd, "gfx906:xnack-", "default", "ON")
+                                buildHipClangJob('/opt/rocm/llvm/bin/clang++', image: image+'-hip-clang-targetid', prefixpath: "/usr/local", cmd: cmd, gpu_arch: "gfx906:xnack-", miotensile_version: "default", target_id: "ON")
                             } 
                             catch(e){
                                 echo "throwing error exception for the stage"
@@ -1062,7 +1049,7 @@
                     steps{
                         script{
                             try{
-                                buildHipClangJob('/opt/rocm/llvm/bin/clang++', '', "", image+'-hip-clang-targetid', "/usr/local", cmd, "gfx906:xnack-", "default", "ON")
+                                buildHipClangJob('/opt/rocm/llvm/bin/clang++', image: image+'-hip-clang-targetid', prefixpath: "/usr/local", cmd: cmd, gpu_arch: "gfx906:xnack-", miotensile_version: "default", target_id: "ON")
                             } 
                             catch(e){
                                 echo "throwing error exception for the stage"
@@ -1095,8 +1082,7 @@
                     steps{
                         script{
                             try{
-<<<<<<< HEAD
-                                buildHipClangJob('/opt/rocm/llvm/bin/clang++', '', "", image+'-hip-clang-targetid', "/usr/local", cmd, "gfx908:xnack-", "default", "ON")
+                                buildHipClangJob('/opt/rocm/llvm/bin/clang++', image: image+'-hip-clang-targetid', prefixpath: "/usr/local", cmd: cmd, gpu_arch: "gfx908:xnack-", miotensile_version: "default", target_id: "ON")
                             } 
                             catch(e){
                                 echo "throwing error exception for the stage"
@@ -1125,7 +1111,7 @@
                     steps{
                         script{
                             try{
-                                buildHipClangJob('/opt/rocm/llvm/bin/clang++', '', "", image+'-hip-clang-targetid', "/usr/local", cmd, "gfx908:xnack-", "default", "ON")
+                                buildHipClangJob('/opt/rocm/llvm/bin/clang++', image: image+'-hip-clang-targetid', prefixpath: "/usr/local", cmd: cmd, gpu_arch: "gfx908:xnack-", miotensile_version: "default", target_id: "ON")
                             } 
                             catch(e){
                                 echo "throwing error exception for the stage"
@@ -1154,7 +1140,7 @@
                     steps{
                         script{
                             try{
-                                buildHipClangJob('/opt/rocm/llvm/bin/clang++', '', "", image+'-hip-clang-targetid', "/usr/local", cmd, "gfx908:xnack-", "default", "ON")
+                                buildHipClangJob('/opt/rocm/llvm/bin/clang++', image: image+'-hip-clang-targetid', prefixpath: "/usr/local", cmd: cmd, gpu_arch: "gfx908:xnack-", miotensile_version: "default", target_id: "ON")
                             } 
                             catch(e){
                                 echo "throwing error exception for the stage"
@@ -1183,12 +1169,8 @@
                     steps{
                         script{
                             try{
-                                buildHipClangJob('/opt/rocm/llvm/bin/clang++', '', "", image+'-hip-clang-targetid', "/usr/local", cmd, "gfx908:xnack-", "default", "ON")
+                                buildHipClangJob('/opt/rocm/llvm/bin/clang++', image: image+'-hip-clang-targetid', prefixpath: "/usr/local", cmd: cmd, gpu_arch: "gfx908:xnack-", miotensile_version: "default", target_id: "ON")
                             } 
-=======
-                                buildHipClangJob('/opt/rocm/llvm/bin/clang++', cmd: cmd, gpu_arch: "gfx908")
-                            }
->>>>>>> b7630f76
                             catch(e){
                                 echo "throwing error exception for the stage"
                                 echo 'Exception occurred: ' + e.toString()
@@ -1220,13 +1202,8 @@
                     steps{
                         script{
                             try{
-<<<<<<< HEAD
-                                buildHipClangJob('/opt/rocm/llvm/bin/clang++', '', "", image+'-hip-clang-targetid', "/usr/local", cmd, "gfx906:xnack-", "latest", "ON")
+                                buildHipClangJob('/opt/rocm/llvm/bin/clang++', image: image+'-hip-clang-targetid', prefixpath: "/usr/local", cmd: cmd, gpu_arch: "gfx906:xnack-", miotensile_version: "latest", target_id: "ON")
                             } 
-=======
-                                buildHipClangJob('/opt/rocm/llvm/bin/clang++', image: image+'-gfx906-miotensilelatest', cmd: cmd, gpu_arch: "gfx906", miotensile_version: "latest")
-                            }
->>>>>>> b7630f76
                             catch(e){
                                 echo "throwing error exception for the stage"
                                 echo 'Exception occurred: ' + e.toString()
@@ -1254,7 +1231,7 @@
                     steps{
                         script{
                             try{
-                                buildHipClangJob('/opt/rocm/llvm/bin/clang++', '', "", image+'-hip-clang-targetid', "/usr/local", cmd, "gfx906:xnack-", "latest", "ON")
+                                buildHipClangJob('/opt/rocm/llvm/bin/clang++', image: image+'-hip-clang-targetid', prefixpath: "/usr/local", cmd: cmd, gpu_arch: "gfx906:xnack-", miotensile_version: "latest", target_id: "ON")
                             } 
                             catch(e){
                                 echo "throwing error exception for the stage"
@@ -1283,7 +1260,7 @@
                     steps{
                         script{
                             try{
-                                buildHipClangJob('/opt/rocm/llvm/bin/clang++', '', "", image+'-hip-clang-targetid', "/usr/local", cmd, "gfx906:xnack-", "latest", "ON")
+                                buildHipClangJob('/opt/rocm/llvm/bin/clang++', image: image+'-hip-clang-targetid', prefixpath: "/usr/local", cmd: cmd, gpu_arch: "gfx906:xnack-", miotensile_version: "latest", target_id: "ON")
                             } 
                             catch(e){
                                 echo "throwing error exception for the stage"
@@ -1312,7 +1289,7 @@
                     steps{
                         script{
                             try{
-                                buildHipClangJob('/opt/rocm/llvm/bin/clang++', '', "", image+'-hip-clang-targetid', "/usr/local", cmd, "gfx906:xnack-", "latest", "ON")
+                                buildHipClangJob('/opt/rocm/llvm/bin/clang++', image: image+'-hip-clang-targetid', prefixpath: "/usr/local", cmd: cmd, gpu_arch: "gfx906:xnack-", miotensile_version: "latest", target_id: "ON")
                             } 
                             catch(e){
                                 echo "throwing error exception for the stage"
@@ -1345,8 +1322,7 @@
                     steps{
                         script{
                             try{
-<<<<<<< HEAD
-                                buildHipClangJob('/opt/rocm/llvm/bin/clang++', '', "", image+'-hip-clang-targetid', "/usr/local", cmd, "gfx908:xnack-", "latest", "ON")
+                                buildHipClangJob('/opt/rocm/llvm/bin/clang++', image: image+'-hip-clang-targetid', prefixpath: "/usr/local", cmd: cmd, gpu_arch: "gfx908:xnack-", miotensile_version: "latest", target_id: "ON")
                             } 
                             catch(e){
                                 echo "throwing error exception for the stage"
@@ -1375,7 +1351,7 @@
                     steps{
                         script{
                             try{
-                                buildHipClangJob('/opt/rocm/llvm/bin/clang++', '', "", image+'-hip-clang-targetid', "/usr/local", cmd, "gfx908:xnack-", "latest", "ON")
+                                buildHipClangJob('/opt/rocm/llvm/bin/clang++', image: image+'-hip-clang-targetid', prefixpath: "/usr/local", cmd: cmd, gpu_arch: "gfx908:xnack-", miotensile_version: "latest", target_id: "ON")
                             } 
                             catch(e){
                                 echo "throwing error exception for the stage"
@@ -1404,7 +1380,7 @@
                     steps{
                         script{
                             try{
-                                buildHipClangJob('/opt/rocm/llvm/bin/clang++', '', "", image+'-hip-clang-targetid', "/usr/local", cmd, "gfx908:xnack-", "latest", "ON")
+                                buildHipClangJob('/opt/rocm/llvm/bin/clang++', image: image+'-hip-clang-targetid', prefixpath: "/usr/local", cmd: cmd, gpu_arch: "gfx908:xnack-", miotensile_version: "latest", target_id: "ON")
                             } 
                             catch(e){
                                 echo "throwing error exception for the stage"
@@ -1433,12 +1409,8 @@
                     steps{
                         script{
                             try{
-                                buildHipClangJob('/opt/rocm/llvm/bin/clang++', '', "", image+'-hip-clang-targetid', "/usr/local", cmd, "gfx908:xnack-", "latest", "ON")
-                            } 
-=======
-                                buildHipClangJob('/opt/rocm/llvm/bin/clang++', image: image+'-miotensilelatest', cmd: cmd, gpu_arch: "gfx908", miotensile_version: "latest")
-                            }
->>>>>>> b7630f76
+                                buildHipClangJob('/opt/rocm/llvm/bin/clang++', image: image+'-hip-clang-targetid', prefixpath: "/usr/local", cmd: cmd, gpu_arch: "gfx908:xnack-", miotensile_version: "latest", target_id: "ON")
+                            }
                             catch(e){
                                 echo "throwing error exception for the stage"
                                 echo 'Exception occurred: ' + e.toString()
