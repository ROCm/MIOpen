--- conflicted
+++ resolved
@@ -18,23 +18,15 @@
 }
 
 
-<<<<<<< HEAD
-def cmake_build(compiler, flags, env4make, prefixpath="/opt/rocm", cmd="", testflags=""){
-=======
-
-def cmake_build(compiler, flags, env4make, extradebugflags, prefixpath){
->>>>>>> 2562e6fc
+
+def cmake_build(compiler, flags, env4make, extradebugflags, prefixpath, cmd="", testflags=""){
+
     def workspace_dir = pwd()
     def vcache = "/var/jenkins/.cache/miopen/vcache"
     def archive = (flags == '-DCMAKE_BUILD_TYPE=release')
     def config_targets = "check doc MIOpenDriver"
-<<<<<<< HEAD
     def test_flags = "--disable-verification-cache " + testflags
-    def debug_flags = "-g -fno-omit-frame-pointer -fsanitize=undefined -fno-sanitize-recover=undefined"
-=======
-    def test_flags = "--disable-verification-cache"
     def debug_flags = "-g ${extradebugflags} -fno-omit-frame-pointer -fsanitize=undefined -fno-sanitize-recover=undefined"
->>>>>>> 2562e6fc
     def compilerpath = ""
     def configargs = ""
     if (prefixpath == "/usr/local")
@@ -122,14 +114,8 @@
         withDockerContainer(image: image, args: dockerOpts + ' -v=/var/jenkins/:/var/jenkins') {
             timeout(time: 5, unit: 'HOURS')
             {
-<<<<<<< HEAD
-                cmake_build(compiler, flags, env4make, prefixpath, cmd)
-=======
-                if(cmd == ""){
-                    cmake_build(compiler, flags, env4make, extradebugflags, prefixpath)
-                }else{
-                    sh cmd
-                }
+                cmake_build(compiler, flags, env4make, extradebugflags, prefixpath, cmd)
+
                 if (codecov) {
                     sh '''
                         cd build
@@ -140,7 +126,6 @@
                         echo "Uploaded"
                     '''
                 }
->>>>>>> 2562e6fc
             }
         }
         return retimage
