--- conflicted
+++ resolved
@@ -40,7 +40,6 @@
     if (archive == true) {
         config_targets = "package"
     }
-<<<<<<< HEAD
 
     def postcmd = ""
     precmd = """
@@ -70,19 +69,6 @@
     echo postcmd
     sh postcmd
 
-=======
-    def cmd = """
-        echo \$HSA_ENABLE_SDMA
-        ulimit -c unlimited
-        rm -rf build
-        mkdir build
-        cd build
-        CXX=${compilerpath} CXXFLAGS='-Werror' cmake ${configargs} -DMIOPEN_GPU_SYNC=On -DMIOPEN_TEST_FLAGS='${test_flags}' -DCMAKE_CXX_FLAGS_DEBUG='${debug_flags}' ${flags} ..
-        MIOPEN_DEBUG_CONV_IMPLICIT_GEMM_XDLOPS=1 CTEST_PARALLEL_LEVEL=4 MIOPEN_VERIFY_CACHE_PATH=${vcache} MIOPEN_CONV_PRECISE_ROCBLAS_TIMING=0 ${env4make} dumb-init make -j\$(nproc) ${config_targets}
-    """
-    echo cmd
-    sh cmd
->>>>>>> 5015c8f1
     // Only archive from master or develop
     if (archive == true && (env.BRANCH_NAME == "develop" || env.BRANCH_NAME == "master")) {
         archiveArtifacts artifacts: "build/*.deb", allowEmptyArchive: true, fingerprint: true
@@ -320,11 +306,8 @@
                     }
                 }
 
-<<<<<<< HEAD
+
                 stage('Hip debug') {
-=======
-                stage('OpenCL Release') {
->>>>>>> 5015c8f1
                     agent{ label rocmnode("vega") }
                     environment{
                         cmd = """
@@ -335,74 +318,49 @@
                             CXX=/opt/rocm/llvm/bin/clang++ cmake -DMIOPEN_BACKEND=HIP -DBUILD_DEV=On -DCMAKE_BUILD_TYPE=debug -DMIOPEN_GPU_SYNC=On -DMIOPEN_TEST_FLAGS=--disable-verification-cache .. 
                             CTEST_PARALLEL_LEVEL=4 MIOPEN_DEBUG_IMPLICIT_GEMM_NON_XDLOPS_INLINE_ASM=0 MIOPEN_CONV_PRECISE_ROCBLAS_TIMING=0 make -j\$(nproc) check
                         """
-
-<<<<<<< HEAD
-                    }
-=======
-                stage('OpenCL Debug Fiji') {
-                    agent{ label rocmnode("fiji") }
->>>>>>> 5015c8f1
+                    }
+
                     steps{
                         buildHipClangJob('/opt/rocm/llvm/bin/clang++', '', "", image+'-hip-clang', "/usr/local", cmd, "gfx900;gfx906")
                     }
                 }
 
-<<<<<<< HEAD
                 stage('Hip conv2d debug quick') {
-=======
-                stage('Hip/hcc Release') {
->>>>>>> 5015c8f1
-                    agent{ label rocmnode("vega") }
-                    environment{
-                        cmd = """
-                            ulimit -c unlimited
-                            rm -rf build
-                            mkdir build
-                            cd build
-                            CXX=/opt/rocm/llvm/bin/clang++ cmake -DMIOPEN_BACKEND=HIP -DBUILD_DEV=On -DCMAKE_BUILD_TYPE=debug -DMIOPEN_GPU_SYNC=On -DMIOPEN_TEST_FLAGS=--disable-verification-cache .. 
+                    agent{ label rocmnode("vega") }
+                    environment{
+                        cmd = """
+                            ulimit -c unlimited
+                            rm -rf build
+                            mkdir build
+                            cd build
+                            CXX=/opt/rocm/llvm/bin/clang++ cmake -DMIOPEN_BACKEND=HIP -DBUILD_DEV=On -DCMAKE_BUILD_TYPE=debug -DMIOPEN_GPU_SYNC=On -DMIOPEN_TEST_FLAGS="--disable-verification-cache " .. 
                             make -j\$(nproc) test_conv2d
                             bin/test_conv2d --disable-verification-cache
                         """
-
                     }
                     steps{
                         buildHipClangJob('/opt/rocm/llvm/bin/clang++', '', "", image+'-hip-clang', "/usr/local", cmd, "gfx900;gfx906")
                     }
                 }
 
-<<<<<<< HEAD
                 stage('Hip release') {
-=======
-                stage('Hip Debug') {
->>>>>>> 5015c8f1
-                    agent{ label rocmnode("vega") }
-                    environment{
-                        cmd = """
-                            ulimit -c unlimited
-                            rm -rf build
-                            mkdir build
-                            cd build
-<<<<<<< HEAD
-                            CXX=/opt/rocm/llvm/bin/clang++ cmake -DMIOPEN_BACKEND=HIP -DBUILD_DEV=On -DCMAKE_BUILD_TYPE=release -DMIOPEN_GPU_SYNC=On -DMIOPEN_TEST_FLAGS=--disable-verification-cache .. 
-=======
-                            CXX=/opt/rocm/llvm/bin/clang++ cmake -DBUILD_DEV=On -DCMAKE_BUILD_TYPE=debug -DMIOPEN_GPU_SYNC=On -DMIOPEN_TEST_FLAGS=--disable-verification-cache ..
->>>>>>> 5015c8f1
-                            CTEST_PARALLEL_LEVEL=4 MIOPEN_DEBUG_IMPLICIT_GEMM_NON_XDLOPS_INLINE_ASM=0 MIOPEN_CONV_PRECISE_ROCBLAS_TIMING=0 make -j\$(nproc) check
-                        """
-
+                    agent{ label rocmnode("vega") }
+                    environment{
+                        cmd = """
+                            ulimit -c unlimited
+                            rm -rf build
+                            mkdir build
+                            cd build
+                            CXX=/opt/rocm/llvm/bin/clang++ cmake -DMIOPEN_BACKEND=HIP -DBUILD_DEV=On -DCMAKE_BUILD_TYPE=release -DMIOPEN_GPU_SYNC=On -DMIOPEN_TEST_FLAGS="--disable-verification-cache " .. 
+                            CTEST_PARALLEL_LEVEL=4 MIOPEN_DEBUG_IMPLICIT_GEMM_NON_XDLOPS_INLINE_ASM=0 MIOPEN_CONV_PRECISE_ROCBLAS_TIMING=0 make -j\$(nproc) check
+                        """
                     }
                     steps{
                         buildHipClangJob('/opt/rocm/llvm/bin/clang++', '', "", image+'-hip-clang', "/usr/local", cmd, "gfx900;gfx906")
                     }
                 }
 
-<<<<<<< HEAD
                 stage('Hip gfx908 debug') {
-=======
-
-
-                stage('Hip/hcc Debug gfx908') {
->>>>>>> 5015c8f1
                     agent{ label rocmnode("gfx908") }
                     environment{
                         cmd = """
@@ -410,7 +368,7 @@
                             rm -rf build
                             mkdir build
                             cd build
-                            CXX=/opt/rocm/llvm/bin/clang++ cmake -DMIOPEN_BACKEND=HIP -DMIOPEN_TEST_GFX908=On -DBUILD_DEV=On -DCMAKE_BUILD_TYPE=debug -DMIOPEN_GPU_SYNC=On -DMIOPEN_TEST_FLAGS=--disable-verification-cache .. 
+                            CXX=/opt/rocm/llvm/bin/clang++ cmake -DMIOPEN_BACKEND=HIP -DMIOPEN_TEST_GFX908=On -DBUILD_DEV=On -DCMAKE_BUILD_TYPE=debug -DMIOPEN_GPU_SYNC=On -DMIOPEN_TEST_FLAGS="--disable-verification-cache " .. 
                             CTEST_PARALLEL_LEVEL=4 MIOPEN_DEBUG_IMPLICIT_GEMM_NON_XDLOPS_INLINE_ASM=0 MIOPEN_CONV_PRECISE_ROCBLAS_TIMING=0 make -j\$(nproc) check
                         """
                     }
@@ -432,11 +390,7 @@
                             rm -rf build
                             mkdir build
                             cd build
-<<<<<<< HEAD
                             CXX=/opt/rocm/llvm/bin/clang++ cmake -DMIOPEN_BACKEND=HIP -DMIOPEN_USE_COMGR=On -DBUILD_DEV=On -DCMAKE_BUILD_TYPE=debug -DMIOPEN_GPU_SYNC=On -DMIOPEN_TEST_FLAGS=--disable-verification-cache .. 
-=======
-                            CXX=/opt/rocm/llvm/bin/clang++ cmake -DMIOPEN_USE_COMGR=On -DBUILD_DEV=On -DCMAKE_BUILD_TYPE=debug -DMIOPEN_GPU_SYNC=On -DMIOPEN_TEST_FLAGS=--disable-verification-cache ..
->>>>>>> 5015c8f1
                             CTEST_PARALLEL_LEVEL=2 MIOPEN_DEBUG_IMPLICIT_GEMM_NON_XDLOPS_INLINE_ASM=0 MIOPEN_CONV_PRECISE_ROCBLAS_TIMING=0 make -j\$(nproc) check
                         """
 
@@ -453,14 +407,9 @@
                             rm -rf build
                             mkdir build
                             cd build
-<<<<<<< HEAD
-                            CXX=/opt/rocm/llvm/bin/clang++ cmake -DMIOPEN_BACKEND=HIP -DMIOPEN_EMBED_DB="gfx906_60;gfx906_64" -DBUILD_DEV=On -DCMAKE_BUILD_TYPE=debug -DMIOPEN_GPU_SYNC=On -DMIOPEN_TEST_FLAGS=--disable-verification-cache .. 
-=======
-                            CXX=/opt/rocm/llvm/bin/clang++ cmake -DMIOPEN_EMBED_DB="gfx906_60;gfx906_64" -DBUILD_DEV=On -DCMAKE_BUILD_TYPE=debug -DMIOPEN_GPU_SYNC=On -DMIOPEN_TEST_FLAGS=--disable-verification-cache ..
->>>>>>> 5015c8f1
+                            CXX=/opt/rocm/llvm/bin/clang++ cmake -DMIOPEN_BACKEND=HIP -DMIOPEN_EMBED_DB="gfx906_60;gfx906_64" -DBUILD_DEV=On -DCMAKE_BUILD_TYPE=debug -DMIOPEN_GPU_SYNC=On -DMIOPEN_TEST_FLAGS="--disable-verification-cache " .. 
                             make -j\$(nproc) check
                         """
-
                     }
                     steps{
                         buildHipClangJob('/opt/rocm/llvm/bin/clang++', '', "MIOPEN_LOG_LEVEL=5 MIOPEN_COMPILE_PARALLEL_LEVEL=1",  image+'-hip-clang', "/usr/local", cmd, "gfx906")
@@ -475,11 +424,7 @@
                             rm -rf build
                             mkdir build
                             cd build
-<<<<<<< HEAD
-                            CXX=/opt/rocm/llvm/bin/clang++ cmake -DMIOPEN_BACKEND=HIP -DBUILD_DEV=On -DBUILD_EMBED_BUILD=On -DCMAKE_BUILD_TYPE=release -DMIOPEN_GPU_SYNC=On -DMIOPEN_TEST_FLAGS=--disable-verification-cache .. 
-=======
-                            CXX=/opt/rocm/llvm/bin/clang++ cmake -DBUILD_DEV=On -DBUILD_SHARED_LIBS=Off -DCMAKE_BUILD_TYPE=release -DMIOPEN_GPU_SYNC=On -DMIOPEN_TEST_FLAGS=--disable-verification-cache ..
->>>>>>> 5015c8f1
+                            CXX=/opt/rocm/llvm/bin/clang++ cmake -DMIOPEN_BACKEND=HIP -DBUILD_DEV=On -DBUILD_EMBED_BUILD=On  -DCMAKE_BUILD_TYPE=release -DMIOPEN_GPU_SYNC=On -DMIOPEN_TEST_FLAGS="--disable-verification-cache " .. 
                             CTEST_PARALLEL_LEVEL=4 MIOPEN_DEBUG_IMPLICIT_GEMM_NON_XDLOPS_INLINE_ASM=0 MIOPEN_CONV_PRECISE_ROCBLAS_TIMING=0 make -j\$(nproc) check
                         """
 
@@ -497,11 +442,7 @@
                             rm -rf build
                             mkdir build
                             cd build
-<<<<<<< HEAD
                             CXX=/opt/rocm/llvm/bin/clang++ cmake -DMIOPEN_BACKEND=HIP -DBUILD_DEV=On -DCMAKE_BUILD_TYPE=release -DMIOPEN_GPU_SYNC=On .. 
-=======
-                            CXX=/opt/rocm/llvm/bin/clang++ cmake -DBUILD_DEV=On -DCMAKE_BUILD_TYPE=release -DMIOPEN_GPU_SYNC=On ..
->>>>>>> 5015c8f1
                             make -j test_conv2d
                             MIOPEN_FIND_MODE=1 CTEST_PARALLEL_LEVEL=4 MIOPEN_DEBUG_IMPLICIT_GEMM_NON_XDLOPS_INLINE_ASM=0 MIOPEN_CONV_PRECISE_ROCBLAS_TIMING=0 bin/test_conv2d --disable-verification-cache
                         """
@@ -519,11 +460,7 @@
                             rm -rf build
                             mkdir build
                             cd build
-<<<<<<< HEAD
                             CXX=/opt/rocm/llvm/bin/clang++ cmake -DMIOPEN_BACKEND=HIP -DBUILD_DEV=On -DCMAKE_BUILD_TYPE=release -DMIOPEN_GPU_SYNC=On .. 
-=======
-                            CXX=/opt/rocm/llvm/bin/clang++ cmake -DBUILD_DEV=On -DCMAKE_BUILD_TYPE=release -DMIOPEN_GPU_SYNC=On ..
->>>>>>> 5015c8f1
                             make -j test_conv2d
                             MIOPEN_FIND_MODE=2 CTEST_PARALLEL_LEVEL=4 MIOPEN_DEBUG_IMPLICIT_GEMM_NON_XDLOPS_INLINE_ASM=0 MIOPEN_CONV_PRECISE_ROCBLAS_TIMING=0 bin/test_conv2d --disable-verification-cache
                         """
@@ -546,88 +483,50 @@
         // Run fp16, bfp16, and int8 quick tests
         stage("Fast low precision"){
             parallel{
-                stage('Half Hip/hcc Release Vega20') {
-                    agent{ label rocmnode("vega20") }
-                    steps{
-                        buildJob('hcc', flags: '-DMIOPEN_TEST_HALF=On -DBUILD_DEV=On -DCMAKE_BUILD_TYPE=release', image: image+"rocm", prefixpath: '/opt/rocm', gpu_arch: "gfx906")
-                    }
-                }
-<<<<<<< HEAD
-                
-
-                stage('Half gfx908 HCC Debug') {
-                    agent{ label rocmnode("gfx908") }   
-=======
-                stage('Half OpenCL Release Vega20') {
-                    agent{ label rocmnode("vega20") }
-                    steps{
-                        buildJob('g++-5', flags: '-DMIOPEN_TEST_HALF=On -DBUILD_DEV=On -DCMAKE_BUILD_TYPE=release', gpu_arch: "gfx906")
-                    }
-                }
-                stage('Int8 OpenCL Release Vega20') {
-                    agent{ label rocmnode("vega20") }
-                    steps{
-                        buildJob('g++-5', flags: '-DMIOPEN_TEST_INT8=On -DBUILD_DEV=On -DCMAKE_BUILD_TYPE=release', gpu_arch: "gfx906")
-                    }
-                }
-
-                stage('BF16 Hip/hcc Release Vega20') {
-                    agent{ label rocmnode("vega20") }
-                    steps{
-                        buildJob('hcc', flags: '-DMIOPEN_TEST_BFLOAT16=On -DBUILD_DEV=On -DCMAKE_BUILD_TYPE=release', image: image+"rocm", prefixpath: '/opt/rocm', gpu_arch: "gfx906")
-                    }
-                }
-
-                stage('BF16 Hip/hcc Debug gfx908') {
+                stage('Half gfx906 Release') {
+                    agent{ label rocmnode("gfx906") }
+                    environment{
+                        cmd = """
+                            ulimit -c unlimited
+                            rm -rf build
+                            mkdir build
+                            cd build
+                            CXX=/opt/rocm/llvm/bin/clang++ cmake -DMIOPEN_BACKEND=HIP -DAMDGPU_TARGETS=gfx906 -DGPU_TARGETS=gfx906 -DMIOPEN_TEST_HALF=On -DMIOPEN_USE_COMGR=Off -DBUILD_DEV=On -DCMAKE_BUILD_TYPE=Release -DMIOPEN_GPU_SYNC=On -DMIOPEN_TEST_ALL=On -DMIOPEN_TEST_FLAGS="--disable-verification-cache " .. 
+                            CTEST_PARALLEL_LEVEL=4 MIOPEN_DEBUG_IMPLICIT_GEMM_NON_XDLOPS_INLINE_ASM=0 MIOPEN_CONV_PRECISE_ROCBLAS_TIMING=0 make -j\$(nproc) check
+                        """
+                    }
+                    steps{
+                        buildHipClangJob('/opt/rocm/llvm/bin/clang++', '', "",  image+'-hip-clang', "/usr/local", cmd, "gfx906")
+                    }
+                }
+
+                stage('Half gfx908 Release') {
                     agent{ label rocmnode("gfx908") }
-                    steps{
-                        buildJob('hcc', flags: '-DMIOPEN_TEST_BFLOAT16=On -DMIOPEN_TEST_GFX908=On -DBUILD_DEV=On -DCMAKE_BUILD_TYPE=debug', image: image+"rocm", prefixpath: '/opt/rocm', gpu_arch: "gfx908")
-                    }
-                }
-                stage('Half Hip/hcc Debug gfx908') {
+                    environment{
+                        cmd = """
+                            ulimit -c unlimited
+                            rm -rf build
+                            mkdir build
+                            cd build
+                            CXX=/opt/rocm/llvm/bin/clang++ cmake -DMIOPEN_BACKEND=HIP -DAMDGPU_TARGETS=gfx908 -DGPU_TARGETS=gfx908 -DMIOPEN_TEST_HALF=On -DMIOPEN_TEST_GFX908=On -DMIOPEN_USE_COMGR=Off -DBUILD_DEV=On -DCMAKE_BUILD_TYPE=Release -DMIOPEN_GPU_SYNC=On -DMIOPEN_TEST_ALL=On -DMIOPEN_TEST_FLAGS="--disable-verification-cache " .. 
+                            CTEST_PARALLEL_LEVEL=4 MIOPEN_DEBUG_IMPLICIT_GEMM_NON_XDLOPS_INLINE_ASM=0 MIOPEN_CONV_PRECISE_ROCBLAS_TIMING=0 make -j\$(nproc) check
+                        """
+                    }
+                    steps{
+                        buildHipClangJob('/opt/rocm/llvm/bin/clang++', '', "",  image+'-hip-clang', "/usr/local", cmd, "gfx908")
+                    }
+                }
+
+                stage('Bfloat16 gfx908 Hip debug') {
                     agent{ label rocmnode("gfx908") }
->>>>>>> 5015c8f1
-                    steps{
-                        buildJob('hcc', flags: '-DMIOPEN_TEST_BFLOAT16=On -DAMDGPU_TARGETS=gfx908 -DGPU_TARGETS=gfx908 -DMIOPEN_TEST_GFX908=On -DBUILD_DEV=On -DCMAKE_BUILD_TYPE=debug', image: image+"rocm", prefixpath: '/opt/rocm', gpu_arch: "gfx908")
-                    }
-                }
-
-<<<<<<< HEAD
-                stage('Bfloat16 gfx908 Hip debug') {
-=======
-        stage("Full tests I"){
-            parallel{
-
-                stage('GCC codecov') {
-                    agent{ label rocmnode("vega") }
-                    steps{
-                        buildJob('g++-5', flags: '-DBUILD_DEV=On -DCMAKE_BUILD_TYPE=debug', codecov: true, gpu_arch: "gfx900;gfx906")
-                    }
-                }
-
-                stage('Int8 Hip/hcc Release All Vega20') {
-                    agent{ label rocmnode("vega20") }
-                    steps{
-                        buildJob('hcc', flags: '-DMIOPEN_TEST_INT8=On -DBUILD_DEV=On -DMIOPEN_TEST_ALL=On -DCMAKE_BUILD_TYPE=release', image: image+"rocm", prefixpath: '/opt/rocm', gpu_arch: "gfx906")
-                    }
-                }
-
-                stage('BF16 Hip Release Subset gfx908') {
->>>>>>> 5015c8f1
-                    agent{ label rocmnode("gfx908") }
-                    environment{
-                        cmd = """
-                            ulimit -c unlimited
-                            rm -rf build
-                            mkdir build
-                            cd build
-<<<<<<< HEAD
-                            CXX=/opt/rocm/llvm/bin/clang++ cmake -DMIOPEN_BACKEND=HIP -DAMDGPU_TARGETS=gfx908 -DGPU_TARGETS=gfx908 -DMIOPEN_TEST_BFLOAT16=On -DMIOPEN_TEST_GFX908=On -DMIOPEN_USE_COMGR=Off -DBUILD_DEV=On -DCMAKE_BUILD_TYPE=debug -DMIOPEN_GPU_SYNC=On -DMIOPEN_TEST_ALL=On -DMIOPEN_TEST_FLAGS="--disable-verification-cache" .. 
-                            CTEST_PARALLEL_LEVEL=4 MIOPEN_DEBUG_IMPLICIT_GEMM_NON_XDLOPS_INLINE_ASM=0 MIOPEN_CONV_PRECISE_ROCBLAS_TIMING=0 make -j\$(nproc) check
-=======
-                            CXX=/opt/rocm/llvm/bin/clang++ cmake -DMIOPEN_TEST_BFLOAT16=On -DMIOPEN_TEST_GFX908=On -DMIOPEN_TEST_ALL=On -DBUILD_DEV=On -DCMAKE_BUILD_TYPE=release -DMIOPEN_GPU_SYNC=On ..
-                            MIOPEN_LOG_LEVEL=5 CTEST_PARALLEL_LEVEL=4 MIOPEN_DEBUG_IMPLICIT_GEMM_NON_XDLOPS_INLINE_ASM=0 MIOPEN_CONV_PRECISE_ROCBLAS_TIMING=0 make -j\$(nproc) check
->>>>>>> 5015c8f1
+                    environment{
+                        cmd = """
+                            ulimit -c unlimited
+                            rm -rf build
+                            mkdir build
+                            cd build
+                            CXX=/opt/rocm/llvm/bin/clang++ cmake -DMIOPEN_BACKEND=HIP -DAMDGPU_TARGETS=gfx908 -DGPU_TARGETS=gfx908 -DMIOPEN_TEST_BFLOAT16=On -DMIOPEN_TEST_GFX908=On -DMIOPEN_USE_COMGR=Off -DBUILD_DEV=On -DCMAKE_BUILD_TYPE=debug -DMIOPEN_GPU_SYNC=On -DMIOPEN_TEST_ALL=On -DMIOPEN_TEST_FLAGS="--disable-verification-cache " .. 
+                            CTEST_PARALLEL_LEVEL=4 MIOPEN_DEBUG_IMPLICIT_GEMM_NON_XDLOPS_INLINE_ASM=0 MIOPEN_CONV_PRECISE_ROCBLAS_TIMING=0 make -j\$(nproc) check
                         """
                     }
                     steps{
@@ -639,12 +538,8 @@
 
         stage("Long Tests I"){
             parallel{
-<<<<<<< HEAD
                 stage('Int8 conv2d Release conv2d') {
-=======
-                stage('OpenCL Release All') {
->>>>>>> 5015c8f1
-                    agent{ label rocmnode("vega") }
+                    agent{ label rocmnode("vega20") }
                     environment{
                         cmd = """
                             ulimit -c unlimited
@@ -661,65 +556,29 @@
                     }
                 }
 
-<<<<<<< HEAD
+
                 stage('GCC Release conv2d') {
                     agent{ label rocmnode("vega") }
-=======
-                stage('Hip Release Subset gfx908') {
-                    agent{ label rocmnode("gfx908") }
->>>>>>> 5015c8f1
-                    environment{
-                        cmd = """
-                            ulimit -c unlimited
-                            rm -rf build
-                            mkdir build
-                            cd build
-<<<<<<< HEAD
+                    environment{
+                        cmd = """
+                            ulimit -c unlimited
+                            rm -rf build
+                            mkdir build
+                            cd build
                             CXX=/usr/bin/g++ cmake -DBUILD_DEV=On -DCMAKE_BUILD_TYPE=release -DMIOPEN_HIP_COMPILER=/opt/rocm/llvm/bin/clang++ -DMIOPEN_BACKEND=OpenCL -DMIOPEN_GPU_SYNC=On -DMIOPEN_TEST_ALL=On -DMIOPEN_TEST_FLAGS=--disable-verification-cache .. 
                             make -j test_conv2d
                             CTEST_PARALLEL_LEVEL=4 MIOPEN_DEBUG_IMPLICIT_GEMM_NON_XDLOPS_INLINE_ASM=0 MIOPEN_CONV_PRECISE_ROCBLAS_TIMING=0 bin/test_conv2d --limit 3 --disable-verification-cache
-=======
-                            CXX=/opt/rocm/llvm/bin/clang++ cmake -DMIOPEN_TEST_GFX908=On -DMIOPEN_TEST_ALL=On -DBUILD_DEV=On -DCMAKE_BUILD_TYPE=release -DMIOPEN_GPU_SYNC=On ..
-                            MIOPEN_LOG_LEVEL=5 CTEST_PARALLEL_LEVEL=4 MIOPEN_DEBUG_IMPLICIT_GEMM_NON_XDLOPS_INLINE_ASM=0 MIOPEN_CONV_PRECISE_ROCBLAS_TIMING=0 make -j\$(nproc) check
->>>>>>> 5015c8f1
-                        """
-                    }
-		    steps{
-		        buildHipClangJob('/opt/rocm/llvm/bin/clang++', '', "", image+'-hip-clang', "/usr/local", cmd, "gfx900;gfx906")
-		    }
-		}
-
+                        """
+                    }
+                    steps{
+		                buildCommandJob(cmd, image)
+                    }
+                }
+		    
                 stage('GCC codecov') {
                     agent{ label rocmnode("vega") }
                     steps{
                         buildJob('g++-5', flags: '-DBUILD_DEV=On -DCMAKE_BUILD_TYPE=debug', codecov: true, gpu_arch: "gfx900;gfx906")
-                    }
-                }
-<<<<<<< HEAD
-                
-                stage('Bfloat16 gfx908 Hip Release All Subset') {
-=======
-
-                stage('Half Hip Release Subset gfx908') {
->>>>>>> 5015c8f1
-                    agent{ label rocmnode("gfx908") }
-                    environment{
-                        cmd = """
-                            ulimit -c unlimited
-                            rm -rf build
-                            mkdir build
-                            cd build
-<<<<<<< HEAD
-                            CXX=/opt/rocm/llvm/bin/clang++ cmake -DMIOPEN_BACKEND=HIP -DMIOPEN_TEST_BFLOAT16=On -DMIOPEN_TEST_GFX908=On -DMIOPEN_USE_COMGR=Off -DBUILD_DEV=On -DCMAKE_BUILD_TYPE=Release -DMIOPEN_GPU_SYNC=On -DMIOPEN_TEST_ALL=On -DMIOPEN_TEST_LIMIT=2 -DMIOPEN_TEST_FLAGS="--disable-verification-cache" .. 
-                            CTEST_PARALLEL_LEVEL=4 MIOPEN_DEBUG_IMPLICIT_GEMM_NON_XDLOPS_INLINE_ASM=0 MIOPEN_CONV_PRECISE_ROCBLAS_TIMING=0 make -j\$(nproc) check
-=======
-                            CXX=/opt/rocm/llvm/bin/clang++ cmake -DMIOPEN_TEST_HALF=On -DMIOPEN_TEST_GFX908=On -DMIOPEN_TEST_ALL=On -DBUILD_DEV=On -DCMAKE_BUILD_TYPE=release -DMIOPEN_GPU_SYNC=On ..
-                            MIOPEN_LOG_LEVEL=5 CTEST_PARALLEL_LEVEL=4 MIOPEN_DEBUG_IMPLICIT_GEMM_NON_XDLOPS_INLINE_ASM=0 MIOPEN_CONV_PRECISE_ROCBLAS_TIMING=0 make -j\$(nproc) check
->>>>>>> 5015c8f1
-                        """
-                    }
-                    steps{
-                        buildHipClangJob('/opt/rocm/llvm/bin/clang++', '', "",  image+'-hip-clang', "/usr/local", cmd, "gfx908")
                     }
                 }
             }
@@ -727,52 +586,32 @@
 
         stage("Long Tests II"){
             parallel{
-<<<<<<< HEAD
-                
-                stage('Hip Clang Release All') {
-                    agent{ label rocmnode("vega") }
-=======
                 stage('Half Hip Release All Vega20') {
                     agent{ label rocmnode("vega20") }
->>>>>>> 5015c8f1
-                    environment{
-                        cmd = """
-                            ulimit -c unlimited
-                            rm -rf build
-                            mkdir build
-                            cd build
-<<<<<<< HEAD
+                    environment{
+                        cmd = """
+                            ulimit -c unlimited
+                            rm -rf build
+                            mkdir build
+                            cd build
                             CXX=/opt/rocm/llvm/bin/clang++ cmake -DMIOPEN_BACKEND=HIP -DMIOPEN_SKIP_CONV2D=On -DMIOPEN_SKIP_CONV3D=On -DBUILD_DEV=On -DCMAKE_BUILD_TYPE=debug -DMIOPEN_GPU_SYNC=On -DMIOPEN_USE_COMGR=Off -DMIOPEN_TEST_ALL=On -DMIOPEN_TEST_LIMIT=2 -DMIOPEN_TEST_FLAGS="--disable-verification-cache" .. 
                             MIOPEN_ENABLE_LOGGING_CMD=1 CTEST_PARALLEL_LEVEL=4 MIOPEN_DEBUG_IMPLICIT_GEMM_NON_XDLOPS_INLINE_ASM=0 MIOPEN_CONV_PRECISE_ROCBLAS_TIMING=0 make -j\$(nproc) check
-=======
-                            CXX=/opt/rocm/llvm/bin/clang++ cmake -DBUILD_DEV=On -DCMAKE_BUILD_TYPE=release -DMIOPEN_TEST_HALF=On -DMIOPEN_GPU_SYNC=On -DMIOPEN_TEST_ALL=On -DMIOPEN_TEST_FLAGS=--disable-verification-cache ..
-                            CTEST_PARALLEL_LEVEL=4 MIOPEN_DEBUG_IMPLICIT_GEMM_NON_XDLOPS_INLINE_ASM=0 MIOPEN_CONV_PRECISE_ROCBLAS_TIMING=0 make -j\$(nproc) check
->>>>>>> 5015c8f1
-                        """
-                    }
-                    steps{
-                        buildHipClangJob('/opt/rocm/llvm/bin/clang++', '', "", image+'-hip-clang', "/usr/local", cmd, "gfx900;gfx906")
-                    }
-                }
-
-<<<<<<< HEAD
+                        """
+                    }
+                    steps{
+                        buildHipClangJob('/opt/rocm/llvm/bin/clang++', '', "", image+'-hip-clang', "/usr/local", cmd, "gfx906")
+                    }
+                }
+
                 stage('FP32 gfx908 Hip Release All subset') {
                     agent{ label rocmnode("gfx908") }
-=======
-                stage('Hip Release All Vega20') {
-                    agent{ label rocmnode("vega20") }
->>>>>>> 5015c8f1
-                    environment{
-                        cmd = """
-                            ulimit -c unlimited
-                            rm -rf build
-                            mkdir build
-                            cd build
-<<<<<<< HEAD
+                    environment{
+                        cmd = """
+                            ulimit -c unlimited
+                            rm -rf build
+                            mkdir build
+                            cd build
                             CXX=/opt/rocm/llvm/bin/clang++ cmake -DMIOPEN_BACKEND=HIP -DBUILD_DEV=On -DCMAKE_BUILD_TYPE=release -DMIOPEN_TEST_GFX908=On -DMIOPEN_TEST_LIMIT=2 -DMIOPEN_GPU_SYNC=On -DMIOPEN_USE_COMGR=Off -DMIOPEN_TEST_ALL=On -DMIOPEN_TEST_FLAGS=--disable-verification-cache .. 
-=======
-                            CXX=/opt/rocm/llvm/bin/clang++ cmake -DBUILD_DEV=On -DCMAKE_BUILD_TYPE=release -DMIOPEN_GPU_SYNC=On -DMIOPEN_TEST_ALL=On -DMIOPEN_TEST_FLAGS=--disable-verification-cache ..
->>>>>>> 5015c8f1
                             CTEST_PARALLEL_LEVEL=4 MIOPEN_DEBUG_IMPLICIT_GEMM_NON_XDLOPS_INLINE_ASM=0 MIOPEN_CONV_PRECISE_ROCBLAS_TIMING=0 make -j\$(nproc) check
                         """
                     }
@@ -783,15 +622,88 @@
             }
         }
 
-<<<<<<< HEAD
         stage("Long Tests III"){
             parallel{
                 stage('Half Hip Clang Release All') {
-=======
+                    agent{ label rocmnode("vega20") }
+                    environment{
+                        cmd = """
+                            ulimit -c unlimited
+                            rm -rf build
+                            mkdir build
+                            cd build
+                            CXX=/opt/rocm/llvm/bin/clang++ cmake -DMIOPEN_BACKEND=HIP -DBUILD_DEV=On -DCMAKE_BUILD_TYPE=release -DMIOPEN_TEST_HALF=On -DMIOPEN_GPU_SYNC=On -DMIOPEN_USE_COMGR=Off -DMIOPEN_TEST_LIMIT=2 -DMIOPEN_TEST_ALL=On -DMIOPEN_TEST_FLAGS=--disable-verification-cache .. 
+                            CTEST_PARALLEL_LEVEL=4 MIOPEN_DEBUG_IMPLICIT_GEMM_NON_XDLOPS_INLINE_ASM=0 MIOPEN_CONV_PRECISE_ROCBLAS_TIMING=0 make -j\$(nproc) check
+                        """
+
+                    }
+                    steps{
+                        buildHipClangJob('/opt/rocm/llvm/bin/clang++', '', "",  image+'-hip-clang', "/usr/local", cmd, "gfx906")
+                    }
+                }
+
+                stage('Half gfx908 Hip Release All Subset') {
+                    agent{ label rocmnode("gfx908") }
+                    environment{
+                        cmd = """
+                            ulimit -c unlimited
+                            rm -rf build
+                            mkdir build
+                            cd build
+                            CXX=/opt/rocm/llvm/bin/clang++ cmake -DMIOPEN_BACKEND=HIP -DBUILD_DEV=On -DCMAKE_BUILD_TYPE=release -DMIOPEN_TEST_GFX908=On -DMIOPEN_USE_COMGR=Off -DMIOPEN_TEST_HALF=On -DMIOPEN_TEST_LIMIT=2 -DMIOPEN_GPU_SYNC=On -DMIOPEN_TEST_ALL=On -DMIOPEN_TEST_FLAGS=--disable-verification-cache .. 
+                            CTEST_PARALLEL_LEVEL=4 MIOPEN_DEBUG_IMPLICIT_GEMM_NON_XDLOPS_INLINE_ASM=0 MIOPEN_CONV_PRECISE_ROCBLAS_TIMING=0 make -j\$(nproc) check
+                        """
+                    }
+                    steps{
+                        buildHipClangJob('/opt/rocm/llvm/bin/clang++', '', "",  image+'-hip-clang', "/usr/local", cmd, "gfx908")
+                    }
+                }
+            }
+        }
+
+        stage("Long Tests IV"){
+            parallel{
+                stage('Hip Clang conv3d') {
+                    agent{ label rocmnode("vega20") }
+                    environment{
+                        cmd = """
+                            ulimit -c unlimited
+                            rm -rf build
+                            mkdir build
+                            cd build
+                            CXX=/opt/rocm/llvm/bin/clang++ cmake -DMIOPEN_BACKEND=HIP -DBUILD_DEV=On -DCMAKE_BUILD_TYPE=release -DMIOPEN_GPU_SYNC=Off -DMIOPEN_USE_COMGR=Off -DMIOPEN_TEST_ALL=On -DMIOPEN_TEST_LIMIT=2 .. 
+                            make -j test_conv3d
+                            bin/test_conv3d --all --limit=2 --disable-verification-cache
+                        """
+                    }
+                    steps{
+                        buildHipClangJob('/opt/rocm/llvm/bin/clang++', '', "", image+'-hip-clang', "/usr/local", cmd, "gfx906")
+                    }
+                }
+
+                stage('Hip Clang conv2d') {
+                    agent{ label rocmnode("vega20") }
+                    environment{
+                        cmd = """
+                            ulimit -c unlimited
+                            rm -rf build
+                            mkdir build
+                            cd build
+                            CXX=/opt/rocm/llvm/bin/clang++ cmake -DMIOPEN_BACKEND=HIP -DBUILD_DEV=On -DMIOPEN_SKIP_ALL_BUT_CONV2D=On -DCMAKE_BUILD_TYPE=release -DMIOPEN_GPU_SYNC=On -DMIOPEN_USE_COMGR=Off -DMIOPEN_TEST_ALL=On -DMIOPEN_TEST_LIMIT=2 -DMIOPEN_TEST_FLAGS="--disable-verification-cache" .. 
+                            make -j\$(nproc) check
+                        """
+                    }
+                    steps{
+                        buildHipClangJob('/opt/rocm/llvm/bin/clang++', '', "", image+'-hip-clang', "/usr/local", cmd, "gfx906")
+                    }
+                }   
+            }
+        }
+
+
         stage("MIOpenTensile"){
             parallel{
                 stage('Hip Release Tensile Subset Vega20') {
->>>>>>> 5015c8f1
                     agent{ label rocmnode("vega20") }
                     environment{
                         cmd = """
@@ -799,25 +711,16 @@
                             rm -rf build
                             mkdir build
                             cd build
-<<<<<<< HEAD
-                            CXX=/opt/rocm/llvm/bin/clang++ cmake -DMIOPEN_BACKEND=HIP -DBUILD_DEV=On -DCMAKE_BUILD_TYPE=release -DMIOPEN_TEST_HALF=On -DMIOPEN_GPU_SYNC=On -DMIOPEN_USE_COMGR=Off -DMIOPEN_TEST_LIMIT=2 -DMIOPEN_TEST_ALL=On -DMIOPEN_TEST_FLAGS=--disable-verification-cache .. 
-=======
                             CXX=/opt/rocm/llvm/bin/clang++ cmake -DBUILD_DEV=On -DCMAKE_BUILD_TYPE=release -DMIOPEN_GPU_SYNC=On -DMIOPEN_TEST_ALL=On -DMIOPEN_TEST_MIOTENSILE=ON -DMIOPEN_USE_MIOPENTENSILE=ON -DMIOPEN_USE_ROCBLAS=OFF -DMIOPEN_TEST_FLAGS=--disable-verification-cache ..
->>>>>>> 5015c8f1
-                            CTEST_PARALLEL_LEVEL=4 MIOPEN_DEBUG_IMPLICIT_GEMM_NON_XDLOPS_INLINE_ASM=0 MIOPEN_CONV_PRECISE_ROCBLAS_TIMING=0 make -j\$(nproc) check
-                        """
-
-                    }
-                    steps{
-                        buildHipClangJob('/opt/rocm/llvm/bin/clang++', '', "",  image+'-hip-clang', "/usr/local", cmd, "gfx908")
-                    }
-                }
-
-<<<<<<< HEAD
-                stage('Half gfx908 Hip Release All Subset') {
-=======
+                            CTEST_PARALLEL_LEVEL=4 MIOPEN_DEBUG_IMPLICIT_GEMM_NON_XDLOPS_INLINE_ASM=0 MIOPEN_CONV_PRECISE_ROCBLAS_TIMING=0 make -j\$(nproc) check
+                        """
+                    }
+                    steps{
+                        buildHipClangJob('/opt/rocm/llvm/bin/clang++', '', "", image+'-hip-clang', "/usr/local", cmd, "gfx906")
+                    }
+                }
+
                 stage('Hip Release Tensile Subset gfx908') {
->>>>>>> 5015c8f1
                     agent{ label rocmnode("gfx908") }
                     environment{
                         cmd = """
@@ -825,69 +728,48 @@
                             rm -rf build
                             mkdir build
                             cd build
-<<<<<<< HEAD
-                            CXX=/opt/rocm/llvm/bin/clang++ cmake -DMIOPEN_BACKEND=HIP -DBUILD_DEV=On -DCMAKE_BUILD_TYPE=release -DMIOPEN_TEST_GFX908=On -DMIOPEN_USE_COMGR=Off -DMIOPEN_TEST_HALF=On -DMIOPEN_TEST_LIMIT=2 -DMIOPEN_GPU_SYNC=On -DMIOPEN_TEST_ALL=On -DMIOPEN_TEST_FLAGS=--disable-verification-cache .. 
-                            CTEST_PARALLEL_LEVEL=4 MIOPEN_DEBUG_IMPLICIT_GEMM_NON_XDLOPS_INLINE_ASM=0 MIOPEN_CONV_PRECISE_ROCBLAS_TIMING=0 make -j\$(nproc) check
-=======
                             CXX=/opt/rocm/llvm/bin/clang++ cmake -DBUILD_DEV=On -DCMAKE_BUILD_TYPE=release -DMIOPEN_GPU_SYNC=On -DMIOPEN_TEST_GFX908=On -DMIOPEN_TEST_ALL=On -DMIOPEN_TEST_MIOTENSILE=ON -DMIOPEN_USE_MIOPENTENSILE=ON -DMIOPEN_USE_ROCBLAS=OFF ..
                             MIOPEN_LOG_LEVEL=5 CTEST_PARALLEL_LEVEL=4 MIOPEN_DEBUG_IMPLICIT_GEMM_NON_XDLOPS_INLINE_ASM=0 MIOPEN_CONV_PRECISE_ROCBLAS_TIMING=0 make -j\$(nproc) check
->>>>>>> 5015c8f1
-                        """
-                    }
-                    steps{
-                        buildHipClangJob('/opt/rocm/llvm/bin/clang++', '', "",  image+'-hip-clang', "/usr/local", cmd, "gfx908")
-                    }
-                }
-            }
-        }
-
-<<<<<<< HEAD
-        stage("Long Tests IV"){
-            parallel{
-                stage('Hip Clang conv3d') {
-                    agent{ label rocmnode("vega") }
-=======
+                        """
+                    }
+                    steps{
+                        buildHipClangJob('/opt/rocm/llvm/bin/clang++', '', "", image+'-hip-clang', "/usr/local", cmd, "gfx908")
+                    }
+                }
+
                 stage('Hip Release Tensile-Latest Subset Vega20') {
                     agent{ label rocmnode("vega20") }
->>>>>>> 5015c8f1
-                    environment{
-                        cmd = """
-                            ulimit -c unlimited
-                            rm -rf build
-                            mkdir build
-                            cd build
-                            CXX=/opt/rocm/llvm/bin/clang++ cmake -DMIOPEN_BACKEND=HIP -DBUILD_DEV=On -DCMAKE_BUILD_TYPE=release -DMIOPEN_GPU_SYNC=Off -DMIOPEN_USE_COMGR=Off -DMIOPEN_TEST_ALL=On -DMIOPEN_TEST_LIMIT=2 .. 
-                            make -j test_conv3d
-                            bin/test_conv3d --all --limit=2 --disable-verification-cache
-                        """
-                    }
-                    steps{
-                        buildHipClangJob('/opt/rocm/llvm/bin/clang++', '', "", image+'-hip-clang', "/usr/local", cmd, "gfx906")
-                    }
-                }
-
-<<<<<<< HEAD
-                stage('Hip Clang conv2d') {
-                    agent{ label rocmnode("vega") }
-=======
+                    environment{
+                        cmd = """
+                            ulimit -c unlimited
+                            rm -rf build
+                            mkdir build
+                            cd build
+                            CXX=/opt/rocm/llvm/bin/clang++ cmake -DBUILD_DEV=On -DCMAKE_BUILD_TYPE=release -DMIOPEN_GPU_SYNC=On -DMIOPEN_TEST_ALL=On -DMIOPEN_TEST_MIOTENSILE=ON -DMIOPEN_USE_MIOPENTENSILE=ON -DMIOPEN_USE_ROCBLAS=OFF -DMIOPEN_TEST_FLAGS=--disable-verification-cache ..
+                            CTEST_PARALLEL_LEVEL=4 MIOPEN_DEBUG_IMPLICIT_GEMM_NON_XDLOPS_INLINE_ASM=0 MIOPEN_CONV_PRECISE_ROCBLAS_TIMING=0 make -j\$(nproc) check
+                        """
+                    }
+                    steps{
+                        buildHipClangJob('/opt/rocm/llvm/bin/clang++', '', "", image+'-hip-clang', "/usr/local", cmd, "gfx906", "latest")
+                    }
+                }
+
                 stage('Hip Release Tensile-Latest Subset gfx908') {
                     agent{ label rocmnode("gfx908") }
->>>>>>> 5015c8f1
-                    environment{
-                        cmd = """
-                            ulimit -c unlimited
-                            rm -rf build
-                            mkdir build
-                            cd build
-                            CXX=/opt/rocm/llvm/bin/clang++ cmake -DMIOPEN_BACKEND=HIP -DBUILD_DEV=On -DMIOPEN_SKIP_ALL_BUT_CONV2D=On -DCMAKE_BUILD_TYPE=release -DMIOPEN_GPU_SYNC=On -DMIOPEN_USE_COMGR=Off -DMIOPEN_TEST_ALL=On -DMIOPEN_TEST_LIMIT=2 -DMIOPEN_TEST_FLAGS="--disable-verification-cache" .. 
-                            make -j\$(nproc) check
-                        """
-                    }
-                    steps{
-                        buildHipClangJob('/opt/rocm/llvm/bin/clang++', '', "", image+'-hip-clang', "/usr/local", cmd, "gfx906")
-                    }
-                }
-                
+                    environment{
+                        cmd = """
+                            ulimit -c unlimited
+                            rm -rf build
+                            mkdir build
+                            cd build
+                            CXX=/opt/rocm/llvm/bin/clang++ cmake -DBUILD_DEV=On -DCMAKE_BUILD_TYPE=release -DMIOPEN_GPU_SYNC=On -DMIOPEN_TEST_GFX908=On -DMIOPEN_TEST_ALL=On -DMIOPEN_TEST_MIOTENSILE=ON -DMIOPEN_USE_MIOPENTENSILE=ON -DMIOPEN_USE_ROCBLAS=OFF ..
+                            MIOPEN_LOG_LEVEL=5 CTEST_PARALLEL_LEVEL=4 MIOPEN_DEBUG_IMPLICIT_GEMM_NON_XDLOPS_INLINE_ASM=0 MIOPEN_CONV_PRECISE_ROCBLAS_TIMING=0 make -j\$(nproc) check
+                        """
+                    }
+                    steps{
+                        buildHipClangJob('/opt/rocm/llvm/bin/clang++', '', "", image+'-hip-clang', "/usr/local", cmd, "gfx908", "latest")
+                    }
+                }
             }
         }
 
@@ -900,12 +782,7 @@
                         buildJob('g++-5', flags: '-DCMAKE_BUILD_TYPE=release', gpu_arch: "all")
                     }
                 }
-<<<<<<< HEAD
- 
                 stage('Hip Clang Release package') {
-=======
-                stage("HIP/hcc Release Package"){
->>>>>>> 5015c8f1
                     agent{ label rocmnode("rocmtest") }
                     environment{
                         cmd = """
