--- conflicted
+++ resolved
@@ -25,7 +25,6 @@
     def prefixpath = conf.get("prefixpath","/usr/local")
     def setup_args = " -DMIOPEN_GPU_SYNC=Off -DCMAKE_PREFIX_PATH=${prefixpath} " + conf.get("setup_flags","")
     
-<<<<<<< HEAD
     def build_type_debug = (conf.get("build_type",'release') == 'debug')
 
     //cmake_env can overwrite default CXX variables. 
@@ -38,9 +37,6 @@
     }
 
     if(conf.get("build_install","") == "true")
-=======
-    if(!flags.contains('-DBUILD_DEV=On'))
->>>>>>> 1825f343
     {
         config_targets = 'install ' + config_targets
         setup_args = ' -DBUILD_DEV=Off -DCMAKE_INSTALL_PREFIX=../install' + setup_args
@@ -57,7 +53,6 @@
     } else{
         test_flags = " --disable-verification-cache " + test_flags
     }
-<<<<<<< HEAD
 
     if(build_type_debug){
         setup_args = " -DCMAKE_BUILD_TYPE=debug" + setup_args
@@ -86,15 +81,6 @@
             ${execute_cmd}
         """)
 
-=======
-    def cmd = """
-        echo \$HSA_ENABLE_SDMA
-        ulimit -c unlimited
-        cd build
-        CXX=${compilerpath} CXXFLAGS='-Werror' cmake ${configargs} -DMIOPEN_TEST_FLAGS='${test_flags}' -DCMAKE_CXX_FLAGS_DEBUG='${debug_flags}' ${flags} ..
-        MIOPEN_DEBUG_CONV_IMPLICIT_GEMM_XDLOPS=1 CTEST_PARALLEL_LEVEL=4 MIOPEN_VERIFY_CACHE_PATH=${vcache} MIOPEN_CONV_PRECISE_ROCBLAS_TIMING=0 ${env4make} dumb-init make -j\$(nproc) ${config_targets}
-    """
->>>>>>> 1825f343
     echo cmd
     sh cmd
 
@@ -155,22 +141,8 @@
             withDockerContainer(image: image, args: dockerOpts + ' -v=/var/jenkins/:/var/jenkins') {
                 timeout(time: 5, unit: 'HOURS')
                 {
-<<<<<<< HEAD
                     cmake_build(conf)
 
-=======
-                    sh '''
-                        rm -rf build
-                        mkdir build
-                        rm -rf install
-                        mkdir install
-                    '''
-                    if(cmd == ""){
-                        cmake_build(compiler, flags, env4make, extradebugflags, prefixpath)
-                    }else{
-                        sh cmd
-                    }
->>>>>>> 1825f343
                     if (codecov) {
                         sh '''
                             cd build
@@ -235,7 +207,12 @@
     options {
         parallelsAlwaysFailFast()
     }
-<<<<<<< HEAD
+    parameters {
+        booleanParam(
+            name: "BUILD_CURRENT_STAGE",
+            defaultValue: true,
+            description: "Run current stage")
+    }
     environment{
         extra_log_env = " MIOPEN_LOG_LEVEL=5 "
         gfx908_test = " -DMIOPEN_TEST_GFX908=On"
@@ -243,13 +220,6 @@
         Bf16_flags = " -DMIOPEN_TEST_BFLOAT16=On"
         Int8_flags = " -DMIOPEN_TEST_INT8=On"
         Full_test = " -DMIOPEN_TEST_ALL=On"
-=======
-    parameters {
-        booleanParam(
-            name: "BUILD_CURRENT_STAGE",
-            defaultValue: true,
-            description: "Run current stage")
->>>>>>> 1825f343
     }
     stages{
         stage("Static checks"){
@@ -258,12 +228,8 @@
                 stage('Hip Tidy') {
                     agent{  label rocmnode("nogpu") }
                     environment{
-<<<<<<< HEAD
                         setup_cmd = "CXX='/opt/rocm/llvm/bin/clang++' cmake -DMIOPEN_BACKEND=HIP -DBUILD_DEV=On .. "
                         build_cmd = "make -j\$(nproc) -k analyze"
-=======
-                        cmd = "cd build; CXX='/opt/rocm/llvm/bin/clang++' cmake -DMIOPEN_BACKEND=HIP -DBUILD_DEV=On ..; make -j\$(nproc) -k analyze;"
->>>>>>> 1825f343
                     }
                     steps{
                         buildHipClangJobAndReboot(setup_cmd: setup_cmd, build_cmd: build_cmd, no_reboot:true)
@@ -272,12 +238,8 @@
                 stage('OpenCL Tidy') {
                     agent{  label rocmnode("nogpu") }
                     environment{
-<<<<<<< HEAD
                         setup_cmd = "CXX='clang++-3.8' cmake -DMIOPEN_BACKEND=OpenCL -DBUILD_DEV=On .."
                         build_cmd = "make -j\$(nproc) -k analyze"
-=======
-                        cmd = "cd build; CXX='clang++-3.8' cmake -DMIOPEN_BACKEND=OpenCL -DBUILD_DEV=On ..; make -j\$(nproc) -k analyze;"
->>>>>>> 1825f343
                     }
                     steps{
                         buildHipClangJobAndReboot(setup_cmd: setup_cmd, build_cmd: build_cmd, no_reboot:true)
@@ -303,13 +265,10 @@
             }
         }
         stage("Smoke Fp32"){
-<<<<<<< HEAD
+            when { expression { params.BUILD_CURRENT_STAGE } }
             environment{
                 Smoke_targets = "check doc MIOpenDriver"
             }
-=======
-            when { expression { params.BUILD_CURRENT_STAGE } }
->>>>>>> 1825f343
             parallel{
                stage('Fp32 OpenCL Debug + Codecov') {
                     agent{ label rocmnode("vega") }
@@ -332,18 +291,6 @@
                 }
                 stage('Fp32 Hip Debug') {
                     agent{ label rocmnode("vega") }
-<<<<<<< HEAD
-=======
-                    environment{
-                        cmd = """
-                            ulimit -c unlimited
-                            cd build
-                            CXX=/opt/rocm/llvm/bin/clang++ cmake -DBUILD_DEV=On -DCMAKE_BUILD_TYPE=debug -DMIOPEN_TEST_FLAGS=--disable-verification-cache ..
-                            CTEST_PARALLEL_LEVEL=4 MIOPEN_DEBUG_IMPLICIT_GEMM_NON_XDLOPS_INLINE_ASM=0 MIOPEN_CONV_PRECISE_ROCBLAS_TIMING=0 make -j\$(nproc) check
-                        """
-
-                    }
->>>>>>> 1825f343
                     steps{
                         buildHipClangJobAndReboot(build_type: 'debug', config_targets: Smoke_targets)
                     }
@@ -366,17 +313,8 @@
                 stage('Fp32 HipNoGPU Debug') {
                     agent{  label rocmnode("nogpu") }
                     environment{
-<<<<<<< HEAD
                         HipNoGPU_flags = "-DMIOPEN_BACKEND=HIPNOGPU -DMIOPEN_INSTALL_CXX_HEADERS=On"
                         build_cmd = "make -j\$(nproc)"
-=======
-                        cmd = """
-                            ulimit -c unlimited
-                            cd build
-                            CXX=/opt/rocm/llvm/bin/clang++ cmake -DBUILD_DEV=On -DCMAKE_BUILD_TYPE=debug -DMIOPEN_BACKEND=HIPNOGPU -DMIOPEN_INSTALL_CXX_HEADERS=On ..
-                            make -j\$(nproc)
-                        """
->>>>>>> 1825f343
                     }
                     steps{
                         buildHipClangJob( build_type: 'debug', setup_flags: HipNoGPU_flags, build_cmd: build_cmd)
@@ -385,16 +323,7 @@
                 stage('Fp32 Hip Debug COMGR') {
                     agent{ label rocmnode("vega") }
                     environment{
-<<<<<<< HEAD
                         COMGR_build_cmd = "CTEST_PARALLEL_LEVEL=2 MIOPEN_CONV_PRECISE_ROCBLAS_TIMING=0 MIOPEN_LOG_LEVEL=5 make -j\$(nproc) check"
-=======
-                        cmd = """
-                            ulimit -c unlimited
-                            cd build
-                            CXX=/opt/rocm/llvm/bin/clang++ cmake -DMIOPEN_USE_COMGR=On -DBUILD_DEV=On -DCMAKE_BUILD_TYPE=debug -DMIOPEN_TEST_FLAGS='--verbose --disable-verification-cache' ..
-                            CTEST_PARALLEL_LEVEL=2 MIOPEN_DEBUG_IMPLICIT_GEMM_NON_XDLOPS_INLINE_ASM=0 MIOPEN_CONV_PRECISE_ROCBLAS_TIMING=0 MIOPEN_LOG_LEVEL=5 make -j\$(nproc) check
-                        """
->>>>>>> 1825f343
                     }
                     steps{
                         buildHipClangJobAndReboot( build_type: 'debug', setup_flags: "-DMIOPEN_USE_COMGR=On", build_cmd: COMGR_build_cmd, test_flags: ' --verbose ')
@@ -403,17 +332,7 @@
                 stage('Fp32 Hip Debug Embedded Vega20') {
                     agent{ label rocmnode("vega20") }
                     environment{
-<<<<<<< HEAD
                         Embedded_flags = "-DMIOPEN_EMBED_DB='gfx906_60;gfx906_64'"
-=======
-                        cmd = """
-                            ulimit -c unlimited
-                            cd build
-                            CXX=/opt/rocm/llvm/bin/clang++ cmake -DMIOPEN_EMBED_DB="gfx906_60;gfx906_64" -DBUILD_DEV=On -DCMAKE_BUILD_TYPE=debug -DMIOPEN_TEST_FLAGS='--verbose --disable-verification-cache' ..
-                            MIOPEN_LOG_LEVEL=5 make -j\$(nproc) check
-                        """
-
->>>>>>> 1825f343
                     }
                     steps{
                         buildHipClangJobAndReboot( build_type: 'debug', setup_flags: Embedded_flags, build_env: extra_log_env, test_flags: ' --verbose ')
@@ -421,17 +340,6 @@
                 }
                 stage('Fp32 Hip Static') {
                     agent{ label rocmnode("vega") }
-<<<<<<< HEAD
-=======
-                    environment{
-                        cmd = """
-                            ulimit -c unlimited
-                            cd build
-                            CXX=/opt/rocm/llvm/bin/clang++ cmake -DBUILD_DEV=On -DBUILD_SHARED_LIBS=Off -DCMAKE_BUILD_TYPE=release -DMIOPEN_TEST_FLAGS=--disable-verification-cache ..
-                            CTEST_PARALLEL_LEVEL=4 MIOPEN_DEBUG_IMPLICIT_GEMM_NON_XDLOPS_INLINE_ASM=0 MIOPEN_CONV_PRECISE_ROCBLAS_TIMING=0 make -j\$(nproc) check
-                        """
-                    }
->>>>>>> 1825f343
                     steps{
                         buildHipClangJobAndReboot( setup_flags: "-DBUILD_SHARED_LIBS=Off")
                     }
@@ -444,18 +352,8 @@
                 stage('Fp32 Hip Normal-Find') {
                     agent{ label rocmnode("vega") }
                     environment{
-<<<<<<< HEAD
                         config_targets = "test_conv2d"
                         execute_cmd = "MIOPEN_FIND_MODE=1 MIOPEN_CONV_PRECISE_ROCBLAS_TIMING=0 bin/test_conv2d --disable-verification-cache"
-=======
-                        cmd = """
-                            ulimit -c unlimited
-                            cd build
-                            CXX=/opt/rocm/llvm/bin/clang++ cmake -DBUILD_DEV=On -DCMAKE_BUILD_TYPE=release ..
-                            make -j test_conv2d
-                            MIOPEN_FIND_MODE=normal CTEST_PARALLEL_LEVEL=4 MIOPEN_DEBUG_IMPLICIT_GEMM_NON_XDLOPS_INLINE_ASM=0 MIOPEN_CONV_PRECISE_ROCBLAS_TIMING=0 bin/test_conv2d --disable-verification-cache
-                        """
->>>>>>> 1825f343
                     }
                     steps{
                         buildHipClangJobAndReboot(config_targets: config_targets, execute_cmd: execute_cmd)
@@ -464,18 +362,8 @@
                 stage('Fp32 Hip Fast-Find') {
                     agent{ label rocmnode("vega") }
                     environment{
-<<<<<<< HEAD
                         config_targets =   "test_conv2d"
                         execute_cmd = "MIOPEN_FIND_MODE=2 CTEST_PARALLEL_LEVEL=4  MIOPEN_CONV_PRECISE_ROCBLAS_TIMING=0 bin/test_conv2d --disable-verification-cache"
-=======
-                        cmd = """
-                            ulimit -c unlimited
-                            cd build
-                            CXX=/opt/rocm/llvm/bin/clang++ cmake -DBUILD_DEV=On -DCMAKE_BUILD_TYPE=release ..
-                            make -j test_conv2d
-                            MIOPEN_FIND_MODE=fast CTEST_PARALLEL_LEVEL=4 MIOPEN_DEBUG_IMPLICIT_GEMM_NON_XDLOPS_INLINE_ASM=0 MIOPEN_CONV_PRECISE_ROCBLAS_TIMING=0 bin/test_conv2d --disable-verification-cache
-                        """
->>>>>>> 1825f343
                     }
                     steps{
                           buildHipClangJobAndReboot( config_targets: config_targets, execute_cmd: execute_cmd)
@@ -490,16 +378,7 @@
                 stage('Fp32 Hip MLIR') {
                     agent{ label rocmnode("vega") }
                     environment{
-<<<<<<< HEAD
                         MLIR_flags = "-DMIOPEN_USE_MLIR=On"
-=======
-                        cmd = """
-                            ulimit -c unlimited
-                            cd build
-                            CXX=/opt/rocm/llvm/bin/clang++ cmake -DMIOPEN_USE_MLIR=On -DBUILD_DEV=On -DCMAKE_BUILD_TYPE=release -DMIOPEN_TEST_FLAGS='--verbose --disable-verification-cache' ..
-                            CTEST_PARALLEL_LEVEL=4 MIOPEN_LOG_LEVEL=5 make -j\$(nproc) check
-                        """
->>>>>>> 1825f343
                     }
                     steps{
                         buildHipClangJobAndReboot(setup_flags: MLIR_flags, build_env: extra_log_env, test_flags: ' --verbose ')
@@ -508,13 +387,10 @@
             }
         }
         stage("Smoke Fp16/Bf16/Int8"){
-<<<<<<< HEAD
+            when { expression { params.BUILD_CURRENT_STAGE } }
             environment{
                 Smoke_targets = "check doc MIOpenDriver"
             }
-=======
-            when { expression { params.BUILD_CURRENT_STAGE } }
->>>>>>> 1825f343
             parallel{
                 stage('Fp16 Hip Vega20 /opt/rocm') {
                     agent{ label rocmnode("vega20") }
@@ -536,12 +412,8 @@
                 }
             }
         }
-<<<<<<< HEAD
         stage("Full Tests I"){
-=======
-        stage("Full tests I"){
-            when { expression { params.BUILD_CURRENT_STAGE } }
->>>>>>> 1825f343
+            when { expression { params.BUILD_CURRENT_STAGE } }
             parallel{
                 stage('Int8 HIP conv2d All Vega20') {
                     agent{ label rocmnode("vega20") }
@@ -557,30 +429,13 @@
                 stage('Fp32 OpenCL conv2d') {
                     agent{ label rocmnode("vega") }
                     environment{
-<<<<<<< HEAD
                         config_targets = "test_conv2d "
                         execute_cmd = "CTEST_PARALLEL_LEVEL=4  MIOPEN_CONV_PRECISE_ROCBLAS_TIMING=0 bin/test_conv2d --limit 3 --disable-verification-cache"
-=======
-                        cmd = """
-                            ulimit -c unlimited
-                            cd build
-                            CXX=/opt/rocm/llvm/bin/clang++ cmake -DMIOPEN_TEST_BFLOAT16=On -DMIOPEN_TEST_GFX908=On -DMIOPEN_TEST_ALL=On -DBUILD_DEV=Off -DCMAKE_INSTALL_PREFIX=../install -DCMAKE_BUILD_TYPE=release -DMIOPEN_TEST_FLAGS='--verbose --disable-verification-cache' ..
-                            MIOPEN_LOG_LEVEL=5 CTEST_PARALLEL_LEVEL=4 MIOPEN_DEBUG_IMPLICIT_GEMM_NON_XDLOPS_INLINE_ASM=0 MIOPEN_CONV_PRECISE_ROCBLAS_TIMING=0 make -j\$(nproc) install check
-                        """
->>>>>>> 1825f343
                     }
                     steps{
                         buildHipClangJobAndReboot( compiler: 'g++', setup_flags: Full_test, config_targets: config_targets, execute_cmd: execute_cmd)
                     }
                 }
-<<<<<<< HEAD
-=======
-            }
-        }
-        stage("Full tests II"){
-            when { expression { params.BUILD_CURRENT_STAGE } }
-            parallel{
->>>>>>> 1825f343
                 stage('Fp32 OpenCL Install All') {
                     agent{ label rocmnode("vega") }
                     steps{
@@ -591,20 +446,12 @@
         }
 
         stage("Full Tests II"){
+            when { expression { params.BUILD_CURRENT_STAGE } }
             parallel{
                 stage('Fp32 Hip All gfx908') {
                     agent{ label rocmnode("gfx908") }
                     environment{
-<<<<<<< HEAD
                         setup_flag = "-DMIOPEN_TEST_LIMIT=2"
-=======
-                        cmd = """
-                            ulimit -c unlimited
-                            cd build
-                            CXX=/opt/rocm/llvm/bin/clang++ cmake -DMIOPEN_TEST_GFX908=On -DMIOPEN_TEST_ALL=On -DBUILD_DEV=On -DCMAKE_BUILD_TYPE=release -DMIOPEN_TEST_FLAGS='--verbose --disable-verification-cache' ..
-                            MIOPEN_LOG_LEVEL=5 CTEST_PARALLEL_LEVEL=4 MIOPEN_DEBUG_IMPLICIT_GEMM_NON_XDLOPS_INLINE_ASM=0 MIOPEN_CONV_PRECISE_ROCBLAS_TIMING=0 make -j\$(nproc) check
-                        """
->>>>>>> 1825f343
                     }
                     steps{
                         buildHipClangJobAndReboot(setup_flags: setup_flag + gfx908_test + Full_test, gpu_arch: "gfx908")
@@ -613,16 +460,7 @@
                 stage('Fp16 Hip All') {
                     agent{ label rocmnode("vega20") }
                     environment{
-<<<<<<< HEAD
                         setup_flag = "-DMIOPEN_TEST_LIMIT=2"
-=======
-                        cmd = """
-                            ulimit -c unlimited
-                            cd build
-                            CXX=/opt/rocm/llvm/bin/clang++ cmake -DMIOPEN_TEST_HALF=On -DMIOPEN_TEST_GFX908=On -DMIOPEN_TEST_ALL=On -DBUILD_DEV=Off -DCMAKE_INSTALL_PREFIX=../install -DCMAKE_BUILD_TYPE=release -DMIOPEN_TEST_FLAGS='--verbose --disable-verification-cache' ..
-                            MIOPEN_LOG_LEVEL=5 CTEST_PARALLEL_LEVEL=4 MIOPEN_DEBUG_IMPLICIT_GEMM_NON_XDLOPS_INLINE_ASM=0 MIOPEN_CONV_PRECISE_ROCBLAS_TIMING=0 make -j\$(nproc) install check
-                        """
->>>>>>> 1825f343
                     }
                     steps{
                         buildHipClangJobAndReboot( setup_flags: setup_flag + Fp16_flags + Full_test)
@@ -636,19 +474,9 @@
                 stage('Fp32 Hip conv3d') {
                     agent{ label rocmnode("vega20") }
                     environment{
-<<<<<<< HEAD
                         setup_flag = " -DMIOPEN_TEST_LIMIT=2"
                         config_targets = "test_conv3d"
                         execute_cmd = "bin/test_conv3d --all --limit=2 --disable-verification-cache"
-=======
-                        cmd = """
-                            ulimit -c unlimited
-                            cd build
-                            CXX=/opt/rocm/llvm/bin/clang++ cmake -DBUILD_DEV=Off -DCMAKE_INSTALL_PREFIX=../install -DCMAKE_BUILD_TYPE=release -DMIOPEN_TEST_HALF=On -DMIOPEN_TEST_ALL=On -DMIOPEN_TEST_FLAGS=--disable-verification-cache ..
-                            CTEST_PARALLEL_LEVEL=4 MIOPEN_DEBUG_IMPLICIT_GEMM_NON_XDLOPS_INLINE_ASM=0 MIOPEN_CONV_PRECISE_ROCBLAS_TIMING=0 make -j\$(nproc) install check
-                        """
-
->>>>>>> 1825f343
                     }
                     steps{
                         buildHipClangJobAndReboot(setup_flags: setup_flag + Full_test, config_targets: config_targets, execute_cmd: execute_cmd )
@@ -657,7 +485,6 @@
                 stage('Fp32 Hip conv2d All') {
                     agent{ label rocmnode("vega20") }
                     environment{
-<<<<<<< HEAD
                         setup_flag = "-DMIOPEN_SKIP_ALL_BUT_CONV2D=On -DMIOPEN_TEST_LIMIT=2"
                     }
                     steps{
@@ -668,14 +495,6 @@
                     agent{ label rocmnode("gfx908") }
                     environment{
                         setup_flag = "-DMIOPEN_TEST_LIMIT=2"
-=======
-                        cmd = """
-                            ulimit -c unlimited
-                            cd build
-                            CXX=/opt/rocm/llvm/bin/clang++ cmake -DBUILD_DEV=On -DCMAKE_BUILD_TYPE=release -DMIOPEN_TEST_ALL=On -DMIOPEN_TEST_FLAGS=--disable-verification-cache ..
-                            CTEST_PARALLEL_LEVEL=4 MIOPEN_DEBUG_IMPLICIT_GEMM_NON_XDLOPS_INLINE_ASM=0 MIOPEN_CONV_PRECISE_ROCBLAS_TIMING=0 make -j\$(nproc) check
-                        """
->>>>>>> 1825f343
                     }
                     steps{
                         buildHipClangJobAndReboot(setup_flags: setup_flag + gfx908_test + Full_test + Fp16_flags, build_install: "true", gpu_arch: "gfx908")
@@ -685,7 +504,7 @@
         }
 
         stage("MIOpenTensile"){
-<<<<<<< HEAD
+            when { expression { params.BUILD_CURRENT_STAGE } }
             environment{
                 Tensile_build_env = "MIOPEN_DEBUG_HIP_KERNELS=0 "
                 Tensile_setup = " -DMIOPEN_TEST_MIOTENSILE=ON -DMIOPEN_USE_MIOPENTENSILE=ON -DMIOPEN_USE_ROCBLAS=OFF"
@@ -693,20 +512,6 @@
             parallel{
                 stage('Fp32 Hip Tensile All Vega20') {
                     agent{ label rocmnode("vega20") }
-=======
-            when { expression { params.BUILD_CURRENT_STAGE } }
-            parallel{
-                stage('Fp32 Hip Tensile All Vega20') {
-                    agent{ label rocmnode("vega20") }
-                    environment{
-                        cmd = """
-                            ulimit -c unlimited
-                            cd build
-                            CXX=/opt/rocm/llvm/bin/clang++ cmake -DBUILD_DEV=On -DCMAKE_BUILD_TYPE=release -DMIOPEN_TEST_ALL=On -DMIOPEN_TEST_MIOTENSILE=ON -DMIOPEN_USE_MIOPENTENSILE=ON -DMIOPEN_USE_ROCBLAS=OFF -DMIOPEN_TEST_FLAGS=--disable-verification-cache ..
-                            MIOPEN_DEBUG_HIP_KERNELS=0 CTEST_PARALLEL_LEVEL=4 MIOPEN_DEBUG_IMPLICIT_GEMM_NON_XDLOPS_INLINE_ASM=0 MIOPEN_CONV_PRECISE_ROCBLAS_TIMING=0 make -j\$(nproc) check
-                        """
-                    }
->>>>>>> 1825f343
                     steps{
                         buildHipClangJobAndReboot( setup_flags: Tensile_setup + Full_test, build_env: Tensile_build_env)
                     }
@@ -714,16 +519,7 @@
                 stage('Fp32 Hip Tensile All gfx908') {
                     agent{ label rocmnode("gfx908") }
                     environment{
-<<<<<<< HEAD
                         setup_flag =   "-DMIOPEN_TEST_LIMIT=2"
-=======
-                        cmd = """
-                            ulimit -c unlimited
-                            cd build
-                            CXX=/opt/rocm/llvm/bin/clang++ cmake -DBUILD_DEV=On -DCMAKE_BUILD_TYPE=release -DMIOPEN_TEST_GFX908=On -DMIOPEN_TEST_ALL=On -DMIOPEN_TEST_MIOTENSILE=ON -DMIOPEN_USE_MIOPENTENSILE=ON -DMIOPEN_USE_ROCBLAS=OFF -DMIOPEN_TEST_FLAGS='--verbose --disable-verification-cache' ..
-                            MIOPEN_DEBUG_HIP_KERNELS=0 MIOPEN_LOG_LEVEL=5 CTEST_PARALLEL_LEVEL=4 MIOPEN_DEBUG_IMPLICIT_GEMM_NON_XDLOPS_INLINE_ASM=0 MIOPEN_CONV_PRECISE_ROCBLAS_TIMING=0 make -j\$(nproc) check
-                        """
->>>>>>> 1825f343
                     }
                     steps{
                         buildHipClangJobAndReboot( setup_flags: setup_flag + gfx908_test + Full_test + Tensile_setup, build_env: Tensile_build_env + extra_log_env, gpu_arch: "gfx908", test_flags: ' --verbose ')
@@ -732,16 +528,7 @@
                 stage('Fp32 Hip Tensile-Latest All Vega20') {
                     agent{ label rocmnode("vega20") }
                     environment{
-<<<<<<< HEAD
                         setup_flag = " -DMIOPEN_TEST_LIMIT=2"
-=======
-                        cmd = """
-                            ulimit -c unlimited
-                            cd build
-                            CXX=/opt/rocm/llvm/bin/clang++ cmake -DBUILD_DEV=On -DCMAKE_BUILD_TYPE=release -DMIOPEN_TEST_ALL=On -DMIOPEN_TEST_MIOTENSILE=ON -DMIOPEN_USE_MIOPENTENSILE=ON -DMIOPEN_USE_ROCBLAS=OFF -DMIOPEN_TEST_FLAGS=--disable-verification-cache ..
-                            MIOPEN_DEBUG_HIP_KERNELS=0 CTEST_PARALLEL_LEVEL=4 MIOPEN_DEBUG_IMPLICIT_GEMM_NON_XDLOPS_INLINE_ASM=0 MIOPEN_CONV_PRECISE_ROCBLAS_TIMING=0 make -j\$(nproc) check
-                        """
->>>>>>> 1825f343
                     }
                     steps{
                         buildHipClangJobAndReboot( setup_flags: setup_flag + Full_test + Tensile_setup, build_env: Tensile_build_env, miotensile_version: "latest")
@@ -750,16 +537,7 @@
                 stage('Fp32 Hip Tensile-Latest All gfx908') {
                     agent{ label rocmnode("gfx908") }
                     environment{
-<<<<<<< HEAD
                         setup_flag = " -DMIOPEN_TEST_LIMIT=2"
-=======
-                        cmd = """
-                            ulimit -c unlimited
-                            cd build
-                            CXX=/opt/rocm/llvm/bin/clang++ cmake -DBUILD_DEV=On -DCMAKE_BUILD_TYPE=release -DMIOPEN_TEST_GFX908=On -DMIOPEN_TEST_ALL=On -DMIOPEN_TEST_MIOTENSILE=ON -DMIOPEN_USE_MIOPENTENSILE=ON -DMIOPEN_USE_ROCBLAS=OFF -DMIOPEN_TEST_FLAGS='--verbose --disable-verification-cache' ..
-                            MIOPEN_DEBUG_HIP_KERNELS=0 MIOPEN_LOG_LEVEL=5 CTEST_PARALLEL_LEVEL=4 MIOPEN_DEBUG_IMPLICIT_GEMM_NON_XDLOPS_INLINE_ASM=0 MIOPEN_CONV_PRECISE_ROCBLAS_TIMING=0 make -j\$(nproc) check
-                        """
->>>>>>> 1825f343
                     }
                     steps{
                         buildHipClangJobAndReboot( setup_flags: setup_flag + gfx908_test + Full_test + Tensile_setup, build_env: Tensile_build_env + extra_log_env, gpu_arch: "gfx908", miotensile_version: "latest", test_flags: ' --verbose ')
