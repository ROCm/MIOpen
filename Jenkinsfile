--- conflicted
+++ resolved
@@ -161,35 +161,44 @@
     stages{
         stage("Static checks"){
             parallel{
-<<<<<<< HEAD
-                stage('Clang Tidy') {
-                    agent{  label rocmnode("rocmtest") }
-                    environment{
-                        cmd = "rm -rf build; mkdir build; cd build; CXX='clang++-3.8' cmake -DBUILD_DEV=On ..; make -j\$(nproc) -k analyze;"
-=======
                 stage('Hip Tidy') {
                     agent{  label rocmnode("nogpu") }
                     environment{
                         cmd = "cd build; CXX='/opt/rocm/llvm/bin/clang++' cmake -DMIOPEN_BACKEND=HIP -DBUILD_DEV=On ..; make -j\$(nproc) -k analyze;"
->>>>>>> d42498b3
-                    }
-                    steps{
-                        script{
-                            try{
-                                buildJob('hcc', flags: '-DCMAKE_BUILD_TYPE=release', cmd: cmd, gpu_arch: "all", image: 'miopen')
-                            }
-                            catch(e){
-                                echo "throwing error exception for the stage"
-                                echo 'Exception occurred: ' + e.toString()
-                                throw e
-                            }
-                        }
-                    }
-                }
-<<<<<<< HEAD
-
+                    }
+                    steps{
+                        script{
+                            try{
+                                buildHipClangJob('clang++', flags: '-DCMAKE_BUILD_TYPE=release', cmd: cmd)
+                            }
+                            catch(e){
+                                echo "throwing error exception for the stage"
+                                echo 'Exception occurred: ' + e.toString()
+                                throw e
+                            }
+                        }
+                    }
+                }
+                stage('OpenCL Tidy') {
+                    agent{  label rocmnode("nogpu") }
+                    environment{
+                        cmd = "cd build; CXX='clang++-3.8' cmake -DMIOPEN_BACKEND=OpenCL -DBUILD_DEV=On ..; make -j\$(nproc) -k analyze;"
+                    }
+                    steps{
+                        script{
+                            try{
+                                buildHipClangJob('clang++-3.8', flags: '-DCMAKE_BUILD_TYPE=release', cmd: cmd)
+                            }
+                            catch(e){
+                                echo "throwing error exception for the stage"
+                                echo 'Exception occurred: ' + e.toString()
+                                throw e
+                            }
+                        }
+                    }
+                }
                 stage('Clang Format') {
-                    agent{ label rocmnode("rocmtest") }
+                    agent{ label rocmnode("nogpu") }
                     environment{
                         cmd = "find . -iname \'*.h\' \
                                 -o -iname \'*.hpp\' \
@@ -200,41 +209,11 @@
                                 -o -iname \'*.cl\' \
                                 | grep -v 'build/' \
                                 | xargs -n 1 -P 1 -I{} -t sh -c \'clang-format-3.8 -style=file {} | diff - {}\'"
-=======
-                stage('OpenCL Tidy') {
-                    agent{  label rocmnode("nogpu") }
-                    environment{
-                        cmd = "cd build; CXX='clang++-3.8' cmake -DMIOPEN_BACKEND=OpenCL -DBUILD_DEV=On ..; make -j\$(nproc) -k analyze;"
->>>>>>> d42498b3
-                    }
-                    steps{
-                        script{
-                            try{
-                                buildJob('hcc', flags: '-DCMAKE_BUILD_TYPE=release', cmd: cmd, gpu_arch: "all", image: 'miopen')
-                            }
-                            catch(e){
-                                echo "throwing error exception for the stage"
-                                echo 'Exception occurred: ' + e.toString()
-                                throw e
-                            }
-                        }
-                    }
-                }
-<<<<<<< HEAD
-
-                stage('Hip Tidy') {
-                    agent{ label rocmnode("rocmtest") }
-=======
-                stage('Clang Format') {
-                    agent{ label rocmnode("nogpu") }
->>>>>>> d42498b3
-                    environment{
-                        cmd = "rm -rf build; mkdir build; cd build; CXX=/usr/local/bin/hcc cmake -DBUILD_DEV=On ..; make -j\$(nproc) -k analyze;"
-                    }
-                    steps{
-                        script{
-                            try{
-                                buildJob('hcc', flags: '-DCMAKE_BUILD_TYPE=release', cmd: cmd, gpu_arch: "all", image: 'miopen')
+                    }
+                    steps{
+                        script{
+                            try{
+                                buildHipClangJob('clang++', flags: '-DCMAKE_BUILD_TYPE=release', cmd: cmd)
                             }
                             catch(e){
                                 echo "throwing error exception for the stage"
