--- conflicted
+++ resolved
@@ -124,12 +124,8 @@
         env.HSA_ENABLE_SDMA=0 
         checkout scm
         def dockerOpts="--device=/dev/kfd --device=/dev/dri --group-add video --cap-add=SYS_PTRACE --security-opt seccomp=unconfined"
-<<<<<<< HEAD
         def dockerArgs = "--build-arg PREFIX=${prefixpath} --build-arg GPU_ARCH='${gpu_arch}' --build-arg MIOTENSILE_VER='${miot_ver}' -f hip-clang.docker "
-=======
-        def dockerArgs = "--build-arg PREFIX=${prefixpath} -f hip-clang.docker "
         def variant = env.STAGE_NAME
->>>>>>> 04fd51a1
         def retimage
         gitStatusWrapper(credentialsId: '7126e5fe-eb51-4576-b52b-9aaf1de8f0fd', gitHubContext: "Jenkins - ${variant}", account: 'ROCmSoftwarePlatform', repo: 'MIOpen') {
             try {
