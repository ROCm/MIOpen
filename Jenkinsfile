
def rocmnode(name) {
    def node_name = 'rocmtest'
    if(name == 'vega') {
        node_name = 'rocmtest && vega';
    } else if(name == 'vega10') {
        node_name = 'rocmtest && vega10';
    } else if(name == 'vega20') {
        node_name = 'rocmtest && vega20';
    } else if(name == 'gfx908') {
        node_name = 'gfx908-trial';
    } else {
        node_name = name
    }
    return node_name
}

def default_image_name() {
    return 'miopen-hip-clang'
}

def show_node_info() {
    sh """
        echo "NODE_NAME = \$NODE_NAME"
        lsb_release -sd
        uname -r
        cat /sys/module/amdgpu/version
        ls /opt/ -la
    """
}

def cmake_build(compiler, flags, env4make, extradebugflags, prefixpath){
    def workspace_dir = pwd()
    def vcache = "/var/jenkins/.cache/miopen/vcache"
    def archive = (flags == '-DCMAKE_BUILD_TYPE=release')
    def config_targets = "check doc MIOpenDriver"
    def test_flags = "--disable-verification-cache"
    def debug_flags = "-g ${extradebugflags} -fno-omit-frame-pointer -fsanitize=undefined -fno-sanitize-recover=undefined"
    def compilerpath = ""
    def configargs = ""

    compilerpath = compiler;
    if (prefixpath != "/usr/local") {
        configargs = "-DCMAKE_PREFIX_PATH=${prefixpath}"
    }

    if (archive == true) {
        config_targets = "package"
    }
    def cmd = """
        echo \$HSA_ENABLE_SDMA
        ulimit -c unlimited
        rm -rf build
        mkdir build
        cd build
        CXX=${compilerpath} CXXFLAGS='-Werror' cmake ${configargs} -DMIOPEN_GPU_SYNC=On -DMIOPEN_TEST_FLAGS='${test_flags}' -DCMAKE_CXX_FLAGS_DEBUG='${debug_flags}' ${flags} ..
        MIOPEN_DEBUG_CONV_IMPLICIT_GEMM_XDLOPS=1 CTEST_PARALLEL_LEVEL=4 MIOPEN_VERIFY_CACHE_PATH=${vcache} MIOPEN_CONV_PRECISE_ROCBLAS_TIMING=0 ${env4make} dumb-init make -j\$(nproc) ${config_targets}
    """
    echo cmd
    sh cmd
    // Only archive from master or develop
    if (archive == true && (env.BRANCH_NAME == "develop" || env.BRANCH_NAME == "master")) {
        archiveArtifacts artifacts: "build/*.deb", allowEmptyArchive: true, fingerprint: true
    }
}

def buildHipClangJob(Map conf, compiler){
        show_node_info()

        env.HSA_ENABLE_SDMA=0
        env.CODECOV_TOKEN="aec031be-7673-43b5-9840-d8fb71a2354e"
        checkout scm
        def prefixpath = conf.get("prefixpath", "/usr/local")
        def flags = conf.get("flags", "")
        def env4make = conf.get("env4make", "")
        def image = conf.get("image", default_image_name())
        def cmd = conf.get("cmd", "")
        def gpu_arch = conf.get("gpu_arch", "gfx900;gfx906")
        def codecov = conf.get("codecov", false)
        def miotensile_version = conf.get("miotensile_version", "default")
        def dockerOpts="--device=/dev/kfd --device=/dev/dri --group-add video --cap-add=SYS_PTRACE --security-opt seccomp=unconfined"
        def dockerArgs = "--build-arg PREFIX=${prefixpath} --build-arg GPU_ARCH='${gpu_arch}' --build-arg MIOTENSILE_VER='${miotensile_version}' "
        def extradebugflags = ""
        def variant = env.STAGE_NAME
        if (codecov) {
            extradebugflags = "-fprofile-arcs -ftest-coverage"
        }
        def retimage
        gitStatusWrapper(credentialsId: '7126e5fe-eb51-4576-b52b-9aaf1de8f0fd', gitHubContext: "Jenkins - ${variant}", account: 'ROCmSoftwarePlatform', repo: 'MIOpen') {
            try {
                retimage = docker.build("${image}", dockerArgs + '.')
                withDockerContainer(image: image, args: dockerOpts) {
                    timeout(time: 5, unit: 'MINUTES')
                    {
                        sh 'PATH="/opt/rocm/opencl/bin:/opt/rocm/opencl/bin/x86_64:$PATH" clinfo'
                    }
                }
            }
            catch (org.jenkinsci.plugins.workflow.steps.FlowInterruptedException e){
                echo "The job was cancelled or aborted"
                throw e
            }
            catch(Exception ex) {
                retimage = docker.build("${image}", dockerArgs + "--no-cache .")
                withDockerContainer(image: image, args: dockerOpts) {
                    timeout(time: 5, unit: 'MINUTES')
                    {
                        sh 'PATH="/opt/rocm/opencl/bin:/opt/rocm/opencl/bin/x86_64:$PATH" clinfo'
                    }
                }
            }

            withDockerContainer(image: image, args: dockerOpts + ' -v=/var/jenkins/:/var/jenkins') {
                timeout(time: 5, unit: 'HOURS')
                {
                    if(cmd == ""){
                        cmake_build(compiler, flags, env4make, extradebugflags, prefixpath)
                    }else{
                        sh cmd
                    }
                    if (codecov) {
                        sh '''
                            cd build
                            lcov --directory . --capture --output-file $(pwd)/coverage.info
                            lcov --remove $(pwd)/coverage.info '/usr/*' --output-file $(pwd)/coverage.info
                            lcov --list $(pwd)/coverage.info
                            curl -s https://codecov.io/bash | bash
                            echo "Uploaded"
                        '''
                    }
                }
            }
        }
        return retimage
}

def reboot(){
    build job: 'reboot-slaves', propagate: false , parameters: [string(name: 'server', value: "${env.NODE_NAME}"),]
}

/// Stage name format:
/// [DataType] Backend[/Compiler] BuildType [TestSet] [Target]
///
/// The only mandatory elements are Backend and BuildType; others are optional.
///
/// DataType := { Half | BF16 | Int8 | FP32* }
///   * "FP32" is the default and usually not specified.
/// Backend := { Hip | OpenCL | HipNoGPU}
/// Compiler := { Clang* | GCC* }
///   * "Clang" is the default for the Hip backend, and implies hip-clang compiler.
///     For the OpenCL backend, "Clang" implies the system x86 compiler.
///   * "GCC" is the default for OpenCL backend.
///   * The default compiler is usually not specified.
/// BuildType := { Release | Debug [ BuildTypeModifier ] }
///   * BuildTypeModifier := { COMGR | Embedded | Static | Normal-Find | Fast-Find
///                                  | Tensile | Tensile-Latest | Package | ... }
/// TestSet := { All | Subset | Smoke* } [ Codecov ]
///   * "All" corresponds to "cmake -DMIOPEN_TEST_ALL=On".
///   * "Subset" corresponds to Target- or BuildTypeModifier-specific subsetting of
///     the "All" testset, e.g. -DMIOPEN_TEST_GFX908=On or -DMIOPEN_TEST_MIOTENSILE=On.
///   * "Smoke" (-DMIOPEN_TEST_ALL=Off) is the default and usually not specified.
///   * "Codecov" is optional code coverage analysis.
/// Target := { gfx908 | Vega20 | Vega10 | Vega* }
///   * "Vega" (gfx906 or gfx900) is the default and usually not specified.

pipeline {
    agent none
    options {
        parallelsAlwaysFailFast()
    }
    environment{
        image = default_image_name()
    }
    stages{
<<<<<<< HEAD
=======
        // Run all static analysis tests
        stage("Static checks"){
            parallel{
                stage('Clang Hip Tidy') {
                    agent{  label rocmnode("rocmtest") }
                    environment{
                        cmd = "rm -rf build; mkdir build; cd build; CXX='/opt/rocm/llvm/bin/clang++' cmake -DMIOPEN_BACKEND=HIP -DBUILD_DEV=On ..; make -j\$(nproc) -k analyze;"
                    }
                    steps{
                        script{
                            try{
                                buildHipClangJob('clang++', flags: '-DCMAKE_BUILD_TYPE=release', cmd: cmd)
                            }
                            catch(e){
                                echo "throwing error exception for the stage"
                                echo 'Exception occurred: ' + e.toString()
                                throw e
                            }
                        }
                    }
                }
                stage('Clang OpenCL Tidy') {
                    agent{  label rocmnode("rocmtest") }
                    environment{
                        cmd = "rm -rf build; mkdir build; cd build; CXX='clang++-3.8' cmake -DMIOPEN_BACKEND=OpenCL -DBUILD_DEV=On ..; make -j\$(nproc) -k analyze;"
                    }
                    steps{
                        script{
                            try{
                                buildHipClangJob('clang++-3.8', flags: '-DCMAKE_BUILD_TYPE=release', cmd: cmd)
                            }
                            catch(e){
                                echo "throwing error exception for the stage"
                                echo 'Exception occurred: ' + e.toString()
                                throw e
                            }
                        }
                    }
                }

                stage('Clang Format') {
                    agent{ label rocmnode("rocmtest") }
                    environment{
                        cmd = "find . -iname \'*.h\' \
                                -o -iname \'*.hpp\' \
                                -o -iname \'*.cpp\' \
                                -o -iname \'*.h.in\' \
                                -o -iname \'*.hpp.in\' \
                                -o -iname \'*.cpp.in\' \
                                -o -iname \'*.cl\' \
                                | grep -v 'build/' \
                                | xargs -n 1 -P 1 -I{} -t sh -c \'clang-format-3.8 -style=file {} | diff - {}\'"
                    }
                    steps{
                        script{
                            try{
                                buildHipClangJob('clang++', flags: '-DCMAKE_BUILD_TYPE=release', cmd: cmd)
                            }
                            catch(e){
                                echo "throwing error exception for the stage"
                                echo 'Exception occurred: ' + e.toString()
                                throw e
                            }
                        }
                    }
                }
            }
        }

        // Run quick fp32 tests
        stage("Fast full precision"){
            parallel{
               stage('OpenCL Debug') {
                    agent{ label rocmnode("vega") }
                    steps{
                        script{
                            try{
                                buildHipClangJob('g++', flags: '-DBUILD_DEV=On -DCMAKE_BUILD_TYPE=debug')
                            }
                            catch(e){
                                echo "throwing error exception for the stage"
                                echo 'Exception occurred: ' + e.toString()
                                throw e
                            }
                            finally{
                                reboot()
                            }
                        }
                    }
                }

                stage('OpenCL Release') {
                    agent{ label rocmnode("vega") }
                    steps{
                        script{
                            try{
                                buildHipClangJob('g++', flags: '-DBUILD_DEV=On -DCMAKE_BUILD_TYPE=release')
                            }
                            catch(e){
                                echo "throwing error exception for the stage"
                                echo 'Exception occurred: ' + e.toString()
                                throw e
                            }
                            finally{
                                reboot()
                            }
                        }
                    }
                }

                stage('Hip Release /opt/rocm') {
                    agent{ label rocmnode("vega") }
                    steps{
                        script{
                            try{
                                buildHipClangJob('/opt/rocm/llvm/bin/clang++', flags: '-DBUILD_DEV=On -DCMAKE_BUILD_TYPE=release', image: image+'rocm', prefixpath: '/opt/rocm')
                            }
                            catch(e){
                                echo "throwing error exception for the stage"
                                echo 'Exception occurred: ' + e.toString()
                                throw e
                            }
                            finally{
                                reboot()
                            }
                        }
                    }
                }

                stage('Hip Debug') {
                    agent{ label rocmnode("vega") }
                    environment{
                        cmd = """
                            ulimit -c unlimited
                            rm -rf build
                            mkdir build
                            cd build
                            CXX=/opt/rocm/llvm/bin/clang++ cmake -DBUILD_DEV=On -DCMAKE_BUILD_TYPE=debug -DMIOPEN_GPU_SYNC=On -DMIOPEN_TEST_FLAGS=--disable-verification-cache ..
                            CTEST_PARALLEL_LEVEL=4 MIOPEN_DEBUG_IMPLICIT_GEMM_NON_XDLOPS_INLINE_ASM=0 MIOPEN_CONV_PRECISE_ROCBLAS_TIMING=0 make -j\$(nproc) check
                        """

                    }
                    steps{
                        script{
                            try{
                                 buildHipClangJob('/opt/rocm/llvm/bin/clang++', cmd: cmd)
                            }
                            catch(e){
                                echo "throwing error exception for the stage"
                                echo 'Exception occurred: ' + e.toString()
                                throw e
                            }
                            finally{
                                reboot()
                            }
                        }
                    }
                }



                stage('Hip Debug gfx908 /opt/rocm') {
                    agent{ label rocmnode("gfx908") }
                    steps{
                        script{
                            try{
                                buildHipClangJob('/opt/rocm/llvm/bin/clang++', flags: '-DMIOPEN_TEST_GFX908=On -DBUILD_DEV=On -DCMAKE_BUILD_TYPE=debug', image: image+'rocm', prefixpath: '/opt/rocm', gpu_arch: "gfx908")
                            }
                            catch(e){
                                echo "throwing error exception for the stage"
                                echo 'Exception occurred: ' + e.toString()
                                throw e
                            }
                            finally{
                                reboot()
                            }
                        }
                    }
                }
            }
        }

        // Misc tests
        stage("Aux tests"){
            parallel{
                stage('HipNoGPU Debug') {
                    agent{  label rocmnode("rocmtest") }
                    environment{
                        cmd = """
                            ulimit -c unlimited
                            rm -rf build
                            mkdir build
                            cd build
                            CXX=/opt/rocm/llvm/bin/clang++ cmake -DBUILD_DEV=On -DCMAKE_BUILD_TYPE=debug -DMIOPEN_BACKEND=HIPNOGPU -DMIOPEN_INSTALL_CXX_HEADERS=On ..
                            make -j\$(nproc)
                        """
                    }
                    steps{
                        buildHipClangJob('/opt/rocm/llvm/bin/clang++', env4make: "MIOPEN_LOG_LEVEL=5 MIOPEN_COMPILE_PARALLEL_LEVEL=1", cmd: cmd)
                    }
                }
                stage('Hip Debug COMGR') {
                    agent{ label rocmnode("vega") }
                    environment{
                        cmd = """
                            ulimit -c unlimited
                            rm -rf build
                            mkdir build
                            cd build
                            CXX=/opt/rocm/llvm/bin/clang++ cmake -DMIOPEN_USE_COMGR=On -DBUILD_DEV=On -DCMAKE_BUILD_TYPE=debug -DMIOPEN_GPU_SYNC=On -DMIOPEN_TEST_FLAGS='--verbose --disable-verification-cache' ..
                            CTEST_PARALLEL_LEVEL=2 MIOPEN_DEBUG_IMPLICIT_GEMM_NON_XDLOPS_INLINE_ASM=0 MIOPEN_CONV_PRECISE_ROCBLAS_TIMING=0 MIOPEN_LOG_LEVEL=5 make -j\$(nproc) check
                        """

                    }
                    steps{
                        script{
                            try{
                                buildHipClangJob('/opt/rocm/llvm/bin/clang++', cmd: cmd)
                            }
                            catch(e){
                                echo "throwing error exception for the stage"
                                echo 'Exception occurred: ' + e.toString()
                                throw e
                            }
                            finally{
                                reboot()
                            }
                        }
                    }
                }
                stage('Hip Debug Embedded Vega20') {
                    agent{ label rocmnode("vega20") }
                    environment{
                        cmd = """
                            ulimit -c unlimited
                            rm -rf build
                            mkdir build
                            cd build
                            CXX=/opt/rocm/llvm/bin/clang++ cmake -DMIOPEN_EMBED_DB="gfx906_60;gfx906_64" -DBUILD_DEV=On -DCMAKE_BUILD_TYPE=debug -DMIOPEN_GPU_SYNC=On -DMIOPEN_TEST_FLAGS='--verbose --disable-verification-cache' ..
                            MIOPEN_LOG_LEVEL=5 make -j\$(nproc) check
                        """

                    }
                    steps{
                        script{
                            try{
                                buildHipClangJob('/opt/rocm/llvm/bin/clang++', cmd: cmd)
                            }
                            catch(e){
                                echo "throwing error exception for the stage"
                                echo 'Exception occurred: ' + e.toString()
                                throw e
                            }
                            finally{
                                reboot()
                            }
                        }


                    }
                }

                stage('Hip Release Static') {
                    agent{ label rocmnode("vega") }
                    environment{
                        cmd = """
                            ulimit -c unlimited
                            rm -rf build
                            mkdir build
                            cd build
                            CXX=/opt/rocm/llvm/bin/clang++ cmake -DBUILD_DEV=On -DBUILD_SHARED_LIBS=Off -DCMAKE_BUILD_TYPE=release -DMIOPEN_GPU_SYNC=On -DMIOPEN_TEST_FLAGS=--disable-verification-cache ..
                            CTEST_PARALLEL_LEVEL=4 MIOPEN_DEBUG_IMPLICIT_GEMM_NON_XDLOPS_INLINE_ASM=0 MIOPEN_CONV_PRECISE_ROCBLAS_TIMING=0 make -j\$(nproc) check
                        """

                    }
                    steps{
                        script{
                            try{
                                buildHipClangJob('/opt/rocm/llvm/bin/clang++', cmd: cmd)
                            }
                            catch(e){
                                echo "throwing error exception for the stage"
                                echo 'Exception occurred: ' + e.toString()
                                throw e
                            }
                            finally{
                                reboot()
                            }
                        }
                    }
                }

                stage('Hip Release Normal-Find') {
                    agent{ label rocmnode("vega") }
                    environment{
                        cmd = """
                            ulimit -c unlimited
                            rm -rf build
                            mkdir build
                            cd build
                            CXX=/opt/rocm/llvm/bin/clang++ cmake -DBUILD_DEV=On -DCMAKE_BUILD_TYPE=release -DMIOPEN_GPU_SYNC=On ..
                            make -j test_conv2d
                            MIOPEN_FIND_MODE=1 CTEST_PARALLEL_LEVEL=4 MIOPEN_DEBUG_IMPLICIT_GEMM_NON_XDLOPS_INLINE_ASM=0 MIOPEN_CONV_PRECISE_ROCBLAS_TIMING=0 bin/test_conv2d --disable-verification-cache
                        """
                    }
                    steps{
                        script{
                            try{
                                buildHipClangJob('/opt/rocm/llvm/bin/clang++', cmd: cmd)
                            }
                            catch(e){
                                echo "throwing error exception for the stage"
                                echo 'Exception occurred: ' + e.toString()
                                throw e
                            }
                            finally{
                                reboot()
                            }
                        }
                    }
                }

                stage('Hip Release Fast-Find') {
                    agent{ label rocmnode("vega") }
                    environment{
                        cmd = """
                            ulimit -c unlimited
                            rm -rf build
                            mkdir build
                            cd build
                            CXX=/opt/rocm/llvm/bin/clang++ cmake -DBUILD_DEV=On -DCMAKE_BUILD_TYPE=release -DMIOPEN_GPU_SYNC=On ..
                            make -j test_conv2d
                            MIOPEN_FIND_MODE=2 CTEST_PARALLEL_LEVEL=4 MIOPEN_DEBUG_IMPLICIT_GEMM_NON_XDLOPS_INLINE_ASM=0 MIOPEN_CONV_PRECISE_ROCBLAS_TIMING=0 bin/test_conv2d --disable-verification-cache
                        """
                    }
                    steps{
                        script{
                            try{
                                buildHipClangJob('/opt/rocm/llvm/bin/clang++', cmd: cmd)
                            }
                            catch(e){
                                echo "throwing error exception for the stage"
                                echo 'Exception occurred: ' + e.toString()
                                throw e
                            }
                            finally{
                                reboot()
                            }
                        }
                    }
                }
>>>>>>> bdd81a25

        // Run quick fp32 tests
        stage("Fast full precision"){
            parallel{
                stage('Hip Debug gfx908 /opt/rocm') {
                    agent{ label rocmnode("gfx908") }
                    steps{
                        script{
                            try{
                                buildHipClangJob('/opt/rocm/llvm/bin/clang++', flags: '-DMIOPEN_TEST_GFX908=On -DBUILD_DEV=On -DCMAKE_BUILD_TYPE=debug', image: image+'rocm', prefixpath: '/opt/rocm', gpu_arch: "gfx908")
                            }
                            catch(e){
                                echo "throwing error exception for the stage"
                                echo 'Exception occurred: ' + e.toString()
                                throw e
                            }
                            finally{
                                reboot()
                            }
                        }
                    }
                }
            }
        }

        // Run fp16, bfp16, and int8 quick tests
        stage("Fast low precision"){
            parallel{
                stage('BF16 Hip Debug gfx908 /opt/rocm') {
                    agent{ label rocmnode("gfx908") }
                    steps{
                        script{
                            try{
                                buildHipClangJob('/opt/rocm/llvm/bin/clang++', flags: '-DMIOPEN_TEST_BFLOAT16=On -DMIOPEN_TEST_GFX908=On -DBUILD_DEV=On -DCMAKE_BUILD_TYPE=debug', image: image+'rocm', prefixpath: '/opt/rocm', gpu_arch: "gfx908")
                            }
                            catch(e){
                                echo "throwing error exception for the stage"
                                echo 'Exception occurred: ' + e.toString()
                                throw e
                            }
                            finally{
                                reboot()
                            }
                        }
                    }
                }
                stage('Half Hip Debug gfx908 /opt/rocm') {
                    agent{ label rocmnode("gfx908") }
                    steps{
                        script{
                            try{
                                buildHipClangJob('/opt/rocm/llvm/bin/clang++', flags: '-DMIOPEN_TEST_BFLOAT16=On -DMIOPEN_TEST_GFX908=On -DBUILD_DEV=On -DCMAKE_BUILD_TYPE=debug', image: image+'rocm', prefixpath: '/opt/rocm', gpu_arch: "gfx908")
                            }
                            catch(e){
                                echo "throwing error exception for the stage"
                                echo 'Exception occurred: ' + e.toString()
                                throw e
                            }
                            finally{
                                reboot()
                            }
                        }
                    }
                }
            }
        }

        stage("Full tests I"){
            parallel{
                stage('BF16 Hip Release Subset gfx908') {
                    agent{ label rocmnode("gfx908") }
                    environment{
                        cmd = """
                            ulimit -c unlimited
                            rm -rf build
                            mkdir build
                            cd build
                            CXX=/opt/rocm/llvm/bin/clang++ cmake -DMIOPEN_TEST_BFLOAT16=On -DMIOPEN_TEST_GFX908=On -DMIOPEN_TEST_ALL=On -DBUILD_DEV=On -DCMAKE_BUILD_TYPE=release -DMIOPEN_GPU_SYNC=On -DMIOPEN_TEST_FLAGS='--verbose --disable-verification-cache' ..
                            MIOPEN_LOG_LEVEL=5 CTEST_PARALLEL_LEVEL=4 MIOPEN_DEBUG_IMPLICIT_GEMM_NON_XDLOPS_INLINE_ASM=0 MIOPEN_CONV_PRECISE_ROCBLAS_TIMING=0 make -j\$(nproc) check
                        """
                    }
                    steps{
                        script{
                            try{
                                buildHipClangJob('/opt/rocm/llvm/bin/clang++', cmd: cmd, gpu_arch: "gfx908")
                            }
                            catch(e){
                                echo "throwing error exception for the stage"
                                echo 'Exception occurred: ' + e.toString()
                                throw e
                            }
                            finally{
                                reboot()
                            }
                        }
                    }
                }
            }
        }

        stage("Full tests II"){
            parallel{
                stage('Hip Release Subset gfx908') {
                    agent{ label rocmnode("gfx908") }
                    environment{
                        cmd = """
                            ulimit -c unlimited
                            rm -rf build
                            mkdir build
                            cd build
                            CXX=/opt/rocm/llvm/bin/clang++ cmake -DMIOPEN_TEST_GFX908=On -DMIOPEN_TEST_ALL=On -DBUILD_DEV=On -DCMAKE_BUILD_TYPE=release -DMIOPEN_GPU_SYNC=On -DMIOPEN_TEST_FLAGS='--verbose --disable-verification-cache' ..
                            MIOPEN_LOG_LEVEL=5 CTEST_PARALLEL_LEVEL=4 MIOPEN_DEBUG_IMPLICIT_GEMM_NON_XDLOPS_INLINE_ASM=0 MIOPEN_CONV_PRECISE_ROCBLAS_TIMING=0 make -j\$(nproc) check
                        """
                    }
                    steps{
                        script{
                            try{
                                buildHipClangJob('/opt/rocm/llvm/bin/clang++', cmd: cmd, gpu_arch: "gfx908")
                            }
                            catch(e){
                                echo "throwing error exception for the stage"
                                echo 'Exception occurred: ' + e.toString()
                                throw e
                            }
                            finally{
                                reboot()
                            }
                        }
                    }
                }

                stage('Half Hip Release Subset gfx908') {
                    agent{ label rocmnode("gfx908") }
                    environment{
                        cmd = """
                            ulimit -c unlimited
                            rm -rf build
                            mkdir build
                            cd build
                            CXX=/opt/rocm/llvm/bin/clang++ cmake -DMIOPEN_TEST_HALF=On -DMIOPEN_TEST_GFX908=On -DMIOPEN_TEST_ALL=On -DBUILD_DEV=On -DCMAKE_BUILD_TYPE=release -DMIOPEN_GPU_SYNC=On -DMIOPEN_TEST_FLAGS='--verbose --disable-verification-cache' ..
                            MIOPEN_LOG_LEVEL=5 CTEST_PARALLEL_LEVEL=4 MIOPEN_DEBUG_IMPLICIT_GEMM_NON_XDLOPS_INLINE_ASM=0 MIOPEN_CONV_PRECISE_ROCBLAS_TIMING=0 make -j\$(nproc) check
                        """
                    }
                    steps{
                        script{
                            try{
                                buildHipClangJob('/opt/rocm/llvm/bin/clang++', cmd: cmd, gpu_arch: "gfx908")
                            }
                            catch(e){
                                echo "throwing error exception for the stage"
                                echo 'Exception occurred: ' + e.toString()
                                throw e
                            }
                            finally{
                                reboot()
                            }
                        }
                    }
                }
            }
        }

        stage("MIOpenTensile"){
            parallel{
                stage('Hip Release Tensile Subset gfx908') {
                    agent{ label rocmnode("gfx908") }
                    environment{
                        cmd = """
                            ulimit -c unlimited
                            rm -rf build
                            mkdir build
                            cd build
                            CXX=/opt/rocm/llvm/bin/clang++ cmake -DBUILD_DEV=On -DCMAKE_BUILD_TYPE=release -DMIOPEN_GPU_SYNC=On -DMIOPEN_TEST_GFX908=On -DMIOPEN_TEST_ALL=On -DMIOPEN_TEST_MIOTENSILE=ON -DMIOPEN_USE_MIOPENTENSILE=ON -DMIOPEN_USE_ROCBLAS=OFF -DMIOPEN_TEST_FLAGS='--verbose --disable-verification-cache' ..
                            MIOPEN_DEBUG_HIP_KERNELS=0 MIOPEN_LOG_LEVEL=5 CTEST_PARALLEL_LEVEL=4 MIOPEN_DEBUG_IMPLICIT_GEMM_NON_XDLOPS_INLINE_ASM=0 MIOPEN_CONV_PRECISE_ROCBLAS_TIMING=0 make -j\$(nproc) check
                        """
                    }
                    steps{
                        script{
                            try{
                                buildHipClangJob('/opt/rocm/llvm/bin/clang++', cmd: cmd, gpu_arch: "gfx908")
                            }
                            catch(e){
                                echo "throwing error exception for the stage"
                                echo 'Exception occurred: ' + e.toString()
                                throw e
                            }
                            finally{
                                reboot()
                            }
                        }
                    }
                }

                stage('Hip Release Tensile-Latest Subset gfx908') {
                    agent{ label rocmnode("gfx908") }
                    environment{
                        cmd = """
                            ulimit -c unlimited
                            rm -rf build
                            mkdir build
                            cd build
                            CXX=/opt/rocm/llvm/bin/clang++ cmake -DBUILD_DEV=On -DCMAKE_BUILD_TYPE=release -DMIOPEN_GPU_SYNC=On -DMIOPEN_TEST_GFX908=On -DMIOPEN_TEST_ALL=On -DMIOPEN_TEST_MIOTENSILE=ON -DMIOPEN_USE_MIOPENTENSILE=ON -DMIOPEN_USE_ROCBLAS=OFF -DMIOPEN_TEST_FLAGS='--verbose --disable-verification-cache' ..
                            MIOPEN_DEBUG_HIP_KERNELS=0 MIOPEN_LOG_LEVEL=5 CTEST_PARALLEL_LEVEL=4 MIOPEN_DEBUG_IMPLICIT_GEMM_NON_XDLOPS_INLINE_ASM=0 MIOPEN_CONV_PRECISE_ROCBLAS_TIMING=0 make -j\$(nproc) check
                        """
                    }
                    steps{
                        script{
                            try{
                                buildHipClangJob('/opt/rocm/llvm/bin/clang++', image: image+'-miotensilelatest', cmd: cmd, gpu_arch: "gfx908", miotensile_version: "latest")
                            }
                            catch(e){
                                echo "throwing error exception for the stage"
                                echo 'Exception occurred: ' + e.toString()
                                throw e
                            }
                            finally{
                                reboot()
                            }
                        }
                    }
                }
            }
        }

    }
}
<|MERGE_RESOLUTION|>--- conflicted
+++ resolved
@@ -172,532 +172,207 @@
         image = default_image_name()
     }
     stages{
-<<<<<<< HEAD
-=======
-        // Run all static analysis tests
-        stage("Static checks"){
-            parallel{
-                stage('Clang Hip Tidy') {
-                    agent{  label rocmnode("rocmtest") }
-                    environment{
-                        cmd = "rm -rf build; mkdir build; cd build; CXX='/opt/rocm/llvm/bin/clang++' cmake -DMIOPEN_BACKEND=HIP -DBUILD_DEV=On ..; make -j\$(nproc) -k analyze;"
-                    }
-                    steps{
-                        script{
-                            try{
-                                buildHipClangJob('clang++', flags: '-DCMAKE_BUILD_TYPE=release', cmd: cmd)
-                            }
-                            catch(e){
-                                echo "throwing error exception for the stage"
-                                echo 'Exception occurred: ' + e.toString()
-                                throw e
-                            }
-                        }
-                    }
-                }
-                stage('Clang OpenCL Tidy') {
-                    agent{  label rocmnode("rocmtest") }
-                    environment{
-                        cmd = "rm -rf build; mkdir build; cd build; CXX='clang++-3.8' cmake -DMIOPEN_BACKEND=OpenCL -DBUILD_DEV=On ..; make -j\$(nproc) -k analyze;"
-                    }
-                    steps{
-                        script{
-                            try{
-                                buildHipClangJob('clang++-3.8', flags: '-DCMAKE_BUILD_TYPE=release', cmd: cmd)
-                            }
-                            catch(e){
-                                echo "throwing error exception for the stage"
-                                echo 'Exception occurred: ' + e.toString()
-                                throw e
-                            }
-                        }
-                    }
-                }
-
-                stage('Clang Format') {
-                    agent{ label rocmnode("rocmtest") }
-                    environment{
-                        cmd = "find . -iname \'*.h\' \
-                                -o -iname \'*.hpp\' \
-                                -o -iname \'*.cpp\' \
-                                -o -iname \'*.h.in\' \
-                                -o -iname \'*.hpp.in\' \
-                                -o -iname \'*.cpp.in\' \
-                                -o -iname \'*.cl\' \
-                                | grep -v 'build/' \
-                                | xargs -n 1 -P 1 -I{} -t sh -c \'clang-format-3.8 -style=file {} | diff - {}\'"
-                    }
-                    steps{
-                        script{
-                            try{
-                                buildHipClangJob('clang++', flags: '-DCMAKE_BUILD_TYPE=release', cmd: cmd)
-                            }
-                            catch(e){
-                                echo "throwing error exception for the stage"
-                                echo 'Exception occurred: ' + e.toString()
-                                throw e
-                            }
-                        }
-                    }
-                }
-            }
-        }
 
         // Run quick fp32 tests
         stage("Fast full precision"){
             parallel{
-               stage('OpenCL Debug') {
-                    agent{ label rocmnode("vega") }
-                    steps{
-                        script{
-                            try{
-                                buildHipClangJob('g++', flags: '-DBUILD_DEV=On -DCMAKE_BUILD_TYPE=debug')
-                            }
-                            catch(e){
-                                echo "throwing error exception for the stage"
-                                echo 'Exception occurred: ' + e.toString()
-                                throw e
-                            }
-                            finally{
-                                reboot()
-                            }
-                        }
-                    }
-                }
-
-                stage('OpenCL Release') {
-                    agent{ label rocmnode("vega") }
-                    steps{
-                        script{
-                            try{
-                                buildHipClangJob('g++', flags: '-DBUILD_DEV=On -DCMAKE_BUILD_TYPE=release')
-                            }
-                            catch(e){
-                                echo "throwing error exception for the stage"
-                                echo 'Exception occurred: ' + e.toString()
-                                throw e
-                            }
-                            finally{
-                                reboot()
-                            }
-                        }
-                    }
-                }
-
-                stage('Hip Release /opt/rocm') {
-                    agent{ label rocmnode("vega") }
-                    steps{
-                        script{
-                            try{
-                                buildHipClangJob('/opt/rocm/llvm/bin/clang++', flags: '-DBUILD_DEV=On -DCMAKE_BUILD_TYPE=release', image: image+'rocm', prefixpath: '/opt/rocm')
-                            }
-                            catch(e){
-                                echo "throwing error exception for the stage"
-                                echo 'Exception occurred: ' + e.toString()
-                                throw e
-                            }
-                            finally{
-                                reboot()
-                            }
-                        }
-                    }
-                }
-
-                stage('Hip Debug') {
-                    agent{ label rocmnode("vega") }
+                stage('Hip Debug gfx908 /opt/rocm') {
+                    agent{ label rocmnode("gfx908") }
+                    steps{
+                        script{
+                            try{
+                                buildHipClangJob('/opt/rocm/llvm/bin/clang++', flags: '-DMIOPEN_TEST_GFX908=On -DBUILD_DEV=On -DCMAKE_BUILD_TYPE=debug', image: image+'rocm', prefixpath: '/opt/rocm', gpu_arch: "gfx908")
+                            }
+                            catch(e){
+                                echo "throwing error exception for the stage"
+                                echo 'Exception occurred: ' + e.toString()
+                                throw e
+                            }
+                            finally{
+                                reboot()
+                            }
+                        }
+                    }
+                }
+            }
+        }
+
+        // Run fp16, bfp16, and int8 quick tests
+        stage("Fast low precision"){
+            parallel{
+                stage('BF16 Hip Debug gfx908 /opt/rocm') {
+                    agent{ label rocmnode("gfx908") }
+                    steps{
+                        script{
+                            try{
+                                buildHipClangJob('/opt/rocm/llvm/bin/clang++', flags: '-DMIOPEN_TEST_BFLOAT16=On -DMIOPEN_TEST_GFX908=On -DBUILD_DEV=On -DCMAKE_BUILD_TYPE=debug', image: image+'rocm', prefixpath: '/opt/rocm', gpu_arch: "gfx908")
+                            }
+                            catch(e){
+                                echo "throwing error exception for the stage"
+                                echo 'Exception occurred: ' + e.toString()
+                                throw e
+                            }
+                            finally{
+                                reboot()
+                            }
+                        }
+                    }
+                }
+                stage('Half Hip Debug gfx908 /opt/rocm') {
+                    agent{ label rocmnode("gfx908") }
+                    steps{
+                        script{
+                            try{
+                                buildHipClangJob('/opt/rocm/llvm/bin/clang++', flags: '-DMIOPEN_TEST_BFLOAT16=On -DMIOPEN_TEST_GFX908=On -DBUILD_DEV=On -DCMAKE_BUILD_TYPE=debug', image: image+'rocm', prefixpath: '/opt/rocm', gpu_arch: "gfx908")
+                            }
+                            catch(e){
+                                echo "throwing error exception for the stage"
+                                echo 'Exception occurred: ' + e.toString()
+                                throw e
+                            }
+                            finally{
+                                reboot()
+                            }
+                        }
+                    }
+                }
+            }
+        }
+
+        stage("Full tests I"){
+            parallel{
+                stage('BF16 Hip Release Subset gfx908') {
+                    agent{ label rocmnode("gfx908") }
                     environment{
                         cmd = """
                             ulimit -c unlimited
                             rm -rf build
                             mkdir build
                             cd build
-                            CXX=/opt/rocm/llvm/bin/clang++ cmake -DBUILD_DEV=On -DCMAKE_BUILD_TYPE=debug -DMIOPEN_GPU_SYNC=On -DMIOPEN_TEST_FLAGS=--disable-verification-cache ..
-                            CTEST_PARALLEL_LEVEL=4 MIOPEN_DEBUG_IMPLICIT_GEMM_NON_XDLOPS_INLINE_ASM=0 MIOPEN_CONV_PRECISE_ROCBLAS_TIMING=0 make -j\$(nproc) check
+                            CXX=/opt/rocm/llvm/bin/clang++ cmake -DMIOPEN_TEST_BFLOAT16=On -DMIOPEN_TEST_GFX908=On -DMIOPEN_TEST_ALL=On -DBUILD_DEV=On -DCMAKE_BUILD_TYPE=release -DMIOPEN_GPU_SYNC=On -DMIOPEN_TEST_FLAGS='--verbose --disable-verification-cache' ..
+                            MIOPEN_LOG_LEVEL=5 CTEST_PARALLEL_LEVEL=4 MIOPEN_DEBUG_IMPLICIT_GEMM_NON_XDLOPS_INLINE_ASM=0 MIOPEN_CONV_PRECISE_ROCBLAS_TIMING=0 make -j\$(nproc) check
                         """
-
-                    }
-                    steps{
-                        script{
-                            try{
-                                 buildHipClangJob('/opt/rocm/llvm/bin/clang++', cmd: cmd)
-                            }
-                            catch(e){
-                                echo "throwing error exception for the stage"
-                                echo 'Exception occurred: ' + e.toString()
-                                throw e
-                            }
-                            finally{
-                                reboot()
-                            }
-                        }
-                    }
-                }
-
-
-
-                stage('Hip Debug gfx908 /opt/rocm') {
-                    agent{ label rocmnode("gfx908") }
-                    steps{
-                        script{
-                            try{
-                                buildHipClangJob('/opt/rocm/llvm/bin/clang++', flags: '-DMIOPEN_TEST_GFX908=On -DBUILD_DEV=On -DCMAKE_BUILD_TYPE=debug', image: image+'rocm', prefixpath: '/opt/rocm', gpu_arch: "gfx908")
-                            }
-                            catch(e){
-                                echo "throwing error exception for the stage"
-                                echo 'Exception occurred: ' + e.toString()
-                                throw e
-                            }
-                            finally{
-                                reboot()
-                            }
-                        }
-                    }
-                }
-            }
-        }
-
-        // Misc tests
-        stage("Aux tests"){
+                    }
+                    steps{
+                        script{
+                            try{
+                                buildHipClangJob('/opt/rocm/llvm/bin/clang++', cmd: cmd, gpu_arch: "gfx908")
+                            }
+                            catch(e){
+                                echo "throwing error exception for the stage"
+                                echo 'Exception occurred: ' + e.toString()
+                                throw e
+                            }
+                            finally{
+                                reboot()
+                            }
+                        }
+                    }
+                }
+            }
+        }
+
+        stage("Full tests II"){
             parallel{
-                stage('HipNoGPU Debug') {
-                    agent{  label rocmnode("rocmtest") }
+                stage('Hip Release Subset gfx908') {
+                    agent{ label rocmnode("gfx908") }
                     environment{
                         cmd = """
                             ulimit -c unlimited
                             rm -rf build
                             mkdir build
                             cd build
-                            CXX=/opt/rocm/llvm/bin/clang++ cmake -DBUILD_DEV=On -DCMAKE_BUILD_TYPE=debug -DMIOPEN_BACKEND=HIPNOGPU -DMIOPEN_INSTALL_CXX_HEADERS=On ..
-                            make -j\$(nproc)
+                            CXX=/opt/rocm/llvm/bin/clang++ cmake -DMIOPEN_TEST_GFX908=On -DMIOPEN_TEST_ALL=On -DBUILD_DEV=On -DCMAKE_BUILD_TYPE=release -DMIOPEN_GPU_SYNC=On -DMIOPEN_TEST_FLAGS='--verbose --disable-verification-cache' ..
+                            MIOPEN_LOG_LEVEL=5 CTEST_PARALLEL_LEVEL=4 MIOPEN_DEBUG_IMPLICIT_GEMM_NON_XDLOPS_INLINE_ASM=0 MIOPEN_CONV_PRECISE_ROCBLAS_TIMING=0 make -j\$(nproc) check
                         """
                     }
                     steps{
-                        buildHipClangJob('/opt/rocm/llvm/bin/clang++', env4make: "MIOPEN_LOG_LEVEL=5 MIOPEN_COMPILE_PARALLEL_LEVEL=1", cmd: cmd)
-                    }
-                }
-                stage('Hip Debug COMGR') {
-                    agent{ label rocmnode("vega") }
+                        script{
+                            try{
+                                buildHipClangJob('/opt/rocm/llvm/bin/clang++', cmd: cmd, gpu_arch: "gfx908")
+                            }
+                            catch(e){
+                                echo "throwing error exception for the stage"
+                                echo 'Exception occurred: ' + e.toString()
+                                throw e
+                            }
+                            finally{
+                                reboot()
+                            }
+                        }
+                    }
+                }
+
+                stage('Half Hip Release Subset gfx908') {
+                    agent{ label rocmnode("gfx908") }
                     environment{
                         cmd = """
                             ulimit -c unlimited
                             rm -rf build
                             mkdir build
                             cd build
-                            CXX=/opt/rocm/llvm/bin/clang++ cmake -DMIOPEN_USE_COMGR=On -DBUILD_DEV=On -DCMAKE_BUILD_TYPE=debug -DMIOPEN_GPU_SYNC=On -DMIOPEN_TEST_FLAGS='--verbose --disable-verification-cache' ..
-                            CTEST_PARALLEL_LEVEL=2 MIOPEN_DEBUG_IMPLICIT_GEMM_NON_XDLOPS_INLINE_ASM=0 MIOPEN_CONV_PRECISE_ROCBLAS_TIMING=0 MIOPEN_LOG_LEVEL=5 make -j\$(nproc) check
+                            CXX=/opt/rocm/llvm/bin/clang++ cmake -DMIOPEN_TEST_HALF=On -DMIOPEN_TEST_GFX908=On -DMIOPEN_TEST_ALL=On -DBUILD_DEV=On -DCMAKE_BUILD_TYPE=release -DMIOPEN_GPU_SYNC=On -DMIOPEN_TEST_FLAGS='--verbose --disable-verification-cache' ..
+                            MIOPEN_LOG_LEVEL=5 CTEST_PARALLEL_LEVEL=4 MIOPEN_DEBUG_IMPLICIT_GEMM_NON_XDLOPS_INLINE_ASM=0 MIOPEN_CONV_PRECISE_ROCBLAS_TIMING=0 make -j\$(nproc) check
                         """
-
-                    }
-                    steps{
-                        script{
-                            try{
-                                buildHipClangJob('/opt/rocm/llvm/bin/clang++', cmd: cmd)
-                            }
-                            catch(e){
-                                echo "throwing error exception for the stage"
-                                echo 'Exception occurred: ' + e.toString()
-                                throw e
-                            }
-                            finally{
-                                reboot()
-                            }
-                        }
-                    }
-                }
-                stage('Hip Debug Embedded Vega20') {
-                    agent{ label rocmnode("vega20") }
+                    }
+                    steps{
+                        script{
+                            try{
+                                buildHipClangJob('/opt/rocm/llvm/bin/clang++', cmd: cmd, gpu_arch: "gfx908")
+                            }
+                            catch(e){
+                                echo "throwing error exception for the stage"
+                                echo 'Exception occurred: ' + e.toString()
+                                throw e
+                            }
+                            finally{
+                                reboot()
+                            }
+                        }
+                    }
+                }
+            }
+        }
+
+        stage("MIOpenTensile"){
+            parallel{
+                stage('Hip Release Tensile Subset gfx908') {
+                    agent{ label rocmnode("gfx908") }
                     environment{
                         cmd = """
                             ulimit -c unlimited
                             rm -rf build
                             mkdir build
                             cd build
-                            CXX=/opt/rocm/llvm/bin/clang++ cmake -DMIOPEN_EMBED_DB="gfx906_60;gfx906_64" -DBUILD_DEV=On -DCMAKE_BUILD_TYPE=debug -DMIOPEN_GPU_SYNC=On -DMIOPEN_TEST_FLAGS='--verbose --disable-verification-cache' ..
-                            MIOPEN_LOG_LEVEL=5 make -j\$(nproc) check
+                            CXX=/opt/rocm/llvm/bin/clang++ cmake -DBUILD_DEV=On -DCMAKE_BUILD_TYPE=release -DMIOPEN_GPU_SYNC=On -DMIOPEN_TEST_GFX908=On -DMIOPEN_TEST_ALL=On -DMIOPEN_TEST_MIOTENSILE=ON -DMIOPEN_USE_MIOPENTENSILE=ON -DMIOPEN_USE_ROCBLAS=OFF -DMIOPEN_TEST_FLAGS='--verbose --disable-verification-cache' ..
+                            MIOPEN_DEBUG_HIP_KERNELS=0 MIOPEN_LOG_LEVEL=5 CTEST_PARALLEL_LEVEL=4 MIOPEN_DEBUG_IMPLICIT_GEMM_NON_XDLOPS_INLINE_ASM=0 MIOPEN_CONV_PRECISE_ROCBLAS_TIMING=0 make -j\$(nproc) check
                         """
-
-                    }
-                    steps{
-                        script{
-                            try{
-                                buildHipClangJob('/opt/rocm/llvm/bin/clang++', cmd: cmd)
-                            }
-                            catch(e){
-                                echo "throwing error exception for the stage"
-                                echo 'Exception occurred: ' + e.toString()
-                                throw e
-                            }
-                            finally{
-                                reboot()
-                            }
-                        }
-
-
-                    }
-                }
-
-                stage('Hip Release Static') {
-                    agent{ label rocmnode("vega") }
+                    }
+                    steps{
+                        script{
+                            try{
+                                buildHipClangJob('/opt/rocm/llvm/bin/clang++', cmd: cmd, gpu_arch: "gfx908")
+                            }
+                            catch(e){
+                                echo "throwing error exception for the stage"
+                                echo 'Exception occurred: ' + e.toString()
+                                throw e
+                            }
+                            finally{
+                                reboot()
+                            }
+                        }
+                    }
+                }
+
+                stage('Hip Release Tensile-Latest Subset gfx908') {
+                    agent{ label rocmnode("gfx908") }
                     environment{
                         cmd = """
                             ulimit -c unlimited
                             rm -rf build
                             mkdir build
                             cd build
-                            CXX=/opt/rocm/llvm/bin/clang++ cmake -DBUILD_DEV=On -DBUILD_SHARED_LIBS=Off -DCMAKE_BUILD_TYPE=release -DMIOPEN_GPU_SYNC=On -DMIOPEN_TEST_FLAGS=--disable-verification-cache ..
-                            CTEST_PARALLEL_LEVEL=4 MIOPEN_DEBUG_IMPLICIT_GEMM_NON_XDLOPS_INLINE_ASM=0 MIOPEN_CONV_PRECISE_ROCBLAS_TIMING=0 make -j\$(nproc) check
-                        """
-
-                    }
-                    steps{
-                        script{
-                            try{
-                                buildHipClangJob('/opt/rocm/llvm/bin/clang++', cmd: cmd)
-                            }
-                            catch(e){
-                                echo "throwing error exception for the stage"
-                                echo 'Exception occurred: ' + e.toString()
-                                throw e
-                            }
-                            finally{
-                                reboot()
-                            }
-                        }
-                    }
-                }
-
-                stage('Hip Release Normal-Find') {
-                    agent{ label rocmnode("vega") }
-                    environment{
-                        cmd = """
-                            ulimit -c unlimited
-                            rm -rf build
-                            mkdir build
-                            cd build
-                            CXX=/opt/rocm/llvm/bin/clang++ cmake -DBUILD_DEV=On -DCMAKE_BUILD_TYPE=release -DMIOPEN_GPU_SYNC=On ..
-                            make -j test_conv2d
-                            MIOPEN_FIND_MODE=1 CTEST_PARALLEL_LEVEL=4 MIOPEN_DEBUG_IMPLICIT_GEMM_NON_XDLOPS_INLINE_ASM=0 MIOPEN_CONV_PRECISE_ROCBLAS_TIMING=0 bin/test_conv2d --disable-verification-cache
-                        """
-                    }
-                    steps{
-                        script{
-                            try{
-                                buildHipClangJob('/opt/rocm/llvm/bin/clang++', cmd: cmd)
-                            }
-                            catch(e){
-                                echo "throwing error exception for the stage"
-                                echo 'Exception occurred: ' + e.toString()
-                                throw e
-                            }
-                            finally{
-                                reboot()
-                            }
-                        }
-                    }
-                }
-
-                stage('Hip Release Fast-Find') {
-                    agent{ label rocmnode("vega") }
-                    environment{
-                        cmd = """
-                            ulimit -c unlimited
-                            rm -rf build
-                            mkdir build
-                            cd build
-                            CXX=/opt/rocm/llvm/bin/clang++ cmake -DBUILD_DEV=On -DCMAKE_BUILD_TYPE=release -DMIOPEN_GPU_SYNC=On ..
-                            make -j test_conv2d
-                            MIOPEN_FIND_MODE=2 CTEST_PARALLEL_LEVEL=4 MIOPEN_DEBUG_IMPLICIT_GEMM_NON_XDLOPS_INLINE_ASM=0 MIOPEN_CONV_PRECISE_ROCBLAS_TIMING=0 bin/test_conv2d --disable-verification-cache
-                        """
-                    }
-                    steps{
-                        script{
-                            try{
-                                buildHipClangJob('/opt/rocm/llvm/bin/clang++', cmd: cmd)
-                            }
-                            catch(e){
-                                echo "throwing error exception for the stage"
-                                echo 'Exception occurred: ' + e.toString()
-                                throw e
-                            }
-                            finally{
-                                reboot()
-                            }
-                        }
-                    }
-                }
->>>>>>> bdd81a25
-
-        // Run quick fp32 tests
-        stage("Fast full precision"){
-            parallel{
-                stage('Hip Debug gfx908 /opt/rocm') {
-                    agent{ label rocmnode("gfx908") }
-                    steps{
-                        script{
-                            try{
-                                buildHipClangJob('/opt/rocm/llvm/bin/clang++', flags: '-DMIOPEN_TEST_GFX908=On -DBUILD_DEV=On -DCMAKE_BUILD_TYPE=debug', image: image+'rocm', prefixpath: '/opt/rocm', gpu_arch: "gfx908")
-                            }
-                            catch(e){
-                                echo "throwing error exception for the stage"
-                                echo 'Exception occurred: ' + e.toString()
-                                throw e
-                            }
-                            finally{
-                                reboot()
-                            }
-                        }
-                    }
-                }
-            }
-        }
-
-        // Run fp16, bfp16, and int8 quick tests
-        stage("Fast low precision"){
-            parallel{
-                stage('BF16 Hip Debug gfx908 /opt/rocm') {
-                    agent{ label rocmnode("gfx908") }
-                    steps{
-                        script{
-                            try{
-                                buildHipClangJob('/opt/rocm/llvm/bin/clang++', flags: '-DMIOPEN_TEST_BFLOAT16=On -DMIOPEN_TEST_GFX908=On -DBUILD_DEV=On -DCMAKE_BUILD_TYPE=debug', image: image+'rocm', prefixpath: '/opt/rocm', gpu_arch: "gfx908")
-                            }
-                            catch(e){
-                                echo "throwing error exception for the stage"
-                                echo 'Exception occurred: ' + e.toString()
-                                throw e
-                            }
-                            finally{
-                                reboot()
-                            }
-                        }
-                    }
-                }
-                stage('Half Hip Debug gfx908 /opt/rocm') {
-                    agent{ label rocmnode("gfx908") }
-                    steps{
-                        script{
-                            try{
-                                buildHipClangJob('/opt/rocm/llvm/bin/clang++', flags: '-DMIOPEN_TEST_BFLOAT16=On -DMIOPEN_TEST_GFX908=On -DBUILD_DEV=On -DCMAKE_BUILD_TYPE=debug', image: image+'rocm', prefixpath: '/opt/rocm', gpu_arch: "gfx908")
-                            }
-                            catch(e){
-                                echo "throwing error exception for the stage"
-                                echo 'Exception occurred: ' + e.toString()
-                                throw e
-                            }
-                            finally{
-                                reboot()
-                            }
-                        }
-                    }
-                }
-            }
-        }
-
-        stage("Full tests I"){
-            parallel{
-                stage('BF16 Hip Release Subset gfx908') {
-                    agent{ label rocmnode("gfx908") }
-                    environment{
-                        cmd = """
-                            ulimit -c unlimited
-                            rm -rf build
-                            mkdir build
-                            cd build
-                            CXX=/opt/rocm/llvm/bin/clang++ cmake -DMIOPEN_TEST_BFLOAT16=On -DMIOPEN_TEST_GFX908=On -DMIOPEN_TEST_ALL=On -DBUILD_DEV=On -DCMAKE_BUILD_TYPE=release -DMIOPEN_GPU_SYNC=On -DMIOPEN_TEST_FLAGS='--verbose --disable-verification-cache' ..
-                            MIOPEN_LOG_LEVEL=5 CTEST_PARALLEL_LEVEL=4 MIOPEN_DEBUG_IMPLICIT_GEMM_NON_XDLOPS_INLINE_ASM=0 MIOPEN_CONV_PRECISE_ROCBLAS_TIMING=0 make -j\$(nproc) check
-                        """
-                    }
-                    steps{
-                        script{
-                            try{
-                                buildHipClangJob('/opt/rocm/llvm/bin/clang++', cmd: cmd, gpu_arch: "gfx908")
-                            }
-                            catch(e){
-                                echo "throwing error exception for the stage"
-                                echo 'Exception occurred: ' + e.toString()
-                                throw e
-                            }
-                            finally{
-                                reboot()
-                            }
-                        }
-                    }
-                }
-            }
-        }
-
-        stage("Full tests II"){
-            parallel{
-                stage('Hip Release Subset gfx908') {
-                    agent{ label rocmnode("gfx908") }
-                    environment{
-                        cmd = """
-                            ulimit -c unlimited
-                            rm -rf build
-                            mkdir build
-                            cd build
-                            CXX=/opt/rocm/llvm/bin/clang++ cmake -DMIOPEN_TEST_GFX908=On -DMIOPEN_TEST_ALL=On -DBUILD_DEV=On -DCMAKE_BUILD_TYPE=release -DMIOPEN_GPU_SYNC=On -DMIOPEN_TEST_FLAGS='--verbose --disable-verification-cache' ..
-                            MIOPEN_LOG_LEVEL=5 CTEST_PARALLEL_LEVEL=4 MIOPEN_DEBUG_IMPLICIT_GEMM_NON_XDLOPS_INLINE_ASM=0 MIOPEN_CONV_PRECISE_ROCBLAS_TIMING=0 make -j\$(nproc) check
-                        """
-                    }
-                    steps{
-                        script{
-                            try{
-                                buildHipClangJob('/opt/rocm/llvm/bin/clang++', cmd: cmd, gpu_arch: "gfx908")
-                            }
-                            catch(e){
-                                echo "throwing error exception for the stage"
-                                echo 'Exception occurred: ' + e.toString()
-                                throw e
-                            }
-                            finally{
-                                reboot()
-                            }
-                        }
-                    }
-                }
-
-                stage('Half Hip Release Subset gfx908') {
-                    agent{ label rocmnode("gfx908") }
-                    environment{
-                        cmd = """
-                            ulimit -c unlimited
-                            rm -rf build
-                            mkdir build
-                            cd build
-                            CXX=/opt/rocm/llvm/bin/clang++ cmake -DMIOPEN_TEST_HALF=On -DMIOPEN_TEST_GFX908=On -DMIOPEN_TEST_ALL=On -DBUILD_DEV=On -DCMAKE_BUILD_TYPE=release -DMIOPEN_GPU_SYNC=On -DMIOPEN_TEST_FLAGS='--verbose --disable-verification-cache' ..
-                            MIOPEN_LOG_LEVEL=5 CTEST_PARALLEL_LEVEL=4 MIOPEN_DEBUG_IMPLICIT_GEMM_NON_XDLOPS_INLINE_ASM=0 MIOPEN_CONV_PRECISE_ROCBLAS_TIMING=0 make -j\$(nproc) check
-                        """
-                    }
-                    steps{
-                        script{
-                            try{
-                                buildHipClangJob('/opt/rocm/llvm/bin/clang++', cmd: cmd, gpu_arch: "gfx908")
-                            }
-                            catch(e){
-                                echo "throwing error exception for the stage"
-                                echo 'Exception occurred: ' + e.toString()
-                                throw e
-                            }
-                            finally{
-                                reboot()
-                            }
-                        }
-                    }
-                }
-            }
-        }
-
-        stage("MIOpenTensile"){
-            parallel{
-                stage('Hip Release Tensile Subset gfx908') {
-                    agent{ label rocmnode("gfx908") }
-                    environment{
-                        cmd = """
-                            ulimit -c unlimited
-                            rm -rf build
-                            mkdir build
-                            cd build
                             CXX=/opt/rocm/llvm/bin/clang++ cmake -DBUILD_DEV=On -DCMAKE_BUILD_TYPE=release -DMIOPEN_GPU_SYNC=On -DMIOPEN_TEST_GFX908=On -DMIOPEN_TEST_ALL=On -DMIOPEN_TEST_MIOTENSILE=ON -DMIOPEN_USE_MIOPENTENSILE=ON -DMIOPEN_USE_ROCBLAS=OFF -DMIOPEN_TEST_FLAGS='--verbose --disable-verification-cache' ..
                             MIOPEN_DEBUG_HIP_KERNELS=0 MIOPEN_LOG_LEVEL=5 CTEST_PARALLEL_LEVEL=4 MIOPEN_DEBUG_IMPLICIT_GEMM_NON_XDLOPS_INLINE_ASM=0 MIOPEN_CONV_PRECISE_ROCBLAS_TIMING=0 make -j\$(nproc) check
                         """
@@ -705,35 +380,6 @@
                     steps{
                         script{
                             try{
-                                buildHipClangJob('/opt/rocm/llvm/bin/clang++', cmd: cmd, gpu_arch: "gfx908")
-                            }
-                            catch(e){
-                                echo "throwing error exception for the stage"
-                                echo 'Exception occurred: ' + e.toString()
-                                throw e
-                            }
-                            finally{
-                                reboot()
-                            }
-                        }
-                    }
-                }
-
-                stage('Hip Release Tensile-Latest Subset gfx908') {
-                    agent{ label rocmnode("gfx908") }
-                    environment{
-                        cmd = """
-                            ulimit -c unlimited
-                            rm -rf build
-                            mkdir build
-                            cd build
-                            CXX=/opt/rocm/llvm/bin/clang++ cmake -DBUILD_DEV=On -DCMAKE_BUILD_TYPE=release -DMIOPEN_GPU_SYNC=On -DMIOPEN_TEST_GFX908=On -DMIOPEN_TEST_ALL=On -DMIOPEN_TEST_MIOTENSILE=ON -DMIOPEN_USE_MIOPENTENSILE=ON -DMIOPEN_USE_ROCBLAS=OFF -DMIOPEN_TEST_FLAGS='--verbose --disable-verification-cache' ..
-                            MIOPEN_DEBUG_HIP_KERNELS=0 MIOPEN_LOG_LEVEL=5 CTEST_PARALLEL_LEVEL=4 MIOPEN_DEBUG_IMPLICIT_GEMM_NON_XDLOPS_INLINE_ASM=0 MIOPEN_CONV_PRECISE_ROCBLAS_TIMING=0 make -j\$(nproc) check
-                        """
-                    }
-                    steps{
-                        script{
-                            try{
                                 buildHipClangJob('/opt/rocm/llvm/bin/clang++', image: image+'-miotensilelatest', cmd: cmd, gpu_arch: "gfx908", miotensile_version: "latest")
                             }
                             catch(e){
