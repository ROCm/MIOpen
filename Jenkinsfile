
def rocmnode(name) {
    def node_name = 'rocmtest'
    if(name == 'vega') {
        node_name = 'rocmtest && vega';
    } else if(name == 'vega10') {
        node_name = 'rocmtest && vega10';
    } else if(name == 'vega20') {
        node_name = 'rocmtest && vega20';
    } else if(name == 'gfx908') {
        node_name = 'gfx908';
    } else {
        node_name = name
    }
    return node_name
}

def default_image_name() {
    return 'miopen-hip-clang'
}

def show_node_info() {
    sh """
        echo "NODE_NAME = \$NODE_NAME"
        lsb_release -sd
        uname -r
        cat /sys/module/amdgpu/version
        ls /opt/ -la
    """
}

def cmake_build(compiler, flags, env4make, extradebugflags, prefixpath){
    def workspace_dir = pwd()
    def vcache = "/var/jenkins/.cache/miopen/vcache"
    def archive = (flags == '-DCMAKE_BUILD_TYPE=release')
    def config_targets = "check doc MIOpenDriver"
    def test_flags = "--disable-verification-cache"
    def debug_flags = "-g ${extradebugflags} -fno-omit-frame-pointer -fsanitize=undefined -fno-sanitize-recover=undefined"
    def compilerpath = ""
    def configargs = ""

    compilerpath = compiler;
    if (prefixpath != "/usr/local") {
        configargs = "-DCMAKE_PREFIX_PATH=${prefixpath}"
    }

    if (archive == true) {
        config_targets = "package"
    }
    def cmd = """
        echo \$HSA_ENABLE_SDMA
        ulimit -c unlimited
        rm -rf build
        mkdir build
        cd build
        CXX=${compilerpath} CXXFLAGS='-Werror' cmake ${configargs} -DMIOPEN_GPU_SYNC=On -DMIOPEN_TEST_FLAGS='${test_flags}' -DCMAKE_CXX_FLAGS_DEBUG='${debug_flags}' ${flags} ..
        MIOPEN_DEBUG_CONV_IMPLICIT_GEMM_XDLOPS=1 CTEST_PARALLEL_LEVEL=4 MIOPEN_VERIFY_CACHE_PATH=${vcache} MIOPEN_CONV_PRECISE_ROCBLAS_TIMING=0 ${env4make} dumb-init make -j\$(nproc) ${config_targets}
    """
    echo cmd
    sh cmd
    // Only archive from master or develop
    if (archive == true && (env.BRANCH_NAME == "develop" || env.BRANCH_NAME == "master")) {
        archiveArtifacts artifacts: "build/*.deb", allowEmptyArchive: true, fingerprint: true
    }
}

def buildJob(Map conf, compiler){
        show_node_info()

        env.HSA_ENABLE_SDMA=0
        env.CODECOV_TOKEN="aec031be-7673-43b5-9840-d8fb71a2354e"
        checkout scm
        def prefixpath = conf.get("prefixpath", "/usr/local")
        def flags = conf.get("flags", "")
        def env4make = conf.get("env4make", "")
        def image = conf.get("image", "miopen")
        def cmd = conf.get("cmd", "")
        def gpu_arch = conf.get("gpu_arch", "gfx900;gfx906")
        def codecov = conf.get("codecov", false)
        def dockerOpts="--device=/dev/kfd --device=/dev/dri --group-add video --cap-add=SYS_PTRACE --security-opt seccomp=unconfined"
        def dockerArgs = "--build-arg PREFIX=${prefixpath} --build-arg GPU_ARCH='${gpu_arch}' "
        def extradebugflags = ""
        def variant = env.STAGE_NAME
        if (codecov) {
            extradebugflags = "-fprofile-arcs -ftest-coverage"
        }
        def retimage
        gitStatusWrapper(credentialsId: '7126e5fe-eb51-4576-b52b-9aaf1de8f0fd', gitHubContext: "Jenkins - ${variant}", account: 'ROCmSoftwarePlatform', repo: 'MIOpen') {
            try {
                retimage = docker.build("${image}", dockerArgs + '.')
                withDockerContainer(image: image, args: dockerOpts) {
                    timeout(time: 5, unit: 'MINUTES')
                    {
                        sh 'PATH="/opt/rocm/opencl/bin/:/opt/rocm/opencl/bin/x86_64/:$PATH" clinfo'
                    }
                }
            }
            catch (org.jenkinsci.plugins.workflow.steps.FlowInterruptedException e){
                echo "The job was cancelled or aborted"
                throw e
            }
            catch(Exception ex) {
                retimage = docker.build("${image}", dockerArgs + "--no-cache .")
                withDockerContainer(image: image, args: dockerOpts) {
                    timeout(time: 5, unit: 'MINUTES')
                    {
                        sh 'PATH="/opt/rocm/opencl/bin/:/opt/rocm/opencl/bin/x86_64/:$PATH" clinfo'
                    }
                }
            }

            withDockerContainer(image: image, args: dockerOpts + ' -v=/var/jenkins/:/var/jenkins') {
                timeout(time: 5, unit: 'HOURS')
                {
                    if(cmd == ""){
                        cmake_build(compiler, flags, env4make, extradebugflags, prefixpath)
                    }else{
                        sh cmd
                    }
                    if (codecov) {
                        sh '''
                            cd build
                            lcov --directory . --capture --output-file $(pwd)/coverage.info
                            lcov --remove $(pwd)/coverage.info '/usr/*' --output-file $(pwd)/coverage.info
                            lcov --list $(pwd)/coverage.info
                            curl -s https://codecov.io/bash | bash
                            echo "Uploaded"
                        '''
                    }
                }
            }
        }
        return retimage
}

def buildHipClangJob(Map conf, compiler){
        show_node_info()

        env.HSA_ENABLE_SDMA=0
        env.CODECOV_TOKEN="aec031be-7673-43b5-9840-d8fb71a2354e"
        checkout scm
        def prefixpath = conf.get("prefixpath", "/usr/local")
        def flags = conf.get("flags", "")
        def env4make = conf.get("env4make", "")
        def image = conf.get("image", default_image_name())
        def cmd = conf.get("cmd", "")
        def gpu_arch = conf.get("gpu_arch", "gfx900;gfx906")
        def codecov = conf.get("codecov", false)
        def miotensile_version = conf.get("miotensile_version", "default")
        def dockerOpts="--device=/dev/kfd --device=/dev/dri --group-add video --cap-add=SYS_PTRACE --security-opt seccomp=unconfined"
        def dockerArgs = "--build-arg PREFIX=${prefixpath} --build-arg GPU_ARCH='${gpu_arch}' --build-arg MIOTENSILE_VER='${miotensile_version}' -f hip-clang.docker "
        def extradebugflags = ""
        def variant = env.STAGE_NAME
        if (codecov) {
            extradebugflags = "-fprofile-arcs -ftest-coverage"
        }
        def retimage
        gitStatusWrapper(credentialsId: '7126e5fe-eb51-4576-b52b-9aaf1de8f0fd', gitHubContext: "Jenkins - ${variant}", account: 'ROCmSoftwarePlatform', repo: 'MIOpen') {
            try {
                retimage = docker.build("${image}", dockerArgs + '.')
                withDockerContainer(image: image, args: dockerOpts) {
                    timeout(time: 5, unit: 'MINUTES')
                    {
                        sh 'PATH="/opt/rocm/opencl/bin:/opt/rocm/opencl/bin/x86_64:$PATH" clinfo'
                    }
                }
            }
            catch (org.jenkinsci.plugins.workflow.steps.FlowInterruptedException e){
                echo "The job was cancelled or aborted"
                throw e
            }
            catch(Exception ex) {
                retimage = docker.build("${image}", dockerArgs + "--no-cache .")
                withDockerContainer(image: image, args: dockerOpts) {
                    timeout(time: 5, unit: 'MINUTES')
                    {
                        sh 'PATH="/opt/rocm/opencl/bin:/opt/rocm/opencl/bin/x86_64:$PATH" clinfo'
                    }
                }
            }

            withDockerContainer(image: image, args: dockerOpts + ' -v=/var/jenkins/:/var/jenkins') {
                timeout(time: 5, unit: 'HOURS')
                {
                    if(cmd == ""){
                        cmake_build(compiler, flags, env4make, extradebugflags, prefixpath)
                    }else{
                        sh cmd
                    }
                    if (codecov) {
                        sh '''
                            cd build
                            lcov --directory . --capture --output-file $(pwd)/coverage.info
                            lcov --remove $(pwd)/coverage.info '/usr/*' --output-file $(pwd)/coverage.info
                            lcov --list $(pwd)/coverage.info
                            curl -s https://codecov.io/bash | bash
                            echo "Uploaded"
                        '''
                    }
                }
            }
        }
        return retimage
}

def reboot(){
    build job: 'reboot-slaves', propagate: false , parameters: [string(name: 'server', value: "${env.NODE_NAME}"),]
}

/// Stage name format:
/// [DataType] Backend[/Compiler] BuildType [TestSet] [Target]
///
/// The only mandatory elements are Backend and BuildType; others are optional.
///
/// DataType := { Half | BF16 | Int8 | FP32* }
///   * "FP32" is the default and usually not specified.
/// Backend := { Hip | OpenCL | HipNoGPU}
/// Compiler := { Clang* | hcc | GCC* }
///   * "Clang" is the default for the Hip backend, and implies hip-clang compiler.
///     For the OpenCL backend, "Clang" implies the system x86 compiler.
///   * "GCC" is the default for OpenCL backend.
///   * The default compiler is usually not specified.
/// BuildType := { Release | Debug [ BuildTypeModifier ] }
///   * BuildTypeModifier := { COMGR | Embedded | Static | Normal-Find | Fast-Find
///                            MLIR | Tensile | Tensile-Latest | Package | ... }
/// TestSet := { All | Subset | Smoke* } [ Codecov ]
///   * "All" corresponds to "cmake -DMIOPEN_TEST_ALL=On".
///   * "Subset" corresponds to Target- or BuildTypeModifier-specific subsetting of
///     the "All" testset, e.g. -DMIOPEN_TEST_GFX908=On or -DMIOPEN_TEST_MIOTENSILE=On.
///   * "Smoke" (-DMIOPEN_TEST_ALL=Off) is the default and usually not specified.
///   * "Codecov" is optional code coverage analysis.
/// Target := { gfx908 | Vega20 | Vega10 | Vega* }
///   * "Vega" (gfx906 or gfx900) is the default and usually not specified.

pipeline {
    agent none
    options {
        parallelsAlwaysFailFast()
    }
    environment{
<<<<<<< HEAD
        image = "miopen-v1"
=======
        image = default_image_name()
>>>>>>> c0eb23f0
    }
    stages{
        // Run all static analysis tests
        stage("Static checks"){
            parallel{
                stage('Clang Tidy') {
                    agent{  label rocmnode("rocmtest") }
                    environment{
                        cmd = "rm -rf build; mkdir build; cd build; CXX='clang++-3.8' cmake -DBUILD_DEV=On ..; make -j\$(nproc) -k analyze;"
                    }
                    steps{
                        script{
                            try{
                                buildJob('hcc', flags: '-DCMAKE_BUILD_TYPE=release', cmd: cmd, gpu_arch: "all", image: 'miopen')
                            }
                            catch(e){
                                echo "throwing error exception for the stage"
                                echo 'Exception occurred: ' + e.toString()
                                throw e
                            }
                        }
                    }
                }
                stage('Clang Format') {
                    agent{ label rocmnode("rocmtest") }
                    environment{
                        cmd = "find . -iname \'*.h\' \
                                -o -iname \'*.hpp\' \
                                -o -iname \'*.cpp\' \
                                -o -iname \'*.h.in\' \
                                -o -iname \'*.hpp.in\' \
                                -o -iname \'*.cpp.in\' \
                                -o -iname \'*.cl\' \
                                | grep -v 'build/' \
                                | xargs -n 1 -P 1 -I{} -t sh -c \'clang-format-3.8 -style=file {} | diff - {}\'"
                    }
                    steps{
                        script{
                            try{
                                buildJob('hcc', flags: '-DCMAKE_BUILD_TYPE=release', cmd: cmd, gpu_arch: "all", image: 'miopen')
                            }
                            catch(e){
                                echo "throwing error exception for the stage"
                                echo 'Exception occurred: ' + e.toString()
                                throw e
                            }
                        }
                    }
                }
                stage('Hip Tidy') {
                    agent{ label rocmnode("rocmtest") }
                    environment{
                        cmd = "rm -rf build; mkdir build; cd build; CXX=/usr/local/bin/hcc cmake -DBUILD_DEV=On ..; make -j\$(nproc) -k analyze;"
                    }
                    steps{
                        script{
                            try{
                                buildJob('hcc', flags: '-DCMAKE_BUILD_TYPE=release', cmd: cmd, gpu_arch: "all", image: 'miopen')
                            }
                            catch(e){
                                echo "throwing error exception for the stage"
                                echo 'Exception occurred: ' + e.toString()
                                throw e
                            }
                        }
                    }
                }
            }
        }
        // Run quick fp32 tests
        stage("Fast full precision"){
            parallel{
               stage('OpenCL Debug') {
                    agent{ label rocmnode("vega") }
                    steps{
                        script{
                            try{
                                buildHipClangJob('g++', flags: '-DBUILD_DEV=On -DCMAKE_BUILD_TYPE=debug')
                            }
                            catch(e){
                                echo "throwing error exception for the stage"
                                echo 'Exception occurred: ' + e.toString()
                                throw e
                            }
                            finally{
                                reboot()
                            }
                        }
                    }
                }
                stage('OpenCL Release') {
                    agent{ label rocmnode("vega") }
                    steps{
                        script{
                            try{
                                buildHipClangJob('g++', flags: '-DBUILD_DEV=On -DCMAKE_BUILD_TYPE=release')
                            }
                            catch(e){
                                echo "throwing error exception for the stage"
                                echo 'Exception occurred: ' + e.toString()
                                throw e
                            }
                            finally{
                                reboot()
                            }
                        }
                    }
                }
                stage('Hip Release /opt/rocm') {
                    agent{ label rocmnode("vega") }
                    steps{
                        script{
                            try{
                                buildHipClangJob('/opt/rocm/llvm/bin/clang++', flags: '-DBUILD_DEV=On -DCMAKE_BUILD_TYPE=release', image: image+'rocm', prefixpath: '/opt/rocm')
                            }
                            catch(e){
                                echo "throwing error exception for the stage"
                                echo 'Exception occurred: ' + e.toString()
                                throw e
                            }
                            finally{
                                reboot()
                            }
                        }
                    }
                }
                stage('Hip Debug') {
                    agent{ label rocmnode("vega") }
                    environment{
                        cmd = """
                            ulimit -c unlimited
                            rm -rf build
                            mkdir build
                            cd build
                            CXX=/opt/rocm/llvm/bin/clang++ cmake -DBUILD_DEV=On -DCMAKE_BUILD_TYPE=debug -DMIOPEN_GPU_SYNC=On -DMIOPEN_TEST_FLAGS=--disable-verification-cache ..
                            CTEST_PARALLEL_LEVEL=4 MIOPEN_DEBUG_IMPLICIT_GEMM_NON_XDLOPS_INLINE_ASM=0 MIOPEN_CONV_PRECISE_ROCBLAS_TIMING=0 make -j\$(nproc) check
                        """

                    }
                    steps{
                        script{
                            try{
                                 buildHipClangJob('/opt/rocm/llvm/bin/clang++', cmd: cmd)
                            }
                            catch(e){
                                echo "throwing error exception for the stage"
                                echo 'Exception occurred: ' + e.toString()
                                throw e
                            }
                            finally{
                                reboot()
                            }
                        }
                    }
                }
                stage('Hip Debug gfx908 /opt/rocm') {
                    agent{ label rocmnode("gfx908") }
                    steps{
                        script{
                            try{
                                buildHipClangJob('/opt/rocm/llvm/bin/clang++', flags: '-DMIOPEN_TEST_GFX908=On -DBUILD_DEV=On -DCMAKE_BUILD_TYPE=debug', image: image+'rocm', prefixpath: '/opt/rocm', gpu_arch: "gfx908")
                            }
                            catch(e){
                                echo "throwing error exception for the stage"
                                echo 'Exception occurred: ' + e.toString()
                                throw e
                            }
                            finally{
                                reboot()
                            }
                        }
                    }
                }
            }
        }
        stage("Aux tests 1"){
            parallel{
                stage('HipNoGPU Debug') {
                    agent{  label rocmnode("rocmtest") }
                    environment{
                        cmd = """
                            ulimit -c unlimited
                            rm -rf build
                            mkdir build
                            cd build
                            CXX=/opt/rocm/llvm/bin/clang++ cmake -DBUILD_DEV=On -DCMAKE_BUILD_TYPE=debug -DMIOPEN_BACKEND=HIPNOGPU -DMIOPEN_INSTALL_CXX_HEADERS=On ..
                            make -j\$(nproc)
                        """
                    }
                    steps{
                        buildHipClangJob('/opt/rocm/llvm/bin/clang++', env4make: "MIOPEN_LOG_LEVEL=5 MIOPEN_COMPILE_PARALLEL_LEVEL=1", cmd: cmd)
                    }
                }
                stage('Hip Debug COMGR') {
                    agent{ label rocmnode("vega") }
                    environment{
                        cmd = """
                            ulimit -c unlimited
                            rm -rf build
                            mkdir build
                            cd build
                            CXX=/opt/rocm/llvm/bin/clang++ cmake -DMIOPEN_USE_COMGR=On -DBUILD_DEV=On -DCMAKE_BUILD_TYPE=debug -DMIOPEN_GPU_SYNC=On -DMIOPEN_TEST_FLAGS='--verbose --disable-verification-cache' ..
                            CTEST_PARALLEL_LEVEL=2 MIOPEN_DEBUG_IMPLICIT_GEMM_NON_XDLOPS_INLINE_ASM=0 MIOPEN_CONV_PRECISE_ROCBLAS_TIMING=0 MIOPEN_LOG_LEVEL=5 make -j\$(nproc) check
                        """
                    }
                    steps{
                        script{
                            try{
                                buildHipClangJob('/opt/rocm/llvm/bin/clang++', cmd: cmd)
                            }
                            catch(e){
                                echo "throwing error exception for the stage"
                                echo 'Exception occurred: ' + e.toString()
                                throw e
                            }
                            finally{
                                reboot()
                            }
                        }
                    }
                }
                stage('Hip Debug Embedded Vega20') {
                    agent{ label rocmnode("vega20") }
                    environment{
                        cmd = """
                            ulimit -c unlimited
                            rm -rf build
                            mkdir build
                            cd build
                            CXX=/opt/rocm/llvm/bin/clang++ cmake -DMIOPEN_EMBED_DB="gfx906_60;gfx906_64" -DBUILD_DEV=On -DCMAKE_BUILD_TYPE=debug -DMIOPEN_GPU_SYNC=On -DMIOPEN_TEST_FLAGS='--verbose --disable-verification-cache' ..
                            MIOPEN_LOG_LEVEL=5 make -j\$(nproc) check
                        """

                    }
                    steps{
                        script{
                            try{
                                buildHipClangJob('/opt/rocm/llvm/bin/clang++', cmd: cmd)
                            }
                            catch(e){
                                echo "throwing error exception for the stage"
                                echo 'Exception occurred: ' + e.toString()
                                throw e
                            }
                            finally{
                                reboot()
                            }
                        }
                    }
                }
                stage('Hip Release Static') {
                    agent{ label rocmnode("vega") }
                    environment{
                        cmd = """
                            ulimit -c unlimited
                            rm -rf build
                            mkdir build
                            cd build
                            CXX=/opt/rocm/llvm/bin/clang++ cmake -DBUILD_DEV=On -DBUILD_SHARED_LIBS=Off -DCMAKE_BUILD_TYPE=release -DMIOPEN_GPU_SYNC=On -DMIOPEN_TEST_FLAGS=--disable-verification-cache ..
                            CTEST_PARALLEL_LEVEL=4 MIOPEN_DEBUG_IMPLICIT_GEMM_NON_XDLOPS_INLINE_ASM=0 MIOPEN_CONV_PRECISE_ROCBLAS_TIMING=0 make -j\$(nproc) check
                        """
                    }
                    steps{
                        script{
                            try{
                                buildHipClangJob('/opt/rocm/llvm/bin/clang++', cmd: cmd)
                            }
                            catch(e){
                                echo "throwing error exception for the stage"
                                echo 'Exception occurred: ' + e.toString()
                                throw e
                            }
                            finally{
                                reboot()
                            }
                        }
                    }
                }
            }
        }
        stage("Aux tests 2"){
            parallel{
                stage('Hip Release Normal-Find') {
                    agent{ label rocmnode("vega") }
                    environment{
                        cmd = """
                            ulimit -c unlimited
                            rm -rf build
                            mkdir build
                            cd build
                            CXX=/opt/rocm/llvm/bin/clang++ cmake -DBUILD_DEV=On -DCMAKE_BUILD_TYPE=release -DMIOPEN_GPU_SYNC=On ..
                            make -j test_conv2d
                            MIOPEN_FIND_MODE=normal CTEST_PARALLEL_LEVEL=4 MIOPEN_DEBUG_IMPLICIT_GEMM_NON_XDLOPS_INLINE_ASM=0 MIOPEN_CONV_PRECISE_ROCBLAS_TIMING=0 bin/test_conv2d --disable-verification-cache
                        """
                    }
                    steps{
                        script{
                            try{
                                buildHipClangJob('/opt/rocm/llvm/bin/clang++', cmd: cmd)
                            }
                            catch(e){
                                echo "throwing error exception for the stage"
                                echo 'Exception occurred: ' + e.toString()
                                throw e
                            }
                            finally{
                                reboot()
                            }
                        }
                    }
                }
                stage('Hip Release Fast-Find') {
                    agent{ label rocmnode("vega") }
                    environment{
                        cmd = """
                            ulimit -c unlimited
                            rm -rf build
                            mkdir build
                            cd build
                            CXX=/opt/rocm/llvm/bin/clang++ cmake -DBUILD_DEV=On -DCMAKE_BUILD_TYPE=release -DMIOPEN_GPU_SYNC=On ..
                            make -j test_conv2d
                            MIOPEN_FIND_MODE=fast CTEST_PARALLEL_LEVEL=4 MIOPEN_DEBUG_IMPLICIT_GEMM_NON_XDLOPS_INLINE_ASM=0 MIOPEN_CONV_PRECISE_ROCBLAS_TIMING=0 bin/test_conv2d --disable-verification-cache
                        """
                    }
                    steps{
                        script{
                            try{
                                buildHipClangJob('/opt/rocm/llvm/bin/clang++', cmd: cmd)
                            }
                            catch(e){
                                echo "throwing error exception for the stage"
                                echo 'Exception occurred: ' + e.toString()
                                throw e
                            }
                            finally{
                                reboot()
                            }
                        }
                    }
                }
                stage('Hip Release') {
                    agent{ label rocmnode("vega") }
                    steps{
                        script{
                            try{
                                buildHipClangJob('/opt/rocm/llvm/bin/clang++', flags: '-DBUILD_DEV=On -DCMAKE_BUILD_TYPE=release')
                            }
                            catch(e){
                                echo "throwing error exception for the stage"
                                echo 'Exception occurred: ' + e.toString()
                                throw e
                            }
                            finally{
                                reboot()
                            }
                        }
                    }
                }
                stage('Hip Release MLIR') {
                    agent{ label rocmnode("vega") }
                    environment{
                        cmd = """
                            ulimit -c unlimited
                            rm -rf build
                            mkdir build
                            cd build
                            CXX=/opt/rocm/llvm/bin/clang++ cmake -DMIOPEN_USE_MLIR=On -DBUILD_DEV=On -DCMAKE_BUILD_TYPE=release -DMIOPEN_GPU_SYNC=On -DMIOPEN_TEST_FLAGS='--verbose --disable-verification-cache' ..
                            CTEST_PARALLEL_LEVEL=4 MIOPEN_LOG_LEVEL=5 make -j\$(nproc) check
                        """
                    }
                    steps{
                        script{
                            try{
                                buildHipClangJob('/opt/rocm/llvm/bin/clang++', cmd: cmd)
                            }
                            catch(e){
                                echo "throwing error exception for the stage"
                                echo 'Exception occurred: ' + e.toString()
                                throw e
                            }
                            finally{
                                reboot()
                            }
                        }
                    }
                }
            }
        }

        // Run fp16, bfp16, and int8 quick tests
        stage("Fast low precision"){
            parallel{
                stage('Half Hip Release Vega20 /opt/rocm') {
                    agent{ label rocmnode("vega20") }
                    steps{
                        script{
                            try{
                                buildHipClangJob('/opt/rocm/llvm/bin/clang++', flags: '-DMIOPEN_TEST_HALF=On -DBUILD_DEV=On -DCMAKE_BUILD_TYPE=release', image: image+'rocm', prefixpath: '/opt/rocm')
                            }
                            catch(e){
                                echo "throwing error exception for the stage"
                                echo 'Exception occurred: ' + e.toString()
                                throw e
                            }
                            finally{
                                reboot()
                            }
                        }
                    }
                }
                stage('Half OpenCL Release Vega20') {
                    agent{ label rocmnode("vega20") }
                    steps{
                        script{
                            try{
                                buildHipClangJob('g++', flags: '-DMIOPEN_TEST_HALF=On -DBUILD_DEV=On -DCMAKE_BUILD_TYPE=release')
                            }
                            catch(e){
                                echo "throwing error exception for the stage"
                                echo 'Exception occurred: ' + e.toString()
                                throw e
                            }
                            finally{
                                reboot()
                            }
                        }
                    }
                }
                stage('Int8 OpenCL Release Vega20') {
                    agent{ label rocmnode("vega20") }
                    steps{
                        script{
                            try{
                                buildHipClangJob('g++', flags: '-DMIOPEN_TEST_INT8=On -DBUILD_DEV=On -DCMAKE_BUILD_TYPE=release')
                            }
                            catch(e){
                                echo "throwing error exception for the stage"
                                echo 'Exception occurred: ' + e.toString()
                                throw e
                            }
                            finally{
                                reboot()
                            }
                        }
                    }
                }

                stage('BF16 Hip Release Vega20 /opt/rocm') {
                    agent{ label rocmnode("vega20") }
                    steps{
                        script{
                            try{
                                buildHipClangJob('/opt/rocm/llvm/bin/clang++', flags: '-DMIOPEN_TEST_BFLOAT16=On -DBUILD_DEV=On -DCMAKE_BUILD_TYPE=release', image: image+'rocm', prefixpath: '/opt/rocm')
                            }
                            catch(e){
                                echo "throwing error exception for the stage"
                                echo 'Exception occurred: ' + e.toString()
                                throw e
                            }
                            finally{
                                reboot()
                            }
                        }
                    }
                }

                stage('BF16 Hip Debug gfx908 /opt/rocm') {
                    agent{ label rocmnode("gfx908") }
                    steps{
                        script{
                            try{
                                buildHipClangJob('/opt/rocm/llvm/bin/clang++', flags: '-DMIOPEN_TEST_BFLOAT16=On -DMIOPEN_TEST_GFX908=On -DBUILD_DEV=On -DCMAKE_BUILD_TYPE=debug', image: image+'rocm', prefixpath: '/opt/rocm', gpu_arch: "gfx908")
                            }
                            catch(e){
                                echo "throwing error exception for the stage"
                                echo 'Exception occurred: ' + e.toString()
                                throw e
                            }
                            finally{
                                reboot()
                            }
                        }
                    }
                }
                stage('Half Hip Debug gfx908 /opt/rocm') {
                    agent{ label rocmnode("gfx908") }
                    steps{
                        script{
                            try{
                                buildHipClangJob('/opt/rocm/llvm/bin/clang++', flags: '-DMIOPEN_TEST_BFLOAT16=On -DMIOPEN_TEST_GFX908=On -DBUILD_DEV=On -DCMAKE_BUILD_TYPE=debug', image: image+'rocm', prefixpath: '/opt/rocm', gpu_arch: "gfx908")
                            }
                            catch(e){
                                echo "throwing error exception for the stage"
                                echo 'Exception occurred: ' + e.toString()
                                throw e
                            }
                            finally{
                                reboot()
                            }
                        }
                    }
                }
            }
        }

        stage("Full tests I"){
            parallel{

                stage('OpenCL Debug + Codecov') {
                    agent{ label rocmnode("vega") }
                    steps{
                        script{
                            try{
                                buildHipClangJob('g++', flags: '-DBUILD_DEV=On -DCMAKE_BUILD_TYPE=debug', codecov: true)
                            }
                            catch(e){
                                echo "throwing error exception for the stage"
                                echo 'Exception occurred: ' + e.toString()
                                throw e
                            }
                            finally{
                                reboot()
                            }
                        }
                    }
                }

                stage('Int8 Hip Release All Vega20 /opt/rocm') {
                    agent{ label rocmnode("vega20") }
                    steps{
                        script{
                            try{
                                buildHipClangJob('/opt/rocm/llvm/bin/clang++', flags: '-DMIOPEN_TEST_INT8=On -DBUILD_DEV=On -DMIOPEN_TEST_ALL=On -DCMAKE_BUILD_TYPE=release', image: image+'rocm', prefixpath: '/opt/rocm')
                            }
                            catch(e){
                                echo "throwing error exception for the stage"
                                echo 'Exception occurred: ' + e.toString()
                                throw e
                            }
                            finally{
                                reboot()
                            }
                        }
                    }
                }

                stage('BF16 Hip Release Subset gfx908') {
                    agent{ label rocmnode("gfx908") }
                    environment{
                        cmd = """
                            ulimit -c unlimited
                            rm -rf build
                            mkdir build
                            cd build
                            CXX=/opt/rocm/llvm/bin/clang++ cmake -DMIOPEN_TEST_BFLOAT16=On -DMIOPEN_TEST_GFX908=On -DMIOPEN_TEST_ALL=On -DBUILD_DEV=On -DCMAKE_BUILD_TYPE=release -DMIOPEN_GPU_SYNC=On -DMIOPEN_TEST_FLAGS='--verbose --disable-verification-cache' ..
                            MIOPEN_LOG_LEVEL=5 CTEST_PARALLEL_LEVEL=4 MIOPEN_DEBUG_IMPLICIT_GEMM_NON_XDLOPS_INLINE_ASM=0 MIOPEN_CONV_PRECISE_ROCBLAS_TIMING=0 make -j\$(nproc) check
                        """
                    }
                    steps{
                        script{
                            try{
                                buildHipClangJob('/opt/rocm/llvm/bin/clang++', cmd: cmd, gpu_arch: "gfx908")
                            }
                            catch(e){
                                echo "throwing error exception for the stage"
                                echo 'Exception occurred: ' + e.toString()
                                throw e
                            }
                            finally{
                                reboot()
                            }
                        }
                    }
                }
            }
        }

        stage("Full tests II"){
            parallel{
                stage('OpenCL Release All') {
                    agent{ label rocmnode("vega") }
                    steps{
                        script{
                            try{
                                buildHipClangJob('g++', flags: '-DBUILD_DEV=On -DMIOPEN_TEST_ALL=On -DCMAKE_BUILD_TYPE=release')
                            }
                            catch(e){
                                echo "throwing error exception for the stage"
                                echo 'Exception occurred: ' + e.toString()
                                throw e
                            }
                            finally{
                                reboot()
                            }
                        }
                    }
                }

                stage('Hip Release Subset gfx908') {
                    agent{ label rocmnode("gfx908") }
                    environment{
                        cmd = """
                            ulimit -c unlimited
                            rm -rf build
                            mkdir build
                            cd build
                            CXX=/opt/rocm/llvm/bin/clang++ cmake -DMIOPEN_TEST_GFX908=On -DMIOPEN_TEST_ALL=On -DBUILD_DEV=On -DCMAKE_BUILD_TYPE=release -DMIOPEN_GPU_SYNC=On -DMIOPEN_TEST_FLAGS='--verbose --disable-verification-cache' ..
                            MIOPEN_LOG_LEVEL=5 CTEST_PARALLEL_LEVEL=4 MIOPEN_DEBUG_IMPLICIT_GEMM_NON_XDLOPS_INLINE_ASM=0 MIOPEN_CONV_PRECISE_ROCBLAS_TIMING=0 make -j\$(nproc) check
                        """
                    }
                    steps{
                        script{
                            try{
                                buildHipClangJob('/opt/rocm/llvm/bin/clang++', cmd: cmd, gpu_arch: "gfx908")
                            }
                            catch(e){
                                echo "throwing error exception for the stage"
                                echo 'Exception occurred: ' + e.toString()
                                throw e
                            }
                            finally{
                                reboot()
                            }
                        }
                    }
                }

                stage('Half Hip Release Subset gfx908') {
                    agent{ label rocmnode("gfx908") }
                    environment{
                        cmd = """
                            ulimit -c unlimited
                            rm -rf build
                            mkdir build
                            cd build
                            CXX=/opt/rocm/llvm/bin/clang++ cmake -DMIOPEN_TEST_HALF=On -DMIOPEN_TEST_GFX908=On -DMIOPEN_TEST_ALL=On -DBUILD_DEV=On -DCMAKE_BUILD_TYPE=release -DMIOPEN_GPU_SYNC=On -DMIOPEN_TEST_FLAGS='--verbose --disable-verification-cache' ..
                            MIOPEN_LOG_LEVEL=5 CTEST_PARALLEL_LEVEL=4 MIOPEN_DEBUG_IMPLICIT_GEMM_NON_XDLOPS_INLINE_ASM=0 MIOPEN_CONV_PRECISE_ROCBLAS_TIMING=0 make -j\$(nproc) check
                        """
                    }
                    steps{
                        script{
                            try{
                                buildHipClangJob('/opt/rocm/llvm/bin/clang++', cmd: cmd, gpu_arch: "gfx908")
                            }
                            catch(e){
                                echo "throwing error exception for the stage"
                                echo 'Exception occurred: ' + e.toString()
                                throw e
                            }
                            finally{
                                reboot()
                            }
                        }
                    }
                }
            }
        }

        stage("Full tests III"){
            parallel{
                stage('Half Hip Release All Vega20') {
                    agent{ label rocmnode("vega20") }
                    environment{
                        cmd = """
                            ulimit -c unlimited
                            rm -rf build
                            mkdir build
                            cd build
                            CXX=/opt/rocm/llvm/bin/clang++ cmake -DBUILD_DEV=On -DCMAKE_BUILD_TYPE=release -DMIOPEN_TEST_HALF=On -DMIOPEN_GPU_SYNC=On -DMIOPEN_TEST_ALL=On -DMIOPEN_TEST_FLAGS=--disable-verification-cache ..
                            CTEST_PARALLEL_LEVEL=4 MIOPEN_DEBUG_IMPLICIT_GEMM_NON_XDLOPS_INLINE_ASM=0 MIOPEN_CONV_PRECISE_ROCBLAS_TIMING=0 make -j\$(nproc) check
                        """

                    }
                    steps{
                        script{
                            try{
                                buildHipClangJob('/opt/rocm/llvm/bin/clang++', cmd: cmd)
                            }
                            catch(e){
                                echo "throwing error exception for the stage"
                                echo 'Exception occurred: ' + e.toString()
                                throw e
                            }
                            finally{
                                reboot()
                            }
                        }
                    }
                }

                stage('Hip Release All Vega20') {
                    agent{ label rocmnode("vega20") }
                    environment{
                        cmd = """
                            ulimit -c unlimited
                            rm -rf build
                            mkdir build
                            cd build
                            CXX=/opt/rocm/llvm/bin/clang++ cmake -DBUILD_DEV=On -DCMAKE_BUILD_TYPE=release -DMIOPEN_GPU_SYNC=On -DMIOPEN_TEST_ALL=On -DMIOPEN_TEST_FLAGS=--disable-verification-cache ..
                            CTEST_PARALLEL_LEVEL=4 MIOPEN_DEBUG_IMPLICIT_GEMM_NON_XDLOPS_INLINE_ASM=0 MIOPEN_CONV_PRECISE_ROCBLAS_TIMING=0 make -j\$(nproc) check
                        """

                    }
                    steps{
                        script{
                            try{
                                buildHipClangJob('/opt/rocm/llvm/bin/clang++', cmd: cmd)
                            }
                            catch(e){
                                echo "throwing error exception for the stage"
                                echo 'Exception occurred: ' + e.toString()
                                throw e
                            }
                            finally{
                                reboot()
                            }
                        }
                    }
                }
            }
        }

        stage("MIOpenTensile"){
            parallel{
                stage('Hip Release Tensile Subset Vega20') {
                    agent{ label rocmnode("vega20") }
                    environment{
                        cmd = """
                            ulimit -c unlimited
                            rm -rf build
                            mkdir build
                            cd build
                            CXX=/opt/rocm/llvm/bin/clang++ cmake -DBUILD_DEV=On -DCMAKE_BUILD_TYPE=release -DMIOPEN_GPU_SYNC=On -DMIOPEN_TEST_ALL=On -DMIOPEN_TEST_MIOTENSILE=ON -DMIOPEN_USE_MIOPENTENSILE=ON -DMIOPEN_USE_ROCBLAS=OFF -DMIOPEN_TEST_FLAGS=--disable-verification-cache ..
                            MIOPEN_DEBUG_HIP_KERNELS=0 CTEST_PARALLEL_LEVEL=4 MIOPEN_DEBUG_IMPLICIT_GEMM_NON_XDLOPS_INLINE_ASM=0 MIOPEN_CONV_PRECISE_ROCBLAS_TIMING=0 make -j\$(nproc) check
                        """
                    }
                    steps{
                        script{
                            try{
                                buildHipClangJob('/opt/rocm/llvm/bin/clang++', cmd: cmd)
                            }
                            catch(e){
                                echo "throwing error exception for the stage"
                                echo 'Exception occurred: ' + e.toString()
                                throw e
                            }
                            finally{
                                reboot()
                            }
                        }
                    }
                }

                stage('Hip Release Tensile Subset gfx908') {
                    agent{ label rocmnode("gfx908") }
                    environment{
                        cmd = """
                            ulimit -c unlimited
                            rm -rf build
                            mkdir build
                            cd build
                            CXX=/opt/rocm/llvm/bin/clang++ cmake -DBUILD_DEV=On -DCMAKE_BUILD_TYPE=release -DMIOPEN_GPU_SYNC=On -DMIOPEN_TEST_GFX908=On -DMIOPEN_TEST_ALL=On -DMIOPEN_TEST_MIOTENSILE=ON -DMIOPEN_USE_MIOPENTENSILE=ON -DMIOPEN_USE_ROCBLAS=OFF -DMIOPEN_TEST_FLAGS='--verbose --disable-verification-cache' ..
                            MIOPEN_DEBUG_HIP_KERNELS=0 MIOPEN_LOG_LEVEL=5 CTEST_PARALLEL_LEVEL=4 MIOPEN_DEBUG_IMPLICIT_GEMM_NON_XDLOPS_INLINE_ASM=0 MIOPEN_CONV_PRECISE_ROCBLAS_TIMING=0 make -j\$(nproc) check
                        """
                    }
                    steps{
                        script{
                            try{
                                buildHipClangJob('/opt/rocm/llvm/bin/clang++', cmd: cmd, gpu_arch: "gfx908")
                            }
                            catch(e){
                                echo "throwing error exception for the stage"
                                echo 'Exception occurred: ' + e.toString()
                                throw e
                            }
                            finally{
                                reboot()
                            }
                        }
                    }
                }

                stage('Hip Release Tensile-Latest Subset Vega20') {
                    agent{ label rocmnode("vega20") }
                    environment{
                        cmd = """
                            ulimit -c unlimited
                            rm -rf build
                            mkdir build
                            cd build
                            CXX=/opt/rocm/llvm/bin/clang++ cmake -DBUILD_DEV=On -DCMAKE_BUILD_TYPE=release -DMIOPEN_GPU_SYNC=On -DMIOPEN_TEST_ALL=On -DMIOPEN_TEST_MIOTENSILE=ON -DMIOPEN_USE_MIOPENTENSILE=ON -DMIOPEN_USE_ROCBLAS=OFF -DMIOPEN_TEST_FLAGS=--disable-verification-cache ..
                            MIOPEN_DEBUG_HIP_KERNELS=0 CTEST_PARALLEL_LEVEL=4 MIOPEN_DEBUG_IMPLICIT_GEMM_NON_XDLOPS_INLINE_ASM=0 MIOPEN_CONV_PRECISE_ROCBLAS_TIMING=0 make -j\$(nproc) check
                        """
                    }
                    steps{
                        script{
                            try{
                                buildHipClangJob('/opt/rocm/llvm/bin/clang++', image: image+'-gfx906-miotensilelatest', cmd: cmd, gpu_arch: "gfx906", miotensile_version: "latest")
                            }
                            catch(e){
                                echo "throwing error exception for the stage"
                                echo 'Exception occurred: ' + e.toString()
                                throw e
                            }
                            finally{
                                reboot()
                            }
                        }
                    }
                }

                stage('Hip Release Tensile-Latest Subset gfx908') {
                    agent{ label rocmnode("gfx908") }
                    environment{
                        cmd = """
                            ulimit -c unlimited
                            rm -rf build
                            mkdir build
                            cd build
                            CXX=/opt/rocm/llvm/bin/clang++ cmake -DBUILD_DEV=On -DCMAKE_BUILD_TYPE=release -DMIOPEN_GPU_SYNC=On -DMIOPEN_TEST_GFX908=On -DMIOPEN_TEST_ALL=On -DMIOPEN_TEST_MIOTENSILE=ON -DMIOPEN_USE_MIOPENTENSILE=ON -DMIOPEN_USE_ROCBLAS=OFF -DMIOPEN_TEST_FLAGS='--verbose --disable-verification-cache' ..
                            MIOPEN_DEBUG_HIP_KERNELS=0 MIOPEN_LOG_LEVEL=5 CTEST_PARALLEL_LEVEL=4 MIOPEN_DEBUG_IMPLICIT_GEMM_NON_XDLOPS_INLINE_ASM=0 MIOPEN_CONV_PRECISE_ROCBLAS_TIMING=0 make -j\$(nproc) check
                        """
                    }
                    steps{
                        script{
                            try{
                                buildHipClangJob('/opt/rocm/llvm/bin/clang++', image: image+'-miotensilelatest', cmd: cmd, gpu_arch: "gfx908", miotensile_version: "latest")
                            }
                            catch(e){
                                echo "throwing error exception for the stage"
                                echo 'Exception occurred: ' + e.toString()
                                throw e
                            }
                            finally{
                                reboot()
                            }
                        }
                    }
                }
            }
        }

       // Run package building
        stage("Packages"){
            parallel {
                stage('OpenCL Release Package') {
                    agent{ label rocmnode("rocmtest") }
                    steps{
                        script{
                            try{
                                buildHipClangJob('g++', flags: '-DCMAKE_BUILD_TYPE=release', image: image+'-gfxall', gpu_arch: "gfx900;gfx906;gfx908")
                            }
                            catch(e){
                                echo "throwing error exception for the stage"
                                echo 'Exception occurred: ' + e.toString()
                                throw e
                            }
                            finally{
                                reboot()
                            }
                        }
                    }
                }
                stage("HIP Release Package /opt/rocm"){
                    agent{ label rocmnode("rocmtest") }
                    steps{
                        script{
                            try{
                                buildHipClangJob('/opt/rocm/llvm/bin/clang++', flags: '-DCMAKE_BUILD_TYPE=release', image: image+'rocm-gfxall', prefixpath: '/opt/rocm', gpu_arch: "gfx900;gfx906;gfx908")
                            }
                            catch(e){
                                echo "throwing error exception for the stage"
                                echo 'Exception occurred: ' + e.toString()
                                throw e
                            }
                            finally{
                                reboot()
                            }
                        }
                    }
                }
            }
        }
    }
}
<|MERGE_RESOLUTION|>--- conflicted
+++ resolved
@@ -238,11 +238,7 @@
         parallelsAlwaysFailFast()
     }
     environment{
-<<<<<<< HEAD
         image = "miopen-v1"
-=======
-        image = default_image_name()
->>>>>>> c0eb23f0
     }
     stages{
         // Run all static analysis tests
