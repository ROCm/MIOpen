--- conflicted
+++ resolved
@@ -273,41 +273,6 @@
         stage("Smoke MIOpenTensile Latest"){
             when { expression { params.SMOKE_MIOPENTENSILE_LATEST } }
             parallel{
-<<<<<<< HEAD
-=======
-                stage('Fp16 Hip Tensile-Latest Vega20') {
-                    agent{ label rocmnode("vega20") }
-                    environment{
-                        cmd = """
-                            ulimit -c unlimited
-                            cd build
-                            CXX=/opt/rocm/llvm/bin/clang++ cmake -DBUILD_DEV=On -DCMAKE_BUILD_TYPE=release -DMIOPEN_TEST_HALF=On -DMIOPEN_GPU_SYNC=On -DMIOPEN_TEST_MIOTENSILE=ON -DMIOPEN_USE_MIOPENTENSILE=ON -DMIOPEN_USE_ROCBLAS=OFF -DMIOPEN_TEST_FLAGS=--disable-verification-cache ..
-                            MIOPEN_DEBUG_HIP_KERNELS=0 CTEST_PARALLEL_LEVEL=4 MIOPEN_CONV_PRECISE_ROCBLAS_TIMING=0 make -j\$(nproc) check
-                        """
-                    }
-                    steps{
-                        script{
-                            tensileStage(cmd, "gfx906:xnack-", "latest", "ON")
-                        }
-                    }
-                }
-                stage('Int8 Hip Tensile-Latest Vega20') {
-                    agent{ label rocmnode("vega20") }
-                    environment{
-                        cmd = """
-                            ulimit -c unlimited
-                            cd build
-                            CXX=/opt/rocm/llvm/bin/clang++ cmake -DMIOPEN_TEST_INT8=On -DBUILD_DEV=On -DCMAKE_BUILD_TYPE=release -DMIOPEN_GPU_SYNC=On -DMIOPEN_TEST_MIOTENSILE=ON -DMIOPEN_USE_MIOPENTENSILE=ON -DMIOPEN_USE_ROCBLAS=OFF ..
-                            MIOPEN_DEBUG_HIP_KERNELS=0 MIOPEN_LOG_LEVEL=5 CTEST_PARALLEL_LEVEL=4 MIOPEN_CONV_PRECISE_ROCBLAS_TIMING=0 make -j\$(nproc) check
-                        """
-                    }
-                    steps{
-                        script{
-                            tensileStage(cmd, "gfx906:xnack-", "latest", "ON")
-                        }
-                    }
-                }
->>>>>>> 856055f1
                 stage('Fp32 Hip Tensile-Latest gfx908') {
                     agent{ label rocmnode("gfx908") }
                     environment{
@@ -433,73 +398,6 @@
         stage("MIOpenTensile"){
             when { expression { params.MIOPENTENSILE } }
             parallel{
-<<<<<<< HEAD
-=======
-                stage('Fp32 Hip Tensile All Vega20') {
-                    agent{ label rocmnode("vega20") }
-                    environment{
-                        cmd = """
-                            ulimit -c unlimited
-                            cd build
-                            CXX=/opt/rocm/llvm/bin/clang++ cmake -DBUILD_DEV=On -DCMAKE_BUILD_TYPE=release -DMIOPEN_TEST_ALL=On -DMIOPEN_TEST_MIOTENSILE=ON -DMIOPEN_USE_MIOPENTENSILE=ON -DMIOPEN_USE_ROCBLAS=OFF -DMIOPEN_TEST_FLAGS=--disable-verification-cache ..
-                            MIOPEN_DEBUG_HIP_KERNELS=0 CTEST_PARALLEL_LEVEL=4 MIOPEN_CONV_PRECISE_ROCBLAS_TIMING=0 make -j\$(nproc) check
-                        """
-                    }
-                    steps{
-                        script{
-                            tensileStage(cmd, "gfx906:xnack-", "default", "ON")
-                        }
-                    }
-                }
-                stage('Fp16 Hip Tensile All Vega20') {
-                    agent{ label rocmnode("vega20") }
-                    environment{
-                        cmd = """
-                            ulimit -c unlimited
-                            cd build
-                            CXX=/opt/rocm/llvm/bin/clang++ cmake -DBUILD_DEV=On -DCMAKE_BUILD_TYPE=release -DMIOPEN_TEST_HALF=On -DMIOPEN_GPU_SYNC=On -DMIOPEN_TEST_ALL=On -DMIOPEN_TEST_MIOTENSILE=ON -DMIOPEN_USE_MIOPENTENSILE=ON -DMIOPEN_USE_ROCBLAS=OFF -DMIOPEN_TEST_FLAGS=--disable-verification-cache ..
-                            MIOPEN_DEBUG_HIP_KERNELS=0 CTEST_PARALLEL_LEVEL=4 MIOPEN_CONV_PRECISE_ROCBLAS_TIMING=0 make -j\$(nproc) check
-                        """
-                    }
-                    steps{
-                        script{
-                            tensileStage(cmd, "gfx906:xnack-", "default", "ON")
-                        }
-                    }
-                }
-                stage('Bf16 Hip Tensile All Vega20') {
-                    agent{ label rocmnode("vega20") }
-                    environment{
-                        cmd = """
-                            ulimit -c unlimited
-                            cd build
-                            CXX=/opt/rocm/llvm/bin/clang++ cmake -DMIOPEN_TEST_BFLOAT16=On -DMIOPEN_TEST_ALL=On -DBUILD_DEV=On -DCMAKE_BUILD_TYPE=release -DMIOPEN_GPU_SYNC=On -DMIOPEN_TEST_MIOTENSILE=ON -DMIOPEN_USE_MIOPENTENSILE=ON -DMIOPEN_USE_ROCBLAS=OFF ..
-                            MIOPEN_DEBUG_HIP_KERNELS=0 MIOPEN_LOG_LEVEL=5 CTEST_PARALLEL_LEVEL=4 MIOPEN_CONV_PRECISE_ROCBLAS_TIMING=0 make -j\$(nproc) check
-                        """
-                    }
-                    steps{
-                        script{
-                            tensileStage(cmd, "gfx906:xnack-", "default", "ON")
-                        }
-                    }
-                }
-                stage('Int8 Hip Tensile All Vega20') {
-                    agent{ label rocmnode("vega20") }
-                    environment{
-                        cmd = """
-                            ulimit -c unlimited
-                            cd build
-                            CXX=/opt/rocm/llvm/bin/clang++ cmake -DMIOPEN_TEST_INT8=On -DMIOPEN_TEST_ALL=On -DBUILD_DEV=On -DCMAKE_BUILD_TYPE=release -DMIOPEN_GPU_SYNC=On -DMIOPEN_TEST_MIOTENSILE=ON -DMIOPEN_USE_MIOPENTENSILE=ON -DMIOPEN_USE_ROCBLAS=OFF ..
-                            MIOPEN_DEBUG_HIP_KERNELS=0 MIOPEN_LOG_LEVEL=5 CTEST_PARALLEL_LEVEL=4 MIOPEN_CONV_PRECISE_ROCBLAS_TIMING=0 make -j\$(nproc) check
-                        """
-                    }
-                    steps{
-                        script{
-                            tensileStage(cmd, "gfx906:xnack-", "default", "ON")
-                        }
-                    }
-                }
->>>>>>> 856055f1
                 stage('Fp32 Hip Tensile All gfx908') {
                     agent{ label rocmnode("gfx908") }
                     environment{
@@ -569,73 +467,6 @@
         stage("MIOpenTensile Latest"){
             when { expression { params.MIOPENTENSILE_LATEST } }
             parallel{
-<<<<<<< HEAD
-=======
-                stage('Fp32 Hip Tensile-Latest All Vega20') {
-                    agent{ label rocmnode("vega20") }
-                    environment{
-                        cmd = """
-                            ulimit -c unlimited
-                            cd build
-                            CXX=/opt/rocm/llvm/bin/clang++ cmake -DBUILD_DEV=On -DCMAKE_BUILD_TYPE=release -DMIOPEN_TEST_ALL=On -DMIOPEN_TEST_MIOTENSILE=ON -DMIOPEN_USE_MIOPENTENSILE=ON -DMIOPEN_USE_ROCBLAS=OFF -DMIOPEN_TEST_FLAGS=--disable-verification-cache ..
-                            MIOPEN_DEBUG_HIP_KERNELS=0 CTEST_PARALLEL_LEVEL=4 MIOPEN_CONV_PRECISE_ROCBLAS_TIMING=0 make -j\$(nproc) check
-                        """
-                    }
-                    steps{
-                        script{
-                            tensileStage(cmd, "gfx906:xnack-", "latest", "ON")
-                        }
-                    }
-                }
-                stage('Fp16 Hip Tensile-Latest All Vega20') {
-                    agent{ label rocmnode("vega20") }
-                    environment{
-                        cmd = """
-                            ulimit -c unlimited
-                            cd build
-                            CXX=/opt/rocm/llvm/bin/clang++ cmake -DBUILD_DEV=On -DCMAKE_BUILD_TYPE=release -DMIOPEN_TEST_HALF=On -DMIOPEN_GPU_SYNC=On -DMIOPEN_TEST_ALL=On -DMIOPEN_TEST_MIOTENSILE=ON -DMIOPEN_USE_MIOPENTENSILE=ON -DMIOPEN_USE_ROCBLAS=OFF -DMIOPEN_TEST_FLAGS=--disable-verification-cache ..
-                            MIOPEN_DEBUG_HIP_KERNELS=0 CTEST_PARALLEL_LEVEL=4 MIOPEN_CONV_PRECISE_ROCBLAS_TIMING=0 make -j\$(nproc) check
-                        """
-                    }
-                    steps{
-                        script{
-                            tensileStage(cmd, "gfx906:xnack-", "latest", "ON")
-                        }
-                    }
-                }
-                stage('Bf16 Hip Tensile-Latest All Vega20') {
-                    agent{ label rocmnode("vega20") }
-                    environment{
-                        cmd = """
-                            ulimit -c unlimited
-                            cd build
-                            CXX=/opt/rocm/llvm/bin/clang++ cmake -DMIOPEN_TEST_BFLOAT16=On -DMIOPEN_TEST_ALL=On -DBUILD_DEV=On -DCMAKE_BUILD_TYPE=release -DMIOPEN_GPU_SYNC=On -DMIOPEN_TEST_MIOTENSILE=ON -DMIOPEN_USE_MIOPENTENSILE=ON -DMIOPEN_USE_ROCBLAS=OFF ..
-                            MIOPEN_DEBUG_HIP_KERNELS=0 MIOPEN_LOG_LEVEL=5 CTEST_PARALLEL_LEVEL=4 MIOPEN_CONV_PRECISE_ROCBLAS_TIMING=0 make -j\$(nproc) check
-                        """
-                    }
-                    steps{
-                        script{
-                            tensileStage(cmd, "gfx906:xnack-", "latest", "ON")
-                        }
-                    }
-                }
-                stage('Int8 Hip Tensile-Latest All Vega20') {
-                    agent{ label rocmnode("vega20") }
-                    environment{
-                        cmd = """
-                            ulimit -c unlimited
-                            cd build
-                            CXX=/opt/rocm/llvm/bin/clang++ cmake -DMIOPEN_TEST_INT8=On -DMIOPEN_TEST_ALL=On -DBUILD_DEV=On -DCMAKE_BUILD_TYPE=release -DMIOPEN_GPU_SYNC=On -DMIOPEN_TEST_MIOTENSILE=ON -DMIOPEN_USE_MIOPENTENSILE=ON -DMIOPEN_USE_ROCBLAS=OFF ..
-                            MIOPEN_DEBUG_HIP_KERNELS=0 MIOPEN_LOG_LEVEL=5 CTEST_PARALLEL_LEVEL=4 MIOPEN_CONV_PRECISE_ROCBLAS_TIMING=0 make -j\$(nproc) check
-                        """
-                    }
-                    steps{
-                        script{
-                            tensileStage(cmd, "gfx906:xnack-", "latest", "ON")
-                        }
-                    }
-                }
->>>>>>> 856055f1
                 stage('Fp32 Hip Tensile-Latest All gfx908') {
                     agent{ label rocmnode("gfx908") }
                     environment{
