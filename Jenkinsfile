def rocmnode(name) {
    return 'rocmtest && miopen && ' + name
}

def show_node_info() {
    sh """
        echo "NODE_NAME = \$NODE_NAME"
        lsb_release -sd
        uname -r
        cat /sys/module/amdgpu/version
        ls /opt/ -la
    """
}

def cmake_build(compiler, flags, env4make, extradebugflags, prefixpath){
    def workspace_dir = pwd()
    def vcache = "/var/jenkins/.cache/miopen/vcache"
    def archive = (flags == '-DCMAKE_BUILD_TYPE=release')
    def config_targets = "check doc MIOpenDriver"
    def test_flags = "--disable-verification-cache"
    def debug_flags = "-g ${extradebugflags} -fno-omit-frame-pointer -fsanitize=undefined -fno-sanitize-recover=undefined"
    def compilerpath = ""
    def configargs = ""

    compilerpath = compiler;
    if (prefixpath != "/usr/local") {
        configargs = "-DCMAKE_PREFIX_PATH=${prefixpath}"
    }
    
    if(!flags.contains('-DBUILD_DEV=On'))
    {
    	config_targets = 'install ' + config_targets
    	flags = '-DCMAKE_INSTALL_PREFIX=../install ' + flags
    }

    if (archive == true) {
        config_targets = "package"
    }
    def cmd = """
        echo \$HSA_ENABLE_SDMA
        ulimit -c unlimited
        cd build
        CXX=${compilerpath} CXXFLAGS='-Werror' cmake ${configargs} -DMIOPEN_TEST_FLAGS='${test_flags}' -DCMAKE_CXX_FLAGS_DEBUG='${debug_flags}' ${flags} ..
        MIOPEN_DEBUG_CONV_IMPLICIT_GEMM_XDLOPS=1 CTEST_PARALLEL_LEVEL=4 MIOPEN_VERIFY_CACHE_PATH=${vcache} MIOPEN_CONV_PRECISE_ROCBLAS_TIMING=0 ${env4make} dumb-init make -j\$(nproc) ${config_targets}
    """
    echo cmd
    sh cmd
    // Only archive from master or develop
    if (archive == true && (env.BRANCH_NAME == "develop" || env.BRANCH_NAME == "master")) {
        archiveArtifacts artifacts: "build/*.deb", allowEmptyArchive: true, fingerprint: true
    }
}

def buildHipClangJob(Map conf, compiler){
        show_node_info()

        env.HSA_ENABLE_SDMA=0
        env.CODECOV_TOKEN="aec031be-7673-43b5-9840-d8fb71a2354e"
        checkout scm
        def prefixpath = conf.get("prefixpath", "/usr/local")
        def flags = conf.get("flags", "")
        def env4make = conf.get("env4make", "")
        def image = "miopen"
        def cmd = conf.get("cmd", "")
        def gpu_arch = conf.get("gpu_arch", "gfx900;gfx906")
        def target_id = conf.get("target_id", "OFF")
        def codecov = conf.get("codecov", false)
        def miotensile_version = conf.get("miotensile_version", "default")
        def dockerOpts="--device=/dev/kfd --device=/dev/dri --group-add video --cap-add=SYS_PTRACE --security-opt seccomp=unconfined"
<<<<<<< HEAD
        def dockerArgs = "--build-arg PREFIX=${prefixpath} --build-arg GPU_ARCH='${gpu_arch}' --build-arg MIOTENSILE_VER='${miotensile_version}' --build-arg USE_TARGETID='${target_id}' -f hip-clang.docker "
=======
        def dockerArgs = "--build-arg PREFIX=${prefixpath} --build-arg GPU_ARCH='${gpu_arch}' --build-arg MIOTENSILE_VER='${miotensile_version}' "
>>>>>>> 0155ee38
        def extradebugflags = ""
        def variant = env.STAGE_NAME
        if (codecov) {
            extradebugflags = "-fprofile-arcs -ftest-coverage"
        }
        def retimage
        gitStatusWrapper(credentialsId: '7126e5fe-eb51-4576-b52b-9aaf1de8f0fd', gitHubContext: "Jenkins - ${variant}", account: 'ROCmSoftwarePlatform', repo: 'MIOpen') {
            try {
                retimage = docker.build("${image}", dockerArgs + '.')
                withDockerContainer(image: image, args: dockerOpts) {
                    timeout(time: 5, unit: 'MINUTES')
                    {
                        sh 'PATH="/opt/rocm/opencl/bin:/opt/rocm/opencl/bin/x86_64:$PATH" clinfo'
                    }
                }
            }
            catch (org.jenkinsci.plugins.workflow.steps.FlowInterruptedException e){
                echo "The job was cancelled or aborted"
                throw e
            }
            catch(Exception ex) {
                retimage = docker.build("${image}", dockerArgs + "--no-cache .")
                withDockerContainer(image: image, args: dockerOpts) {
                    timeout(time: 5, unit: 'MINUTES')
                    {
                        sh 'PATH="/opt/rocm/opencl/bin:/opt/rocm/opencl/bin/x86_64:$PATH" clinfo'
                    }
                }
            }

            withDockerContainer(image: image, args: dockerOpts + ' -v=/var/jenkins/:/var/jenkins') {
                timeout(time: 5, unit: 'HOURS')
                {
                    sh '''
                        rm -rf build
                        mkdir build
                        rm -rf install
                        mkdir install
                    '''
                    if(cmd == ""){
                        cmake_build(compiler, flags, env4make, extradebugflags, prefixpath)
                    }else{
                        sh cmd
                    }
                    if (codecov) {
                        sh '''
                            cd build
                            lcov --directory . --capture --output-file $(pwd)/coverage.info
                            lcov --remove $(pwd)/coverage.info '/usr/*' --output-file $(pwd)/coverage.info
                            lcov --list $(pwd)/coverage.info
                            curl -s https://codecov.io/bash | bash
                            echo "Uploaded"
                        '''
                    }
                }
            }
        }
        return retimage
}

def reboot(){
    build job: 'reboot-slaves', propagate: false , parameters: [string(name: 'server', value: "${env.NODE_NAME}"),]
}

/// Stage name format:
/// [DataType] Backend[/Compiler] BuildType [TestSet] [Target]
///
/// The only mandatory elements are Backend and BuildType; others are optional.
///
/// DataType := { Fp16 | Bf16 | Int8 | Fp32 }
/// Backend := { Hip | OpenCL | HipNoGPU}
/// Compiler := { Clang* | GCC* }
///   * "Clang" is the default for the Hip backend, and implies hip-clang compiler.
///     For the OpenCL backend, "Clang" implies the system x86 compiler.
///   * "GCC" is the default for OpenCL backend.
///   * The default compiler is usually not specified.
/// BuildType := { Release* | Debug | Install } [ BuildTypeModifier ]
///   * BuildTypeModifier := { COMGR | Embedded | Static | Normal-Find | Fast-Find
///                            MLIR | Tensile | Tensile-Latest | Package | ... }
/// TestSet := { All | Smoke* } [ Codecov ]
///   * "All" corresponds to "cmake -DMIOPEN_TEST_ALL=On".
///   * "Smoke" (-DMIOPEN_TEST_ALL=Off) is the default and usually not specified.
///   * "Codecov" is optional code coverage analysis.
/// Target := { gfx908 | Vega20 | Vega10 | Vega* }
///   * "Vega" (gfx906 or gfx900) is the default and usually not specified.

pipeline {
    agent none
    options {
        parallelsAlwaysFailFast()
    }
    parameters {
        booleanParam(
            name: "BUILD_CURRENT_STAGE",
            defaultValue: true,
            description: "Run current stage")
    }
    stages{
        stage("Static checks"){
            when { expression { params.BUILD_CURRENT_STAGE } }
            parallel{
                stage('Hip Tidy') {
                    agent{  label rocmnode("nogpu") }
                    environment{
                        cmd = "cd build; CXX='/opt/rocm/llvm/bin/clang++' cmake -DMIOPEN_BACKEND=HIP -DBUILD_DEV=On ..; make -j\$(nproc) -k analyze;"
                    }
                    steps{
                        script{
                            try{
                                buildHipClangJob('clang++', flags: '-DCMAKE_BUILD_TYPE=release', cmd: cmd)
                            }
                            catch(e){
                                echo "throwing error exception for the stage"
                                echo 'Exception occurred: ' + e.toString()
                                throw e
                            }
                        }
                    }
                }
                stage('OpenCL Tidy') {
                    agent{  label rocmnode("nogpu") }
                    environment{
                        cmd = "cd build; CXX='clang++-3.8' cmake -DMIOPEN_BACKEND=OpenCL -DBUILD_DEV=On ..; make -j\$(nproc) -k analyze;"
                    }
                    steps{
                        script{
                            try{
                                buildHipClangJob('clang++-3.8', flags: '-DCMAKE_BUILD_TYPE=release', cmd: cmd)
                            }
                            catch(e){
                                echo "throwing error exception for the stage"
                                echo 'Exception occurred: ' + e.toString()
                                throw e
                            }
                        }
                    }
                }
                stage('Clang Format') {
                    agent{ label rocmnode("nogpu") }
                    environment{
                        cmd = "find . -iname \'*.h\' \
                                -o -iname \'*.hpp\' \
                                -o -iname \'*.cpp\' \
                                -o -iname \'*.h.in\' \
                                -o -iname \'*.hpp.in\' \
                                -o -iname \'*.cpp.in\' \
                                -o -iname \'*.cl\' \
                                | grep -v 'build/' \
                                | xargs -n 1 -P 1 -I{} -t sh -c \'clang-format-3.8 -style=file {} | diff - {}\'"
                    }
                    steps{
                        script{
                            try{
                                buildHipClangJob('clang++', flags: '-DCMAKE_BUILD_TYPE=release', cmd: cmd)
                            }
                            catch(e){
                                echo "throwing error exception for the stage"
                                echo 'Exception occurred: ' + e.toString()
                                throw e
                            }
                        }
                    }
                }
            }
        }
        stage("Smoke Fp32"){
            when { expression { params.BUILD_CURRENT_STAGE } }
            parallel{
               stage('Fp32 OpenCL Debug') {
                    agent{ label rocmnode("vega") }
                    steps{
                        script{
                            try{
                                buildHipClangJob('g++', flags: '-DBUILD_DEV=On -DCMAKE_BUILD_TYPE=debug')
                            }
                            catch(e){
                                echo "throwing error exception for the stage"
                                echo 'Exception occurred: ' + e.toString()
                                throw e
                            }
                            finally{
                                reboot()
                            }
                        }
                    }
                }
                stage('Fp32 OpenCL') {
                    agent{ label rocmnode("vega") }
                    steps{
                        script{
                            try{
                                buildHipClangJob('g++', flags: '-DBUILD_DEV=On -DCMAKE_BUILD_TYPE=release')
                            }
                            catch(e){
                                echo "throwing error exception for the stage"
                                echo 'Exception occurred: ' + e.toString()
                                throw e
                            }
                            finally{
                                reboot()
                            }
                        }
                    }
                }
                stage('Fp32 Hip /opt/rocm') {
                    agent{ label rocmnode("vega") }
                    steps{
                        script{
                            try{
                                buildHipClangJob('/opt/rocm/llvm/bin/clang++', flags: '-DBUILD_DEV=On -DCMAKE_BUILD_TYPE=release', prefixpath: '/opt/rocm')
                            }
                            catch(e){
                                echo "throwing error exception for the stage"
                                echo 'Exception occurred: ' + e.toString()
                                throw e
                            }
                            finally{
                                reboot()
                            }
                        }
                    }
                }
                stage('Fp32 Hip Debug') {
                    agent{ label rocmnode("vega") }
                    environment{
                        cmd = """
                            ulimit -c unlimited
                            cd build
                            CXX=/opt/rocm/llvm/bin/clang++ cmake -DBUILD_DEV=On -DCMAKE_BUILD_TYPE=debug -DMIOPEN_TEST_FLAGS=--disable-verification-cache ..
                            CTEST_PARALLEL_LEVEL=4 MIOPEN_DEBUG_IMPLICIT_GEMM_NON_XDLOPS_INLINE_ASM=0 MIOPEN_CONV_PRECISE_ROCBLAS_TIMING=0 make -j\$(nproc) check
                        """

                    }
                    steps{
                        script{
                            try{
                                 buildHipClangJob('/opt/rocm/llvm/bin/clang++', cmd: cmd)
                            }
                            catch(e){
                                echo "throwing error exception for the stage"
                                echo 'Exception occurred: ' + e.toString()
                                throw e
                            }
                            finally{
                                reboot()
                            }
                        }
                    }
                }
                stage('Fp32 Hip Debug gfx908 /opt/rocm') {
                    agent{ label rocmnode("gfx908") }
                    steps{
                        script{
                            try{
                                buildHipClangJob('/opt/rocm/llvm/bin/clang++', flags: '-DMIOPEN_TEST_GFX908=On -DBUILD_DEV=On -DCMAKE_BUILD_TYPE=debug', prefixpath: '/opt/rocm', gpu_arch: "gfx908")
                            }
                            catch(e){
                                echo "throwing error exception for the stage"
                                echo 'Exception occurred: ' + e.toString()
                                throw e
                            }
                            finally{
                                reboot()
                            }
                        }
                    }
                }
            }
        }
        stage("Smoke Aux 1"){
            when { expression { params.BUILD_CURRENT_STAGE } }
            parallel{
                stage('Fp32 HipNoGPU Debug') {
                    agent{  label rocmnode("nogpu") }
                    environment{
                        cmd = """
                            ulimit -c unlimited
                            cd build
                            CXX=/opt/rocm/llvm/bin/clang++ cmake -DBUILD_DEV=On -DCMAKE_BUILD_TYPE=debug -DMIOPEN_BACKEND=HIPNOGPU -DMIOPEN_INSTALL_CXX_HEADERS=On ..
                            make -j\$(nproc)
                        """
                    }
                    steps{
                        buildHipClangJob('/opt/rocm/llvm/bin/clang++', env4make: "MIOPEN_LOG_LEVEL=5 MIOPEN_COMPILE_PARALLEL_LEVEL=1", cmd: cmd)
                    }
                }
                stage('Fp32 Hip Debug COMGR') {
                    agent{ label rocmnode("vega") }
                    environment{
                        cmd = """
                            ulimit -c unlimited
                            cd build
                            CXX=/opt/rocm/llvm/bin/clang++ cmake -DMIOPEN_USE_COMGR=On -DBUILD_DEV=On -DCMAKE_BUILD_TYPE=debug -DMIOPEN_TEST_FLAGS='--verbose --disable-verification-cache' ..
                            CTEST_PARALLEL_LEVEL=2 MIOPEN_DEBUG_IMPLICIT_GEMM_NON_XDLOPS_INLINE_ASM=0 MIOPEN_CONV_PRECISE_ROCBLAS_TIMING=0 MIOPEN_LOG_LEVEL=5 make -j\$(nproc) check
                        """
                    }
                    steps{
                        script{
                            try{
                                buildHipClangJob('/opt/rocm/llvm/bin/clang++', cmd: cmd)
                            }
                            catch(e){
                                echo "throwing error exception for the stage"
                                echo 'Exception occurred: ' + e.toString()
                                throw e
                            }
                            finally{
                                reboot()
                            }
                        }
                    }
                }
                stage('Fp32 Hip Debug Embedded Vega20') {
                    agent{ label rocmnode("vega20") }
                    environment{
                        cmd = """
                            ulimit -c unlimited
                            cd build
                            CXX=/opt/rocm/llvm/bin/clang++ cmake -DMIOPEN_EMBED_DB="gfx906_60;gfx906_64" -DBUILD_DEV=On -DCMAKE_BUILD_TYPE=debug -DMIOPEN_TEST_FLAGS='--verbose --disable-verification-cache' ..
                            MIOPEN_LOG_LEVEL=5 make -j\$(nproc) check
                        """

                    }
                    steps{
                        script{
                            try{
                                buildHipClangJob('/opt/rocm/llvm/bin/clang++', cmd: cmd)
                            }
                            catch(e){
                                echo "throwing error exception for the stage"
                                echo 'Exception occurred: ' + e.toString()
                                throw e
                            }
                            finally{
                                reboot()
                            }
                        }
                    }
                }
                stage('Fp32 Hip Static') {
                    agent{ label rocmnode("vega") }
                    environment{
                        cmd = """
                            ulimit -c unlimited
                            cd build
                            CXX=/opt/rocm/llvm/bin/clang++ cmake -DBUILD_DEV=On -DBUILD_SHARED_LIBS=Off -DCMAKE_BUILD_TYPE=release -DMIOPEN_TEST_FLAGS=--disable-verification-cache ..
                            CTEST_PARALLEL_LEVEL=4 MIOPEN_DEBUG_IMPLICIT_GEMM_NON_XDLOPS_INLINE_ASM=0 MIOPEN_CONV_PRECISE_ROCBLAS_TIMING=0 make -j\$(nproc) check
                        """
                    }
                    steps{
                        script{
                            try{
                                buildHipClangJob('/opt/rocm/llvm/bin/clang++', cmd: cmd)
                            }
                            catch(e){
                                echo "throwing error exception for the stage"
                                echo 'Exception occurred: ' + e.toString()
                                throw e
                            }
                            finally{
                                reboot()
                            }
                        }
                    }
                }
            }
        }
        stage("Smoke Aux 2"){
            when { expression { params.BUILD_CURRENT_STAGE } }
            parallel{
                stage('Fp32 Hip Normal-Find') {
                    agent{ label rocmnode("vega") }
                    environment{
                        cmd = """
                            ulimit -c unlimited
                            cd build
                            CXX=/opt/rocm/llvm/bin/clang++ cmake -DBUILD_DEV=On -DCMAKE_BUILD_TYPE=release ..
                            make -j test_conv2d
                            MIOPEN_FIND_MODE=normal CTEST_PARALLEL_LEVEL=4 MIOPEN_DEBUG_IMPLICIT_GEMM_NON_XDLOPS_INLINE_ASM=0 MIOPEN_CONV_PRECISE_ROCBLAS_TIMING=0 bin/test_conv2d --disable-verification-cache
                        """
                    }
                    steps{
                        script{
                            try{
                                buildHipClangJob('/opt/rocm/llvm/bin/clang++', cmd: cmd)
                            }
                            catch(e){
                                echo "throwing error exception for the stage"
                                echo 'Exception occurred: ' + e.toString()
                                throw e
                            }
                            finally{
                                reboot()
                            }
                        }
                    }
                }
                stage('Fp32 Hip Fast-Find') {
                    agent{ label rocmnode("vega") }
                    environment{
                        cmd = """
                            ulimit -c unlimited
                            cd build
                            CXX=/opt/rocm/llvm/bin/clang++ cmake -DBUILD_DEV=On -DCMAKE_BUILD_TYPE=release ..
                            make -j test_conv2d
                            MIOPEN_FIND_MODE=fast CTEST_PARALLEL_LEVEL=4 MIOPEN_DEBUG_IMPLICIT_GEMM_NON_XDLOPS_INLINE_ASM=0 MIOPEN_CONV_PRECISE_ROCBLAS_TIMING=0 bin/test_conv2d --disable-verification-cache
                        """
                    }
                    steps{
                        script{
                            try{
                                buildHipClangJob('/opt/rocm/llvm/bin/clang++', cmd: cmd)
                            }
                            catch(e){
                                echo "throwing error exception for the stage"
                                echo 'Exception occurred: ' + e.toString()
                                throw e
                            }
                            finally{
                                reboot()
                            }
                        }
                    }
                }
                stage('Fp32 Hip') {
                    agent{ label rocmnode("vega") }
                    steps{
                        script{
                            try{
                                buildHipClangJob('/opt/rocm/llvm/bin/clang++', flags: '-DBUILD_DEV=On -DCMAKE_BUILD_TYPE=release')
                            }
                            catch(e){
                                echo "throwing error exception for the stage"
                                echo 'Exception occurred: ' + e.toString()
                                throw e
                            }
                            finally{
                                reboot()
                            }
                        }
                    }
                }
                stage('Fp32 Hip MLIR') {
                    agent{ label rocmnode("vega") }
                    environment{
                        cmd = """
                            ulimit -c unlimited
                            cd build
                            CXX=/opt/rocm/llvm/bin/clang++ cmake -DMIOPEN_USE_MLIR=On -DBUILD_DEV=On -DCMAKE_BUILD_TYPE=release -DMIOPEN_TEST_FLAGS='--verbose --disable-verification-cache' ..
                            CTEST_PARALLEL_LEVEL=4 MIOPEN_LOG_LEVEL=5 make -j\$(nproc) check
                        """
                    }
                    steps{
                        script{
                            try{
                                buildHipClangJob('/opt/rocm/llvm/bin/clang++', cmd: cmd)
                            }
                            catch(e){
                                echo "throwing error exception for the stage"
                                echo 'Exception occurred: ' + e.toString()
                                throw e
                            }
                            finally{
                                reboot()
                            }
                        }
                    }
                }
            }
        }
        stage("Smoke Fp16/Bf16/Int8"){
            when { expression { params.BUILD_CURRENT_STAGE } }
            parallel{
                stage('Fp16 Hip Vega20 /opt/rocm') {
                    agent{ label rocmnode("vega20") }
                    steps{
                        script{
                            try{
                                buildHipClangJob('/opt/rocm/llvm/bin/clang++', flags: '-DMIOPEN_TEST_HALF=On -DBUILD_DEV=On -DCMAKE_BUILD_TYPE=release', prefixpath: '/opt/rocm')
                            }
                            catch(e){
                                echo "throwing error exception for the stage"
                                echo 'Exception occurred: ' + e.toString()
                                throw e
                            }
                            finally{
                                reboot()
                            }
                        }
                    }
                }
                stage('Fp16 OpenCL Vega20') {
                    agent{ label rocmnode("vega20") }
                    steps{
                        script{
                            try{
                                buildHipClangJob('g++', flags: '-DMIOPEN_TEST_HALF=On -DBUILD_DEV=On -DCMAKE_BUILD_TYPE=release')
                            }
                            catch(e){
                                echo "throwing error exception for the stage"
                                echo 'Exception occurred: ' + e.toString()
                                throw e
                            }
                            finally{
                                reboot()
                            }
                        }
                    }
                }
                stage('Int8 OpenCL Vega20') {
                    agent{ label rocmnode("vega20") }
                    steps{
                        script{
                            try{
                                buildHipClangJob('g++', flags: '-DMIOPEN_TEST_INT8=On -DBUILD_DEV=On -DCMAKE_BUILD_TYPE=release')
                            }
                            catch(e){
                                echo "throwing error exception for the stage"
                                echo 'Exception occurred: ' + e.toString()
                                throw e
                            }
                            finally{
                                reboot()
                            }
                        }
                    }
                }
                stage('Bf16 Hip Vega20 /opt/rocm') {
                    agent{ label rocmnode("vega20") }
                    steps{
                        script{
                            try{
                                buildHipClangJob('/opt/rocm/llvm/bin/clang++', flags: '-DMIOPEN_TEST_BFLOAT16=On -DBUILD_DEV=On -DCMAKE_BUILD_TYPE=release', prefixpath: '/opt/rocm')
                            }
                            catch(e){
                                echo "throwing error exception for the stage"
                                echo 'Exception occurred: ' + e.toString()
                                throw e
                            }
                            finally{
                                reboot()
                            }
                        }
                    }
                }
                stage('Bf16 Hip Debug gfx908 /opt/rocm') {
                    agent{ label rocmnode("gfx908") }
                    steps{
                        script{
                            try{
                                buildHipClangJob('/opt/rocm/llvm/bin/clang++', flags: '-DMIOPEN_TEST_BFLOAT16=On -DMIOPEN_TEST_GFX908=On -DBUILD_DEV=On -DCMAKE_BUILD_TYPE=debug', prefixpath: '/opt/rocm', gpu_arch: "gfx908")
                            }
                            catch(e){
                                echo "throwing error exception for the stage"
                                echo 'Exception occurred: ' + e.toString()
                                throw e
                            }
                            finally{
                                reboot()
                            }
                        }
                    }
                }
                stage('Fp16 Hip Debug gfx908 /opt/rocm') {
                    agent{ label rocmnode("gfx908") }
                    steps{
                        script{
                            try{
                                buildHipClangJob('/opt/rocm/llvm/bin/clang++', flags: '-DMIOPEN_TEST_BFLOAT16=On -DMIOPEN_TEST_GFX908=On -DBUILD_DEV=On -DCMAKE_BUILD_TYPE=debug', prefixpath: '/opt/rocm', gpu_arch: "gfx908")
                            }
                            catch(e){
                                echo "throwing error exception for the stage"
                                echo 'Exception occurred: ' + e.toString()
                                throw e
                            }
                            finally{
                                reboot()
                            }
                        }
                    }
                }
            }
        }
        stage("Full tests I"){
            when { expression { params.BUILD_CURRENT_STAGE } }
            parallel{
                stage('Fp32 OpenCL Debug + Codecov') {
                    agent{ label rocmnode("vega") }
                    steps{
                        script{
                            try{
                                buildHipClangJob('g++', flags: '-DBUILD_DEV=On -DCMAKE_BUILD_TYPE=debug', codecov: true)
                            }
                            catch(e){
                                echo "throwing error exception for the stage"
                                echo 'Exception occurred: ' + e.toString()
                                throw e
                            }
                            finally{
                                reboot()
                            }
                        }
                    }
                }
                stage('Int8 Hip All Vega20 /opt/rocm') {
                    agent{ label rocmnode("vega20") }
                    steps{
                        script{
                            try{
                                buildHipClangJob('/opt/rocm/llvm/bin/clang++', flags: '-DMIOPEN_TEST_INT8=On -DBUILD_DEV=On -DMIOPEN_TEST_ALL=On -DCMAKE_BUILD_TYPE=release', prefixpath: '/opt/rocm')
                            }
                            catch(e){
                                echo "throwing error exception for the stage"
                                echo 'Exception occurred: ' + e.toString()
                                throw e
                            }
                            finally{
                                reboot()
                            }
                        }
                    }
                }
                stage('Bf16 Hip Install All gfx908') {
                    agent{ label rocmnode("gfx908") }
                    environment{
                        cmd = """
                            ulimit -c unlimited
                            cd build
                            CXX=/opt/rocm/llvm/bin/clang++ cmake -DMIOPEN_TEST_BFLOAT16=On -DMIOPEN_TEST_GFX908=On -DMIOPEN_TEST_ALL=On -DBUILD_DEV=Off -DCMAKE_INSTALL_PREFIX=../install -DCMAKE_BUILD_TYPE=release -DMIOPEN_TEST_FLAGS='--verbose --disable-verification-cache' ..
                            MIOPEN_LOG_LEVEL=5 CTEST_PARALLEL_LEVEL=4 MIOPEN_DEBUG_IMPLICIT_GEMM_NON_XDLOPS_INLINE_ASM=0 MIOPEN_CONV_PRECISE_ROCBLAS_TIMING=0 make -j\$(nproc) install check
                        """
                    }
                    steps{
                        script{
                            try{
                                buildHipClangJob('/opt/rocm/llvm/bin/clang++', cmd: cmd, gpu_arch: "gfx908")
                            }
                            catch(e){
                                echo "throwing error exception for the stage"
                                echo 'Exception occurred: ' + e.toString()
                                throw e
                            }
                            finally{
                                reboot()
                            }
                        }
                    }
                }
            }
        }
        stage("Full tests II"){
            when { expression { params.BUILD_CURRENT_STAGE } }
            parallel{
                stage('Fp32 OpenCL Install All') {
                    agent{ label rocmnode("vega") }
                    steps{
                        script{
                            try{
                                buildHipClangJob('g++', flags: '-DBUILD_DEV=Off -DMIOPEN_TEST_ALL=On -DCMAKE_BUILD_TYPE=release')
                            }
                            catch(e){
                                echo "throwing error exception for the stage"
                                echo 'Exception occurred: ' + e.toString()
                                throw e
                            }
                            finally{
                                reboot()
                            }
                        }
                    }
                }
                stage('Fp32 Hip All gfx908') {
                    agent{ label rocmnode("gfx908") }
                    environment{
                        cmd = """
                            ulimit -c unlimited
                            cd build
                            CXX=/opt/rocm/llvm/bin/clang++ cmake -DMIOPEN_TEST_GFX908=On -DMIOPEN_TEST_ALL=On -DBUILD_DEV=On -DCMAKE_BUILD_TYPE=release -DMIOPEN_TEST_FLAGS='--verbose --disable-verification-cache' ..
                            MIOPEN_LOG_LEVEL=5 CTEST_PARALLEL_LEVEL=4 MIOPEN_DEBUG_IMPLICIT_GEMM_NON_XDLOPS_INLINE_ASM=0 MIOPEN_CONV_PRECISE_ROCBLAS_TIMING=0 make -j\$(nproc) check
                        """
                    }
                    steps{
                        script{
                            try{
                                buildHipClangJob('/opt/rocm/llvm/bin/clang++', cmd: cmd, gpu_arch: "gfx908")
                            }
                            catch(e){
                                echo "throwing error exception for the stage"
                                echo 'Exception occurred: ' + e.toString()
                                throw e
                            }
                            finally{
                                reboot()
                            }
                        }
                    }
                }
                stage('Fp16 Hip Install All gfx908') {
                    agent{ label rocmnode("gfx908") }
                    environment{
                        cmd = """
                            ulimit -c unlimited
                            cd build
                            CXX=/opt/rocm/llvm/bin/clang++ cmake -DMIOPEN_TEST_HALF=On -DMIOPEN_TEST_GFX908=On -DMIOPEN_TEST_ALL=On -DBUILD_DEV=Off -DCMAKE_INSTALL_PREFIX=../install -DCMAKE_BUILD_TYPE=release -DMIOPEN_TEST_FLAGS='--verbose --disable-verification-cache' ..
                            MIOPEN_LOG_LEVEL=5 CTEST_PARALLEL_LEVEL=4 MIOPEN_DEBUG_IMPLICIT_GEMM_NON_XDLOPS_INLINE_ASM=0 MIOPEN_CONV_PRECISE_ROCBLAS_TIMING=0 make -j\$(nproc) install check
                        """
                    }
                    steps{
                        script{
                            try{
                                buildHipClangJob('/opt/rocm/llvm/bin/clang++', cmd: cmd, gpu_arch: "gfx908")
                            }
                            catch(e){
                                echo "throwing error exception for the stage"
                                echo 'Exception occurred: ' + e.toString()
                                throw e
                            }
                            finally{
                                reboot()
                            }
                        }
                    }
                }
            }
        }
        stage("Full tests III"){
            when { expression { params.BUILD_CURRENT_STAGE } }
            parallel{
                stage('Fp16 Hip Install All Vega20') {
                    agent{ label rocmnode("vega20") }
                    environment{
                        cmd = """
                            ulimit -c unlimited
                            cd build
                            CXX=/opt/rocm/llvm/bin/clang++ cmake -DBUILD_DEV=Off -DCMAKE_INSTALL_PREFIX=../install -DCMAKE_BUILD_TYPE=release -DMIOPEN_TEST_HALF=On -DMIOPEN_TEST_ALL=On -DMIOPEN_TEST_FLAGS=--disable-verification-cache ..
                            CTEST_PARALLEL_LEVEL=4 MIOPEN_DEBUG_IMPLICIT_GEMM_NON_XDLOPS_INLINE_ASM=0 MIOPEN_CONV_PRECISE_ROCBLAS_TIMING=0 make -j\$(nproc) install check
                        """

                    }
                    steps{
                        script{
                            try{
                                buildHipClangJob('/opt/rocm/llvm/bin/clang++', cmd: cmd)
                            }
                            catch(e){
                                echo "throwing error exception for the stage"
                                echo 'Exception occurred: ' + e.toString()
                                throw e
                            }
                            finally{
                                reboot()
                            }
                        }
                    }
                }
                stage('Fp32 Hip All Vega20') {
                    agent{ label rocmnode("vega20") }
                    environment{
                        cmd = """
                            ulimit -c unlimited
                            cd build
                            CXX=/opt/rocm/llvm/bin/clang++ cmake -DBUILD_DEV=On -DCMAKE_BUILD_TYPE=release -DMIOPEN_TEST_ALL=On -DMIOPEN_TEST_FLAGS=--disable-verification-cache ..
                            CTEST_PARALLEL_LEVEL=4 MIOPEN_DEBUG_IMPLICIT_GEMM_NON_XDLOPS_INLINE_ASM=0 MIOPEN_CONV_PRECISE_ROCBLAS_TIMING=0 make -j\$(nproc) check
                        """
                    }
                    steps{
                        script{
                            try{
                                buildHipClangJob('/opt/rocm/llvm/bin/clang++', cmd: cmd)
                            }
                            catch(e){
                                echo "throwing error exception for the stage"
                                echo 'Exception occurred: ' + e.toString()
                                throw e
                            }
                            finally{
                                reboot()
                            }
                        }
                    }
                }
            }
        }
        stage("MIOpenTensile"){
            when { expression { params.BUILD_CURRENT_STAGE } }
            parallel{
                stage('Fp32 Hip Tensile All Vega20') {
                    agent{ label rocmnode("vega20") }
                    environment{
                        cmd = """
                            ulimit -c unlimited
                            cd build
                            CXX=/opt/rocm/llvm/bin/clang++ cmake -DBUILD_DEV=On -DCMAKE_BUILD_TYPE=release -DMIOPEN_TEST_ALL=On -DMIOPEN_TEST_MIOTENSILE=ON -DMIOPEN_USE_MIOPENTENSILE=ON -DMIOPEN_USE_ROCBLAS=OFF -DMIOPEN_TEST_FLAGS=--disable-verification-cache ..
                            MIOPEN_DEBUG_HIP_KERNELS=0 CTEST_PARALLEL_LEVEL=4 MIOPEN_DEBUG_IMPLICIT_GEMM_NON_XDLOPS_INLINE_ASM=0 MIOPEN_CONV_PRECISE_ROCBLAS_TIMING=0 make -j\$(nproc) check
                        """
                    }
                    steps{
                        script{
                            try{
                                buildHipClangJob('/opt/rocm/llvm/bin/clang++', image: image+'-hip-clang-targetid', prefixpath: "/usr/local", cmd: cmd, gpu_arch: "gfx906:xnack-", miotensile_version: "default", target_id: "ON")
                            } 
                            catch(e){
                                echo "throwing error exception for the stage"
                                echo 'Exception occurred: ' + e.toString()
                                throw e
                            }
                            finally{
                                reboot()
                            }
                        }
                    }
                }

                stage('Half Hip Release Tensile Subset Vega20') {
                    agent{ label rocmnode("vega20") }
                    environment{
                        cmd = """
                            ulimit -c unlimited
                            rm -rf build
                            mkdir build
                            cd build
                            CXX=/opt/rocm/llvm/bin/clang++ cmake -DBUILD_DEV=On -DCMAKE_BUILD_TYPE=release -DMIOPEN_TEST_HALF=On -DMIOPEN_GPU_SYNC=On -DMIOPEN_TEST_ALL=On -DMIOPEN_TEST_MIOTENSILE=ON -DMIOPEN_USE_MIOPENTENSILE=ON -DMIOPEN_USE_ROCBLAS=OFF -DMIOPEN_TEST_FLAGS=--disable-verification-cache ..
                            MIOPEN_DEBUG_HIP_KERNELS=0 CTEST_PARALLEL_LEVEL=4 MIOPEN_DEBUG_IMPLICIT_GEMM_NON_XDLOPS_INLINE_ASM=0 MIOPEN_CONV_PRECISE_ROCBLAS_TIMING=0 make -j\$(nproc) check
                        """
                    }
                    steps{
                        script{
                            try{
                                buildHipClangJob('/opt/rocm/llvm/bin/clang++', image: image+'-hip-clang-targetid', prefixpath: "/usr/local", cmd: cmd, gpu_arch: "gfx906:xnack-", miotensile_version: "default", target_id: "ON")
                            } 
                            catch(e){
                                echo "throwing error exception for the stage"
                                echo 'Exception occurred: ' + e.toString()
                                throw e
                            }
                            finally{
                                reboot()
                            }
                        }
                    }
                }
<<<<<<< HEAD

                stage('Bfloat16 Hip Release Tensile Subset Vega20') {
                    agent{ label rocmnode("vega20") }
                    environment{
                        cmd = """
                            ulimit -c unlimited
                            rm -rf build
                            mkdir build
                            cd build
                            CXX=/opt/rocm/llvm/bin/clang++ cmake -DMIOPEN_TEST_BFLOAT16=On -DMIOPEN_TEST_ALL=On -DBUILD_DEV=On -DCMAKE_BUILD_TYPE=release -DMIOPEN_GPU_SYNC=On -DMIOPEN_TEST_MIOTENSILE=ON -DMIOPEN_USE_MIOPENTENSILE=ON -DMIOPEN_USE_ROCBLAS=OFF ..
                            MIOPEN_DEBUG_HIP_KERNELS=0 MIOPEN_LOG_LEVEL=5 CTEST_PARALLEL_LEVEL=4 MIOPEN_DEBUG_IMPLICIT_GEMM_NON_XDLOPS_INLINE_ASM=0 MIOPEN_CONV_PRECISE_ROCBLAS_TIMING=0 make -j\$(nproc) check
                        """
                    }
                    steps{
                        script{
                            try{
                                buildHipClangJob('/opt/rocm/llvm/bin/clang++', image: image+'-hip-clang-targetid', prefixpath: "/usr/local", cmd: cmd, gpu_arch: "gfx906:xnack-", miotensile_version: "default", target_id: "ON")
                            } 
                            catch(e){
                                echo "throwing error exception for the stage"
                                echo 'Exception occurred: ' + e.toString()
                                throw e
                            }
                            finally{
                                reboot()
                            }
                        }
                    }
                }

                stage('Int8 Hip Release Tensile Subset Vega20') {
                    agent{ label rocmnode("vega20") }
                    environment{
                        cmd = """
                            ulimit -c unlimited
                            rm -rf build
                            mkdir build
                            cd build
                            CXX=/opt/rocm/llvm/bin/clang++ cmake -DMIOPEN_TEST_INT8=On -DMIOPEN_TEST_ALL=On -DBUILD_DEV=On -DCMAKE_BUILD_TYPE=release -DMIOPEN_GPU_SYNC=On -DMIOPEN_TEST_MIOTENSILE=ON -DMIOPEN_USE_MIOPENTENSILE=ON -DMIOPEN_USE_ROCBLAS=OFF ..
                            MIOPEN_DEBUG_HIP_KERNELS=0 MIOPEN_LOG_LEVEL=5 CTEST_PARALLEL_LEVEL=4 MIOPEN_DEBUG_IMPLICIT_GEMM_NON_XDLOPS_INLINE_ASM=0 MIOPEN_CONV_PRECISE_ROCBLAS_TIMING=0 make -j\$(nproc) check
                        """
                    }
                    steps{
                        script{
                            try{
                                buildHipClangJob('/opt/rocm/llvm/bin/clang++', image: image+'-hip-clang-targetid', prefixpath: "/usr/local", cmd: cmd, gpu_arch: "gfx906:xnack-", miotensile_version: "default", target_id: "ON")
                            } 
                            catch(e){
                                echo "throwing error exception for the stage"
                                echo 'Exception occurred: ' + e.toString()
                                throw e
                            }
                            finally{
                                reboot()
                            }
                        }
                    }
                }
            }
        }

        stage("MIOpenTensile gfx908"){
            parallel{
                stage('Hip Release Tensile Subset gfx908') {
=======
                stage('Fp32 Hip Tensile All gfx908') {
>>>>>>> 0155ee38
                    agent{ label rocmnode("gfx908") }
                    environment{
                        cmd = """
                            ulimit -c unlimited
                            cd build
                            CXX=/opt/rocm/llvm/bin/clang++ cmake -DBUILD_DEV=On -DCMAKE_BUILD_TYPE=release -DMIOPEN_TEST_GFX908=On -DMIOPEN_TEST_ALL=On -DMIOPEN_TEST_MIOTENSILE=ON -DMIOPEN_USE_MIOPENTENSILE=ON -DMIOPEN_USE_ROCBLAS=OFF -DMIOPEN_TEST_FLAGS='--verbose --disable-verification-cache' ..
                            MIOPEN_DEBUG_HIP_KERNELS=0 MIOPEN_LOG_LEVEL=5 CTEST_PARALLEL_LEVEL=4 MIOPEN_DEBUG_IMPLICIT_GEMM_NON_XDLOPS_INLINE_ASM=0 MIOPEN_CONV_PRECISE_ROCBLAS_TIMING=0 make -j\$(nproc) check
                        """
                    }
                    steps{
                        script{
                            try{
                                buildHipClangJob('/opt/rocm/llvm/bin/clang++', image: image+'-hip-clang-targetid', prefixpath: "/usr/local", cmd: cmd, gpu_arch: "gfx908:xnack-", miotensile_version: "default", target_id: "ON")
                            } 
                            catch(e){
                                echo "throwing error exception for the stage"
                                echo 'Exception occurred: ' + e.toString()
                                throw e
                            }
                            finally{
                                reboot()
                            }
                        }
                    }
                }

                stage('Half Hip Release Tensile Subset gfx908') {
                    agent{ label rocmnode("gfx908") }
                    environment{
                        cmd = """
                            ulimit -c unlimited
                            rm -rf build
                            mkdir build
                            cd build
                            CXX=/opt/rocm/llvm/bin/clang++ cmake -DMIOPEN_TEST_HALF=On -DMIOPEN_TEST_GFX908=On -DMIOPEN_TEST_ALL=On -DBUILD_DEV=On -DCMAKE_BUILD_TYPE=release -DMIOPEN_GPU_SYNC=On -DMIOPEN_TEST_MIOTENSILE=ON -DMIOPEN_USE_MIOPENTENSILE=ON -DMIOPEN_USE_ROCBLAS=OFF ..
                            MIOPEN_DEBUG_HIP_KERNELS=0 MIOPEN_LOG_LEVEL=5 CTEST_PARALLEL_LEVEL=4 MIOPEN_DEBUG_IMPLICIT_GEMM_NON_XDLOPS_INLINE_ASM=0 MIOPEN_CONV_PRECISE_ROCBLAS_TIMING=0 make -j\$(nproc) check
                        """
                    }
                    steps{
                        script{
                            try{
                                buildHipClangJob('/opt/rocm/llvm/bin/clang++', image: image+'-hip-clang-targetid', prefixpath: "/usr/local", cmd: cmd, gpu_arch: "gfx908:xnack-", miotensile_version: "default", target_id: "ON")
                            } 
                            catch(e){
                                echo "throwing error exception for the stage"
                                echo 'Exception occurred: ' + e.toString()
                                throw e
                            }
                            finally{
                                reboot()
                            }
                        }
                    }
                }
<<<<<<< HEAD

                stage('Bfloat16 Hip Release Tensile Subset gfx908') {
                    agent{ label rocmnode("gfx908") }
                    environment{
                        cmd = """
                            ulimit -c unlimited
                            rm -rf build
                            mkdir build
                            cd build
                            CXX=/opt/rocm/llvm/bin/clang++ cmake -DMIOPEN_TEST_BFLOAT16=On -DMIOPEN_TEST_GFX908=On -DMIOPEN_TEST_ALL=On -DBUILD_DEV=On -DCMAKE_BUILD_TYPE=release -DMIOPEN_GPU_SYNC=On -DMIOPEN_TEST_MIOTENSILE=ON -DMIOPEN_USE_MIOPENTENSILE=ON -DMIOPEN_USE_ROCBLAS=OFF ..
                            MIOPEN_DEBUG_HIP_KERNELS=0 MIOPEN_LOG_LEVEL=5 CTEST_PARALLEL_LEVEL=4 MIOPEN_DEBUG_IMPLICIT_GEMM_NON_XDLOPS_INLINE_ASM=0 MIOPEN_CONV_PRECISE_ROCBLAS_TIMING=0 make -j\$(nproc) check
                        """
                    }
                    steps{
                        script{
                            try{
                                buildHipClangJob('/opt/rocm/llvm/bin/clang++', image: image+'-hip-clang-targetid', prefixpath: "/usr/local", cmd: cmd, gpu_arch: "gfx908:xnack-", miotensile_version: "default", target_id: "ON")
                            } 
                            catch(e){
                                echo "throwing error exception for the stage"
                                echo 'Exception occurred: ' + e.toString()
                                throw e
                            }
                            finally{
                                reboot()
                            }
                        }
                    }
                }

                stage('Int8 Hip Release Tensile Subset gfx908') {
                    agent{ label rocmnode("gfx908") }
                    environment{
                        cmd = """
                            ulimit -c unlimited
                            rm -rf build
                            mkdir build
                            cd build
                            CXX=/opt/rocm/llvm/bin/clang++ cmake -DMIOPEN_TEST_INT8=On -DMIOPEN_TEST_GFX908=On -DMIOPEN_TEST_ALL=On -DBUILD_DEV=On -DCMAKE_BUILD_TYPE=release -DMIOPEN_GPU_SYNC=On -DMIOPEN_TEST_MIOTENSILE=ON -DMIOPEN_USE_MIOPENTENSILE=ON -DMIOPEN_USE_ROCBLAS=OFF ..
                            MIOPEN_DEBUG_HIP_KERNELS=0 MIOPEN_LOG_LEVEL=5 CTEST_PARALLEL_LEVEL=4 MIOPEN_DEBUG_IMPLICIT_GEMM_NON_XDLOPS_INLINE_ASM=0 MIOPEN_CONV_PRECISE_ROCBLAS_TIMING=0 make -j\$(nproc) check
                        """
                    }
                    steps{
                        script{
                            try{
                                buildHipClangJob('/opt/rocm/llvm/bin/clang++', image: image+'-hip-clang-targetid', prefixpath: "/usr/local", cmd: cmd, gpu_arch: "gfx908:xnack-", miotensile_version: "default", target_id: "ON")
                            } 
                            catch(e){
                                echo "throwing error exception for the stage"
                                echo 'Exception occurred: ' + e.toString()
                                throw e
                            }
                            finally{
                                reboot()
                            }
                        }
                    }
                }
            }
        }

        stage("MIOpenTensile Latest"){
            parallel{
                stage('Hip Release Tensile-Latest Subset Vega20') {
=======
                stage('Fp32 Hip Tensile-Latest All Vega20') {
>>>>>>> 0155ee38
                    agent{ label rocmnode("vega20") }
                    environment{
                        cmd = """
                            ulimit -c unlimited
                            cd build
                            CXX=/opt/rocm/llvm/bin/clang++ cmake -DBUILD_DEV=On -DCMAKE_BUILD_TYPE=release -DMIOPEN_TEST_ALL=On -DMIOPEN_TEST_MIOTENSILE=ON -DMIOPEN_USE_MIOPENTENSILE=ON -DMIOPEN_USE_ROCBLAS=OFF -DMIOPEN_TEST_FLAGS=--disable-verification-cache ..
                            MIOPEN_DEBUG_HIP_KERNELS=0 CTEST_PARALLEL_LEVEL=4 MIOPEN_DEBUG_IMPLICIT_GEMM_NON_XDLOPS_INLINE_ASM=0 MIOPEN_CONV_PRECISE_ROCBLAS_TIMING=0 make -j\$(nproc) check
                        """
                    }
                    steps{
                        script{
                            try{
<<<<<<< HEAD
                                buildHipClangJob('/opt/rocm/llvm/bin/clang++', image: image+'-hip-clang-targetid', prefixpath: "/usr/local", cmd: cmd, gpu_arch: "gfx906:xnack-", miotensile_version: "latest", target_id: "ON")
                            } 
                            catch(e){
                                echo "throwing error exception for the stage"
                                echo 'Exception occurred: ' + e.toString()
                                throw e
=======
                                buildHipClangJob('/opt/rocm/llvm/bin/clang++', cmd: cmd, gpu_arch: "gfx906", miotensile_version: "latest")
>>>>>>> 0155ee38
                            }
                            finally{
                                reboot()
                            }
                        }
                    }
                }

                stage('Half Hip Release Tensile-Latest Subset Vega20') {
                    agent{ label rocmnode("vega20") }
                    environment{
                        cmd = """
                            ulimit -c unlimited
                            rm -rf build
                            mkdir build
                            cd build
                            CXX=/opt/rocm/llvm/bin/clang++ cmake -DBUILD_DEV=On -DCMAKE_BUILD_TYPE=release -DMIOPEN_TEST_HALF=On -DMIOPEN_GPU_SYNC=On -DMIOPEN_TEST_ALL=On -DMIOPEN_TEST_MIOTENSILE=ON -DMIOPEN_USE_MIOPENTENSILE=ON -DMIOPEN_USE_ROCBLAS=OFF -DMIOPEN_TEST_FLAGS=--disable-verification-cache ..
                            MIOPEN_DEBUG_HIP_KERNELS=0 CTEST_PARALLEL_LEVEL=4 MIOPEN_DEBUG_IMPLICIT_GEMM_NON_XDLOPS_INLINE_ASM=0 MIOPEN_CONV_PRECISE_ROCBLAS_TIMING=0 make -j\$(nproc) check
                        """
                    }
                    steps{
                        script{
                            try{
                                buildHipClangJob('/opt/rocm/llvm/bin/clang++', image: image+'-hip-clang-targetid', prefixpath: "/usr/local", cmd: cmd, gpu_arch: "gfx906:xnack-", miotensile_version: "latest", target_id: "ON")
                            } 
                            catch(e){
                                echo "throwing error exception for the stage"
                                echo 'Exception occurred: ' + e.toString()
                                throw e
                            }
                            finally{
                                reboot()
                            }
                        }
                    }
                }
<<<<<<< HEAD

                stage('Bfloat16 Hip Release Tensile-Latest Subset Vega20') {
                    agent{ label rocmnode("vega20") }
                    environment{
                        cmd = """
                            ulimit -c unlimited
                            rm -rf build
                            mkdir build
                            cd build
                            CXX=/opt/rocm/llvm/bin/clang++ cmake -DMIOPEN_TEST_BFLOAT16=On -DMIOPEN_TEST_ALL=On -DBUILD_DEV=On -DCMAKE_BUILD_TYPE=release -DMIOPEN_GPU_SYNC=On -DMIOPEN_TEST_MIOTENSILE=ON -DMIOPEN_USE_MIOPENTENSILE=ON -DMIOPEN_USE_ROCBLAS=OFF ..
                            MIOPEN_DEBUG_HIP_KERNELS=0 MIOPEN_LOG_LEVEL=5 CTEST_PARALLEL_LEVEL=4 MIOPEN_DEBUG_IMPLICIT_GEMM_NON_XDLOPS_INLINE_ASM=0 MIOPEN_CONV_PRECISE_ROCBLAS_TIMING=0 make -j\$(nproc) check
                        """
                    }
                    steps{
                        script{
                            try{
                                buildHipClangJob('/opt/rocm/llvm/bin/clang++', image: image+'-hip-clang-targetid', prefixpath: "/usr/local", cmd: cmd, gpu_arch: "gfx906:xnack-", miotensile_version: "latest", target_id: "ON")
                            } 
                            catch(e){
                                echo "throwing error exception for the stage"
                                echo 'Exception occurred: ' + e.toString()
                                throw e
                            }
                            finally{
                                reboot()
                            }
                        }
                    }
                }

                stage('Int8 Hip Release Tensile-Latest Subset Vega20') {
                    agent{ label rocmnode("vega20") }
                    environment{
                        cmd = """
                            ulimit -c unlimited
                            rm -rf build
                            mkdir build
                            cd build
                            CXX=/opt/rocm/llvm/bin/clang++ cmake -DMIOPEN_TEST_INT8=On -DMIOPEN_TEST_ALL=On -DBUILD_DEV=On -DCMAKE_BUILD_TYPE=release -DMIOPEN_GPU_SYNC=On -DMIOPEN_TEST_MIOTENSILE=ON -DMIOPEN_USE_MIOPENTENSILE=ON -DMIOPEN_USE_ROCBLAS=OFF ..
                            MIOPEN_DEBUG_HIP_KERNELS=0 MIOPEN_LOG_LEVEL=5 CTEST_PARALLEL_LEVEL=4 MIOPEN_DEBUG_IMPLICIT_GEMM_NON_XDLOPS_INLINE_ASM=0 MIOPEN_CONV_PRECISE_ROCBLAS_TIMING=0 make -j\$(nproc) check
                        """
                    }
                    steps{
                        script{
                            try{
                                buildHipClangJob('/opt/rocm/llvm/bin/clang++', image: image+'-hip-clang-targetid', prefixpath: "/usr/local", cmd: cmd, gpu_arch: "gfx906:xnack-", miotensile_version: "latest", target_id: "ON")
                            } 
                            catch(e){
                                echo "throwing error exception for the stage"
                                echo 'Exception occurred: ' + e.toString()
                                throw e
                            }
                            finally{
                                reboot()
                            }
                        }
                    }
                }
            }
        }

        stage("MIOpenTensile Latest gfx908"){
            parallel{
                stage('Hip Release Tensile-Latest Subset gfx908') {
=======
                stage('Fp32 Hip Tensile-Latest All gfx908') {
>>>>>>> 0155ee38
                    agent{ label rocmnode("gfx908") }
                    environment{
                        cmd = """
                            ulimit -c unlimited
                            cd build
                            CXX=/opt/rocm/llvm/bin/clang++ cmake -DBUILD_DEV=On -DCMAKE_BUILD_TYPE=release -DMIOPEN_TEST_GFX908=On -DMIOPEN_TEST_ALL=On -DMIOPEN_TEST_MIOTENSILE=ON -DMIOPEN_USE_MIOPENTENSILE=ON -DMIOPEN_USE_ROCBLAS=OFF -DMIOPEN_TEST_FLAGS='--verbose --disable-verification-cache' ..
                            MIOPEN_DEBUG_HIP_KERNELS=0 MIOPEN_LOG_LEVEL=5 CTEST_PARALLEL_LEVEL=4 MIOPEN_DEBUG_IMPLICIT_GEMM_NON_XDLOPS_INLINE_ASM=0 MIOPEN_CONV_PRECISE_ROCBLAS_TIMING=0 make -j\$(nproc) check
                        """
                    }
                    steps{
                        script{
                            try{
<<<<<<< HEAD
                                buildHipClangJob('/opt/rocm/llvm/bin/clang++', image: image+'-hip-clang-targetid', prefixpath: "/usr/local", cmd: cmd, gpu_arch: "gfx908:xnack-", miotensile_version: "latest", target_id: "ON")
                            } 
                            catch(e){
                                echo "throwing error exception for the stage"
                                echo 'Exception occurred: ' + e.toString()
                                throw e
                            }
                            finally{
                                reboot()
                            }
                        }
                    }
                }

                stage('Half Hip Release Tensile-Latest Subset gfx908') {
                    agent{ label rocmnode("gfx908") }
                    environment{
                        cmd = """
                            ulimit -c unlimited
                            rm -rf build
                            mkdir build
                            cd build
                            CXX=/opt/rocm/llvm/bin/clang++ cmake -DMIOPEN_TEST_HALF=On -DMIOPEN_TEST_GFX908=On -DMIOPEN_TEST_ALL=On -DBUILD_DEV=On -DCMAKE_BUILD_TYPE=release -DMIOPEN_GPU_SYNC=On -DMIOPEN_TEST_MIOTENSILE=ON -DMIOPEN_USE_MIOPENTENSILE=ON -DMIOPEN_USE_ROCBLAS=OFF ..
                            MIOPEN_DEBUG_HIP_KERNELS=0 MIOPEN_LOG_LEVEL=5 CTEST_PARALLEL_LEVEL=4 MIOPEN_DEBUG_IMPLICIT_GEMM_NON_XDLOPS_INLINE_ASM=0 MIOPEN_CONV_PRECISE_ROCBLAS_TIMING=0 make -j\$(nproc) check
                        """
                    }
                    steps{
                        script{
                            try{
                                buildHipClangJob('/opt/rocm/llvm/bin/clang++', image: image+'-hip-clang-targetid', prefixpath: "/usr/local", cmd: cmd, gpu_arch: "gfx908:xnack-", miotensile_version: "latest", target_id: "ON")
                            } 
                            catch(e){
                                echo "throwing error exception for the stage"
                                echo 'Exception occurred: ' + e.toString()
                                throw e
                            }
                            finally{
                                reboot()
                            }
                        }
                    }
                }

                stage('Bfloat16 Hip Release Tensile-Latest Subset gfx908') {
                    agent{ label rocmnode("gfx908") }
                    environment{
                        cmd = """
                            ulimit -c unlimited
                            rm -rf build
                            mkdir build
                            cd build
                            CXX=/opt/rocm/llvm/bin/clang++ cmake -DMIOPEN_TEST_BFLOAT16=On -DMIOPEN_TEST_GFX908=On -DMIOPEN_TEST_ALL=On -DBUILD_DEV=On -DCMAKE_BUILD_TYPE=release -DMIOPEN_GPU_SYNC=On -DMIOPEN_TEST_MIOTENSILE=ON -DMIOPEN_USE_MIOPENTENSILE=ON -DMIOPEN_USE_ROCBLAS=OFF ..
                            MIOPEN_DEBUG_HIP_KERNELS=0 MIOPEN_LOG_LEVEL=5 CTEST_PARALLEL_LEVEL=4 MIOPEN_DEBUG_IMPLICIT_GEMM_NON_XDLOPS_INLINE_ASM=0 MIOPEN_CONV_PRECISE_ROCBLAS_TIMING=0 make -j\$(nproc) check
                        """
                    }
                    steps{
                        script{
                            try{
                                buildHipClangJob('/opt/rocm/llvm/bin/clang++', image: image+'-hip-clang-targetid', prefixpath: "/usr/local", cmd: cmd, gpu_arch: "gfx908:xnack-", miotensile_version: "latest", target_id: "ON")
                            } 
                            catch(e){
                                echo "throwing error exception for the stage"
                                echo 'Exception occurred: ' + e.toString()
                                throw e
                            }
                            finally{
                                reboot()
                            }
                        }
                    }
                }

                stage('Int8 Hip Release Tensile-Latest Subset gfx908') {
                    agent{ label rocmnode("gfx908") }
                    environment{
                        cmd = """
                            ulimit -c unlimited
                            rm -rf build
                            mkdir build
                            cd build
                            CXX=/opt/rocm/llvm/bin/clang++ cmake -DMIOPEN_TEST_INT8=On -DMIOPEN_TEST_GFX908=On -DMIOPEN_TEST_ALL=On -DBUILD_DEV=On -DCMAKE_BUILD_TYPE=release -DMIOPEN_GPU_SYNC=On -DMIOPEN_TEST_MIOTENSILE=ON -DMIOPEN_USE_MIOPENTENSILE=ON -DMIOPEN_USE_ROCBLAS=OFF ..
                            MIOPEN_DEBUG_HIP_KERNELS=0 MIOPEN_LOG_LEVEL=5 CTEST_PARALLEL_LEVEL=4 MIOPEN_DEBUG_IMPLICIT_GEMM_NON_XDLOPS_INLINE_ASM=0 MIOPEN_CONV_PRECISE_ROCBLAS_TIMING=0 make -j\$(nproc) check
                        """
                    }
                    steps{
                        script{
                            try{
                                buildHipClangJob('/opt/rocm/llvm/bin/clang++', image: image+'-hip-clang-targetid', prefixpath: "/usr/local", cmd: cmd, gpu_arch: "gfx908:xnack-", miotensile_version: "latest", target_id: "ON")
=======
                                buildHipClangJob('/opt/rocm/llvm/bin/clang++', cmd: cmd, gpu_arch: "gfx908", miotensile_version: "latest")
>>>>>>> 0155ee38
                            }
                            catch(e){
                                echo "throwing error exception for the stage"
                                echo 'Exception occurred: ' + e.toString()
                                throw e
                            }
                            finally{
                                reboot()
                            }
                        }
                    }
                }
            }
        }
        stage("Packages"){
            when { expression { params.BUILD_CURRENT_STAGE } }
            parallel {
                stage('OpenCL Package') {
                    agent{ label rocmnode("nogpu") }
                    steps{
                        script{
                            try{
                                buildHipClangJob('g++', flags: '-DCMAKE_BUILD_TYPE=release', gpu_arch: "gfx900;gfx906;gfx908")
                            }
                            catch(e){
                                echo "throwing error exception for the stage"
                                echo 'Exception occurred: ' + e.toString()
                                throw e
                            }
                            finally{
                                reboot()
                            }
                        }
                    }
                }
                stage("HIP Package /opt/rocm"){
                    agent{ label rocmnode("nogpu") }
                    steps{
                        script{
                            try{
                                buildHipClangJob('/opt/rocm/llvm/bin/clang++', flags: '-DCMAKE_BUILD_TYPE=release', prefixpath: '/opt/rocm', gpu_arch: "gfx900;gfx906;gfx908")
                            }
                            catch(e){
                                echo "throwing error exception for the stage"
                                echo 'Exception occurred: ' + e.toString()
                                throw e
                            }
                            finally{
                                reboot()
                            }
                        }
                    }
                }
            }
        }
    }
}
<|MERGE_RESOLUTION|>--- conflicted
+++ resolved
@@ -67,11 +67,7 @@
         def codecov = conf.get("codecov", false)
         def miotensile_version = conf.get("miotensile_version", "default")
         def dockerOpts="--device=/dev/kfd --device=/dev/dri --group-add video --cap-add=SYS_PTRACE --security-opt seccomp=unconfined"
-<<<<<<< HEAD
-        def dockerArgs = "--build-arg PREFIX=${prefixpath} --build-arg GPU_ARCH='${gpu_arch}' --build-arg MIOTENSILE_VER='${miotensile_version}' --build-arg USE_TARGETID='${target_id}' -f hip-clang.docker "
-=======
-        def dockerArgs = "--build-arg PREFIX=${prefixpath} --build-arg GPU_ARCH='${gpu_arch}' --build-arg MIOTENSILE_VER='${miotensile_version}' "
->>>>>>> 0155ee38
+        def dockerArgs = "--build-arg PREFIX=${prefixpath} --build-arg GPU_ARCH='${gpu_arch}' --build-arg MIOTENSILE_VER='${miotensile_version}' --build-arg USE_TARGETID='${target_id}' "
         def extradebugflags = ""
         def variant = env.STAGE_NAME
         if (codecov) {
@@ -913,7 +909,6 @@
                         }
                     }
                 }
-<<<<<<< HEAD
 
                 stage('Bfloat16 Hip Release Tensile Subset Vega20') {
                     agent{ label rocmnode("vega20") }
@@ -977,10 +972,7 @@
 
         stage("MIOpenTensile gfx908"){
             parallel{
-                stage('Hip Release Tensile Subset gfx908') {
-=======
-                stage('Fp32 Hip Tensile All gfx908') {
->>>>>>> 0155ee38
+                stage('Fp32 Hip Release Tensile All gfx908') {
                     agent{ label rocmnode("gfx908") }
                     environment{
                         cmd = """
@@ -1035,7 +1027,6 @@
                         }
                     }
                 }
-<<<<<<< HEAD
 
                 stage('Bfloat16 Hip Release Tensile Subset gfx908') {
                     agent{ label rocmnode("gfx908") }
@@ -1099,10 +1090,7 @@
 
         stage("MIOpenTensile Latest"){
             parallel{
-                stage('Hip Release Tensile-Latest Subset Vega20') {
-=======
-                stage('Fp32 Hip Tensile-Latest All Vega20') {
->>>>>>> 0155ee38
+                stage('Fp32 Hip Release Tensile-Latest All Vega20') {
                     agent{ label rocmnode("vega20") }
                     environment{
                         cmd = """
@@ -1115,16 +1103,12 @@
                     steps{
                         script{
                             try{
-<<<<<<< HEAD
                                 buildHipClangJob('/opt/rocm/llvm/bin/clang++', image: image+'-hip-clang-targetid', prefixpath: "/usr/local", cmd: cmd, gpu_arch: "gfx906:xnack-", miotensile_version: "latest", target_id: "ON")
                             } 
                             catch(e){
                                 echo "throwing error exception for the stage"
                                 echo 'Exception occurred: ' + e.toString()
                                 throw e
-=======
-                                buildHipClangJob('/opt/rocm/llvm/bin/clang++', cmd: cmd, gpu_arch: "gfx906", miotensile_version: "latest")
->>>>>>> 0155ee38
                             }
                             finally{
                                 reboot()
@@ -1161,7 +1145,6 @@
                         }
                     }
                 }
-<<<<<<< HEAD
 
                 stage('Bfloat16 Hip Release Tensile-Latest Subset Vega20') {
                     agent{ label rocmnode("vega20") }
@@ -1225,10 +1208,7 @@
 
         stage("MIOpenTensile Latest gfx908"){
             parallel{
-                stage('Hip Release Tensile-Latest Subset gfx908') {
-=======
-                stage('Fp32 Hip Tensile-Latest All gfx908') {
->>>>>>> 0155ee38
+                stage('Fp32 Hip Release Tensile-Latest All gfx908') {
                     agent{ label rocmnode("gfx908") }
                     environment{
                         cmd = """
@@ -1241,7 +1221,6 @@
                     steps{
                         script{
                             try{
-<<<<<<< HEAD
                                 buildHipClangJob('/opt/rocm/llvm/bin/clang++', image: image+'-hip-clang-targetid', prefixpath: "/usr/local", cmd: cmd, gpu_arch: "gfx908:xnack-", miotensile_version: "latest", target_id: "ON")
                             } 
                             catch(e){
@@ -1330,9 +1309,6 @@
                         script{
                             try{
                                 buildHipClangJob('/opt/rocm/llvm/bin/clang++', image: image+'-hip-clang-targetid', prefixpath: "/usr/local", cmd: cmd, gpu_arch: "gfx908:xnack-", miotensile_version: "latest", target_id: "ON")
-=======
-                                buildHipClangJob('/opt/rocm/llvm/bin/clang++', cmd: cmd, gpu_arch: "gfx908", miotensile_version: "latest")
->>>>>>> 0155ee38
                             }
                             catch(e){
                                 echo "throwing error exception for the stage"
