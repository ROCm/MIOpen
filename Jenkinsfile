--- conflicted
+++ resolved
@@ -657,11 +657,7 @@
                 stage('Fp32 OpenCL All gfx1030') {
                     agent{ label rocmnode("navi21") }
                     options {
-<<<<<<< HEAD
-                        // timeout(time: 90, unit: 'MINUTES')
-=======
-                        timeout(time: 150, unit: 'MINUTES')
->>>>>>> 03f5c10b
+                        // timeout(time: 150, unit: 'MINUTES')
                         retry(2)
                     }
                     steps{
