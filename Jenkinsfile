--- conflicted
+++ resolved
@@ -15,11 +15,6 @@
     return node_name
 }
 
-<<<<<<< HEAD
-
-
-def cmake_build(compiler, flags, env4make, extradebugflags, prefixpath, cmd="", testflags=""){
-=======
 def default_image_name() {
     return 'miopen-hip-clang'
 }
@@ -34,8 +29,9 @@
     """
 }
 
-def cmake_build(compiler, flags, env4make, extradebugflags, prefixpath){
->>>>>>> bdd81a25
+
+
+def cmake_build(compiler, flags, env4make, extradebugflags, prefixpath, cmd="", testflags=""){
     def workspace_dir = pwd()
     def vcache = "/var/jenkins/.cache/miopen/vcache"
     def archive = (flags == '-DCMAKE_BUILD_TYPE=release')
@@ -241,13 +237,8 @@
                     steps{
                         script{
                             try{
-<<<<<<< HEAD
-                                buildCommandJob(cmd, image)
-                            } 
-=======
                                 buildHipClangJob('clang++', flags: '-DCMAKE_BUILD_TYPE=release', cmd: cmd)
                             }
->>>>>>> bdd81a25
                             catch(e){
                                 echo "throwing error exception for the stage"
                                 echo 'Exception occurred: ' + e.toString()
@@ -264,13 +255,8 @@
                     steps{
                         script{
                             try{
-<<<<<<< HEAD
-                                buildCommandJob(cmd, image)
-                            } 
-=======
                                 buildHipClangJob('clang++-3.8', flags: '-DCMAKE_BUILD_TYPE=release', cmd: cmd)
                             }
->>>>>>> bdd81a25
                             catch(e){
                                 echo "throwing error exception for the stage"
                                 echo 'Exception occurred: ' + e.toString()
@@ -296,13 +282,8 @@
                     steps{
                         script{
                             try{
-<<<<<<< HEAD
-                                buildCommandJob(cmd, image)
-                            } 
-=======
                                 buildHipClangJob('clang++', flags: '-DCMAKE_BUILD_TYPE=release', cmd: cmd)
                             }
->>>>>>> bdd81a25
                             catch(e){
                                 echo "throwing error exception for the stage"
                                 echo 'Exception occurred: ' + e.toString()
@@ -336,6 +317,25 @@
                     }
                 }
 
+                stage('OpenCL Release') {
+                    agent{ label rocmnode("vega") }
+                    steps{
+                        script{
+                            try{
+                                buildHipClangJob('g++', flags: '-DBUILD_DEV=On -DCMAKE_BUILD_TYPE=release')
+                            }
+                            catch(e){
+                                echo "throwing error exception for the stage"
+                                echo 'Exception occurred: ' + e.toString()
+                                throw e
+                            }
+                            finally{
+                                reboot()
+                            }
+                        }
+                    }
+                }
+
 
                 stage('Hip conv2d debug quick') {
                      agent{ label rocmnode("vega") }
@@ -355,31 +355,21 @@
                     steps{
                         script{
                             try{
-<<<<<<< HEAD
                                 buildHipClangJob('/opt/rocm/llvm/bin/clang++', '', "", image+'-hip-clang', "/usr/local", cmd, "gfx900;gfx906")
                             } 
-=======
-                                buildHipClangJob('g++', flags: '-DBUILD_DEV=On -DCMAKE_BUILD_TYPE=release')
-                            }
->>>>>>> bdd81a25
-                            catch(e){
-                                echo "throwing error exception for the stage"
-                                echo 'Exception occurred: ' + e.toString()
-                                throw e
-                            }
-                            finally{
-                                reboot()
-                            }
-                        }
-                    }
-                }
-<<<<<<< HEAD
+                            catch(e){
+                                echo "throwing error exception for the stage"
+                                echo 'Exception occurred: ' + e.toString()
+                                throw e
+                            }
+                            finally{
+                                reboot()
+                            }
+                        }
+                    }
+                }
               
                 stage('Hip release') {
-=======
-
-                stage('Hip Release /opt/rocm') {
->>>>>>> bdd81a25
                     agent{ label rocmnode("vega") }
                     environment{
                         cmd = """
@@ -394,13 +384,8 @@
                     steps{
                         script{
                             try{
-<<<<<<< HEAD
                                  buildHipClangJob('/opt/rocm/llvm/bin/clang++', '', "", image+'-hip-clang', "/usr/local", cmd, "gfx900;gfx906")
                             } 
-=======
-                                buildHipClangJob('/opt/rocm/llvm/bin/clang++', flags: '-DBUILD_DEV=On -DCMAKE_BUILD_TYPE=release', image: image+'rocm', prefixpath: '/opt/rocm')
-                            }
->>>>>>> bdd81a25
                             catch(e){
                                 echo "throwing error exception for the stage"
                                 echo 'Exception occurred: ' + e.toString()
@@ -442,13 +427,9 @@
                     }
                 }
 
-<<<<<<< HEAD
-                stage('Hip gfx908 debug') {
-=======
 
 
                 stage('Hip Debug gfx908 /opt/rocm') {
->>>>>>> bdd81a25
                     agent{ label rocmnode("gfx908") }
                     environment{
                         cmd = """
@@ -463,13 +444,8 @@
                     steps{
                         script{
                             try{
-<<<<<<< HEAD
-                                 buildHipClangJob('/opt/rocm/llvm/bin/clang++', '', "", image+'-hip-clang', "/usr/local", cmd, "gfx908")
-                            } 
-=======
                                 buildHipClangJob('/opt/rocm/llvm/bin/clang++', flags: '-DMIOPEN_TEST_GFX908=On -DBUILD_DEV=On -DCMAKE_BUILD_TYPE=debug', image: image+'rocm', prefixpath: '/opt/rocm', gpu_arch: "gfx908")
                             }
->>>>>>> bdd81a25
                             catch(e){
                                 echo "throwing error exception for the stage"
                                 echo 'Exception occurred: ' + e.toString()
@@ -678,78 +654,25 @@
         // Run fp16, bfp16, and int8 quick tests
         stage("Fast low precision"){
             parallel{
-<<<<<<< HEAD
-                stage('Half gfx906 Release') {
-                    agent{ label rocmnode("vega20") }
-                    environment{
-                        cmd = """
-                            ulimit -c unlimited
-                            rm -rf build
-                            mkdir build
-                            cd build
-                            CXX=/opt/rocm/llvm/bin/clang++ cmake -DMIOPEN_BACKEND=HIP -DAMDGPU_TARGETS=gfx906 -DGPU_TARGETS=gfx906 -DMIOPEN_TEST_HALF=On -DMIOPEN_USE_COMGR=Off -DBUILD_DEV=On -DCMAKE_BUILD_TYPE=Release -DMIOPEN_GPU_SYNC=On -DMIOPEN_TEST_FLAGS="--disable-verification-cache " .. 
-                            CTEST_PARALLEL_LEVEL=4 MIOPEN_DEBUG_IMPLICIT_GEMM_NON_XDLOPS_INLINE_ASM=0 MIOPEN_CONV_PRECISE_ROCBLAS_TIMING=0 make -j\$(nproc) check
-                        """
-=======
                 stage('Half Hip Release Vega20 /opt/rocm') {
                     agent{ label rocmnode("vega20") }
                     steps{
                         script{
                             try{
-                                buildHipClangJob('/opt/rocm/llvm/bin/clang++', flags: '-DMIOPEN_TEST_HALF=On -DBUILD_DEV=On -DCMAKE_BUILD_TYPE=release', image: image+'rocm', prefixpath: '/opt/rocm')
-                            }
-                            catch(e){
-                                echo "throwing error exception for the stage"
-                                echo 'Exception occurred: ' + e.toString()
-                                throw e
-                            }
-                            finally{
-                                reboot()
-                            }
-                        }
-                    }
-                }
-                stage('Half OpenCL Release Vega20') {
-                    agent{ label rocmnode("vega20") }
-                    steps{
-                        script{
-                            try{
-                                buildHipClangJob('g++', flags: '-DMIOPEN_TEST_HALF=On -DBUILD_DEV=On -DCMAKE_BUILD_TYPE=release')
-                            }
-                            catch(e){
-                                echo "throwing error exception for the stage"
-                                echo 'Exception occurred: ' + e.toString()
-                                throw e
-                            }
-                            finally{
-                                reboot()
-                            }
-                        }
->>>>>>> bdd81a25
-                    }
-                    steps{
-                        script{
-                            try{
-<<<<<<< HEAD
-                                buildHipClangJob('/opt/rocm/llvm/bin/clang++', '', "",  image+'-hip-clang', "/usr/local", cmd, "gfx906")
-                            } 
-=======
-                                buildHipClangJob('g++', flags: '-DMIOPEN_TEST_INT8=On -DBUILD_DEV=On -DCMAKE_BUILD_TYPE=release')
-                            }
->>>>>>> bdd81a25
-                            catch(e){
-                                echo "throwing error exception for the stage"
-                                echo 'Exception occurred: ' + e.toString()
-                                throw e
-                            }
-                            finally{
-                                reboot()
-                            }
-                        }
-                    }
-                }
-
-<<<<<<< HEAD
+                                buildHipClangJob('/opt/rocm/llvm/bin/clang++', flags: '-DMIOPEN_BACKEND=HIP -DAMDGPU_TARGETS=gfx906 -DGPU_TARGETS=gfx906 -DMIOPEN_TEST_HALF=On -DMIOPEN_USE_COMGR=Off -DBUILD_DEV=On -DCMAKE_BUILD_TYPE=release', image: image+'rocm', prefixpath: '/opt/rocm')
+                            }
+                            catch(e){
+                                echo "throwing error exception for the stage"
+                                echo 'Exception occurred: ' + e.toString()
+                                throw e
+                            }
+                            finally{
+                                reboot()
+                            }
+                        }
+                    }
+                }
+
                 stage('Half gfx908 Release') {
                     agent{ label rocmnode("gfx908") }
                     environment{
@@ -765,75 +688,28 @@
                     steps{
                         script{
                             try{
-                                buildHipClangJob('/opt/rocm/llvm/bin/clang++', '', "",  image+'-hip-clang', "/usr/local", cmd, "gfx908")
+                                buildHipClangJob('/opt/rocm/llvm/bin/clang++', cmd: cmd, gpu_arch: "gfx908")
 
                             } 
-=======
-                stage('BF16 Hip Release Vega20 /opt/rocm') {
-                    agent{ label rocmnode("vega20") }
-                    steps{
-                        script{
-                            try{
-                                buildHipClangJob('/opt/rocm/llvm/bin/clang++', flags: '-DMIOPEN_TEST_BFLOAT16=On -DBUILD_DEV=On -DCMAKE_BUILD_TYPE=release', image: image+'rocm', prefixpath: '/opt/rocm')
-                            }
->>>>>>> bdd81a25
-                            catch(e){
-                                echo "throwing error exception for the stage"
-                                echo 'Exception occurred: ' + e.toString()
-                                throw e
-                            }
-                            finally{
-                                reboot()
-                            }
-                        }
-                    }
-                }
-
-<<<<<<< HEAD
-                stage('Bfloat16 gfx908 Hip debug') {
-                    agent{ label rocmnode("gfx908") }
-                    environment{
-                        cmd = """
-                            ulimit -c unlimited
-                            rm -rf build
-                            mkdir build
-                            cd build
-                            CXX=/opt/rocm/llvm/bin/clang++ cmake -DMIOPEN_BACKEND=HIP -DAMDGPU_TARGETS=gfx908 -DGPU_TARGETS=gfx908 -DMIOPEN_TEST_BFLOAT16=On -DMIOPEN_TEST_GFX908=On -DMIOPEN_USE_COMGR=Off -DBUILD_DEV=On -DCMAKE_BUILD_TYPE=debug -DMIOPEN_GPU_SYNC=On -DMIOPEN_TEST_FLAGS="--disable-verification-cache " .. 
-                            CTEST_PARALLEL_LEVEL=4 MIOPEN_DEBUG_IMPLICIT_GEMM_NON_XDLOPS_INLINE_ASM=0 MIOPEN_CONV_PRECISE_ROCBLAS_TIMING=0 make -j\$(nproc) check
-                        """
-                    }
-                    steps{
-                        script{
-                            try{
-                                buildHipClangJob('/opt/rocm/llvm/bin/clang++', '', "",  image+'-hip-clang', "/usr/local", cmd, "gfx908")
-                            } 
-=======
+                            catch(e){
+                                echo "throwing error exception for the stage"
+                                echo 'Exception occurred: ' + e.toString()
+                                throw e
+                            }
+                            finally{
+                                reboot()
+                            }
+                        }
+                    }
+                }
+
                 stage('BF16 Hip Debug gfx908 /opt/rocm') {
                     agent{ label rocmnode("gfx908") }
                     steps{
                         script{
                             try{
-                                buildHipClangJob('/opt/rocm/llvm/bin/clang++', flags: '-DMIOPEN_TEST_BFLOAT16=On -DMIOPEN_TEST_GFX908=On -DBUILD_DEV=On -DCMAKE_BUILD_TYPE=debug', image: image+'rocm', prefixpath: '/opt/rocm', gpu_arch: "gfx908")
-                            }
-                            catch(e){
-                                echo "throwing error exception for the stage"
-                                echo 'Exception occurred: ' + e.toString()
-                                throw e
-                            }
-                            finally{
-                                reboot()
-                            }
-                        }
-                    }
-                }
-                stage('Half Hip Debug gfx908 /opt/rocm') {
-                    agent{ label rocmnode("gfx908") }
-                    steps{
-                        script{
-                            try{
-                                buildHipClangJob('/opt/rocm/llvm/bin/clang++', flags: '-DMIOPEN_TEST_BFLOAT16=On -DMIOPEN_TEST_GFX908=On -DBUILD_DEV=On -DCMAKE_BUILD_TYPE=debug', image: image+'rocm', prefixpath: '/opt/rocm', gpu_arch: "gfx908")
-                            }
->>>>>>> bdd81a25
+                                buildHipClangJob('/opt/rocm/llvm/bin/clang++', flags: '-DMIOPEN_BACKEND=HIP -DMIOPEN_TEST_BFLOAT16=On -DAMDGPU_TARGETS=gfx908 -DGPU_TARGETS=gfx908  -DMIOPEN_TEST_GFX908=On -DBUILD_DEV=On -DCMAKE_BUILD_TYPE=debug -DMIOPEN_USE_COMGR=Off', image: image+'rocm', prefixpath: '/opt/rocm', gpu_arch: "gfx908")
+                            }
                             catch(e){
                                 echo "throwing error exception for the stage"
                                 echo 'Exception occurred: ' + e.toString()
@@ -850,31 +726,8 @@
 
         stage("Long Tests I"){
             parallel{
-                stage('Int8 conv2d Release conv2d') {
-
-<<<<<<< HEAD
-=======
-                stage('OpenCL Debug + Codecov') {
-                    agent{ label rocmnode("vega") }
-                    steps{
-                        script{
-                            try{
-                                buildHipClangJob('g++', flags: '-DBUILD_DEV=On -DCMAKE_BUILD_TYPE=debug', codecov: true)
-                            }
-                            catch(e){
-                                echo "throwing error exception for the stage"
-                                echo 'Exception occurred: ' + e.toString()
-                                throw e
-                            }
-                            finally{
-                                reboot()
-                            }
-                        }
-                    }
-                }
-
-                stage('Int8 Hip Release All Vega20 /opt/rocm') {
->>>>>>> bdd81a25
+
+                stage('Int8 conv2d Release Vega20') {
                     agent{ label rocmnode("vega20") }
                     environment{
                         cmd = """
@@ -890,24 +743,20 @@
                     steps{
                         script{
                             try{
-<<<<<<< HEAD
-                               buildHipClangJob('/opt/rocm/llvm/bin/clang++', '', "", image+'-hip-clang', "/usr/local", cmd, "gfx906")
-                            } 
-=======
-                                buildHipClangJob('/opt/rocm/llvm/bin/clang++', flags: '-DMIOPEN_TEST_INT8=On -DBUILD_DEV=On -DMIOPEN_TEST_ALL=On -DCMAKE_BUILD_TYPE=release', image: image+'rocm', prefixpath: '/opt/rocm')
-                            }
->>>>>>> bdd81a25
-                            catch(e){
-                                echo "throwing error exception for the stage"
-                                echo 'Exception occurred: ' + e.toString()
-                                throw e
-                            }
-                            finally{
-                                reboot()
-                            }
-                        }
-                    }
-                }
+                                buildHipClangJob('/opt/rocm/llvm/bin/clang++', cmd: cmd, gpu_arch: "gfx906")
+                            }
+                            catch(e){
+                                echo "throwing error exception for the stage"
+                                echo 'Exception occurred: ' + e.toString()
+                                throw e
+                            }
+                            finally{
+                                reboot()
+                            }
+                        }
+                    }
+                }
+
 
 
                 stage('GCC Release conv2d') {
@@ -926,13 +775,8 @@
                     steps{
                         script{
                             try{
-<<<<<<< HEAD
-                                buildCommandJob(cmd, image)
-                            } 
-=======
                                 buildHipClangJob('/opt/rocm/llvm/bin/clang++', cmd: cmd, gpu_arch: "gfx908")
                             }
->>>>>>> bdd81a25
                             catch(e){
                                 echo "throwing error exception for the stage"
                                 echo 'Exception occurred: ' + e.toString()
@@ -945,18 +789,13 @@
                     }
                 }
 		    
-                stage('GCC codecov') {
+                stage('GCC OpenCL All + codecov') {
                     agent{ label rocmnode("vega") }
                     steps{
                         script{
                             try{
-<<<<<<< HEAD
-                               buildJob('g++-5', flags: '-DBUILD_DEV=On -DCMAKE_BUILD_TYPE=debug', codecov: true, gpu_arch: "gfx900;gfx906")
-                            } 
-=======
-                                buildHipClangJob('g++', flags: '-DBUILD_DEV=On -DMIOPEN_TEST_ALL=On -DCMAKE_BUILD_TYPE=release')
-                            }
->>>>>>> bdd81a25
+                                buildHipClangJob('g++', flags: '-DBUILD_DEV=On -DMIOPEN_TEST_ALL=On -DCMAKE_BUILD_TYPE=release', codecov: true)
+                            }
                             catch(e){
                                 echo "throwing error exception for the stage"
                                 echo 'Exception occurred: ' + e.toString()
@@ -1110,7 +949,7 @@
                     steps{
                         buildHipClangJob('/opt/rocm/llvm/bin/clang++', '', "",  image+'-hip-clang', "/usr/local", cmd, "gfx908")
                     }
-                }   
+                }
             }
         }
 
@@ -1154,13 +993,8 @@
                             rm -rf build
                             mkdir build
                             cd build
-<<<<<<< HEAD
                             CXX=/opt/rocm/llvm/bin/clang++ cmake -DBUILD_DEV=On -DCMAKE_BUILD_TYPE=release -DMIOPEN_GPU_SYNC=On -DMIOPEN_TEST_GFX908=On -DMIOPEN_TEST_ALL=On  -DMIOPEN_TEST_LIMIT=2 -DMIOPEN_TEST_MIOTENSILE=ON -DMIOPEN_USE_MIOPENTENSILE=ON -DMIOPEN_USE_ROCBLAS=OFF -DMIOPEN_TEST_FLAGS='--verbose --disable-verification-cache' ..
-                            MIOPEN_LOG_LEVEL=5 CTEST_PARALLEL_LEVEL=4 MIOPEN_DEBUG_IMPLICIT_GEMM_NON_XDLOPS_INLINE_ASM=0 MIOPEN_CONV_PRECISE_ROCBLAS_TIMING=0 make -j\$(nproc) check
-=======
-                            CXX=/opt/rocm/llvm/bin/clang++ cmake -DBUILD_DEV=On -DCMAKE_BUILD_TYPE=release -DMIOPEN_GPU_SYNC=On -DMIOPEN_TEST_GFX908=On -DMIOPEN_TEST_ALL=On -DMIOPEN_TEST_MIOTENSILE=ON -DMIOPEN_USE_MIOPENTENSILE=ON -DMIOPEN_USE_ROCBLAS=OFF -DMIOPEN_TEST_FLAGS='--verbose --disable-verification-cache' ..
                             MIOPEN_DEBUG_HIP_KERNELS=0 MIOPEN_LOG_LEVEL=5 CTEST_PARALLEL_LEVEL=4 MIOPEN_DEBUG_IMPLICIT_GEMM_NON_XDLOPS_INLINE_ASM=0 MIOPEN_CONV_PRECISE_ROCBLAS_TIMING=0 make -j\$(nproc) check
->>>>>>> bdd81a25
                         """
                     }
                     steps{
@@ -1188,13 +1022,8 @@
                             rm -rf build
                             mkdir build
                             cd build
-<<<<<<< HEAD
                             CXX=/opt/rocm/llvm/bin/clang++ cmake -DBUILD_DEV=On -DCMAKE_BUILD_TYPE=release -DMIOPEN_GPU_SYNC=On -DMIOPEN_TEST_ALL=On  -DMIOPEN_TEST_LIMIT=2 -DMIOPEN_TEST_MIOTENSILE=ON -DMIOPEN_USE_MIOPENTENSILE=ON -DMIOPEN_USE_ROCBLAS=OFF -DMIOPEN_TEST_FLAGS=--disable-verification-cache ..
-                            CTEST_PARALLEL_LEVEL=4 MIOPEN_DEBUG_IMPLICIT_GEMM_NON_XDLOPS_INLINE_ASM=0 MIOPEN_CONV_PRECISE_ROCBLAS_TIMING=0 make -j\$(nproc) check
-=======
-                            CXX=/opt/rocm/llvm/bin/clang++ cmake -DBUILD_DEV=On -DCMAKE_BUILD_TYPE=release -DMIOPEN_GPU_SYNC=On -DMIOPEN_TEST_ALL=On -DMIOPEN_TEST_MIOTENSILE=ON -DMIOPEN_USE_MIOPENTENSILE=ON -DMIOPEN_USE_ROCBLAS=OFF -DMIOPEN_TEST_FLAGS=--disable-verification-cache ..
                             MIOPEN_DEBUG_HIP_KERNELS=0 CTEST_PARALLEL_LEVEL=4 MIOPEN_DEBUG_IMPLICIT_GEMM_NON_XDLOPS_INLINE_ASM=0 MIOPEN_CONV_PRECISE_ROCBLAS_TIMING=0 make -j\$(nproc) check
->>>>>>> bdd81a25
                         """
                     }
                     steps{
@@ -1222,13 +1051,8 @@
                             rm -rf build
                             mkdir build
                             cd build
-<<<<<<< HEAD
                             CXX=/opt/rocm/llvm/bin/clang++ cmake -DBUILD_DEV=On -DCMAKE_BUILD_TYPE=release -DMIOPEN_GPU_SYNC=On -DMIOPEN_TEST_GFX908=On -DMIOPEN_TEST_ALL=On  -DMIOPEN_TEST_LIMIT=2 -DMIOPEN_TEST_MIOTENSILE=ON -DMIOPEN_USE_MIOPENTENSILE=ON -DMIOPEN_USE_ROCBLAS=OFF -DMIOPEN_TEST_FLAGS='--verbose --disable-verification-cache' ..
-                            MIOPEN_LOG_LEVEL=5 CTEST_PARALLEL_LEVEL=4 MIOPEN_DEBUG_IMPLICIT_GEMM_NON_XDLOPS_INLINE_ASM=0 MIOPEN_CONV_PRECISE_ROCBLAS_TIMING=0 make -j\$(nproc) check
-=======
-                            CXX=/opt/rocm/llvm/bin/clang++ cmake -DBUILD_DEV=On -DCMAKE_BUILD_TYPE=release -DMIOPEN_GPU_SYNC=On -DMIOPEN_TEST_GFX908=On -DMIOPEN_TEST_ALL=On -DMIOPEN_TEST_MIOTENSILE=ON -DMIOPEN_USE_MIOPENTENSILE=ON -DMIOPEN_USE_ROCBLAS=OFF -DMIOPEN_TEST_FLAGS='--verbose --disable-verification-cache' ..
                             MIOPEN_DEBUG_HIP_KERNELS=0 MIOPEN_LOG_LEVEL=5 CTEST_PARALLEL_LEVEL=4 MIOPEN_DEBUG_IMPLICIT_GEMM_NON_XDLOPS_INLINE_ASM=0 MIOPEN_CONV_PRECISE_ROCBLAS_TIMING=0 make -j\$(nproc) check
->>>>>>> bdd81a25
                         """
                     }
                     steps{
@@ -1271,33 +1095,13 @@
                         }
                     }
                 }
-<<<<<<< HEAD
-                stage('Hip Clang Release package') {
-=======
                 stage("HIP Release Package /opt/rocm"){
->>>>>>> bdd81a25
                     agent{ label rocmnode("rocmtest") }
-                    environment{
-                        cmd = """
-                            ulimit -c unlimited
-                            rm -rf build
-                            mkdir build
-                            cd build
-                            CXX=/opt/rocm/llvm/bin/clang++ cmake -DCMAKE_BUILD_TYPE=release .. 
-                            make -j\$(nproc) package
-                        """
-
-                    }
-                    steps{
-                        script{
-                            try{
-<<<<<<< HEAD
-                                buildHipClangJob('/opt/rocm/llvm/bin/clang++', '', "", image+'-hip-clang', "/usr/local", cmd, "all")
-                            } 
-=======
+                    steps{
+                        script{
+                            try{
                                 buildHipClangJob('/opt/rocm/llvm/bin/clang++', flags: '-DCMAKE_BUILD_TYPE=release', image: image+'rocm-gfxall', prefixpath: '/opt/rocm', gpu_arch: "gfx900;gfx906;gfx908")
                             }
->>>>>>> bdd81a25
                             catch(e){
                                 echo "throwing error exception for the stage"
                                 echo 'Exception occurred: ' + e.toString()
