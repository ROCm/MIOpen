--- conflicted
+++ resolved
@@ -431,17 +431,6 @@
             description: "")
         booleanParam(
             name: "BUILD_SMOKE_FP32",
-<<<<<<< HEAD
-            defaultValue: env.BRANCH_NAME == "miopen_nightly" ? true : false,
-            description: "")
-        booleanParam(
-            name: "BUILD_SMOKE_AUX1",
-            defaultValue: env.BRANCH_NAME == "miopen_nightly" ? true : false,
-            description: "")
-        booleanParam(
-            name: "BUILD_SMOKE_FP16_BF16_INT8",
-            defaultValue: env.BRANCH_NAME == "miopen_nightly" ? true : false,
-=======
             defaultValue: env.BRANCH_NAME == env.NIGHTLY_BRANCH ? true : false,
             description: "")
         booleanParam(
@@ -451,7 +440,6 @@
         booleanParam(
             name: "BUILD_SMOKE_FP16_BF16_INT8",
             defaultValue: env.BRANCH_NAME == env.NIGHTLY_BRANCH ? true : false,
->>>>>>> b90e87a7
             description: "")
         booleanParam(
             name: "BUILD_FULL_TESTS",
@@ -539,13 +527,8 @@
         NOCOMGR_flags   = " -DMIOPEN_USE_COMGR=Off"
     }
     triggers{
-<<<<<<< HEAD
-        //triggers periodic runs everyday on midnight
-        cron(env.BRANCH_NAME == "miopen_nightly" ? '0 0 * * *' : '')
-=======
         
         cron(env.BRANCH_NAME == env.NIGHTLY_BRANCH ? env.NIGHTLY_SCHEDULE : '')
->>>>>>> b90e87a7
     }
     stages{
         stage('Build Docker'){
