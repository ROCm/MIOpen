def rocmnode(name) {
    return 'rocmtest && miopen && ' + name
}

def show_node_info() {
    sh """
        echo "NODE_NAME = \$NODE_NAME"
        lsb_release -sd
        uname -r
        cat /sys/module/amdgpu/version
        ls /opt/ -la
    """
}

//default
// CXX=/opt/rocm/llvm/bin/clang++ CXXFLAGS='-Werror' cmake -DMIOPEN_GPU_SYNC=Off -DCMAKE_PREFIX_PATH=/usr/local -DBUILD_DEV=On -DCMAKE_BUILD_TYPE=release ..
//
def cmake_build(Map conf=[:]){

    def compiler = conf.get("compiler","/opt/rocm/llvm/bin/clang++")
    def config_targets = conf.get("config_targets","check")
    def debug_flags = "-g -fno-omit-frame-pointer -fsanitize=undefined -fno-sanitize-recover=undefined " + conf.get("extradebugflags", "")
    def build_envs = "CTEST_PARALLEL_LEVEL=4 MIOPEN_CONV_PRECISE_ROCBLAS_TIMING=0 " + conf.get("build_env","")
    def prefixpath = conf.get("prefixpath","/usr/local")
    def setup_args = " -DMIOPEN_GPU_SYNC=Off " + conf.get("setup_flags","")

    if (prefixpath != "/usr/local"){
        setup_args = setup_args + " -DCMAKE_PREFIX_PATH=${prefixpath} "
    }

    def build_type_debug = (conf.get("build_type",'release') == 'debug')

    //cmake_env can overwrite default CXX variables.
    def cmake_envs = "CXX=${compiler} CXXFLAGS='-Werror' " + conf.get("cmake_ex_env","")

    def package_build = (conf.get("package_build","") == "true")

    if (package_build == true) {
        config_targets = "package"
    }

    if(conf.get("build_install","") == "true")
    {
        config_targets = 'install ' + config_targets
        setup_args = ' -DBUILD_DEV=Off -DCMAKE_INSTALL_PREFIX=../install' + setup_args
    } else{
        setup_args = ' -DBUILD_DEV=On' + setup_args
    }

    // test_flags = ctest -> MIopen flags
    def test_flags = conf.get("test_flags","")

    if (conf.get("vcache_enable","") == "true"){
        def vcache = conf.get(vcache_path,"/var/jenkins/.cache/miopen/vcache")
        build_envs = " MIOPEN_VERIFY_CACHE_PATH='${vcache}' " + build_envs
    } else{
        test_flags = " --disable-verification-cache " + test_flags
    }

    if(conf.get("codecov", false)){ //Need
        setup_args = " -DCMAKE_BUILD_TYPE=debug -DCMAKE_CXX_FLAGS_DEBUG='${debug_flags} -fprofile-arcs -ftest-coverage' -DCODECOV_TEST=On " + setup_args
    }else if(build_type_debug){
        setup_args = " -DCMAKE_BUILD_TYPE=debug -DCMAKE_CXX_FLAGS_DEBUG='${debug_flags}'" + setup_args
    }else{
        setup_args = " -DCMAKE_BUILD_TYPE=release" + setup_args
    }

    if(test_flags != ""){
       setup_args = "-DMIOPEN_TEST_FLAGS='${test_flags}'" + setup_args
    }

    def pre_setup_cmd = """
            echo \$HSA_ENABLE_SDMA
            ulimit -c unlimited
            rm -rf build
            mkdir build
            rm -rf install
            mkdir install
            rm -f src/kernels/*.ufdb.txt
            rm -f src/kernels/miopen*.udb
            cd build
        """
    def setup_cmd = conf.get("setup_cmd", "${cmake_envs} cmake ${setup_args}   .. ")
    // WORKAROUND_SWDEV_290754
    // It seems like this W/A is not required since 4.5.
    def build_cmd = conf.get("build_cmd", "LLVM_PATH=/opt/rocm/llvm ${build_envs} dumb-init make -j\$(nproc) ${config_targets}")
    def execute_cmd = conf.get("execute_cmd", "")

    def cmd = conf.get("cmd", """
            ${pre_setup_cmd}
            ${setup_cmd}
            ${build_cmd}
            ${execute_cmd}
        """)

    echo cmd
    sh cmd

    // Only archive from master or develop
    if (package_build == true && (env.BRANCH_NAME == "develop" || env.BRANCH_NAME == "master")) {
        archiveArtifacts artifacts: "build/*.deb", allowEmptyArchive: true, fingerprint: true
    }
}

def buildHipClangJob(Map conf=[:]){
        show_node_info()

        env.HSA_ENABLE_SDMA=0
        env.CODECOV_TOKEN="aec031be-7673-43b5-9840-d8fb71a2354e"
        checkout scm

        def image = "miopen"
        def prefixpath = conf.get("prefixpath", "/usr/local")
        def gpu_arch = conf.get("gpu_arch", "gfx900;gfx906")

        def miotensile_version = conf.get("miotensile_version", "default")
        def target_id = conf.get("target_id", "OFF")
        def mlir_build = conf.get("mlir_build", "OFF")
        def build_fin = conf.get("build_fin", "OFF")
        def dockerOpts="--device=/dev/kfd --device=/dev/dri --group-add video --group-add render --cap-add=SYS_PTRACE --security-opt seccomp=unconfined"
        if (conf.get("enforce_xnack_on", false)) {
            dockerOpts = dockerOpts + " --env HSA_XNACK=1"
        }
        def dockerArgs = "--build-arg PREFIX=${prefixpath} --build-arg GPU_ARCH='${gpu_arch}' --build-arg MIOTENSILE_VER='${miotensile_version}' --build-arg USE_TARGETID='${target_id}' --build-arg USE_MLIR='${mlir_build}' --build-arg USE_FIN='${build_fin}' "

        def variant = env.STAGE_NAME

        def codecov = conf.get("codecov", false)

        def retimage
        gitStatusWrapper(credentialsId: '7126e5fe-eb51-4576-b52b-9aaf1de8f0fd', gitHubContext: "Jenkins - ${variant}", account: 'ROCmSoftwarePlatform', repo: 'MIOpen') {
            try {
                retimage = docker.build("${image}", dockerArgs + '.')
                withDockerContainer(image: image, args: dockerOpts) {
                    timeout(time: 5, unit: 'MINUTES')
                    {
                        sh 'PATH="/opt/rocm/opencl/bin:/opt/rocm/opencl/bin/x86_64:$PATH" clinfo'
                    }
                }
            }
            catch (org.jenkinsci.plugins.workflow.steps.FlowInterruptedException e){
                echo "The job was cancelled or aborted"
                throw e
            }
            catch(Exception ex) {
                retimage = docker.build("${image}", dockerArgs + "--no-cache .")
                withDockerContainer(image: image, args: dockerOpts) {
                    timeout(time: 5, unit: 'MINUTES')
                    {
                        sh 'PATH="/opt/rocm/opencl/bin:/opt/rocm/opencl/bin/x86_64:$PATH" clinfo'
                    }
                }
            }

            withDockerContainer(image: image, args: dockerOpts + ' -v=/var/jenkins/:/var/jenkins') {
                timeout(time: 5, unit: 'HOURS')
                {
                    cmake_build(conf)

                    if (codecov) {
                        sh '''
                            cd build
                            lcov --directory . --capture --output-file $(pwd)/coverage.info
                            lcov --remove $(pwd)/coverage.info '/usr/*' --output-file $(pwd)/coverage.info
                            lcov --list $(pwd)/coverage.info
                            curl -s https://codecov.io/bash | bash
                            echo "Uploaded"
                        '''
                    }
                }
            }
        }
        return retimage
}

def reboot(){
    build job: 'reboot-slaves', propagate: false , parameters: [string(name: 'server', value: "${env.NODE_NAME}"),]
}

def buildHipClangJobAndReboot(Map conf=[:]){
    try{
        buildHipClangJob(conf)
    }
    catch(e){
        echo "throwing error exception for the stage"
        echo 'Exception occurred: ' + e.toString()
        throw e
    }
    finally{
        if (!conf.get("no_reboot", false)) {
            reboot()
        }
    }
}

def CheckDeserializePerfDb(Map conf=[:]){
    def pdb_image = buildHipClangJob(conf)
    pdb_image.inside(){
        sh "MIOPEN_LOG_LEVEL=4 LD_LIBRARY_PATH='install/lib:/opt/rocm/lib/' install/bin/fin -i fin/tests/pdb_check_all.json -o pdb_deserialize_error.json"
        archiveArtifacts "pdb_deserialize_error.json"
        sh "grep clear pdb_deserialize_error.json"
        def has_error = sh (
            script: "echo \$?",
            returnStdout: true
        ).trim()
        assert has_error.toInteger() == 0
    }
}


/// Stage name format:
/// [DataType] Backend[/Compiler] BuildType [TestSet] [Target]
///
/// The only mandatory elements are Backend and BuildType; others are optional.
///
/// DataType := { Fp16 | Bf16 | Int8 | Fp32 }
/// Backend := { Hip | OpenCL | HipNoGPU}
/// Compiler := { Clang* | GCC* }
///   * "Clang" is the default for the Hip backend, and implies hip-clang compiler.
///     For the OpenCL backend, "Clang" implies the system x86 compiler.
///   * "GCC" is the default for OpenCL backend.
///   * The default compiler is usually not specified.
/// BuildType := { Release* | Debug | Install } [ BuildTypeModifier ]
///   * BuildTypeModifier := { NOCOMGR | Embedded | Static | Normal-Find | Fast-Find
///                            MLIR | Tensile | Tensile-Latest | Package | ... }
/// TestSet := { All | Smoke* } [ Codecov ]
///   * "All" corresponds to "cmake -DMIOPEN_TEST_ALL=On".
///   * "Smoke" (-DMIOPEN_TEST_ALL=Off) is the default and usually not specified.
///   * "Codecov" is optional code coverage analysis.
/// Target := { gfx908 | gfx90a | Vega20 | Vega10 | Vega* | gfx1030 } [ Xnack+ ]
///   * "Vega" (gfx906 or gfx900) is the default and usually not specified.


pipeline {
    agent none
    options {
        parallelsAlwaysFailFast()
        // disable stage-wise timeout due to long wait with queue (limited resources)
        // timeout(time: 90, unit:'MINUTES')
    }
    parameters {
        booleanParam(
            name: "BUILD_STATIC_CHECKS",
            defaultValue: false,
            description: "")
        booleanParam(
            name: "BUILD_SMOKE_FP32",
            defaultValue: true,
            description: "")
        booleanParam(
            name: "BUILD_SMOKE_AUX1",
            defaultValue: true,
            description: "")
        booleanParam(
            name: "BUILD_SMOKE_FP16_BF16_INT8",
            defaultValue: true,
            description: "")
        booleanParam(
            name: "BUILD_SMOKE_MLIR",
            defaultValue: true,
            description: "")
        booleanParam(
            name: "BUILD_SMOKE_MIOPENTENSILE_LATEST",
            defaultValue: true,
            description: "")
        booleanParam(
            name: "BUILD_FULL_TESTS",
            defaultValue: true,
            description: "")
        booleanParam(
            name: "BUILD_MIOPENTENSILE",
            defaultValue: false,
            description: "")
        booleanParam(
            name: "BUILD_MIOPENTENSILE_LATEST",
            defaultValue: false,
            description: "")
        booleanParam(
            name: "BUILD_PACKAGES",
            defaultValue: false,
            description: "")
        booleanParam(
            name: "TARGET_NOGPU",
            defaultValue: true,
            description: "")
        booleanParam(
            name: "TARGET_VEGA10",
            defaultValue: true,
            description: "")
        booleanParam(
            name: "TARGET_VEGA20",
            defaultValue: true,
            description: "")
        booleanParam(
            name: "TARGET_GFX908",
            defaultValue: true,
            description: "")
        booleanParam(
            name: "TARGET_GFX90A",
            defaultValue: true,
            description: "")
        booleanParam(
            name: "TARGET_NAVI21",
            defaultValue: true,
            description: "")
        booleanParam(
            name: "DATATYPE_NA",
            defaultValue: true,
            description: "")
        booleanParam(
            name: "DATATYPE_FP32",
            defaultValue: true,
            description: "")
        booleanParam(
            name: "DATATYPE_FP16",
            defaultValue: true,
            description: "")
        booleanParam(
            name: "DATATYPE_BF16",
            defaultValue: true,
            description: "")
        booleanParam(
            name: "DATATYPE_INT8",
            defaultValue: true,
            description: "")
    }

    environment{
        extra_log_env   = " MIOPEN_LOG_LEVEL=5 "
        Fp16_flags      = " -DMIOPEN_TEST_HALF=On"
        Bf16_flags      = " -DMIOPEN_TEST_BFLOAT16=On"
        Int8_flags      = " -DMIOPEN_TEST_INT8=On"
        Full_test       = " -DMIOPEN_TEST_ALL=On"
        Tensile_build_env = "MIOPEN_DEBUG_HIP_KERNELS=0 "
        Tensile_setup = " -DMIOPEN_TEST_MIOTENSILE=ON -DMIOPEN_USE_MIOPENTENSILE=ON -DMIOPEN_USE_ROCBLAS=OFF"
        Smoke_targets = "check doc MIOpenDriver"
        MLIR_flags    = " -DMIOPEN_USE_MLIR=On"
        NOCOMGR_flags   = " -DMIOPEN_USE_COMGR=Off"
        WORKAROUND_ISSUE_1257_flags = " -DMIOPEN_USE_COMGR=Off"
    }
    stages{
        stage("Static checks") {
            when {
                expression { params.BUILD_STATIC_CHECKS && params.TARGET_NOGPU && params.DATATYPE_NA }
            }
            parallel{
                stage('Hip Tidy') {
                    agent{ label rocmnode("nogpu") }
                    environment{
                        setup_cmd = "CXX='/opt/rocm/llvm/bin/clang++' cmake -DMIOPEN_BACKEND=HIP -DBUILD_DEV=On .. "
                        build_cmd = "make -j\$(nproc) -k analyze"
                    }
                    steps{
                        buildHipClangJobAndReboot(setup_cmd: setup_cmd, build_cmd: build_cmd, no_reboot:true)
                    }
                }
                stage('OpenCL Tidy') {
                    agent{ label rocmnode("nogpu") }
                    environment{
                        setup_cmd = "cmake -DMIOPEN_BACKEND=OpenCL -DBUILD_DEV=On .."
                        build_cmd = "make -j\$(nproc) -k analyze"
                    }
                    steps{
                        buildHipClangJobAndReboot(setup_cmd: setup_cmd, build_cmd: build_cmd, no_reboot:true)
                    }
                }
                stage('Clang Format') {
                    agent{ label rocmnode("nogpu") }
                    environment{
                        execute_cmd = "find . -iname \'*.h\' \
                                -o -iname \'*.hpp\' \
                                -o -iname \'*.cpp\' \
                                -o -iname \'*.h.in\' \
                                -o -iname \'*.hpp.in\' \
                                -o -iname \'*.cpp.in\' \
                                -o -iname \'*.cl\' \
                                | grep -v 'build/' \
                                | xargs -n 1 -P 1 -I{} -t sh -c \'clang-format-10 -style=file {} | diff - {}\'"
                    }
                    steps{
                        buildHipClangJobAndReboot(setup_cmd: "", build_cmd: "", execute_cmd: execute_cmd, no_reboot:true)
                    }
                }
                stage('Tuna Fin Build Test') {
                    agent{ label rocmnode("nogpu") }
                    environment{
                      setup_cmd = "CXX='/opt/rocm/llvm/bin/clang++' cmake -DCMAKE_BUILD_TYPE=DEBUG -DMIOPEN_BACKEND=HIPNOGPU -DBUILD_SHARED_LIBS=Off -DMIOPEN_INSTALL_CXX_HEADERS=On -DMIOPEN_ENABLE_FIN=ON .. "
                      build_cmd = "make -j\$(nproc) "
                    }
                    steps{
                      buildHipClangJobAndReboot(setup_cmd: setup_cmd, execute_cmd: "", no_reboot:true, build_cmd: build_cmd, build_fin: "ON")
                  }
                }
                stage('Perf DB Deserialize Test') {
                    agent{ label rocmnode("nogpu") }
                    environment{
                        fin_flags = "-DCMAKE_BUILD_TYPE=DEBUG -DMIOPEN_BACKEND=HIPNOGPU -DBUILD_SHARED_LIBS=Off -DMIOPEN_INSTALL_CXX_HEADERS=On -DMIOPEN_ENABLE_FIN=ON"

                    }
                    steps{
                        CheckDeserializePerfDb(setup_flags: fin_flags, build_fin: "ON", config_targets: "MIOpenDriver", build_install: "true")
                    }
                }
                stage('HipNoGPU Debug Build Test') {
                    when {
                        beforeAgent true
                        expression { params.TARGET_NOGPU }
                    }
                    agent{ label rocmnode("nogpu") }
                    environment{
                        HipNoGPU_flags = "-DMIOPEN_BACKEND=HIPNOGPU -DMIOPEN_INSTALL_CXX_HEADERS=On"
                        build_cmd = "make -j\$(nproc)"
                    }
                    steps{
                        buildHipClangJob( build_type: 'debug', setup_flags: HipNoGPU_flags, build_cmd: build_cmd)
                    }
                }
            }
        }
        stage("Smoke Fp32") {
            when {
                expression { params.BUILD_SMOKE_FP32 && params.DATATYPE_FP32 }
            }
            parallel{
               stage('Fp32 OpenCL Debug + Codecov') {
                    when {
                        beforeAgent true
                        expression { params.TARGET_VEGA20 || params.TARGET_VEGA10 }
                    }
                    agent{ label rocmnode("vega") }
                    steps{
                        buildHipClangJobAndReboot(compiler: 'g++', build_type: 'debug', config_targets: Smoke_targets, codecov: true)
                    }
                }
                stage('Fp32 OpenCL gfx908') {
                    when {
                        beforeAgent true
                        expression { params.TARGET_GFX908 }
                    }
                    agent{ label rocmnode("gfx908") }
                    steps{
                        buildHipClangJobAndReboot(compiler: 'g++', config_targets: Smoke_targets, gpu_arch: "gfx908")
                    }
                }
                stage('Fp32 OpenCL gfx90a') {
                    when {
                        beforeAgent true
                        expression { params.TARGET_GFX90A }
                    }
                    agent{ label rocmnode("gfx90a") }
                    steps{
                        buildHipClangJobAndReboot(compiler: 'g++', config_targets: Smoke_targets, gpu_arch: "gfx90a:xnack-")
                    }
                }
                stage('Fp32 Hip /opt/rocm') {
                    when {
                        beforeAgent true
                        expression { params.TARGET_VEGA20 || params.TARGET_VEGA10 }
                    }
                    agent{ label rocmnode("vega") }
                    steps{
                        buildHipClangJobAndReboot(prefixpath: '/opt/rocm', config_targets: Smoke_targets)
                    }
                }
                stage('Fp32 Hip Debug') {
                    when {
                        beforeAgent true
                        expression { params.TARGET_VEGA20 || params.TARGET_VEGA10 }
                    }
                    agent{ label rocmnode("vega") }
                    steps{
                        buildHipClangJobAndReboot(build_type: 'debug', config_targets: Smoke_targets)
                    }
                }
                stage('Fp32 OpenCL Debug gfx1030') {
                    when {
                        beforeAgent true
                        expression { params.TARGET_NAVI21 }
                    }
                    agent{ label rocmnode("navi21") }
                    steps{
                        buildHipClangJobAndReboot(compiler: 'g++', build_type: 'debug', config_targets: Smoke_targets, build_env: extra_log_env, gpu_arch: "gfx1030")
                    }
                }
                stage('Fp32 Hip Debug gfx908 /opt/rocm') {
                    when {
                        beforeAgent true
                        expression { params.TARGET_GFX908 }
                    }
                    agent{ label rocmnode("gfx908") }
                    environment{
                        gpu_arch = "gfx908"
                        prefixpath = "/opt/rocm"
                    }
                    steps{
                        buildHipClangJobAndReboot(prefixpath: prefixpath, build_type: 'debug', config_targets: Smoke_targets, gpu_arch: gpu_arch)
                    }
                }
                stage('Fp32 Hip Debug gfx90a /opt/rocm') {
                    when {
                        beforeAgent true
                        expression { params.TARGET_GFX90A }
                    }
                    agent{ label rocmnode("gfx90a") }
                    environment{
                        gpu_arch = "gfx90a:xnack-"
                        prefixpath = "/opt/rocm"
                    }
                    steps{
                        buildHipClangJobAndReboot(prefixpath: prefixpath, build_type: 'debug', config_targets: Smoke_targets, gpu_arch: gpu_arch)
                    }
                }
            }
        }
        stage("Smoke Aux 1") {
            when {
                expression { params.BUILD_SMOKE_AUX1 && params.DATATYPE_FP32 }
            }
            parallel{
                stage('Fp32 Hip Debug NOCOMGR') {
                    when {
                        beforeAgent true
                        expression { params.TARGET_VEGA20 || params.TARGET_VEGA10 }
                    }
                    agent{ label rocmnode("vega") }
                    environment{
                        // Can be removed altogether with when WORKAROUND_SWDEV_290754.
                        NOCOMGR_build_cmd = "CTEST_PARALLEL_LEVEL=4 MIOPEN_CONV_PRECISE_ROCBLAS_TIMING=0 MIOPEN_LOG_LEVEL=5 make -j\$(nproc) check"
                    }
                    steps{
                        buildHipClangJobAndReboot( build_type: 'debug', setup_flags: NOCOMGR_flags, build_cmd: NOCOMGR_build_cmd, test_flags: ' --verbose ')
                    }
                }
                stage('Fp32 Hip Debug Embedded Vega20') {
                    when {
                        beforeAgent true
                        expression { params.TARGET_VEGA20 }
                    }
                    agent{ label rocmnode("vega20") }
                    environment{
                        Embedded_flags = "-DMIOPEN_EMBED_DB='gfx906_60'"
                    }
                    steps{
                        buildHipClangJobAndReboot( build_type: 'debug', setup_flags: Embedded_flags, build_env: extra_log_env, test_flags: ' --verbose ')
                    }
                }
                stage('Fp32 Hip Static') {
                    when {
                        beforeAgent true
                        expression { params.TARGET_VEGA20 || params.TARGET_VEGA10 }
                    }
                    agent{ label rocmnode("vega") }
                    steps{
                        buildHipClangJobAndReboot( setup_flags: "-DBUILD_SHARED_LIBS=Off")
                    }
                }
                stage('Fp32 Hip Normal-Find') {
                    when {
                        beforeAgent true
                        expression { params.TARGET_VEGA20 || params.TARGET_VEGA10 }
                    }
                    agent{ label rocmnode("vega") }
                    environment{
                        config_targets = "test_conv2d"
                        execute_cmd = "MIOPEN_FIND_MODE=1 MIOPEN_CONV_PRECISE_ROCBLAS_TIMING=0 bin/test_conv2d --disable-verification-cache"
                    }
                    steps{
                        buildHipClangJobAndReboot(config_targets: config_targets, execute_cmd: execute_cmd)
                    }
                }
                stage('Fp32 Hip Fast-Find') {
                    when {
                        beforeAgent true
                        expression { params.TARGET_VEGA20 || params.TARGET_VEGA10 }
                    }
                    agent{ label rocmnode("vega") }
                    environment{
                        config_targets =   "test_conv2d"
                        execute_cmd = "MIOPEN_FIND_MODE=2 CTEST_PARALLEL_LEVEL=4  MIOPEN_CONV_PRECISE_ROCBLAS_TIMING=0 bin/test_conv2d --disable-verification-cache"
                    }
                    steps{
                        buildHipClangJobAndReboot( config_targets: config_targets, execute_cmd: execute_cmd)
                    }
                }
                stage('Fp32 Hip') {
                    when {
                        beforeAgent true
                        expression { params.TARGET_VEGA20 || params.TARGET_VEGA10 }
                    }
                    agent{ label rocmnode("vega") }
                    steps{
                        buildHipClangJobAndReboot()
                    }
                }
            }
        }
        stage("Smoke MLIR") {
            when {
                expression { params.BUILD_SMOKE_MLIR }
            }
            parallel{
                stage('Fp32 Hip MLIR') {
                    when {
                        beforeAgent true
                        expression { (params.TARGET_VEGA20 || params.TARGET_VEGA10) && params.DATATYPE_FP32 }
                    }
                    agent{ label rocmnode("vega") }
                    steps{
                        buildHipClangJobAndReboot(setup_flags: MLIR_flags, build_env: extra_log_env, config_targets: Smoke_targets, test_flags: ' --verbose ', mlir_build: "ON")
                    }
                }
                stage('Fp16 Hip MLIR') {
                    when {
                        beforeAgent true
                        expression { (params.TARGET_VEGA20 || params.TARGET_VEGA10) && params.DATATYPE_FP16 }
                    }
                    agent{ label rocmnode("vega") }
                    steps{
                        buildHipClangJobAndReboot(setup_flags: MLIR_flags + Fp16_flags, build_env: extra_log_env, config_targets: Smoke_targets, test_flags: ' --verbose ', mlir_build: "ON")
                    }
                }
                stage('Fp16 Hip MLIR gfx908') {
                    when {
                        beforeAgent true
                        expression { params.TARGET_GFX908 && params.DATATYPE_FP16 }
                    }
                    agent{ label rocmnode("gfx908") }
                    steps{
                        buildHipClangJobAndReboot(setup_flags: MLIR_flags + Fp16_flags, build_env: extra_log_env, config_targets: Smoke_targets, test_flags: ' --verbose ', gpu_arch: "gfx908", mlir_build: "ON")
                    }
                }
                stage('Fp32 Hip MLIR gfx908 NOCOMGR') {
                    when {
                        beforeAgent true
                        expression { params.TARGET_GFX908 && params.DATATYPE_FP32 }
                    }
                    agent{ label rocmnode("gfx908") }
                    environment{
                        // Can be removed altogether with when WORKAROUND_SWDEV_290754.
                        NOCOMGR_build_cmd = "CTEST_PARALLEL_LEVEL=4 MIOPEN_CONV_PRECISE_ROCBLAS_TIMING=0 MIOPEN_LOG_LEVEL=5 make -j\$(nproc) check"
                    }
                    steps{
<<<<<<< HEAD
                        buildHipClangJobAndReboot(setup_flags: MLIR_flags + NOCOMGR_flags, build_cmd: NOCOMGR_build_cmd, build_env: extra_log_env, test_flags: ' --verbose ', gpu_arch: "gfx908", mlir_build: "ON")
=======
                        buildHipClangJobAndReboot(setup_flags: MLIR_flags + COMGR_flags, build_cmd: COMGR_build_cmd, build_env: extra_log_env, config_targets: Smoke_targets, test_flags: ' --verbose ', gpu_arch: "gfx908", mlir_build: "ON")
>>>>>>> 36807f46
                    }
                }
                stage('Fp32 OpenCL MLIR gfx908') {
                    when {
                        beforeAgent true
                        expression { params.TARGET_GFX908 && params.DATATYPE_FP32 }
                    }
                    agent{ label rocmnode("gfx908") }
                    steps{
                        buildHipClangJobAndReboot(compiler: 'g++', setup_flags: MLIR_flags, build_env: extra_log_env, config_targets: Smoke_targets, test_flags: ' --verbose ', gpu_arch: "gfx908", mlir_build: "ON")
                    }
                }
            }
        }
        stage("Smoke Fp16/Bf16/Int8") {
            when {
                expression { params.BUILD_SMOKE_FP16_BF16_INT8 }
            }
            parallel{
                stage('Fp16 OpenCL Vega20') {
                    when {
                        beforeAgent true
                        expression { params.TARGET_VEGA20 && params.DATATYPE_FP16 }
                    }
                    agent{ label rocmnode("vega20") }
                    steps{
                        buildHipClangJobAndReboot(compiler: 'g++', setup_flags: Fp16_flags, config_targets: Smoke_targets)
                    }
                }
                stage('Int8 OpenCL Vega20') {
                    when {
                        beforeAgent true
                        expression { params.TARGET_VEGA20 && params.DATATYPE_INT8 }
                    }
                    agent{ label rocmnode("vega20") }
                    steps{
                        buildHipClangJobAndReboot(compiler: 'g++', setup_flags: Int8_flags, config_targets: Smoke_targets)
                    }
                }
                stage('Fp16 Hip Vega20 /opt/rocm') {
                    when {
                        beforeAgent true
                        expression { params.TARGET_VEGA20 && params.DATATYPE_FP16 }
                    }
                    agent{ label rocmnode("vega20") }
                    steps{
                        buildHipClangJobAndReboot( setup_flags: Fp16_flags, prefixpath: '/opt/rocm', config_targets: Smoke_targets)
                    }
                }
                stage('Bf16 Hip Vega20 /opt/rocm') {
                    when {
                        beforeAgent true
                        expression { params.TARGET_VEGA20 && params.DATATYPE_BF16 }
                    }
                    agent{ label rocmnode("vega20") }
                    steps{
                        buildHipClangJobAndReboot(setup_flags: Bf16_flags, prefixpath: '/opt/rocm', config_targets: Smoke_targets)
                    }
                }
                stage('Fp16 Hip gfx908 /opt/rocm') {
                    when {
                        beforeAgent true
                        expression { params.TARGET_GFX908 && params.DATATYPE_FP16 }
                    }
                    agent{ label rocmnode("gfx908") }
                    steps{
                        buildHipClangJobAndReboot( setup_flags: Fp16_flags, prefixpath: '/opt/rocm', config_targets: Smoke_targets, gpu_arch: "gfx908")
                    }
                }
                stage('Bf16 Hip gfx908 /opt/rocm') {
                    when {
                        beforeAgent true
                        expression { params.TARGET_GFX908 && params.DATATYPE_BF16 }
                    }
                    agent{ label rocmnode("gfx908") }
                    steps{
                        buildHipClangJobAndReboot(setup_flags: Bf16_flags, prefixpath: '/opt/rocm', config_targets: Smoke_targets, gpu_arch: "gfx908")
                    }
                }
                stage('Fp16 Hip gfx90a /opt/rocm') {
                    when {
                        beforeAgent true
                        expression { params.TARGET_GFX90A && params.DATATYPE_FP16 }
                    }
                    agent{ label rocmnode("gfx90a") }
                    steps{
                        buildHipClangJobAndReboot( setup_flags: Fp16_flags, prefixpath: '/opt/rocm', config_targets: Smoke_targets, gpu_arch: "gfx90a:xnack-")
                    }
                }
                stage('Bf16 Hip gfx90a /opt/rocm') {
                    when {
                        beforeAgent true
                        expression { params.TARGET_GFX90A && params.DATATYPE_BF16 }
                    }
                    agent{ label rocmnode("gfx90a") }
                    steps{
                        buildHipClangJobAndReboot(setup_flags: Bf16_flags, prefixpath: '/opt/rocm', config_targets: Smoke_targets, gpu_arch: "gfx90a:xnack-")
                    }
                }
            }
        }
        stage("Smoke MIOpenTensile Latest") {
            when {
                expression { params.BUILD_SMOKE_MIOPENTENSILE_LATEST }
            }
            environment{
                Tensile_version = "latest"
            }
            parallel{
                stage('Fp16 Hip Tensile-Latest All Vega20') {
                    when {
                        beforeAgent true
                        expression { params.TARGET_VEGA20 && params.DATATYPE_FP16 }
                    }
                    agent{ label rocmnode("vega20") }
                    steps{
                        buildHipClangJobAndReboot( setup_flags: Tensile_setup + Fp16_flags, build_env: Tensile_build_env, test_flags: ' --verbose ', gpu_arch:"gfx906:xnack-", miotensile_version: Tensile_version, target_id: "ON")
                    }
                }
                stage('Int8 Hip Tensile-Latest All Vega20') {
                    when {
                        beforeAgent true
                        expression { params.TARGET_VEGA20 && params.DATATYPE_INT8 }
                    }
                    agent{ label rocmnode("vega20") }
                    steps{
                        buildHipClangJobAndReboot( setup_flags: Tensile_setup + extra_log_env + Int8_flags, build_env: Tensile_build_env, test_flags: ' --verbose ', gpu_arch:"gfx906:xnack-", miotensile_version: Tensile_version, target_id: "ON")
                    }
                }
                stage('Fp32 Hip Tensile-Latest All gfx908') {
                    when {
                        beforeAgent true
                        expression { params.TARGET_GFX908 && params.DATATYPE_FP32 }
                    }
                    agent{ label rocmnode("gfx908") }
                    steps{
                        buildHipClangJobAndReboot( setup_flags: Tensile_setup + extra_log_env, build_env: Tensile_build_env + extra_log_env, gpu_arch: "gfx908:xnack-", test_flags: ' --verbose ', miotensile_version: Tensile_version, target_id: "ON")
                    }
                }
                stage('Bf16 Hip Tensile-Latest All gfx908') {
                    when {
                        beforeAgent true
                        expression { params.TARGET_GFX908 && params.DATATYPE_BF16 }
                    }
                    agent{ label rocmnode("gfx908") }
                    steps{
                        buildHipClangJobAndReboot( setup_flags: Tensile_setup + extra_log_env + Bf16_flags, build_env: Tensile_build_env + extra_log_env, test_flags: ' --verbose ', gpu_arch: "gfx908:xnack-", miotensile_version: Tensile_version, target_id: "ON")
                    }
                }
                // stage('Fp32 Hip Tensile-Latest All gfx90a') {
                //     when {
                //         beforeAgent true
                //         expression { params.TARGET_GFX90A && params.DATATYPE_FP32 }
                //     }
                //     agent{ label rocmnode("gfx90a") }
                //     steps{
                //         buildHipClangJobAndReboot( setup_flags: Tensile_setup + extra_log_env, build_env: Tensile_build_env + extra_log_env, gpu_arch: "gfx90a:xnack-", test_flags: ' --verbose ', miotensile_version: Tensile_version, target_id: "ON")
                //     }
                // }
                // stage('Bf16 Hip Tensile-Latest All gfx90a') {
                //     when {
                //         beforeAgent true
                //         expression { params.TARGET_GFX90A && params.DATATYPE_BF16 }
                //     }
                //     agent{ label rocmnode("gfx90a") }
                //     steps{
                //         buildHipClangJobAndReboot( setup_flags: Tensile_setup + extra_log_env + Bf16_flags, build_env: Tensile_build_env + extra_log_env, test_flags: ' --verbose ', gpu_arch: "gfx90a:xnack-", miotensile_version: Tensile_version, target_id: "ON")
                //     }
                // }
            }
        }
        stage("Full Tests I") {
            when {
                expression { params.BUILD_FULL_TESTS }
            }
            parallel{
                stage('Int8 HIP All Vega20 /opt/rocm') {
                    when {
                        beforeAgent true
                        expression { params.TARGET_VEGA20 && params.DATATYPE_INT8 }
                    }
                    agent{ label rocmnode("vega20") }
                    steps{
                        buildHipClangJobAndReboot( setup_flags: Int8_flags + Full_test, prefixpath: '/opt/rocm')
                    }
                }
                stage('Fp32 OpenCL Install All') {
                    when {
                        beforeAgent true
                        expression { (params.TARGET_VEGA20 || params.TARGET_VEGA10) && params.DATATYPE_FP32 }
                    }
                    agent{ label rocmnode("vega") }
                    steps{
                        buildHipClangJobAndReboot(compiler: 'g++', setup_flags: Full_test, build_install: "true")
                    }
                }
                stage('Bf16 Hip Install All gfx908') {
                    when {
                        beforeAgent true
                        expression { params.TARGET_GFX908 && params.DATATYPE_BF16 }
                    }
                    agent{ label rocmnode("gfx908") }
                    steps{
                        buildHipClangJobAndReboot(setup_flags: Bf16_flags + Full_test, build_install: "true", gpu_arch: "gfx908")
                    }
                }
                stage('Bf16 Hip Install All gfx90a') {
                    when {
                        beforeAgent true
                        expression { params.TARGET_GFX90A && params.DATATYPE_BF16 }
                    }
                    agent{ label rocmnode("gfx90a") }
                    steps{
                        buildHipClangJobAndReboot(setup_flags: Bf16_flags + Full_test, build_install: "true", gpu_arch: "gfx90a:xnack-")
                    }
                }
            }
        }

        stage("Full Tests II") {
            when {
                expression { params.BUILD_FULL_TESTS }
            }
            environment{
                WORKAROUND_iGemm_936 = " MIOPEN_DEBUG_CONV_IMPLICIT_GEMM_HIP_FWD_V4R1=0"
                // WORKAROUND_ISSUE_1148: "CTEST_PARALLEL_LEVEL=2"
                // WORKAROUND_SWDEV_290754: "LLVM_PATH=/opt/rocm/llvm"
                Navi21_build_cmd = "LLVM_PATH=/opt/rocm/llvm CTEST_PARALLEL_LEVEL=2 MIOPEN_CONV_PRECISE_ROCBLAS_TIMING=0 MIOPEN_LOG_LEVEL=5 make -j\$(nproc) check"
            }
            parallel{
                stage('Fp32 Hip All gfx908') {
                    when {
                        beforeAgent true
                        expression { params.TARGET_GFX908 && params.DATATYPE_FP32 }
                    }
                    agent{ label rocmnode("gfx908") }
                    steps{
                        buildHipClangJobAndReboot(setup_flags: Full_test, gpu_arch: "gfx908")
                    }
                }
                stage('Fp32 Hip All gfx90a') {
                    when {
                        beforeAgent true
                        expression { params.TARGET_GFX90A && params.DATATYPE_FP32 }
                    }
                    agent{ label rocmnode("gfx90a") }
                    steps{
                        buildHipClangJobAndReboot(setup_flags: Full_test, gpu_arch: "gfx90a:xnack-")
                    }
                }
                stage('Fp32 Hip All gfx90a Xnack+') {
                    when {
                        beforeAgent true
                        expression { params.TARGET_GFX90A && params.DATATYPE_FP32 }
                    }
                    agent{ label rocmnode("gfx90a") }
                    steps{
                        buildHipClangJobAndReboot(setup_flags: Full_test, gpu_arch: "gfx90a:xnack+", enforce_xnack_on: true)
                    }
                }
                stage('Fp16 Hip Install All Vega20') {
                    when {
                        beforeAgent true
                        expression { params.TARGET_VEGA20 && params.DATATYPE_FP16 }
                    }
                    agent{ label rocmnode("vega20") }
                    steps{
                        buildHipClangJobAndReboot( setup_flags: Full_test + Fp16_flags, build_env: WORKAROUND_iGemm_936, build_install: "true")
                    }
                }
                stage('Fp32 Hip All Vega20') {
                    when {
                        beforeAgent true
                        expression { params.TARGET_VEGA20 && params.DATATYPE_FP32 }
                    }
                    agent{ label rocmnode("vega20") }
                    steps{
                        buildHipClangJobAndReboot( setup_flags: Full_test)
                    }
                }
                stage('Fp32 OpenCL All gfx1030') {
                    when {
                        beforeAgent true
                        expression { params.TARGET_NAVI21 && params.DATATYPE_FP32 }
                    }
                    agent{ label rocmnode("navi21") }
                    steps{
                        buildHipClangJobAndReboot(compiler: 'g++', setup_flags: Full_test, build_cmd: Navi21_build_cmd, gpu_arch: "gfx1030")
                    }
                }
                stage('Fp32 Hip All Install gfx1030') {
                    when {
                        beforeAgent true
                        expression { params.TARGET_NAVI21 && params.DATATYPE_FP32 }
                    }
                    agent{ label rocmnode("navi21") }
                    steps{
                        buildHipClangJobAndReboot(setup_flags: Full_test, build_cmd: Navi21_build_cmd, build_install: "true", gpu_arch: "gfx1030")
                    }
                }
                stage('Fp16 Hip All Install gfx908') {
                    when {
                        beforeAgent true
                        expression { params.TARGET_GFX908 && params.DATATYPE_FP16 }
                    }
                    agent{ label rocmnode("gfx908") }
                    steps{
                        buildHipClangJobAndReboot(setup_flags: Full_test + Fp16_flags, build_env: WORKAROUND_iGemm_936, build_install: "true", gpu_arch: "gfx908")
                    }
                }
                stage('Fp16 Hip All Install gfx90a') {
                    when {
                        beforeAgent true
                        expression { params.TARGET_GFX90A && params.DATATYPE_FP16 }
                    }
                    agent{ label rocmnode("gfx90a") }
                    steps{
                        buildHipClangJobAndReboot(setup_flags: Full_test + Fp16_flags + WORKAROUND_ISSUE_1257_flags, build_env: WORKAROUND_iGemm_936, build_install: "true", gpu_arch: "gfx90a:xnack-")
                    }
                }
            }
        }

        stage("MIOpenTensile") {
            when {
                expression { params.BUILD_MIOPENTENSILE }
            }
            environment{
                Tensile_version = "default"
            }
            parallel{
                stage('Fp32 Hip Tensile All Vega20') {
                    when {
                        beforeAgent true
                        expression { params.TARGET_VEGA20 && params.DATATYPE_FP32 }
                    }
                    agent{ label rocmnode("vega20") }
                    steps{
                        buildHipClangJobAndReboot( setup_flags: Tensile_setup + Full_test, build_env: Tensile_build_env, test_flags: ' --verbose ', gpu_arch:"gfx906:xnack-", miotensile_version: Tensile_version, target_id: "ON")
                    }
                }
                stage('Fp16 Hip Tensile All Vega20') {
                    when {
                        beforeAgent true
                        expression { params.TARGET_VEGA20 && params.DATATYPE_FP16 }
                    }
                    agent{ label rocmnode("vega20") }
                    steps{
                        buildHipClangJobAndReboot( setup_flags: Tensile_setup + Full_test + Fp16_flags, build_env: Tensile_build_env, test_flags: ' --verbose ', gpu_arch:"gfx906:xnack-", miotensile_version: Tensile_version, target_id: "ON")
                    }
                }
                stage('Bf16 Hip Tensile All Vega20') {
                    when {
                        beforeAgent true
                        expression { params.TARGET_VEGA20 && params.DATATYPE_BF16 }
                    }
                    agent{ label rocmnode("vega20") }
                    steps{
                        buildHipClangJobAndReboot( setup_flags: Tensile_setup + Full_test + extra_log_env + Bf16_flags, build_env: Tensile_build_env, test_flags: ' --verbose ', gpu_arch:"gfx906:xnack-", miotensile_version: Tensile_version, target_id: "ON")
                    }
                }
                stage('Int8 Hip Tensile All Vega20') {
                    when {
                        beforeAgent true
                        expression { params.TARGET_VEGA20 && params.DATATYPE_INT8 }
                    }
                    agent{ label rocmnode("vega20") }
                    steps{
                        buildHipClangJobAndReboot( setup_flags: Tensile_setup + Full_test + extra_log_env + Int8_flags, build_env: Tensile_build_env, test_flags: ' --verbose ', gpu_arch:"gfx906:xnack-", miotensile_version: Tensile_version, target_id: "ON")
                    }
                }
                stage('Fp32 Hip Tensile All gfx908') {
                    when {
                        beforeAgent true
                        expression { params.TARGET_GFX908 && params.DATATYPE_FP32 }
                    }
                    agent{ label rocmnode("gfx908") }
                    steps{
                        buildHipClangJobAndReboot( setup_flags: Tensile_setup + Full_test + extra_log_env, build_env: Tensile_build_env + extra_log_env, test_flags: ' --verbose ', gpu_arch: "gfx908:xnack-", miotensile_version: Tensile_version, target_id: "ON")
                    }
                }
                stage('Fp16 Hip Tensile All gfx908') {
                    when {
                        beforeAgent true
                        expression { params.TARGET_GFX908 && params.DATATYPE_FP16 }
                    }
                    agent{ label rocmnode("gfx908") }
                    steps{
                        buildHipClangJobAndReboot( setup_flags: Tensile_setup + Full_test + extra_log_env + Fp16_flags, build_env: Tensile_build_env + extra_log_env, test_flags: ' --verbose ', gpu_arch: "gfx908:xnack-", miotensile_version: Tensile_version, target_id: "ON")
                    }
                }
                stage('Bf16 Hip Tensile All gfx908') {
                    when {
                        beforeAgent true
                        expression { params.TARGET_GFX908 && params.DATATYPE_BF16 }
                    }
                    agent{ label rocmnode("gfx908") }
                    steps{
                        buildHipClangJobAndReboot( setup_flags: Tensile_setup + Full_test + extra_log_env + Bf16_flags, build_env: Tensile_build_env + extra_log_env, test_flags: ' --verbose ', gpu_arch: "gfx908:xnack-", miotensile_version: Tensile_version, target_id: "ON")
                    }
                }
                stage('Int8 Hip Tensile All gfx908') {
                    when {
                        beforeAgent true
                        expression { params.TARGET_GFX908 && params.DATATYPE_INT8 }
                    }
                    agent{ label rocmnode("gfx908") }
                    steps{
                        buildHipClangJobAndReboot( setup_flags: Tensile_setup + Full_test + extra_log_env + Int8_flags, build_env: Tensile_build_env + extra_log_env, test_flags: ' --verbose ', gpu_arch: "gfx908:xnack-", miotensile_version: Tensile_version, target_id: "ON")
                    }
                }
                // stage('Fp32 Hip Tensile All gfx90a') {
                //     when {
                //         beforeAgent true
                //         expression { params.TARGET_GFX90A && params.DATATYPE_FP32 }
                //     }
                //     agent{ label rocmnode("gfx90a") }
                //     steps{
                //         buildHipClangJobAndReboot( setup_flags: Tensile_setup + Full_test + extra_log_env, build_env: Tensile_build_env + extra_log_env, test_flags: ' --verbose ', gpu_arch: "gfx90a:xnack-", miotensile_version: Tensile_version, target_id: "ON")
                //     }
                // }
                // stage('Fp16 Hip Tensile All gfx90a') {
                //     when {
                //         beforeAgent true
                //         expression { params.TARGET_GFX90A && params.DATATYPE_FP16 }
                //     }
                //     agent{ label rocmnode("gfx90a") }
                //     steps{
                //         buildHipClangJobAndReboot( setup_flags: Tensile_setup + Full_test + extra_log_env + Fp16_flags, build_env: Tensile_build_env + extra_log_env, test_flags: ' --verbose ', gpu_arch: "gfx90a:xnack-", miotensile_version: Tensile_version, target_id: "ON")
                //     }
                // }
                // stage('Bf16 Hip Tensile All gfx90a') {
                //     when {
                //         beforeAgent true
                //         expression { params.TARGET_GFX90A && params.DATATYPE_BF16 }
                //     }
                //     agent{ label rocmnode("gfx90a") }
                //     steps{
                //         buildHipClangJobAndReboot( setup_flags: Tensile_setup + Full_test + extra_log_env + Bf16_flags, build_env: Tensile_build_env + extra_log_env, test_flags: ' --verbose ', gpu_arch: "gfx90a:xnack-", miotensile_version: Tensile_version, target_id: "ON")
                //     }
                // }
                // stage('Int8 Hip Tensile All gfx90a') {
                //     when {
                //         beforeAgent true
                //         expression { params.TARGET_GFX90A && params.DATATYPE_INT8 }
                //     }
                //     agent{ label rocmnode("gfx90a") }
                //     steps{
                //         buildHipClangJobAndReboot( setup_flags: Tensile_setup + Full_test + extra_log_env + Int8_flags, build_env: Tensile_build_env + extra_log_env, test_flags: ' --verbose ', gpu_arch: "gfx90a:xnack-", miotensile_version: Tensile_version, target_id: "ON")
                //     }
                // }
            }
        }
        stage("MIOpenTensile Latest") {
            when {
                expression { params.BUILD_MIOPENTENSILE_LATEST  }
            }
            environment{
                Tensile_version = "latest"
            }
            parallel{
                stage('Fp32 Hip Tensile-Latest All Vega20') {
                    when {
                        beforeAgent true
                        expression { params.TARGET_VEGA20 && params.DATATYPE_FP32 }
                    }
                    agent{ label rocmnode("vega20") }
                    steps{
                        buildHipClangJobAndReboot( setup_flags: Tensile_setup + Full_test, build_env: Tensile_build_env, test_flags: ' --verbose ', gpu_arch:"gfx906:xnack-", miotensile_version: Tensile_version, target_id: "ON")
                    }
                }
                stage('Fp16 Hip Tensile-Latest All Vega20') {
                    when {
                        beforeAgent true
                        expression { params.TARGET_VEGA20 && params.DATATYPE_FP16 }
                    }
                    agent{ label rocmnode("vega20") }
                    steps{
                        buildHipClangJobAndReboot( setup_flags: Tensile_setup + Full_test + Fp16_flags, build_env: Tensile_build_env, test_flags: ' --verbose ', gpu_arch:"gfx906:xnack-", miotensile_version: Tensile_version, target_id: "ON")
                    }
                }
                stage('Bf16 Hip Tensile-Latest All Vega20') {
                    when {
                        beforeAgent true
                        expression { params.TARGET_VEGA20 && params.DATATYPE_BF16 }
                    }
                    agent{ label rocmnode("vega20") }
                    steps{
                        buildHipClangJobAndReboot( setup_flags: Tensile_setup + Full_test + extra_log_env + Bf16_flags, build_env: Tensile_build_env, test_flags: ' --verbose ', gpu_arch:"gfx906:xnack-", miotensile_version: Tensile_version, target_id: "ON")
                    }
                }
                stage('Int8 Hip Tensile-Latest All Vega20') {
                    when {
                        beforeAgent true
                        expression { params.TARGET_VEGA20 && params.DATATYPE_INT8 }
                    }
                    agent{ label rocmnode("vega20") }
                    steps{
                        buildHipClangJobAndReboot( setup_flags: Tensile_setup + Full_test + extra_log_env + Int8_flags, build_env: Tensile_build_env, test_flags: ' --verbose ', gpu_arch:"gfx906:xnack-", miotensile_version: Tensile_version, target_id: "ON")
                    }
                }
                stage('Fp32 Hip Tensile-Latest All gfx908') {
                    when {
                        beforeAgent true
                        expression { params.TARGET_GFX908 && params.DATATYPE_FP32 }
                    }
                    agent{ label rocmnode("gfx908") }
                    steps{
                        buildHipClangJobAndReboot( setup_flags: Tensile_setup + Full_test + extra_log_env, build_env: Tensile_build_env + extra_log_env, test_flags: ' --verbose ', gpu_arch: "gfx908:xnack-", miotensile_version: Tensile_version, target_id: "ON")
                    }
                }
                stage('Fp16 Hip Tensile-Latest All gfx908') {
                    when {
                        beforeAgent true
                        expression { params.TARGET_GFX908 && params.DATATYPE_FP16 }
                    }
                    agent{ label rocmnode("gfx908") }
                    steps{
                        buildHipClangJobAndReboot( setup_flags: Tensile_setup + Full_test + extra_log_env + Fp16_flags, build_env: Tensile_build_env + extra_log_env, test_flags: ' --verbose ', gpu_arch: "gfx908:xnack-", miotensile_version: Tensile_version, target_id: "ON")
                    }
                }
                stage('Bf16 Hip Tensile-Latest All gfx908') {
                    when {
                        beforeAgent true
                        expression { params.TARGET_GFX908 && params.DATATYPE_BF16 }
                    }
                    agent{ label rocmnode("gfx908") }
                    steps{
                        buildHipClangJobAndReboot( setup_flags: Tensile_setup + Full_test + extra_log_env + Bf16_flags, build_env: Tensile_build_env + extra_log_env, test_flags: ' --verbose ', gpu_arch: "gfx908:xnack-", miotensile_version: Tensile_version, target_id: "ON")
                    }
                }
                stage('Int8 Hip Tensile-Latest All gfx908') {
                    when {
                        beforeAgent true
                        expression { params.TARGET_GFX908 && params.DATATYPE_INT8 }
                    }
                    agent{ label rocmnode("gfx908") }
                    steps{
                        buildHipClangJobAndReboot( setup_flags: Tensile_setup + Full_test + extra_log_env + Int8_flags, build_env: Tensile_build_env + extra_log_env, test_flags: ' --verbose ', gpu_arch: "gfx908:xnack-", miotensile_version: Tensile_version, target_id: "ON")
                    }
                }
                // stage('Fp32 Hip Tensile-Latest All gfx90a') {
                //     when {
                //         beforeAgent true
                //         expression { params.TARGET_GFX90A && params.DATATYPE_FP32 }
                //     }
                //     agent{ label rocmnode("gfx90a") }
                //     steps{
                //         buildHipClangJobAndReboot( setup_flags: Tensile_setup + Full_test + extra_log_env, build_env: Tensile_build_env + extra_log_env, test_flags: ' --verbose ', gpu_arch: "gfx90a:xnack-", miotensile_version: Tensile_version, target_id: "ON")
                //     }
                // }
                // stage('Fp16 Hip Tensile-Latest All gfx90a') {
                //     when {
                //         beforeAgent true
                //         expression { params.TARGET_GFX90A && params.DATATYPE_FP16 }
                //     }
                //     agent{ label rocmnode("gfx90a") }
                //     steps{
                //         buildHipClangJobAndReboot( setup_flags: Tensile_setup + Full_test + extra_log_env + Fp16_flags, build_env: Tensile_build_env + extra_log_env, test_flags: ' --verbose ', gpu_arch: "gfx90a:xnack-", miotensile_version: Tensile_version, target_id: "ON")
                //     }
                // }
                // stage('Bf16 Hip Tensile-Latest All gfx90a') {
                //     when {
                //         beforeAgent true
                //         expression { params.TARGET_GFX90A && params.DATATYPE_BF16 }
                //     }
                //     agent{ label rocmnode("gfx90a") }
                //     steps{
                //         buildHipClangJobAndReboot( setup_flags: Tensile_setup + Full_test + extra_log_env + Bf16_flags, build_env: Tensile_build_env + extra_log_env, test_flags: ' --verbose ', gpu_arch: "gfx90a:xnack-", miotensile_version: Tensile_version, target_id: "ON")
                //     }
                // }
                // stage('Int8 Hip Tensile-Latest All gfx90a') {
                //     when {
                //         beforeAgent true
                //         expression { params.TARGET_GFX90A && params.DATATYPE_INT8 }
                //     }
                //     agent{ label rocmnode("gfx90a") }
                //     steps{
                //         buildHipClangJobAndReboot( setup_flags: Tensile_setup + Full_test + extra_log_env + Int8_flags, build_env: Tensile_build_env + extra_log_env, test_flags: ' --verbose ', gpu_arch: "gfx90a:xnack-", miotensile_version: Tensile_version, target_id: "ON")
                //     }
                // }
            }
        }
        stage("Packages") {
            when {
                expression { params.BUILD_PACKAGES && params.TARGET_NOGPU && params.DATATYPE_NA }
            }
            parallel {
                stage('OpenCL Package') {
                    agent{ label rocmnode("nogpu") }
                    steps{
                        buildHipClangJobAndReboot(compiler: 'g++', package_build: "true", gpu_arch: "gfx900;gfx906;gfx908;gfx90a")
                    }
                }
                stage("HIP Package /opt/rocm") {
                    agent{ label rocmnode("nogpu") }
                    steps{
                        buildHipClangJobAndReboot( package_build: "true", prefixpath: '/opt/rocm', gpu_arch: "gfx900;gfx906;gfx908;gfx90a")
                    }
                }
            }
        }
    }
}<|MERGE_RESOLUTION|>--- conflicted
+++ resolved
@@ -640,11 +640,7 @@
                         NOCOMGR_build_cmd = "CTEST_PARALLEL_LEVEL=4 MIOPEN_CONV_PRECISE_ROCBLAS_TIMING=0 MIOPEN_LOG_LEVEL=5 make -j\$(nproc) check"
                     }
                     steps{
-<<<<<<< HEAD
-                        buildHipClangJobAndReboot(setup_flags: MLIR_flags + NOCOMGR_flags, build_cmd: NOCOMGR_build_cmd, build_env: extra_log_env, test_flags: ' --verbose ', gpu_arch: "gfx908", mlir_build: "ON")
-=======
-                        buildHipClangJobAndReboot(setup_flags: MLIR_flags + COMGR_flags, build_cmd: COMGR_build_cmd, build_env: extra_log_env, config_targets: Smoke_targets, test_flags: ' --verbose ', gpu_arch: "gfx908", mlir_build: "ON")
->>>>>>> 36807f46
+                        buildHipClangJobAndReboot(setup_flags: MLIR_flags + NOCOMGR_flags, build_cmd: NOCOMGR_build_cmd, build_env: extra_log_env, config_targets: Smoke_targets, test_flags: ' --verbose ', gpu_arch: "gfx908", mlir_build: "ON")
                     }
                 }
                 stage('Fp32 OpenCL MLIR gfx908') {
