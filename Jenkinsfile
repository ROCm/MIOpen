--- conflicted
+++ resolved
@@ -333,24 +333,6 @@
                         buildHipClangJobAndReboot(compiler: 'g++', config_targets: Smoke_targets)
                     }
                 }
-                stage('Fp32 Hip') {
-                    agent{ label rocmnode("vega") }
-                    steps{
-                        script{
-                            try{
-                                buildHipClangJob('/opt/rocm/llvm/bin/clang++', flags: '-DBUILD_DEV=On -DCMAKE_BUILD_TYPE=release')
-                            }
-                            catch(e){
-                                echo "throwing error exception for the stage"
-                                echo 'Exception occurred: ' + e.toString()
-                                throw e
-                            }
-                            finally{
-                                reboot()
-                            }
-                        }
-                    }
-                }
                 stage('Fp32 Hip /opt/rocm') {
                     agent{ label rocmnode("vega") }
                     steps{
@@ -432,57 +414,10 @@
                         buildHipClangJobAndReboot( config_targets: config_targets, execute_cmd: execute_cmd)
                     }
                 }
-            }
-        }
-        stage("Smoke MLIR"){
-            when { expression { params.SMOKE_MLIR } }
-            parallel{
-                stage('Fp32 Hip MLIR') {
-                    agent{ label rocmnode("vega") }
-                    environment{
-                        cmd = """
-                            ulimit -c unlimited
-                            cd build
-                            CXX=/opt/rocm/llvm/bin/clang++ cmake -DMIOPEN_USE_MLIR=On -DBUILD_DEV=On -DCMAKE_BUILD_TYPE=release -DMIOPEN_TEST_FLAGS='--verbose --disable-verification-cache' ..
-                            CTEST_PARALLEL_LEVEL=4 MIOPEN_LOG_LEVEL=5 make -j\$(nproc) check
-                        """
-                    }
-                    steps{
-<<<<<<< HEAD
+                stage('Fp32 Hip') {
+                    agent{ label rocmnode("vega") }
+                    steps{
                         buildHipClangJobAndReboot()
-=======
-                        script{
-                            try{
-                                buildHipClangJob('/opt/rocm/llvm/bin/clang++', cmd: cmd)
-                            }
-                            catch(e){
-                                echo "throwing error exception for the stage"
-                                echo 'Exception occurred: ' + e.toString()
-                                throw e
-                            }
-                            finally{
-                                reboot()
-                            }
-                        }
->>>>>>> 9d1380b4
-                    }
-                }
-                stage('Fp16 Hip MLIR') {
-                    agent{ label rocmnode("vega") }
-                    environment{
-<<<<<<< HEAD
-                        MLIR_flags = "-DMIOPEN_USE_MLIR=On"
-=======
-                        cmd = """
-                            ulimit -c unlimited
-                            cd build
-                            CXX=/opt/rocm/llvm/bin/clang++ cmake -DMIOPEN_TEST_HALF=On -DMIOPEN_USE_MLIR=On -DBUILD_DEV=On -DCMAKE_BUILD_TYPE=release -DMIOPEN_TEST_FLAGS='--verbose --disable-verification-cache' ..
-                            CTEST_PARALLEL_LEVEL=4 MIOPEN_LOG_LEVEL=5 make -j\$(nproc) check
-                        """
->>>>>>> 9d1380b4
-                    }
-                    steps{
-                        buildHipClangJobAndReboot(setup_flags: MLIR_flags, build_env: extra_log_env, test_flags: ' --verbose ')
                     }
                 }
             }
@@ -520,35 +455,60 @@
                 }
             }
         }
-        stage("Smoke MIOpenTensile Latest"){
-            when { expression { params.SMOKE_MIOPENTENSILE_LATEST && !params.DISABLE_ALL_STAGES } }
-            environment{
-                Tensile_version = "latest"
-            }
-            parallel{
-                stage('Fp16 Hip Tensile-Latest All Vega20') {
-                    agent{ label rocmnode("vega20") }
-                    steps{
-                        buildHipClangJobAndReboot( setup_flags: Tensile_setup + Fp16_flags, build_env: Tensile_build_env, gpu_arch:"gfx906:xnack-", miotensile_version: Tensile_version, target_id: "ON")
-                    }
-                }
-                stage('Int8 Hip Tensile-Latest All Vega20') {
-                    agent{ label rocmnode("vega20") }
-                    steps{
-                        buildHipClangJobAndReboot( setup_flags: Tensile_setup + extra_log_env + Int8_flags, build_env: Tensile_build_env, gpu_arch:"gfx906:xnack-", miotensile_version: Tensile_version, target_id: "ON")
-                    }
-                }
-
-                stage('Fp32 Hip Tensile-Latest All gfx908') {
-                    agent{ label rocmnode("gfx908") }
-                    steps{
-                        buildHipClangJobAndReboot( setup_flags: Tensile_setup + extra_log_env + gfx908_test , build_env: Tensile_build_env + extra_log_env, gpu_arch: "gfx908:xnack-", test_flags: ' --verbose ', miotensile_version: Tensile_version, target_id: "ON")
-                    }
-                }
-                stage('Bf16 Hip Tensile-Latest All gfx908') {
-                    agent{ label rocmnode("gfx908") }
-                    steps{
-                        buildHipClangJobAndReboot( setup_flags: Tensile_setup + extra_log_env + gfx908_test + Bf16_flags, build_env: Tensile_build_env + extra_log_env, gpu_arch: "gfx908:xnack-", miotensile_version: Tensile_version, target_id: "ON")
+        stege("Smoke for ext libs"){
+            parallel{
+                stage("Smoke MIOpenTensile Latest"){
+                    when { expression { params.SMOKE_MIOPENTENSILE_LATEST && !params.DISABLE_ALL_STAGES } }
+                    environment{
+                        Tensile_version = "latest"
+                    }
+                    parallel{
+                        stage('Fp16 Hip Tensile-Latest All Vega20') {
+                            agent{ label rocmnode("vega20") }
+                            steps{
+                                buildHipClangJobAndReboot( setup_flags: Tensile_setup + Fp16_flags, build_env: Tensile_build_env, gpu_arch:"gfx906:xnack-", miotensile_version: Tensile_version, target_id: "ON")
+                            }
+                        }
+                        stage('Int8 Hip Tensile-Latest All Vega20') {
+                            agent{ label rocmnode("vega20") }
+                            steps{
+                                buildHipClangJobAndReboot( setup_flags: Tensile_setup + extra_log_env + Int8_flags, build_env: Tensile_build_env, gpu_arch:"gfx906:xnack-", miotensile_version: Tensile_version, target_id: "ON")
+                            }
+                        }
+
+                        stage('Fp32 Hip Tensile-Latest All gfx908') {
+                            agent{ label rocmnode("gfx908") }
+                            steps{
+                                buildHipClangJobAndReboot( setup_flags: Tensile_setup + extra_log_env + gfx908_test , build_env: Tensile_build_env + extra_log_env, gpu_arch: "gfx908:xnack-", test_flags: ' --verbose ', miotensile_version: Tensile_version, target_id: "ON")
+                            }
+                        }
+                        stage('Bf16 Hip Tensile-Latest All gfx908') {
+                            agent{ label rocmnode("gfx908") }
+                            steps{
+                                buildHipClangJobAndReboot( setup_flags: Tensile_setup + extra_log_env + gfx908_test + Bf16_flags, build_env: Tensile_build_env + extra_log_env, gpu_arch: "gfx908:xnack-", miotensile_version: Tensile_version, target_id: "ON")
+                            }
+                        }
+                    }
+                }
+
+                stage("Smoke MLIR"){
+                    when { expression { params.SMOKE_MLIR && !params.DISABLE_ALL_STAGES } }
+                    environment{
+                        MLIR_flags = "-DMIOPEN_USE_MLIR=On"
+                    }
+                    parallel{
+                        stage('Fp32 Hip MLIR') {
+                            agent{ label rocmnode("vega") }
+                            steps{
+                                buildHipClangJobAndReboot(setup_flags: MLIR_flags, build_env: extra_log_env, test_flags: ' --verbose ')
+                            }
+                        }
+                        stage('Fp16 Hip MLIR') {
+                            agent{ label rocmnode("vega") }
+                            steps{
+                                buildHipClangJobAndReboot(setup_flags: MLIR_flags + Fp16_flags, build_env: extra_log_env, test_flags: ' --verbose ')
+                            }
+                        }
                     }
                 }
             }
