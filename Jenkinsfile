
def rocmnode(name) {
    def node_name = 'rocmtest'
    if(name == 'fiji') {
        node_name = 'rocmtest && fiji';
    } else if(name == 'vega') {
        node_name = 'rocmtest && vega';
    } else if(name == 'vega10') {
        node_name = 'rocmtest && vega10';
    } else if(name == 'vega20') {
        node_name = 'rocmtest && vega20';
    } else if(name == 'gfx908') {
        node_name = 'gfx908';
    } else {
        node_name = name
    }
    return node_name
}



def cmake_build(compiler, flags, env4make, extradebugflags, prefixpath, cmd="", testflags=""){

    def workspace_dir = pwd()
    def vcache = "/var/jenkins/.cache/miopen/vcache"
    def archive = (flags == '-DCMAKE_BUILD_TYPE=release')
    def config_targets = "check doc MIOpenDriver"
    def test_flags = "--disable-verification-cache " + testflags
    def debug_flags = "-g ${extradebugflags} -fno-omit-frame-pointer -fsanitize=undefined -fno-sanitize-recover=undefined"
    def compilerpath = ""
    def configargs = ""
    if (prefixpath == "/usr/local")
        compilerpath = compiler;
    else
    {
        compilerpath = prefixpath + "/bin/" + compiler
        configargs = "-DCMAKE_PREFIX_PATH=${prefixpath}"
    }

    if (archive == true) {
        config_targets = "package"
    }
<<<<<<< HEAD

    def postcmd = ""
    precmd = """
            echo \$HSA_ENABLE_SDMA
            ulimit -c unlimited
            rm -rf build
            mkdir build
            cd build
            CXX=${compilerpath} CXXFLAGS='-Werror' cmake ${configargs} -DMIOPEN_GPU_SYNC=On -DMIOPEN_TEST_FLAGS='${test_flags}' -DCMAKE_CXX_FLAGS_DEBUG='${debug_flags}' ${flags} .. 
        """
    if (cmd == "")
    {
        postcmd = """
            ${precmd}
            MIOPEN_DEBUG_CONV_IMPLICIT_GEMM_XDLOPS=1 CTEST_PARALLEL_LEVEL=4 MIOPEN_VERIFY_CACHE_PATH=${vcache} MIOPEN_CONV_PRECISE_ROCBLAS_TIMING=0 ${env4make} dumb-init make -j\$(nproc) ${config_targets}
        """

    }
    else
    {
        postcmd = """
            ${precmd}
            ${cmd}
        """
    }

    echo postcmd
    sh postcmd

=======
    def cmd = """
        echo \$HSA_ENABLE_SDMA
        ulimit -c unlimited
        rm -rf build
        mkdir build
        cd build
        CXX=${compilerpath} CXXFLAGS='-Werror' cmake ${configargs} -DMIOPEN_GPU_SYNC=On -DMIOPEN_TEST_FLAGS='${test_flags}' -DCMAKE_CXX_FLAGS_DEBUG='${debug_flags}' ${flags} ..
        MIOPEN_DEBUG_CONV_IMPLICIT_GEMM_XDLOPS=1 CTEST_PARALLEL_LEVEL=4 MIOPEN_VERIFY_CACHE_PATH=${vcache} MIOPEN_CONV_PRECISE_ROCBLAS_TIMING=0 ${env4make} dumb-init make -j\$(nproc) ${config_targets}
    """
    echo cmd
    sh cmd
>>>>>>> b86f3a1a
    // Only archive from master or develop
    if (archive == true && (env.BRANCH_NAME == "develop" || env.BRANCH_NAME == "master")) {
        archiveArtifacts artifacts: "build/*.deb", allowEmptyArchive: true, fingerprint: true
    }
}

def buildJob(Map conf, compiler){

        env.HSA_ENABLE_SDMA=0
        env.CODECOV_TOKEN="aec031be-7673-43b5-9840-d8fb71a2354e"
        checkout scm
        def prefixpath = conf.get("prefixpath", "/usr/local")
        def flags = conf.get("flags", "")
        def env4make = conf.get("env4make", "")
        def image = conf.get("image", "miopen")
        def cmd = conf.get("cmd", "")
        def gpu_arch = conf.get("gpu_arch", "all")
        def codecov = conf.get("codecov", false)
        def dockerOpts="--device=/dev/kfd --device=/dev/dri --group-add video --cap-add=SYS_PTRACE --security-opt seccomp=unconfined"
        def dockerArgs = "--build-arg PREFIX=${prefixpath} --build-arg GPU_ARCH='${gpu_arch}' "
        def extradebugflags = ""
        def variant = env.STAGE_NAME
        if (codecov) {
            extradebugflags = "-fprofile-arcs -ftest-coverage"
        }
        def retimage
        gitStatusWrapper(credentialsId: '7126e5fe-eb51-4576-b52b-9aaf1de8f0fd', gitHubContext: "Jenkins - ${variant}", account: 'ROCmSoftwarePlatform', repo: 'MIOpen') {
            try {
                retimage = docker.build("${image}", dockerArgs + '.')
                withDockerContainer(image: image, args: dockerOpts) {
                    timeout(time: 5, unit: 'MINUTES')
                    {
                        sh 'PATH="/opt/rocm/opencl/bin/x86_64/:$PATH" clinfo'
                    }
                }
            } catch(Exception ex) {
                retimage = docker.build("${image}", dockerArgs + "--no-cache .")
                withDockerContainer(image: image, args: dockerOpts) {
                    timeout(time: 5, unit: 'MINUTES')
                    {
                        sh 'PATH="/opt/rocm/opencl/bin/x86_64/:$PATH" clinfo'
                    }
                }
            }

            withDockerContainer(image: image, args: dockerOpts + ' -v=/var/jenkins/:/var/jenkins') {
                timeout(time: 5, unit: 'HOURS')
                {
                    if(cmd == ""){
                        cmake_build(compiler, flags, env4make, extradebugflags, prefixpath)
                    }else{
                        sh cmd
                    }
                    if (codecov) {
                        sh '''
                            cd build
                            lcov --directory . --capture --output-file $(pwd)/coverage.info
                            lcov --remove $(pwd)/coverage.info '/usr/*' --output-file $(pwd)/coverage.info
                            lcov --list $(pwd)/coverage.info
                            curl -s https://codecov.io/bash | bash
                            echo "Uploaded"
                        '''
                    }
                }
            }
        }
        return retimage
}

def buildHipClangJob(compiler, flags, env4make, image, prefixpath="/opt/rocm", cmd = "", gpu_arch="all", miot_ver="default"){

        env.HSA_ENABLE_SDMA=0
        checkout scm
        def dockerOpts="--device=/dev/kfd --device=/dev/dri --group-add video --cap-add=SYS_PTRACE --security-opt seccomp=unconfined"
        def dockerArgs = "--build-arg PREFIX=${prefixpath} --build-arg GPU_ARCH='${gpu_arch}' --build-arg MIOTENSILE_VER='${miot_ver}' -f Dockerfile "
        def variant = env.STAGE_NAME
        def retimage
        gitStatusWrapper(credentialsId: '7126e5fe-eb51-4576-b52b-9aaf1de8f0fd', gitHubContext: "Jenkins - ${variant}", account: 'ROCmSoftwarePlatform', repo: 'MIOpen') {
            try {
                retimage = docker.build("${image}", dockerArgs + '.')
                withDockerContainer(image: image, args: dockerOpts) {
                    timeout(time: 5, unit: 'MINUTES')
                    {
                        sh 'PATH="/opt/rocm/opencl/bin:/opt/rocm/opencl/bin/x86_64:$PATH" clinfo'
                    }
                }
            } catch(Exception ex) {
                retimage = docker.build("${image}", dockerArgs + "--no-cache .")
                withDockerContainer(image: image, args: dockerOpts) {
                    timeout(time: 5, unit: 'MINUTES')
                    {
                        sh 'PATH="/opt/rocm/opencl/bin:/opt/rocm/opencl/bin/x86_64:$PATH" clinfo'
                    }
                }
            }

            withDockerContainer(image: image, args: dockerOpts + ' -v=/var/jenkins/:/var/jenkins') {
                timeout(time: 5, unit: 'HOURS')
                {
                    if(cmd == ""){
                        cmake_build(compiler, flags, env4make, prefixpath)
                    }else{
                        sh cmd
                    }
                }
            }
        }
        return retimage
}

/// Stage name format:
/// [DataType] Backend[/Compiler] BuildType [TestSet] [Target]
///
/// The only mandatory elements are Backend and BuildType; others are optional.
///
/// DataType := { Half | BF16 | Int8 | FP32* }
///   * "FP32" is the default and usually not specified.
/// Backend := { Hip | OpenCL }
/// Compiler := { Clang* | hcc | GCC* }
///   * "Clang" is the default for the Hip backend, and implies hip-clang compiler.
///     For the OpenCL backend, "Clang" implies the system x86 compiler.
///   * "GCC" is the default for OpenCL backend.
///   * The default compiler is usually not specified.
/// BuildType := { Release | Debug [ BuildTypeModifier ] }
///   * BuildTypeModifier := { COMGR | Embedded | Static | Normal-Find | Fast-Find
///                                  | Tensile | Tensile-Latest | Package | ... }
/// TestSet := { All | Subset | Smoke* }
///   * "All" corresponds to "cmake -DMIOPEN_TEST_ALL=On".
///   * "Subset" corresponds to Target- or BuildTypeModifier-specific subsetting of
///     the "All" testset, e.g. -DMIOPEN_TEST_GFX908=On or -DMIOPEN_TEST_MIOTENSILE=On.
///   * "Smoke" (-DMIOPEN_TEST_ALL=Off) is the default and usually not specified.
/// Target := { gfx908 | Vega20 | Vega10 | Fiji | Vega* }
///   * "Vega" (gfx906 or gfx900) is the default and usually not specified.

def buildCommandJob(cmd, image="", dfile="", prefixpath=""){

        checkout scm
        def dockerOpts="--device=/dev/kfd --device=/dev/dri --group-add video --cap-add=SYS_PTRACE --security-opt seccomp=unconfined"
        def dockerArgs = "--build-arg PREFIX=${prefixpath} "
	    def variant = env.STAGE_NAME
        if(prefixpath == "")
        {
            dockerArgs = ""
        }
        if(dfile == "")
        {
            dockerArgs = dockerArgs + "-f hcc-legacy.docker "
            image = "miopen-static"
        }

        gitStatusWrapper(credentialsId: '7126e5fe-eb51-4576-b52b-9aaf1de8f0fd', gitHubContext: "Jenkins - ${variant}", account: 'ROCmSoftwarePlatform', repo: 'MIOpen') {
            try {
                retimage = docker.build("${image}", dockerArgs + '.')
                withDockerContainer(image: image, args: dockerOpts + ' -v=/var/jenkins/:/var/jenkins') {
                    timeout(time: 5, unit: 'HOURS')
                    {
                        sh cmd
                    }
                }
            } catch(Exception ex) {
                retimage = docker.build("${image}", dockerArgs + "--no-cache .")
                withDockerContainer(image: image, args: dockerOpts + ' -v=/var/jenkins/:/var/jenkins') {
                    timeout(time: 5, unit: 'HOURS')
                    {
                        sh cmd
                    }
                }
            }
        }
}


pipeline {
    agent none
    options {
        parallelsAlwaysFailFast()
    }
    stages{
        // Run all static analysis tests

        stage("Static checks"){
            parallel{
                stage('Clang Tidy') {
                    agent{  label "rocmtest" }
                    environment{
                        cmd = "rm -rf build; mkdir build; cd build; CXX='clang++-3.8' cmake -DBUILD_DEV=On ..; make -j\$(nproc) -k analyze;"
                    }
                    steps{
                        buildCommandJob(cmd)
                    }
                }

                stage('Clang Format') {
                    agent{ label "rocmtest" }
                    environment{
                        cmd = "find . -iname \'*.h\' \
                                -o -iname \'*.hpp\' \
                                -o -iname \'*.cpp\' \
                                -o -iname \'*.h.in\' \
                                -o -iname \'*.hpp.in\' \
                                -o -iname \'*.cpp.in\' \
                                -o -iname \'*.cl\' \
                                | grep -v 'build/' \
                                | xargs -n 1 -P 1 -I{} -t sh -c \'/usr/bin/clang-format-3.8 -style=file {} | diff - {}\'"
                    }
                    steps{
                        buildCommandJob(cmd)
                    }
                }

                stage('Hip Tidy') {
                    agent{ label "rocmtest" }
                    environment{
                        cmd = "rm -rf build; mkdir build; cd build;CXX=/opt/rocm/bin/hcc cmake -DBUILD_DEV=On ..; make -j\$(nproc) -k analyze;"
                    }
                    steps{
                        buildCommandJob(cmd)
                    }
                }
            }
        }

        // Run quick fp32 tests
        stage("Fast full precision"){
            parallel{
               stage('OpenCL/Clang Debug') {
                    agent{ label rocmnode("vega") }
                    steps{
                        buildJob('clang++-3.8', flags: '-DBUILD_DEV=On -DCMAKE_BUILD_TYPE=debug', gpu_arch: "gfx900;gfx906")
                    }
                }

                stage('OpenCL/Clang Release') {
                    agent{ label rocmnode("vega") }
                    steps{
                        buildJob('clang++-3.8', flags: '-DBUILD_DEV=On -DCMAKE_BUILD_TYPE=release', gpu_arch: "gfx900;gfx906")
                    }
                }

<<<<<<< HEAD
                stage('Hip debug') {
=======
                stage('OpenCL Release') {
>>>>>>> b86f3a1a
                    agent{ label rocmnode("vega") }
                    environment{
                        cmd = """
                            ulimit -c unlimited
                            rm -rf build
                            mkdir build
                            cd build
                            CXX=/opt/rocm/llvm/bin/clang++ cmake -DBUILD_DEV=On -DCMAKE_BUILD_TYPE=debug -DMIOPEN_GPU_SYNC=On -DMIOPEN_TEST_FLAGS=--disable-verification-cache .. 
                            CTEST_PARALLEL_LEVEL=4 MIOPEN_DEBUG_IMPLICIT_GEMM_NON_XDLOPS_INLINE_ASM=0 MIOPEN_CONV_PRECISE_ROCBLAS_TIMING=0 make -j\$(nproc) check
                        """

<<<<<<< HEAD
                    }
=======
                stage('OpenCL Debug Fiji') {
                    agent{ label rocmnode("fiji") }
>>>>>>> b86f3a1a
                    steps{
                        buildHipClangJob('/opt/rocm/llvm/bin/clang++', '', "", image+'-hip-clang', "/usr/local", cmd, "gfx900;gfx906")
                    }
                }

<<<<<<< HEAD
                stage('Hip conv2d debug quick') {
=======
                stage('Hip/hcc Release') {
>>>>>>> b86f3a1a
                    agent{ label rocmnode("vega") }
                    environment{
                        cmd = """
                            ulimit -c unlimited
                            rm -rf build
                            mkdir build
                            cd build
                            CXX=/opt/rocm/llvm/bin/clang++ cmake -DBUILD_DEV=On -DCMAKE_BUILD_TYPE=debug -DMIOPEN_GPU_SYNC=On -DMIOPEN_TEST_FLAGS=--disable-verification-cache .. 
                            make -j\$(nproc) test_conv2d
                            bin/test_conv2d --disable-verification-cache
                        """

                    }
                    steps{
                        buildHipClangJob('/opt/rocm/llvm/bin/clang++', '', "", image+'-hip-clang', "/usr/local", cmd, "gfx900;gfx906")
                    }
                }

<<<<<<< HEAD
                stage('Hip release') {
=======
                stage('Hip Debug') {
>>>>>>> b86f3a1a
                    agent{ label rocmnode("vega") }
                    environment{
                        cmd = """
                            ulimit -c unlimited
                            rm -rf build
                            mkdir build
                            cd build
<<<<<<< HEAD
                            CXX=/opt/rocm/llvm/bin/clang++ cmake -DBUILD_DEV=On -DCMAKE_BUILD_TYPE=release -DMIOPEN_GPU_SYNC=On -DMIOPEN_TEST_FLAGS=--disable-verification-cache .. 
=======
                            CXX=/opt/rocm/llvm/bin/clang++ cmake -DBUILD_DEV=On -DCMAKE_BUILD_TYPE=debug -DMIOPEN_GPU_SYNC=On -DMIOPEN_TEST_FLAGS=--disable-verification-cache ..
>>>>>>> b86f3a1a
                            CTEST_PARALLEL_LEVEL=4 MIOPEN_DEBUG_IMPLICIT_GEMM_NON_XDLOPS_INLINE_ASM=0 MIOPEN_CONV_PRECISE_ROCBLAS_TIMING=0 make -j\$(nproc) check
                        """

                    }
                    steps{
                        buildHipClangJob('/opt/rocm/llvm/bin/clang++', '', "", image+'-hip-clang', "/usr/local", cmd, "gfx900;gfx906")
                    }
                }

<<<<<<< HEAD
                stage('Hip gfx908 debug') {
=======


                stage('Hip/hcc Debug gfx908') {
>>>>>>> b86f3a1a
                    agent{ label rocmnode("gfx908") }
                    environment{
                        cmd = """
                            ulimit -c unlimited
                            rm -rf build
                            mkdir build
                            cd build
                            CXX=/opt/rocm/llvm/bin/clang++ cmake -DMIOPEN_TEST_GFX908=On -DBUILD_DEV=On -DCMAKE_BUILD_TYPE=debug -DMIOPEN_GPU_SYNC=On -DMIOPEN_TEST_FLAGS=--disable-verification-cache .. 
                            CTEST_PARALLEL_LEVEL=4 MIOPEN_DEBUG_IMPLICIT_GEMM_NON_XDLOPS_INLINE_ASM=0 MIOPEN_CONV_PRECISE_ROCBLAS_TIMING=0 make -j\$(nproc) check
                        """
                    }
                    steps{
                        buildHipClangJob('/opt/rocm/llvm/bin/clang++', '', "", image+'-hip-clang', "/usr/local", cmd, "gfx908")
                    }
                }
            }
        }

        // Misc tests
        stage("Aux tests"){
            parallel{
                stage('Hip Debug COMGR') {
                    agent{ label rocmnode("vega") }
                    environment{
                        cmd = """
                            ulimit -c unlimited
                            rm -rf build
                            mkdir build
                            cd build
                            CXX=/opt/rocm/llvm/bin/clang++ cmake -DMIOPEN_USE_COMGR=On -DBUILD_DEV=On -DCMAKE_BUILD_TYPE=debug -DMIOPEN_GPU_SYNC=On -DMIOPEN_TEST_FLAGS=--disable-verification-cache ..
                            CTEST_PARALLEL_LEVEL=2 MIOPEN_DEBUG_IMPLICIT_GEMM_NON_XDLOPS_INLINE_ASM=0 MIOPEN_CONV_PRECISE_ROCBLAS_TIMING=0 make -j\$(nproc) check
                        """

                    }
                    steps{
                        buildHipClangJob('/opt/rocm/llvm/bin/clang++', '', "MIOPEN_LOG_LEVEL=5 MIOPEN_COMPILE_PARALLEL_LEVEL=1",  image+'-hip-clang', "/usr/local", cmd, "gfx900;gfx906")
                    }
                }
                stage('Hip Debug Embedded Vega20') {
                    agent{ label rocmnode("vega20") }
                    environment{
                        cmd = """
                            ulimit -c unlimited
                            rm -rf build
                            mkdir build
                            cd build
                            CXX=/opt/rocm/llvm/bin/clang++ cmake -DMIOPEN_EMBED_DB="gfx906_60;gfx906_64" -DBUILD_DEV=On -DCMAKE_BUILD_TYPE=debug -DMIOPEN_GPU_SYNC=On -DMIOPEN_TEST_FLAGS=--disable-verification-cache ..
                            make -j\$(nproc) check
                        """

                    }
                    steps{
                        buildHipClangJob('/opt/rocm/llvm/bin/clang++', '', "MIOPEN_LOG_LEVEL=5 MIOPEN_COMPILE_PARALLEL_LEVEL=1",  image+'-hip-clang', "/usr/local", cmd, "gfx906")
                    }
                }

                stage('Hip Release Static') {
                    agent{ label rocmnode("vega") }
                    environment{
                        cmd = """
                            ulimit -c unlimited
                            rm -rf build
                            mkdir build
                            cd build
<<<<<<< HEAD
                            CXX=/opt/rocm/llvm/bin/clang++ cmake -DBUILD_DEV=On -DBUILD_EMBED_BUILD=On -DCMAKE_BUILD_TYPE=release -DMIOPEN_GPU_SYNC=On -DMIOPEN_TEST_FLAGS=--disable-verification-cache .. 
=======
                            CXX=/opt/rocm/llvm/bin/clang++ cmake -DBUILD_DEV=On -DBUILD_SHARED_LIBS=Off -DCMAKE_BUILD_TYPE=release -DMIOPEN_GPU_SYNC=On -DMIOPEN_TEST_FLAGS=--disable-verification-cache ..
>>>>>>> b86f3a1a
                            CTEST_PARALLEL_LEVEL=4 MIOPEN_DEBUG_IMPLICIT_GEMM_NON_XDLOPS_INLINE_ASM=0 MIOPEN_CONV_PRECISE_ROCBLAS_TIMING=0 make -j\$(nproc) check
                        """

                    }
                    steps{
                        buildHipClangJob('/opt/rocm/llvm/bin/clang++', '', "",  image+'-hip-clang', "/usr/local", cmd, "gfx900;gfx906")
                    }
                }

                stage('Hip Release Normal-Find') {
                    agent{ label rocmnode("vega") }
                    environment{
                        cmd = """
                            ulimit -c unlimited
                            rm -rf build
                            mkdir build
                            cd build
                            CXX=/opt/rocm/llvm/bin/clang++ cmake -DBUILD_DEV=On -DCMAKE_BUILD_TYPE=release -DMIOPEN_GPU_SYNC=On ..
                            make -j test_conv2d
                            MIOPEN_FIND_MODE=1 CTEST_PARALLEL_LEVEL=4 MIOPEN_DEBUG_IMPLICIT_GEMM_NON_XDLOPS_INLINE_ASM=0 MIOPEN_CONV_PRECISE_ROCBLAS_TIMING=0 bin/test_conv2d --disable-verification-cache
                        """
                    }
                    steps{
                        buildHipClangJob('/opt/rocm/llvm/bin/clang++', '', "",  image+'-hip-clang', "/usr/local", cmd, "gfx900;gfx906")
                    }
                }

                stage('Hip Release Fast-Find') {
                    agent{ label rocmnode("vega") }
                    environment{
                        cmd = """
                            ulimit -c unlimited
                            rm -rf build
                            mkdir build
                            cd build
                            CXX=/opt/rocm/llvm/bin/clang++ cmake -DBUILD_DEV=On -DCMAKE_BUILD_TYPE=release -DMIOPEN_GPU_SYNC=On ..
                            make -j test_conv2d
                            MIOPEN_FIND_MODE=2 CTEST_PARALLEL_LEVEL=4 MIOPEN_DEBUG_IMPLICIT_GEMM_NON_XDLOPS_INLINE_ASM=0 MIOPEN_CONV_PRECISE_ROCBLAS_TIMING=0 bin/test_conv2d --disable-verification-cache
                        """
                    }
                    steps{
                        buildHipClangJob('/opt/rocm/llvm/bin/clang++', '', "",  image+'-hip-clang', "/usr/local", cmd, "gfx900;gfx906")
                    }
                }
<<<<<<< HEAD
=======

                stage('Hip/hcc Release on /usr/local') {
                    agent{ label rocmnode("vega") }
                    steps{
                        buildJob('hcc', flags: '-DBUILD_DEV=On -DCMAKE_BUILD_TYPE=release', gpu_arch: "gfx900;gfx906")
                    }
                }

>>>>>>> b86f3a1a
            }
        }

        // Run fp16, bfp16, and int8 quick tests
        stage("Fast low precision"){
            parallel{
                stage('Half Hip/hcc Release Vega20') {
                    agent{ label rocmnode("vega20") }
<<<<<<< HEAD
                    environment{
                        cmd = """
                            ulimit -c unlimited
                            rm -rf build
                            mkdir build
                            cd build
                            CXX=/opt/rocm/llvm/bin/clang++ cmake -DBUILD_DEV=On -DMIOPEN_TEST_HALF=On -DCMAKE_BUILD_TYPE=release -DMIOPEN_GPU_SYNC=On -DMIOPEN_TEST_FLAGS=--disable-verification-cache .. 
                            CTEST_PARALLEL_LEVEL=4 MIOPEN_DEBUG_IMPLICIT_GEMM_NON_XDLOPS_INLINE_ASM=0 MIOPEN_CONV_PRECISE_ROCBLAS_TIMING=0 make -j\$(nproc) check
                        """
                    }
=======
                    steps{
                        buildJob('hcc', flags: '-DMIOPEN_TEST_HALF=On -DBUILD_DEV=On -DCMAKE_BUILD_TYPE=release', image: image+"rocm", prefixpath: '/opt/rocm', gpu_arch: "gfx906")
                    }
                }
                stage('Half OpenCL Release Vega20') {
                    agent{ label rocmnode("vega20") }
                    steps{
                        buildJob('g++-5', flags: '-DMIOPEN_TEST_HALF=On -DBUILD_DEV=On -DCMAKE_BUILD_TYPE=release', gpu_arch: "gfx906")
                    }
                }
                stage('Int8 OpenCL Release Vega20') {
                    agent{ label rocmnode("vega20") }
>>>>>>> b86f3a1a
                    steps{
                        buildHipClangJob('/opt/rocm/llvm/bin/clang++', '', "",  image+'-hip-clang', "/opt/rocm", cmd, "gfx906")
                    }
                }

<<<<<<< HEAD
                stage('Bfloat16 gfx908 HIP-Clang debug') {
                    agent{ label rocmnode("gfx908") }
                    environment{
                        cmd = """
                            ulimit -c unlimited
                            rm -rf build
                            mkdir build
                            cd build
                            CXX=/opt/rocm/llvm/bin/clang++ cmake -DBUILD_DEV=On -DMIOPEN_TEST_BFLOAT16=On -DMIOPEN_TEST_GFX908=On -DCMAKE_BUILD_TYPE=debuge -DMIOPEN_GPU_SYNC=On -DMIOPEN_TEST_FLAGS=--disable-verification-cache .. 
                            CTEST_PARALLEL_LEVEL=4 MIOPEN_DEBUG_IMPLICIT_GEMM_NON_XDLOPS_INLINE_ASM=0 MIOPEN_CONV_PRECISE_ROCBLAS_TIMING=0 make -j\$(nproc) check
                        """
                    }
=======
                stage('BF16 Hip/hcc Release Vega20') {
                    agent{ label rocmnode("vega20") }
>>>>>>> b86f3a1a
                    steps{
                        buildHipClangJob('/opt/rocm/llvm/bin/clang++', '', "",  image+'-hip-clang', "/opt/rocm", cmd, "gfx908")
                    }
                }

<<<<<<< HEAD
                stage('Half Hip debug gfx908') {
                    agent{ label rocmnode("gfx908") }
                    environment{
                        cmd = """
                            ulimit -c unlimited
                            rm -rf build
                            mkdir build
                            cd build
                            CXX=/opt/rocm/llvm/bin/clang++ cmake -DBUILD_DEV=On  -DMIOPEN_TEST_BFLOAT16=On -DMIOPEN_TEST_GFX908=On -DCMAKE_BUILD_TYPE=debug -DMIOPEN_GPU_SYNC=On -DMIOPEN_TEST_FLAGS=--disable-verification-cache .. 
                            CTEST_PARALLEL_LEVEL=4 MIOPEN_DEBUG_IMPLICIT_GEMM_NON_XDLOPS_INLINE_ASM=0 MIOPEN_CONV_PRECISE_ROCBLAS_TIMING=0 make -j\$(nproc) check
                        """
                    }
=======
                stage('BF16 Hip/hcc Debug gfx908') {
                    agent{ label rocmnode("gfx908") }
                    steps{
                        buildJob('hcc', flags: '-DMIOPEN_TEST_BFLOAT16=On -DMIOPEN_TEST_GFX908=On -DBUILD_DEV=On -DCMAKE_BUILD_TYPE=debug', image: image+"rocm", prefixpath: '/opt/rocm', gpu_arch: "gfx908")
                    }
                }
                stage('Half Hip/hcc Debug gfx908') {
                    agent{ label rocmnode("gfx908") }
>>>>>>> b86f3a1a
                    steps{
                        buildHipClangJob('/opt/rocm/llvm/bin/clang++', '', "",  image+'-hip-clang', "/opt/rocm", cmd, "gfx908")
                    }
                }
            }
        }

        stage("Long Tests I"){
            parallel{
                stage('Int8 conv2d Release conv2d') {
                    agent{ label rocmnode("vega") }
<<<<<<< HEAD
=======
                    steps{
                        buildJob('g++-5', flags: '-DBUILD_DEV=On -DCMAKE_BUILD_TYPE=debug', codecov: true, gpu_arch: "gfx900;gfx906")
                    }
                }

                stage('Int8 Hip/hcc Release All Vega20') {
                    agent{ label rocmnode("vega20") }
                    steps{
                        buildJob('hcc', flags: '-DMIOPEN_TEST_INT8=On -DBUILD_DEV=On -DMIOPEN_TEST_ALL=On -DCMAKE_BUILD_TYPE=release', image: image+"rocm", prefixpath: '/opt/rocm', gpu_arch: "gfx906")
                    }
                }

                stage('BF16 Hip Release Subset gfx908') {
                    agent{ label rocmnode("gfx908") }
>>>>>>> b86f3a1a
                    environment{
                        cmd = """
                            ulimit -c unlimited
                            rm -rf build
                            mkdir build
                            cd build
<<<<<<< HEAD
                            CXX=/opt/rocm/llvm/bin/clang++ cmake -DMIOPEN_TEST_INT8=On -DMIOPEN_USE_COMGR=Off -DBUILD_DEV=On -DCMAKE_BUILD_TYPE=Release -DMIOPEN_GPU_SYNC=On -DMIOPEN_TEST_ALL=On -DMIOPEN_TEST_LIMIT=2 -DMIOPEN_TEST_FLAGS="--disable-verification-cache" .. 
                            make -j test_conv2d
                            MIOPEN_CONV_PRECISE_ROCBLAS_TIMING=0 bin/test_conv2d --limit 3 --disable-verification-cache
=======
                            CXX=/opt/rocm/llvm/bin/clang++ cmake -DMIOPEN_TEST_BFLOAT16=On -DMIOPEN_TEST_GFX908=On -DMIOPEN_TEST_ALL=On -DBUILD_DEV=On -DCMAKE_BUILD_TYPE=release -DMIOPEN_GPU_SYNC=On ..
                            MIOPEN_LOG_LEVEL=5 CTEST_PARALLEL_LEVEL=4 MIOPEN_DEBUG_IMPLICIT_GEMM_NON_XDLOPS_INLINE_ASM=0 MIOPEN_CONV_PRECISE_ROCBLAS_TIMING=0 make -j\$(nproc) check
>>>>>>> b86f3a1a
                        """
                    }
                    steps{
                        buildHipClangJob('/opt/rocm/llvm/bin/clang++', '', "", image+'-hip-clang', "/usr/local", cmd, "gfx906")
                    }
                }

<<<<<<< HEAD
                stage('GCC Release conv2d') {
                    agent{ label rocmnode("vega") }
=======
        stage("Full tests II"){
            parallel{
                stage('OpenCL Release All') {
                    agent{ label rocmnode("vega") }
                    steps{
                        buildJob('g++-5', flags: '-DBUILD_DEV=On -DMIOPEN_TEST_ALL=On -DCMAKE_BUILD_TYPE=release', gpu_arch: "gfx900;gfx906")
                    }
                }

                stage('Hip Release Subset gfx908') {
                    agent{ label rocmnode("gfx908") }
>>>>>>> b86f3a1a
                    environment{
                        cmd = """
                            ulimit -c unlimited
                            rm -rf build
                            mkdir build
                            cd build
<<<<<<< HEAD
                            CXX=/usr/bin/g++ cmake -DBUILD_DEV=On -DCMAKE_BUILD_TYPE=release -DMIOPEN_HIP_COMPILER=/opt/rocm/llvm/bin/clang++ -DMIOPEN_BACKEND=OpenCL -DMIOPEN_GPU_SYNC=On -DMIOPEN_TEST_ALL=On -DMIOPEN_TEST_FLAGS=--disable-verification-cache .. 
                            make -j test_conv2d
                            CTEST_PARALLEL_LEVEL=4 MIOPEN_DEBUG_IMPLICIT_GEMM_NON_XDLOPS_INLINE_ASM=0 MIOPEN_CONV_PRECISE_ROCBLAS_TIMING=0 bin/test_conv2d --limit 3 --disable-verification-cache
=======
                            CXX=/opt/rocm/llvm/bin/clang++ cmake -DMIOPEN_TEST_GFX908=On -DMIOPEN_TEST_ALL=On -DBUILD_DEV=On -DCMAKE_BUILD_TYPE=release -DMIOPEN_GPU_SYNC=On ..
                            MIOPEN_LOG_LEVEL=5 CTEST_PARALLEL_LEVEL=4 MIOPEN_DEBUG_IMPLICIT_GEMM_NON_XDLOPS_INLINE_ASM=0 MIOPEN_CONV_PRECISE_ROCBLAS_TIMING=0 make -j\$(nproc) check
>>>>>>> b86f3a1a
                        """
                    }
		    steps{
		        buildHipClangJob('/opt/rocm/llvm/bin/clang++', '', "", image+'-hip-clang', "/usr/local", cmd, "gfx900;gfx906")
		    }
		}

                stage('GCC codecov') {
                    agent{ label rocmnode("vega") }
                    steps{
                        buildJob('g++-5', flags: '-DBUILD_DEV=On -DCMAKE_BUILD_TYPE=debug', codecov: true, gpu_arch: "gfx900;gfx906")
                    }
                }
<<<<<<< HEAD
                
                stage('Bfloat16 gfx908 Hip Release All Subset') {
=======

                stage('Half Hip Release Subset gfx908') {
>>>>>>> b86f3a1a
                    agent{ label rocmnode("gfx908") }
                    environment{
                        cmd = """
                            ulimit -c unlimited
                            rm -rf build
                            mkdir build
                            cd build
<<<<<<< HEAD
                            CXX=/opt/rocm/llvm/bin/clang++ cmake -DMIOPEN_TEST_BFLOAT16=On -DMIOPEN_TEST_GFX908=On -DMIOPEN_USE_COMGR=Off -DBUILD_DEV=On -DCMAKE_BUILD_TYPE=Release -DMIOPEN_GPU_SYNC=On -DMIOPEN_TEST_ALL=On -DMIOPEN_TEST_LIMIT=2 -DMIOPEN_TEST_FLAGS="--disable-verification-cache" .. 
                            CTEST_PARALLEL_LEVEL=4 MIOPEN_DEBUG_IMPLICIT_GEMM_NON_XDLOPS_INLINE_ASM=0 MIOPEN_CONV_PRECISE_ROCBLAS_TIMING=0 make -j\$(nproc) check
=======
                            CXX=/opt/rocm/llvm/bin/clang++ cmake -DMIOPEN_TEST_HALF=On -DMIOPEN_TEST_GFX908=On -DMIOPEN_TEST_ALL=On -DBUILD_DEV=On -DCMAKE_BUILD_TYPE=release -DMIOPEN_GPU_SYNC=On ..
                            MIOPEN_LOG_LEVEL=5 CTEST_PARALLEL_LEVEL=4 MIOPEN_DEBUG_IMPLICIT_GEMM_NON_XDLOPS_INLINE_ASM=0 MIOPEN_CONV_PRECISE_ROCBLAS_TIMING=0 make -j\$(nproc) check
>>>>>>> b86f3a1a
                        """
                    }
                    steps{
                        buildHipClangJob('/opt/rocm/llvm/bin/clang++', '', "",  image+'-hip-clang', "/usr/local", cmd, "gfx908")
                    }
                }
            }
        }

        stage("Long Tests II"){
            parallel{
<<<<<<< HEAD
                
                stage('Hip Clang Release All') {
                    agent{ label rocmnode("vega") }
=======
                stage('Half Hip Release All Vega20') {
                    agent{ label rocmnode("vega20") }
>>>>>>> b86f3a1a
                    environment{
                        cmd = """
                            ulimit -c unlimited
                            rm -rf build
                            mkdir build
                            cd build
<<<<<<< HEAD
                            CXX=/opt/rocm/llvm/bin/clang++ cmake -DMIOPEN_SKIP_CONV2D=On -DMIOPEN_SKIP_CONV3D=On -DBUILD_DEV=On -DCMAKE_BUILD_TYPE=debug -DMIOPEN_GPU_SYNC=On -DMIOPEN_USE_COMGR=Off -DMIOPEN_TEST_ALL=On -DMIOPEN_TEST_LIMIT=2 -DMIOPEN_TEST_FLAGS="--disable-verification-cache" .. 
                            MIOPEN_ENABLE_LOGGING_CMD=1 CTEST_PARALLEL_LEVEL=4 MIOPEN_DEBUG_IMPLICIT_GEMM_NON_XDLOPS_INLINE_ASM=0 MIOPEN_CONV_PRECISE_ROCBLAS_TIMING=0 make -j\$(nproc) check
=======
                            CXX=/opt/rocm/llvm/bin/clang++ cmake -DBUILD_DEV=On -DCMAKE_BUILD_TYPE=release -DMIOPEN_TEST_HALF=On -DMIOPEN_GPU_SYNC=On -DMIOPEN_TEST_ALL=On -DMIOPEN_TEST_FLAGS=--disable-verification-cache ..
                            CTEST_PARALLEL_LEVEL=4 MIOPEN_DEBUG_IMPLICIT_GEMM_NON_XDLOPS_INLINE_ASM=0 MIOPEN_CONV_PRECISE_ROCBLAS_TIMING=0 make -j\$(nproc) check
>>>>>>> b86f3a1a
                        """
                    }
                    steps{
                        buildHipClangJob('/opt/rocm/llvm/bin/clang++', '', "", image+'-hip-clang', "/usr/local", cmd, "gfx900;gfx906")
                    }
                }

<<<<<<< HEAD
                stage('FP32 gfx908 Hip Release All subset') {
                    agent{ label rocmnode("gfx908") }
=======
                stage('Hip Release All Vega20') {
                    agent{ label rocmnode("vega20") }
>>>>>>> b86f3a1a
                    environment{
                        cmd = """
                            ulimit -c unlimited
                            rm -rf build
                            mkdir build
                            cd build
<<<<<<< HEAD
                            CXX=/opt/rocm/llvm/bin/clang++ cmake -DBUILD_DEV=On -DCMAKE_BUILD_TYPE=release -DMIOPEN_TEST_GFX908=On -DMIOPEN_TEST_LIMIT=2 -DMIOPEN_GPU_SYNC=On -DMIOPEN_USE_COMGR=Off -DMIOPEN_TEST_ALL=On -DMIOPEN_TEST_FLAGS=--disable-verification-cache .. 
=======
                            CXX=/opt/rocm/llvm/bin/clang++ cmake -DBUILD_DEV=On -DCMAKE_BUILD_TYPE=release -DMIOPEN_GPU_SYNC=On -DMIOPEN_TEST_ALL=On -DMIOPEN_TEST_FLAGS=--disable-verification-cache ..
>>>>>>> b86f3a1a
                            CTEST_PARALLEL_LEVEL=4 MIOPEN_DEBUG_IMPLICIT_GEMM_NON_XDLOPS_INLINE_ASM=0 MIOPEN_CONV_PRECISE_ROCBLAS_TIMING=0 make -j\$(nproc) check
                        """
                    }
                    steps{
                        buildHipClangJob('/opt/rocm/llvm/bin/clang++', '', "", image+'-hip-clang', "/usr/local", cmd, "gfx908")
                    }
                }       
            }
        }

<<<<<<< HEAD
        stage("Long Tests III"){
            parallel{
                stage('Half Hip Clang Release All') {
=======
        stage("MIOpenTensile"){
            parallel{
                stage('Hip Release Tensile Subset Vega20') {
>>>>>>> b86f3a1a
                    agent{ label rocmnode("vega20") }
                    environment{
                        cmd = """
                            ulimit -c unlimited
                            rm -rf build
                            mkdir build
                            cd build
<<<<<<< HEAD
                            CXX=/opt/rocm/llvm/bin/clang++ cmake -DBUILD_DEV=On -DCMAKE_BUILD_TYPE=release -DMIOPEN_TEST_HALF=On -DMIOPEN_GPU_SYNC=On -DMIOPEN_USE_COMGR=Off -DMIOPEN_TEST_LIMIT=2 -DMIOPEN_TEST_ALL=On -DMIOPEN_TEST_FLAGS=--disable-verification-cache .. 
=======
                            CXX=/opt/rocm/llvm/bin/clang++ cmake -DBUILD_DEV=On -DCMAKE_BUILD_TYPE=release -DMIOPEN_GPU_SYNC=On -DMIOPEN_TEST_ALL=On -DMIOPEN_TEST_MIOTENSILE=ON -DMIOPEN_USE_MIOPENTENSILE=ON -DMIOPEN_USE_ROCBLAS=OFF -DMIOPEN_TEST_FLAGS=--disable-verification-cache ..
>>>>>>> b86f3a1a
                            CTEST_PARALLEL_LEVEL=4 MIOPEN_DEBUG_IMPLICIT_GEMM_NON_XDLOPS_INLINE_ASM=0 MIOPEN_CONV_PRECISE_ROCBLAS_TIMING=0 make -j\$(nproc) check
                        """

                    }
                    steps{
                        buildHipClangJob('/opt/rocm/llvm/bin/clang++', '', "",  image+'-hip-clang', "/usr/local", cmd, "gfx908")
                    }
                }

<<<<<<< HEAD
                stage('Half gfx908 Hip Release All Subset') {
=======
                stage('Hip Release Tensile Subset gfx908') {
>>>>>>> b86f3a1a
                    agent{ label rocmnode("gfx908") }
                    environment{
                        cmd = """
                            ulimit -c unlimited
                            rm -rf build
                            mkdir build
                            cd build
<<<<<<< HEAD
                            CXX=/opt/rocm/llvm/bin/clang++ cmake -DBUILD_DEV=On -DCMAKE_BUILD_TYPE=release -DMIOPEN_TEST_GFX908=On -DMIOPEN_USE_COMGR=Off -DMIOPEN_TEST_HALF=On -DMIOPEN_TEST_LIMIT=2 -DMIOPEN_GPU_SYNC=On -DMIOPEN_TEST_ALL=On -DMIOPEN_TEST_FLAGS=--disable-verification-cache .. 
                            CTEST_PARALLEL_LEVEL=4 MIOPEN_DEBUG_IMPLICIT_GEMM_NON_XDLOPS_INLINE_ASM=0 MIOPEN_CONV_PRECISE_ROCBLAS_TIMING=0 make -j\$(nproc) check
=======
                            CXX=/opt/rocm/llvm/bin/clang++ cmake -DBUILD_DEV=On -DCMAKE_BUILD_TYPE=release -DMIOPEN_GPU_SYNC=On -DMIOPEN_TEST_GFX908=On -DMIOPEN_TEST_ALL=On -DMIOPEN_TEST_MIOTENSILE=ON -DMIOPEN_USE_MIOPENTENSILE=ON -DMIOPEN_USE_ROCBLAS=OFF ..
                            MIOPEN_LOG_LEVEL=5 CTEST_PARALLEL_LEVEL=4 MIOPEN_DEBUG_IMPLICIT_GEMM_NON_XDLOPS_INLINE_ASM=0 MIOPEN_CONV_PRECISE_ROCBLAS_TIMING=0 make -j\$(nproc) check
>>>>>>> b86f3a1a
                        """
                    }
                    steps{
                        buildHipClangJob('/opt/rocm/llvm/bin/clang++', '', "",  image+'-hip-clang', "/usr/local", cmd, "gfx908")
                    }
                }
            }
        }

<<<<<<< HEAD
        stage("Long Tests IV"){
            parallel{
                stage('Hip Clang conv3d') {
                    agent{ label rocmnode("vega") }
=======
                stage('Hip Release Tensile-Latest Subset Vega20') {
                    agent{ label rocmnode("vega20") }
>>>>>>> b86f3a1a
                    environment{
                        cmd = """
                            ulimit -c unlimited
                            rm -rf build
                            mkdir build
                            cd build
                            CXX=/opt/rocm/llvm/bin/clang++ cmake -DBUILD_DEV=On -DCMAKE_BUILD_TYPE=release -DMIOPEN_GPU_SYNC=Off -DMIOPEN_USE_COMGR=Off -DMIOPEN_TEST_ALL=On -DMIOPEN_TEST_LIMIT=2 .. 
                            make -j test_conv3d
                            bin/test_conv3d --all --limit=2 --disable-verification-cache
                        """
                    }
                    steps{
                        buildHipClangJob('/opt/rocm/llvm/bin/clang++', '', "", image+'-hip-clang', "/usr/local", cmd, "gfx906")
                    }
                }

<<<<<<< HEAD
                stage('Hip Clang conv2d') {
                    agent{ label rocmnode("vega") }
=======
                stage('Hip Release Tensile-Latest Subset gfx908') {
                    agent{ label rocmnode("gfx908") }
>>>>>>> b86f3a1a
                    environment{
                        cmd = """
                            ulimit -c unlimited
                            rm -rf build
                            mkdir build
                            cd build
                            CXX=/opt/rocm/llvm/bin/clang++ cmake -DBUILD_DEV=On -DMIOPEN_SKIP_ALL_BUT_CONV2D=On -DCMAKE_BUILD_TYPE=release -DMIOPEN_GPU_SYNC=On -DMIOPEN_USE_COMGR=Off -DMIOPEN_TEST_ALL=On -DMIOPEN_TEST_LIMIT=2 -DMIOPEN_TEST_FLAGS="--disable-verification-cache" .. 
                            make -j\$(nproc) check
                        """
                    }
                    steps{
                        buildHipClangJob('/opt/rocm/llvm/bin/clang++', '', "", image+'-hip-clang', "/usr/local", cmd, "gfx906")
                    }
                }
                
            }
        }

       // Run package building
        stage("Packages"){
            parallel {
                stage('OpenCL Release Package') {
                    agent{ label rocmnode("rocmtest") }
                    steps{
                        buildJob('g++-5', flags: '-DCMAKE_BUILD_TYPE=release', gpu_arch: "all")
                    }
                }
<<<<<<< HEAD
 
                stage('Hip Clang Release package') {
=======
                stage("HIP/hcc Release Package"){
>>>>>>> b86f3a1a
                    agent{ label rocmnode("rocmtest") }
                    environment{
                        cmd = """
                            ulimit -c unlimited
                            rm -rf build
                            mkdir build
                            cd build
                            CXX=/opt/rocm/llvm/bin/clang++ cmake -DCMAKE_BUILD_TYPE=release .. 
                            make -j\$(nproc) package
                        """

                    }
                    steps{
                        buildHipClangJob('/opt/rocm/llvm/bin/clang++', '', "", image+'-hip-clang', "/usr/local", cmd, "all")
                    }
                }
            }
        }
    }
}
<|MERGE_RESOLUTION|>--- conflicted
+++ resolved
@@ -40,7 +40,6 @@
     if (archive == true) {
         config_targets = "package"
     }
-<<<<<<< HEAD
 
     def postcmd = ""
     precmd = """
@@ -70,19 +69,6 @@
     echo postcmd
     sh postcmd
 
-=======
-    def cmd = """
-        echo \$HSA_ENABLE_SDMA
-        ulimit -c unlimited
-        rm -rf build
-        mkdir build
-        cd build
-        CXX=${compilerpath} CXXFLAGS='-Werror' cmake ${configargs} -DMIOPEN_GPU_SYNC=On -DMIOPEN_TEST_FLAGS='${test_flags}' -DCMAKE_CXX_FLAGS_DEBUG='${debug_flags}' ${flags} ..
-        MIOPEN_DEBUG_CONV_IMPLICIT_GEMM_XDLOPS=1 CTEST_PARALLEL_LEVEL=4 MIOPEN_VERIFY_CACHE_PATH=${vcache} MIOPEN_CONV_PRECISE_ROCBLAS_TIMING=0 ${env4make} dumb-init make -j\$(nproc) ${config_targets}
-    """
-    echo cmd
-    sh cmd
->>>>>>> b86f3a1a
     // Only archive from master or develop
     if (archive == true && (env.BRANCH_NAME == "develop" || env.BRANCH_NAME == "master")) {
         archiveArtifacts artifacts: "build/*.deb", allowEmptyArchive: true, fingerprint: true
@@ -322,11 +308,7 @@
                     }
                 }
 
-<<<<<<< HEAD
                 stage('Hip debug') {
-=======
-                stage('OpenCL Release') {
->>>>>>> b86f3a1a
                     agent{ label rocmnode("vega") }
                     environment{
                         cmd = """
@@ -337,23 +319,13 @@
                             CXX=/opt/rocm/llvm/bin/clang++ cmake -DBUILD_DEV=On -DCMAKE_BUILD_TYPE=debug -DMIOPEN_GPU_SYNC=On -DMIOPEN_TEST_FLAGS=--disable-verification-cache .. 
                             CTEST_PARALLEL_LEVEL=4 MIOPEN_DEBUG_IMPLICIT_GEMM_NON_XDLOPS_INLINE_ASM=0 MIOPEN_CONV_PRECISE_ROCBLAS_TIMING=0 make -j\$(nproc) check
                         """
-
-<<<<<<< HEAD
-                    }
-=======
-                stage('OpenCL Debug Fiji') {
-                    agent{ label rocmnode("fiji") }
->>>>>>> b86f3a1a
+                    }
                     steps{
                         buildHipClangJob('/opt/rocm/llvm/bin/clang++', '', "", image+'-hip-clang', "/usr/local", cmd, "gfx900;gfx906")
                     }
                 }
 
-<<<<<<< HEAD
                 stage('Hip conv2d debug quick') {
-=======
-                stage('Hip/hcc Release') {
->>>>>>> b86f3a1a
                     agent{ label rocmnode("vega") }
                     environment{
                         cmd = """
@@ -372,23 +344,15 @@
                     }
                 }
 
-<<<<<<< HEAD
                 stage('Hip release') {
-=======
-                stage('Hip Debug') {
->>>>>>> b86f3a1a
-                    agent{ label rocmnode("vega") }
-                    environment{
-                        cmd = """
-                            ulimit -c unlimited
-                            rm -rf build
-                            mkdir build
-                            cd build
-<<<<<<< HEAD
+                    agent{ label rocmnode("vega") }
+                    environment{
+                        cmd = """
+                            ulimit -c unlimited
+                            rm -rf build
+                            mkdir build
+                            cd build
                             CXX=/opt/rocm/llvm/bin/clang++ cmake -DBUILD_DEV=On -DCMAKE_BUILD_TYPE=release -DMIOPEN_GPU_SYNC=On -DMIOPEN_TEST_FLAGS=--disable-verification-cache .. 
-=======
-                            CXX=/opt/rocm/llvm/bin/clang++ cmake -DBUILD_DEV=On -DCMAKE_BUILD_TYPE=debug -DMIOPEN_GPU_SYNC=On -DMIOPEN_TEST_FLAGS=--disable-verification-cache ..
->>>>>>> b86f3a1a
                             CTEST_PARALLEL_LEVEL=4 MIOPEN_DEBUG_IMPLICIT_GEMM_NON_XDLOPS_INLINE_ASM=0 MIOPEN_CONV_PRECISE_ROCBLAS_TIMING=0 make -j\$(nproc) check
                         """
 
@@ -398,13 +362,7 @@
                     }
                 }
 
-<<<<<<< HEAD
                 stage('Hip gfx908 debug') {
-=======
-
-
-                stage('Hip/hcc Debug gfx908') {
->>>>>>> b86f3a1a
                     agent{ label rocmnode("gfx908") }
                     environment{
                         cmd = """
@@ -469,11 +427,7 @@
                             rm -rf build
                             mkdir build
                             cd build
-<<<<<<< HEAD
                             CXX=/opt/rocm/llvm/bin/clang++ cmake -DBUILD_DEV=On -DBUILD_EMBED_BUILD=On -DCMAKE_BUILD_TYPE=release -DMIOPEN_GPU_SYNC=On -DMIOPEN_TEST_FLAGS=--disable-verification-cache .. 
-=======
-                            CXX=/opt/rocm/llvm/bin/clang++ cmake -DBUILD_DEV=On -DBUILD_SHARED_LIBS=Off -DCMAKE_BUILD_TYPE=release -DMIOPEN_GPU_SYNC=On -DMIOPEN_TEST_FLAGS=--disable-verification-cache ..
->>>>>>> b86f3a1a
                             CTEST_PARALLEL_LEVEL=4 MIOPEN_DEBUG_IMPLICIT_GEMM_NON_XDLOPS_INLINE_ASM=0 MIOPEN_CONV_PRECISE_ROCBLAS_TIMING=0 make -j\$(nproc) check
                         """
 
@@ -518,17 +472,6 @@
                         buildHipClangJob('/opt/rocm/llvm/bin/clang++', '', "",  image+'-hip-clang', "/usr/local", cmd, "gfx900;gfx906")
                     }
                 }
-<<<<<<< HEAD
-=======
-
-                stage('Hip/hcc Release on /usr/local') {
-                    agent{ label rocmnode("vega") }
-                    steps{
-                        buildJob('hcc', flags: '-DBUILD_DEV=On -DCMAKE_BUILD_TYPE=release', gpu_arch: "gfx900;gfx906")
-                    }
-                }
-
->>>>>>> b86f3a1a
             }
         }
 
@@ -537,7 +480,6 @@
             parallel{
                 stage('Half Hip/hcc Release Vega20') {
                     agent{ label rocmnode("vega20") }
-<<<<<<< HEAD
                     environment{
                         cmd = """
                             ulimit -c unlimited
@@ -548,26 +490,11 @@
                             CTEST_PARALLEL_LEVEL=4 MIOPEN_DEBUG_IMPLICIT_GEMM_NON_XDLOPS_INLINE_ASM=0 MIOPEN_CONV_PRECISE_ROCBLAS_TIMING=0 make -j\$(nproc) check
                         """
                     }
-=======
-                    steps{
-                        buildJob('hcc', flags: '-DMIOPEN_TEST_HALF=On -DBUILD_DEV=On -DCMAKE_BUILD_TYPE=release', image: image+"rocm", prefixpath: '/opt/rocm', gpu_arch: "gfx906")
-                    }
-                }
-                stage('Half OpenCL Release Vega20') {
-                    agent{ label rocmnode("vega20") }
-                    steps{
-                        buildJob('g++-5', flags: '-DMIOPEN_TEST_HALF=On -DBUILD_DEV=On -DCMAKE_BUILD_TYPE=release', gpu_arch: "gfx906")
-                    }
-                }
-                stage('Int8 OpenCL Release Vega20') {
-                    agent{ label rocmnode("vega20") }
->>>>>>> b86f3a1a
                     steps{
                         buildHipClangJob('/opt/rocm/llvm/bin/clang++', '', "",  image+'-hip-clang', "/opt/rocm", cmd, "gfx906")
                     }
                 }
 
-<<<<<<< HEAD
                 stage('Bfloat16 gfx908 HIP-Clang debug') {
                     agent{ label rocmnode("gfx908") }
                     environment{
@@ -580,16 +507,11 @@
                             CTEST_PARALLEL_LEVEL=4 MIOPEN_DEBUG_IMPLICIT_GEMM_NON_XDLOPS_INLINE_ASM=0 MIOPEN_CONV_PRECISE_ROCBLAS_TIMING=0 make -j\$(nproc) check
                         """
                     }
-=======
-                stage('BF16 Hip/hcc Release Vega20') {
-                    agent{ label rocmnode("vega20") }
->>>>>>> b86f3a1a
                     steps{
                         buildHipClangJob('/opt/rocm/llvm/bin/clang++', '', "",  image+'-hip-clang', "/opt/rocm", cmd, "gfx908")
                     }
                 }
 
-<<<<<<< HEAD
                 stage('Half Hip debug gfx908') {
                     agent{ label rocmnode("gfx908") }
                     environment{
@@ -602,16 +524,6 @@
                             CTEST_PARALLEL_LEVEL=4 MIOPEN_DEBUG_IMPLICIT_GEMM_NON_XDLOPS_INLINE_ASM=0 MIOPEN_CONV_PRECISE_ROCBLAS_TIMING=0 make -j\$(nproc) check
                         """
                     }
-=======
-                stage('BF16 Hip/hcc Debug gfx908') {
-                    agent{ label rocmnode("gfx908") }
-                    steps{
-                        buildJob('hcc', flags: '-DMIOPEN_TEST_BFLOAT16=On -DMIOPEN_TEST_GFX908=On -DBUILD_DEV=On -DCMAKE_BUILD_TYPE=debug', image: image+"rocm", prefixpath: '/opt/rocm', gpu_arch: "gfx908")
-                    }
-                }
-                stage('Half Hip/hcc Debug gfx908') {
-                    agent{ label rocmnode("gfx908") }
->>>>>>> b86f3a1a
                     steps{
                         buildHipClangJob('/opt/rocm/llvm/bin/clang++', '', "",  image+'-hip-clang', "/opt/rocm", cmd, "gfx908")
                     }
@@ -623,37 +535,15 @@
             parallel{
                 stage('Int8 conv2d Release conv2d') {
                     agent{ label rocmnode("vega") }
-<<<<<<< HEAD
-=======
-                    steps{
-                        buildJob('g++-5', flags: '-DBUILD_DEV=On -DCMAKE_BUILD_TYPE=debug', codecov: true, gpu_arch: "gfx900;gfx906")
-                    }
-                }
-
-                stage('Int8 Hip/hcc Release All Vega20') {
-                    agent{ label rocmnode("vega20") }
-                    steps{
-                        buildJob('hcc', flags: '-DMIOPEN_TEST_INT8=On -DBUILD_DEV=On -DMIOPEN_TEST_ALL=On -DCMAKE_BUILD_TYPE=release', image: image+"rocm", prefixpath: '/opt/rocm', gpu_arch: "gfx906")
-                    }
-                }
-
-                stage('BF16 Hip Release Subset gfx908') {
-                    agent{ label rocmnode("gfx908") }
->>>>>>> b86f3a1a
-                    environment{
-                        cmd = """
-                            ulimit -c unlimited
-                            rm -rf build
-                            mkdir build
-                            cd build
-<<<<<<< HEAD
+                    environment{
+                        cmd = """
+                            ulimit -c unlimited
+                            rm -rf build
+                            mkdir build
+                            cd build
                             CXX=/opt/rocm/llvm/bin/clang++ cmake -DMIOPEN_TEST_INT8=On -DMIOPEN_USE_COMGR=Off -DBUILD_DEV=On -DCMAKE_BUILD_TYPE=Release -DMIOPEN_GPU_SYNC=On -DMIOPEN_TEST_ALL=On -DMIOPEN_TEST_LIMIT=2 -DMIOPEN_TEST_FLAGS="--disable-verification-cache" .. 
                             make -j test_conv2d
                             MIOPEN_CONV_PRECISE_ROCBLAS_TIMING=0 bin/test_conv2d --limit 3 --disable-verification-cache
-=======
-                            CXX=/opt/rocm/llvm/bin/clang++ cmake -DMIOPEN_TEST_BFLOAT16=On -DMIOPEN_TEST_GFX908=On -DMIOPEN_TEST_ALL=On -DBUILD_DEV=On -DCMAKE_BUILD_TYPE=release -DMIOPEN_GPU_SYNC=On ..
-                            MIOPEN_LOG_LEVEL=5 CTEST_PARALLEL_LEVEL=4 MIOPEN_DEBUG_IMPLICIT_GEMM_NON_XDLOPS_INLINE_ASM=0 MIOPEN_CONV_PRECISE_ROCBLAS_TIMING=0 make -j\$(nproc) check
->>>>>>> b86f3a1a
                         """
                     }
                     steps{
@@ -661,36 +551,17 @@
                     }
                 }
 
-<<<<<<< HEAD
                 stage('GCC Release conv2d') {
                     agent{ label rocmnode("vega") }
-=======
-        stage("Full tests II"){
-            parallel{
-                stage('OpenCL Release All') {
-                    agent{ label rocmnode("vega") }
-                    steps{
-                        buildJob('g++-5', flags: '-DBUILD_DEV=On -DMIOPEN_TEST_ALL=On -DCMAKE_BUILD_TYPE=release', gpu_arch: "gfx900;gfx906")
-                    }
-                }
-
-                stage('Hip Release Subset gfx908') {
-                    agent{ label rocmnode("gfx908") }
->>>>>>> b86f3a1a
-                    environment{
-                        cmd = """
-                            ulimit -c unlimited
-                            rm -rf build
-                            mkdir build
-                            cd build
-<<<<<<< HEAD
+                    environment{
+                        cmd = """
+                            ulimit -c unlimited
+                            rm -rf build
+                            mkdir build
+                            cd build
                             CXX=/usr/bin/g++ cmake -DBUILD_DEV=On -DCMAKE_BUILD_TYPE=release -DMIOPEN_HIP_COMPILER=/opt/rocm/llvm/bin/clang++ -DMIOPEN_BACKEND=OpenCL -DMIOPEN_GPU_SYNC=On -DMIOPEN_TEST_ALL=On -DMIOPEN_TEST_FLAGS=--disable-verification-cache .. 
                             make -j test_conv2d
                             CTEST_PARALLEL_LEVEL=4 MIOPEN_DEBUG_IMPLICIT_GEMM_NON_XDLOPS_INLINE_ASM=0 MIOPEN_CONV_PRECISE_ROCBLAS_TIMING=0 bin/test_conv2d --limit 3 --disable-verification-cache
-=======
-                            CXX=/opt/rocm/llvm/bin/clang++ cmake -DMIOPEN_TEST_GFX908=On -DMIOPEN_TEST_ALL=On -DBUILD_DEV=On -DCMAKE_BUILD_TYPE=release -DMIOPEN_GPU_SYNC=On ..
-                            MIOPEN_LOG_LEVEL=5 CTEST_PARALLEL_LEVEL=4 MIOPEN_DEBUG_IMPLICIT_GEMM_NON_XDLOPS_INLINE_ASM=0 MIOPEN_CONV_PRECISE_ROCBLAS_TIMING=0 make -j\$(nproc) check
->>>>>>> b86f3a1a
                         """
                     }
 		    steps{
@@ -704,13 +575,8 @@
                         buildJob('g++-5', flags: '-DBUILD_DEV=On -DCMAKE_BUILD_TYPE=debug', codecov: true, gpu_arch: "gfx900;gfx906")
                     }
                 }
-<<<<<<< HEAD
                 
                 stage('Bfloat16 gfx908 Hip Release All Subset') {
-=======
-
-                stage('Half Hip Release Subset gfx908') {
->>>>>>> b86f3a1a
                     agent{ label rocmnode("gfx908") }
                     environment{
                         cmd = """
@@ -718,13 +584,8 @@
                             rm -rf build
                             mkdir build
                             cd build
-<<<<<<< HEAD
                             CXX=/opt/rocm/llvm/bin/clang++ cmake -DMIOPEN_TEST_BFLOAT16=On -DMIOPEN_TEST_GFX908=On -DMIOPEN_USE_COMGR=Off -DBUILD_DEV=On -DCMAKE_BUILD_TYPE=Release -DMIOPEN_GPU_SYNC=On -DMIOPEN_TEST_ALL=On -DMIOPEN_TEST_LIMIT=2 -DMIOPEN_TEST_FLAGS="--disable-verification-cache" .. 
                             CTEST_PARALLEL_LEVEL=4 MIOPEN_DEBUG_IMPLICIT_GEMM_NON_XDLOPS_INLINE_ASM=0 MIOPEN_CONV_PRECISE_ROCBLAS_TIMING=0 make -j\$(nproc) check
-=======
-                            CXX=/opt/rocm/llvm/bin/clang++ cmake -DMIOPEN_TEST_HALF=On -DMIOPEN_TEST_GFX908=On -DMIOPEN_TEST_ALL=On -DBUILD_DEV=On -DCMAKE_BUILD_TYPE=release -DMIOPEN_GPU_SYNC=On ..
-                            MIOPEN_LOG_LEVEL=5 CTEST_PARALLEL_LEVEL=4 MIOPEN_DEBUG_IMPLICIT_GEMM_NON_XDLOPS_INLINE_ASM=0 MIOPEN_CONV_PRECISE_ROCBLAS_TIMING=0 make -j\$(nproc) check
->>>>>>> b86f3a1a
                         """
                     }
                     steps{
@@ -736,27 +597,16 @@
 
         stage("Long Tests II"){
             parallel{
-<<<<<<< HEAD
-                
                 stage('Hip Clang Release All') {
                     agent{ label rocmnode("vega") }
-=======
-                stage('Half Hip Release All Vega20') {
-                    agent{ label rocmnode("vega20") }
->>>>>>> b86f3a1a
-                    environment{
-                        cmd = """
-                            ulimit -c unlimited
-                            rm -rf build
-                            mkdir build
-                            cd build
-<<<<<<< HEAD
+                    environment{
+                        cmd = """
+                            ulimit -c unlimited
+                            rm -rf build
+                            mkdir build
+                            cd build
                             CXX=/opt/rocm/llvm/bin/clang++ cmake -DMIOPEN_SKIP_CONV2D=On -DMIOPEN_SKIP_CONV3D=On -DBUILD_DEV=On -DCMAKE_BUILD_TYPE=debug -DMIOPEN_GPU_SYNC=On -DMIOPEN_USE_COMGR=Off -DMIOPEN_TEST_ALL=On -DMIOPEN_TEST_LIMIT=2 -DMIOPEN_TEST_FLAGS="--disable-verification-cache" .. 
                             MIOPEN_ENABLE_LOGGING_CMD=1 CTEST_PARALLEL_LEVEL=4 MIOPEN_DEBUG_IMPLICIT_GEMM_NON_XDLOPS_INLINE_ASM=0 MIOPEN_CONV_PRECISE_ROCBLAS_TIMING=0 make -j\$(nproc) check
-=======
-                            CXX=/opt/rocm/llvm/bin/clang++ cmake -DBUILD_DEV=On -DCMAKE_BUILD_TYPE=release -DMIOPEN_TEST_HALF=On -DMIOPEN_GPU_SYNC=On -DMIOPEN_TEST_ALL=On -DMIOPEN_TEST_FLAGS=--disable-verification-cache ..
-                            CTEST_PARALLEL_LEVEL=4 MIOPEN_DEBUG_IMPLICIT_GEMM_NON_XDLOPS_INLINE_ASM=0 MIOPEN_CONV_PRECISE_ROCBLAS_TIMING=0 make -j\$(nproc) check
->>>>>>> b86f3a1a
                         """
                     }
                     steps{
@@ -764,24 +614,15 @@
                     }
                 }
 
-<<<<<<< HEAD
                 stage('FP32 gfx908 Hip Release All subset') {
                     agent{ label rocmnode("gfx908") }
-=======
-                stage('Hip Release All Vega20') {
-                    agent{ label rocmnode("vega20") }
->>>>>>> b86f3a1a
-                    environment{
-                        cmd = """
-                            ulimit -c unlimited
-                            rm -rf build
-                            mkdir build
-                            cd build
-<<<<<<< HEAD
+                    environment{
+                        cmd = """
+                            ulimit -c unlimited
+                            rm -rf build
+                            mkdir build
+                            cd build
                             CXX=/opt/rocm/llvm/bin/clang++ cmake -DBUILD_DEV=On -DCMAKE_BUILD_TYPE=release -DMIOPEN_TEST_GFX908=On -DMIOPEN_TEST_LIMIT=2 -DMIOPEN_GPU_SYNC=On -DMIOPEN_USE_COMGR=Off -DMIOPEN_TEST_ALL=On -DMIOPEN_TEST_FLAGS=--disable-verification-cache .. 
-=======
-                            CXX=/opt/rocm/llvm/bin/clang++ cmake -DBUILD_DEV=On -DCMAKE_BUILD_TYPE=release -DMIOPEN_GPU_SYNC=On -DMIOPEN_TEST_ALL=On -DMIOPEN_TEST_FLAGS=--disable-verification-cache ..
->>>>>>> b86f3a1a
                             CTEST_PARALLEL_LEVEL=4 MIOPEN_DEBUG_IMPLICIT_GEMM_NON_XDLOPS_INLINE_ASM=0 MIOPEN_CONV_PRECISE_ROCBLAS_TIMING=0 make -j\$(nproc) check
                         """
                     }
@@ -792,15 +633,9 @@
             }
         }
 
-<<<<<<< HEAD
         stage("Long Tests III"){
             parallel{
                 stage('Half Hip Clang Release All') {
-=======
-        stage("MIOpenTensile"){
-            parallel{
-                stage('Hip Release Tensile Subset Vega20') {
->>>>>>> b86f3a1a
                     agent{ label rocmnode("vega20") }
                     environment{
                         cmd = """
@@ -808,11 +643,7 @@
                             rm -rf build
                             mkdir build
                             cd build
-<<<<<<< HEAD
                             CXX=/opt/rocm/llvm/bin/clang++ cmake -DBUILD_DEV=On -DCMAKE_BUILD_TYPE=release -DMIOPEN_TEST_HALF=On -DMIOPEN_GPU_SYNC=On -DMIOPEN_USE_COMGR=Off -DMIOPEN_TEST_LIMIT=2 -DMIOPEN_TEST_ALL=On -DMIOPEN_TEST_FLAGS=--disable-verification-cache .. 
-=======
-                            CXX=/opt/rocm/llvm/bin/clang++ cmake -DBUILD_DEV=On -DCMAKE_BUILD_TYPE=release -DMIOPEN_GPU_SYNC=On -DMIOPEN_TEST_ALL=On -DMIOPEN_TEST_MIOTENSILE=ON -DMIOPEN_USE_MIOPENTENSILE=ON -DMIOPEN_USE_ROCBLAS=OFF -DMIOPEN_TEST_FLAGS=--disable-verification-cache ..
->>>>>>> b86f3a1a
                             CTEST_PARALLEL_LEVEL=4 MIOPEN_DEBUG_IMPLICIT_GEMM_NON_XDLOPS_INLINE_ASM=0 MIOPEN_CONV_PRECISE_ROCBLAS_TIMING=0 make -j\$(nproc) check
                         """
 
@@ -822,11 +653,7 @@
                     }
                 }
 
-<<<<<<< HEAD
                 stage('Half gfx908 Hip Release All Subset') {
-=======
-                stage('Hip Release Tensile Subset gfx908') {
->>>>>>> b86f3a1a
                     agent{ label rocmnode("gfx908") }
                     environment{
                         cmd = """
@@ -834,13 +661,8 @@
                             rm -rf build
                             mkdir build
                             cd build
-<<<<<<< HEAD
                             CXX=/opt/rocm/llvm/bin/clang++ cmake -DBUILD_DEV=On -DCMAKE_BUILD_TYPE=release -DMIOPEN_TEST_GFX908=On -DMIOPEN_USE_COMGR=Off -DMIOPEN_TEST_HALF=On -DMIOPEN_TEST_LIMIT=2 -DMIOPEN_GPU_SYNC=On -DMIOPEN_TEST_ALL=On -DMIOPEN_TEST_FLAGS=--disable-verification-cache .. 
                             CTEST_PARALLEL_LEVEL=4 MIOPEN_DEBUG_IMPLICIT_GEMM_NON_XDLOPS_INLINE_ASM=0 MIOPEN_CONV_PRECISE_ROCBLAS_TIMING=0 make -j\$(nproc) check
-=======
-                            CXX=/opt/rocm/llvm/bin/clang++ cmake -DBUILD_DEV=On -DCMAKE_BUILD_TYPE=release -DMIOPEN_GPU_SYNC=On -DMIOPEN_TEST_GFX908=On -DMIOPEN_TEST_ALL=On -DMIOPEN_TEST_MIOTENSILE=ON -DMIOPEN_USE_MIOPENTENSILE=ON -DMIOPEN_USE_ROCBLAS=OFF ..
-                            MIOPEN_LOG_LEVEL=5 CTEST_PARALLEL_LEVEL=4 MIOPEN_DEBUG_IMPLICIT_GEMM_NON_XDLOPS_INLINE_ASM=0 MIOPEN_CONV_PRECISE_ROCBLAS_TIMING=0 make -j\$(nproc) check
->>>>>>> b86f3a1a
                         """
                     }
                     steps{
@@ -850,15 +672,10 @@
             }
         }
 
-<<<<<<< HEAD
         stage("Long Tests IV"){
             parallel{
                 stage('Hip Clang conv3d') {
                     agent{ label rocmnode("vega") }
-=======
-                stage('Hip Release Tensile-Latest Subset Vega20') {
-                    agent{ label rocmnode("vega20") }
->>>>>>> b86f3a1a
                     environment{
                         cmd = """
                             ulimit -c unlimited
@@ -875,13 +692,8 @@
                     }
                 }
 
-<<<<<<< HEAD
                 stage('Hip Clang conv2d') {
                     agent{ label rocmnode("vega") }
-=======
-                stage('Hip Release Tensile-Latest Subset gfx908') {
-                    agent{ label rocmnode("gfx908") }
->>>>>>> b86f3a1a
                     environment{
                         cmd = """
                             ulimit -c unlimited
@@ -909,12 +721,8 @@
                         buildJob('g++-5', flags: '-DCMAKE_BUILD_TYPE=release', gpu_arch: "all")
                     }
                 }
-<<<<<<< HEAD
  
                 stage('Hip Clang Release package') {
-=======
-                stage("HIP/hcc Release Package"){
->>>>>>> b86f3a1a
                     agent{ label rocmnode("rocmtest") }
                     environment{
                         cmd = """
