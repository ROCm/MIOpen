def rocmnode(name) {
    return 'rocmtest && miopen && (' + name + ')'
}

def miopenCheckout()
{
    checkout([
        $class: 'GitSCM',
        branches: scm.branches,
        doGenerateSubmoduleConfigurations: true,
        extensions: scm.extensions + [[$class: 'SubmoduleOption', parentCredentials: true]],
        userRemoteConfigs: scm.userRemoteConfigs
    ])
}

def show_node_info() {
    sh """
        echo "NODE_NAME = \$NODE_NAME"
        lsb_release -sd
        uname -r
        cat /sys/module/amdgpu/version
        ls /opt/ -la
    """
}

//default
// CXX=/opt/rocm/llvm/bin/clang++ CXXFLAGS='-Werror' cmake -DMIOPEN_GPU_SYNC=Off -DCMAKE_PREFIX_PATH=/usr/local -DBUILD_DEV=On -DCMAKE_BUILD_TYPE=release ..
//
def cmake_build(Map conf=[:]){

    def compiler = conf.get("compiler","/opt/rocm/llvm/bin/clang++")
    def config_targets = conf.get("config_targets","check")
    def debug_flags = "-g -fno-omit-frame-pointer -fsanitize=undefined -fno-sanitize-recover=undefined -Wno-option-ignored " + conf.get("extradebugflags", "")
    def build_envs = "CTEST_PARALLEL_LEVEL=4 MIOPEN_CONV_PRECISE_ROCBLAS_TIMING=0 " + conf.get("build_env","")
    def prefixpath = conf.get("prefixpath","/opt/rocm")
    def mlir_args = " -DMIOPEN_USE_MLIR=" + conf.get("mlir_build", "ON")
    def setup_args = mlir_args + " -DMIOPEN_GPU_SYNC=Off " + conf.get("setup_flags","")
    def build_fin = conf.get("build_fin", "OFF")

    setup_args = setup_args + " -DCMAKE_PREFIX_PATH=${prefixpath} "

    def build_type_debug = (conf.get("build_type",'release') == 'debug')

    //cmake_env can overwrite default CXX variables.
    def cmake_envs = "CXX=${compiler} CXXFLAGS='-Werror' " + conf.get("cmake_ex_env","")

    def package_build = (conf.get("package_build","") == "true")

    if (package_build == true) {
        config_targets = "package"
    }

    def miopen_install_path = "${env.WORKSPACE}/install"
    if(conf.get("build_install","") == "true")
    {
        config_targets = 'install ' + config_targets
        setup_args = " -DBUILD_DEV=Off -DCMAKE_INSTALL_PREFIX=${miopen_install_path}" + setup_args
    } else{
        setup_args = ' -DBUILD_DEV=On' + setup_args
    }

    // test_flags = ctest -> MIopen flags
    def test_flags = conf.get("test_flags","")

    if (conf.get("vcache_enable","") == "true"){
        def vcache = conf.get(vcache_path,"/var/jenkins/.cache/miopen/vcache")
        build_envs = " MIOPEN_VERIFY_CACHE_PATH='${vcache}' " + build_envs
    } else{
        test_flags = " --disable-verification-cache " + test_flags
    }

    if(conf.get("codecov", false)){ //Need
        setup_args = " -DCMAKE_BUILD_TYPE=debug -DCMAKE_CXX_FLAGS_DEBUG='${debug_flags} -fprofile-arcs -ftest-coverage' -DCODECOV_TEST=On " + setup_args
    }else if(build_type_debug){
        setup_args = " -DCMAKE_BUILD_TYPE=debug -DCMAKE_CXX_FLAGS_DEBUG='${debug_flags}'" + setup_args
    }else{
        setup_args = " -DCMAKE_BUILD_TYPE=release" + setup_args
    }

    if(test_flags != ""){
       setup_args = "-DMIOPEN_TEST_FLAGS='${test_flags}'" + setup_args
    }

    if(conf.containsKey("find_mode"))
    {
        def fmode = conf.get("find_mode", "")
        setup_args = " -DMIOPEN_DEFAULT_FIND_MODE=${fmode} " + setup_args
    }
    if(env.CCACHE_HOST)
    {
        setup_args = " -DCMAKE_CXX_COMPILER_LAUNCHER='ccache' -DCMAKE_C_COMPILER_LAUNCHER='ccache' " + setup_args
    }

    if ( build_fin == "ON" )
    {
        setup_args = " -DMIOPEN_INSTALL_CXX_HEADERS=On " + setup_args
    }

    def pre_setup_cmd = """
            echo \$HSA_ENABLE_SDMA
            ulimit -c unlimited
            rm -rf build
            mkdir build
            rm -rf install
            mkdir install
            rm -f src/kernels/*.ufdb.txt
            rm -f src/kernels/miopen*.udb
            cd build
        """
    def setup_cmd = conf.get("setup_cmd", "${cmake_envs} cmake ${setup_args}   .. ")
    // WORKAROUND_SWDEV_290754
    // It seems like this W/A is not required since 4.5.
    def build_cmd = conf.get("build_cmd", "LLVM_PATH=/opt/rocm/llvm ${build_envs} dumb-init make -j\$(nproc) ${config_targets}")
    def execute_cmd = conf.get("execute_cmd", "")

    def cmd = conf.get("cmd", """
            ${pre_setup_cmd}
            ${setup_cmd}
            ${build_cmd}
        """)

    if ( build_fin == "ON" )
    {
        conf.put("fin_prefixpath", miopen_install_path)
        def fin_build_cmd = cmake_fin_build_cmd(conf)
        cmd += """
            export RETDIR=\$PWD
            cd ${env.WORKSPACE}/fin
            ${fin_build_cmd}
            cd \$RETDIR
        """
    }

    cmd += """
        ${execute_cmd}
    """

    echo cmd
    sh cmd

    // Only archive from master or develop
    if (package_build == true && (env.BRANCH_NAME == "develop" || env.BRANCH_NAME == "master" ||
        env.BRANCH_NAME == env.MIOPEN_GOLDEN_PERF_BRANCH || params.PERF_TEST_BRANCH_OVERRIDE)) {
        archiveArtifacts artifacts: "build/*.deb", allowEmptyArchive: true, fingerprint: true
        archiveArtifacts artifacts: "build/*.rpm", allowEmptyArchive: true, fingerprint: true
        stash includes: "build/*tar.gz", name: 'miopen_tar'
    }
}

def cmake_fin_build_cmd(Map conf=[:]){
    def prefixpath = conf.get("fin_prefixpath","/opt/rocm")

    def flags = "-DCMAKE_INSTALL_PREFIX=${prefixpath} -DCMAKE_BUILD_TYPE=release"
    def compiler = 'clang++'
    def config_targets = "install"
    def compilerpath = "/opt/rocm/llvm/bin/" + compiler
    def configargs = "-DCMAKE_PREFIX_PATH=${prefixpath}"

    def setup_cmd = conf.get("fin_setup_cmd", "CXX=${compilerpath} cmake ${configargs} ${flags} ..")
    def build_cmd = conf.get("fin_build_cmd","dumb-init make -j\$(nproc) ${config_targets}")

    def fin_cmd = """
            echo \$HSA_ENABLE_SDMA
            ulimit -c unlimited
            rm -rf build
            mkdir build
            cd build
            ${setup_cmd}
            ${build_cmd}
    """
    return fin_cmd
}

def getDockerImageName(dockerArgs)
{
    sh "echo ${dockerArgs} > factors.txt"
    def image = "${env.MIOPEN_DOCKER_IMAGE_URL}"
    sh "md5sum Dockerfile requirements.txt dev-requirements.txt >> factors.txt"
    def docker_hash = sh(script: "md5sum factors.txt | awk '{print \$1}' | head -c 6", returnStdout: true)
    sh "rm factors.txt"
    echo "Docker tag hash: ${docker_hash}"
    image = "${image}:ci_${docker_hash}"
    if(params.DOCKER_IMAGE_OVERRIDE != '')
    {
        echo "Overriding the base docker image with ${params.DOCKER_IMAGE_OVERRIDE}"
        image = "${params.DOCKER_IMAGE_OVERRIDE}"
    }
    return image

}

def getDockerImage(Map conf=[:])
{
    env.DOCKER_BUILDKIT=1
    def prefixpath = conf.get("prefixpath", "/opt/rocm") // one image for each prefix 1: /usr/local 2:/opt/rocm
    def gpu_arch = "gfx900;gfx906;gfx908;gfx90a;gfx940;gfx941;gfx942;gfx1030;gfx1100;gfx1101;gfx1102" // prebuilt dockers should have all the architectures enabled so one image can be used for all stages
    def miotensile_version = conf.get("miotensile_version", "default") // deprecated
    def target_id = conf.get("target_id", "OFF") // deprecated
    def mlir_build = conf.get("mlir_build", "ON") // always ON
    def dockerArgs = "--build-arg BUILDKIT_INLINE_CACHE=1 --build-arg PREFIX=${prefixpath} --build-arg GPU_ARCH='${gpu_arch}' --build-arg MIOTENSILE_VER='${miotensile_version}' --build-arg USE_TARGETID='${target_id}' --build-arg USE_MLIR='${mlir_build}' "
    if(env.CCACHE_HOST)
    {
        def check_host = sh(script:"""(printf "PING\r\n";) | nc -N ${env.CCACHE_HOST} 6379 """, returnStdout: true).trim()
        if(check_host == "+PONG")
        {
            echo "FOUND CCACHE SERVER: ${CCACHE_HOST}"
        }
        else
        {
            echo "CCACHE SERVER: ${CCACHE_HOST} NOT FOUND, got ${check_host} response"
        }
        dockerArgs = dockerArgs + " --build-arg CCACHE_SECONDARY_STORAGE='redis://${env.CCACHE_HOST}' --build-arg COMPILER_LAUNCHER='ccache' "
        env.CCACHE_DIR = """/tmp/ccache_store"""
        env.CCACHE_SECONDARY_STORAGE="""redis://${env.CCACHE_HOST}"""
    }
    echo "Docker Args: ${dockerArgs}"

    def image = getDockerImageName(dockerArgs)

    def dockerImage
    try{
        echo "Pulling down image: ${image}"
        dockerImage = docker.image("${image}")
        dockerImage.pull()
    }
    catch(org.jenkinsci.plugins.workflow.steps.FlowInterruptedException e){
        echo "The job was cancelled or aborted"
        throw e
    }
    catch(Exception ex)
    {
        dockerImage = docker.build("${image}", "${dockerArgs} .")
        withDockerRegistry([ credentialsId: "docker_test_cred", url: "" ]) {
            dockerImage.push()
        }
    }
    return [dockerImage, image]
}

def buildHipClangJob(Map conf=[:]){
        show_node_info()
        miopenCheckout()
        env.HSA_ENABLE_SDMA=0
        env.CODECOV_TOKEN="aec031be-7673-43b5-9840-d8fb71a2354e"
        env.DOCKER_BUILDKIT=1
        def image
        def dockerOpts="--device=/dev/kfd --device=/dev/dri --group-add video --group-add render --cap-add=SYS_PTRACE --security-opt seccomp=unconfined"
        if (conf.get("enforce_xnack_on", false)) {
            dockerOpts = dockerOpts + " --env HSA_XNACK=1"
        }

        def variant = env.STAGE_NAME

        def codecov = conf.get("codecov", false)
        def needs_gpu = conf.get("needs_gpu", true)
        def lfs_pull = conf.get("lfs_pull", false)

        def retimage
        gitStatusWrapper(credentialsId: "${env.status_wrapper_creds}", gitHubContext: "Jenkins - ${variant}", account: 'ROCmSoftwarePlatform', repo: 'MIOpen') {
            try {
                (retimage, image) = getDockerImage(conf)
                if (needs_gpu) {
                    withDockerContainer(image: image, args: dockerOpts) {
                        timeout(time: 5, unit: 'MINUTES')
                        {
                            sh 'PATH="/opt/rocm/opencl/bin:/opt/rocm/opencl/bin/x86_64:$PATH" clinfo'
                        }
                    }
                }
            }
            catch (org.jenkinsci.plugins.workflow.steps.FlowInterruptedException e){
                echo "The job was cancelled or aborted"
                throw e
            }
            catch(Exception ex) {
                (retimage, image) = getDockerImage(conf)
                if (needs_gpu) {
                    withDockerContainer(image: image, args: dockerOpts) {
                        timeout(time: 5, unit: 'MINUTES')
                        {
                            sh 'PATH="/opt/rocm/opencl/bin:/opt/rocm/opencl/bin/x86_64:$PATH" clinfo'
                        }
                    }
                }
            }

            withDockerContainer(image: image, args: dockerOpts + ' -v=/var/jenkins/:/var/jenkins') {
                timeout(time: 150, unit:'MINUTES')
                {
                    if (lfs_pull) {
                        sh "git lfs pull --exclude="
                    }

                    cmake_build(conf)

                    if (codecov) {
                        sh '''
                            cd build
                            lcov --directory . --capture --output-file $(pwd)/coverage.info
                            lcov --remove $(pwd)/coverage.info '/usr/*' --output-file $(pwd)/coverage.info
                            lcov --list $(pwd)/coverage.info
                            curl -s https://codecov.io/bash | bash
                            echo "Uploaded"
                        '''
                    }
                }
            }
        }
        return retimage
}

def reboot(){
    build job: 'reboot-slaves', propagate: false , parameters: [string(name: 'server', value: "${env.NODE_NAME}"),]
}

def buildHipClangJobAndReboot(Map conf=[:]){
    try{
        buildHipClangJob(conf)
        cleanWs()
    }
    catch(e){
        echo "throwing error exception for the stage"
        echo 'Exception occurred: ' + e.toString()
        throw e
    }
    finally{
        if (conf.get("needs_reboot", true)) {
            reboot()
        }
    }
}

def RunPerfTest(Map conf=[:]){
    def dockerOpts="--device=/dev/kfd --device=/dev/dri --group-add video --group-add render --cap-add=SYS_PTRACE --security-opt seccomp=unconfined"
    try {
        (retimage, image) = getDockerImage(conf)
        withDockerContainer(image: image, args: dockerOpts + ' -v=/var/jenkins/:/var/jenkins') {
        timeout(time: 600, unit: 'MINUTES')
        {
            unstash 'miopen_tar'
            sh "tar -zxvf build/miopen-hip-*-Linux-runtime.tar.gz"
            ld_lib="${env.WORKSPACE}/opt/rocm/lib"
            def filename = conf.get("filename", "")
            if (env.BRANCH_NAME == env.MIOPEN_GOLDEN_PERF_BRANCH || params.PERF_TEST_BRANCH_OVERRIDE){
                if(params.PERF_TEST_OVERRIDE != '')
                {
                    echo "Appending MIOpenDriver cmd env vars: ${params.PERF_TEST_OVERRIDE}"
                    sh "export LD_LIBRARY_PATH=${ld_lib} && ${env.WORKSPACE}/opt/rocm/bin/test_perf.py  --filename ${filename} --install_path ${env.WORKSPACE}/opt/rocm --override ${params.PERF_TEST_OVERRRIDE}"
                }else
                {
                    sh "export LD_LIBRARY_PATH=${ld_lib} && ${env.WORKSPACE}/opt/rocm/bin/test_perf.py  --filename ${filename} --install_path ${env.WORKSPACE}/opt/rocm"
                }
                sh "export LD_LIBRARY_PATH=${ld_lib} && ${env.WORKSPACE}/opt/rocm/bin/test_perf.py  --filename ${filename} --install_path ${env.WORKSPACE}/opt/rocm"
                jenkins_url = "${env.artifact_path}/${env.MIOPEN_GOLDEN_PERF_BRANCH}/lastSuccessfulBuild/artifact"
                try {
                    sh "rm -rf ${env.WORKSPACE}/opt/rocm/bin/old_results/"
                    sh "wget -P ${env.WORKSPACE}/opt/rocm/bin/old_results/ ${jenkins_url}/opt/rocm/bin/perf_results/${filename}"
                }
                catch (Exception err){
                    currentBuild.result = 'SUCCESS'
                }
            }

            archiveArtifacts artifacts: "opt/rocm/bin/perf_results/${filename}", allowEmptyArchive: true, fingerprint: true
            try{
              if (env.BRANCH_NAME != env.MIOPEN_GOLDEN_PERF_BRANCH){
                  sh "${env.WORKSPACE}/opt/rocm/bin/test_perf.py --compare_results --old_results_path ${env.WORKSPACE}/opt/rocm/bin/old_results --filename ${filename}"
              }
            }
            catch (Exception err){
                currentBuild.result = 'SUCCESS'
            }
            cleanWs()
        }
        }
    }
    catch (org.jenkinsci.plugins.workflow.steps.FlowInterruptedException e){
        echo "The job was cancelled or aborted"
        throw e
    }
}


def CheckPerfDbValid(Map conf=[:]){
    def pdb_image = buildHipClangJob(conf)
    pdb_image.inside(){
        dir(path: "$WORKSPACE"){
            sh "ls install/bin/"
            sh "MIOPEN_LOG_LEVEL=4 LD_LIBRARY_PATH='install/lib:/opt/rocm/lib/' install/bin/fin -i fin/tests/pdb_check_all.json -o pdb_valid_err.json"
            archiveArtifacts "pdb_valid_err.json"
            sh "grep clear pdb_valid_err.json"
            def has_error = sh (
                script: "echo \$?",
                returnStdout: true
            ).trim()
            assert has_error.toInteger() == 0
        }
    }
}

/// Stage name format:
/// [DataType] Backend[/Compiler] BuildType [TestSet] [Target]
///
/// The only mandatory elements are Backend and BuildType; others are optional.
///
/// DataType := { Fp16 | Bf16 | Int8 | Fp32 }
/// Backend := { Hip | HipNoGPU}
/// Compiler := { Clang* | GCC* }
///   * "Clang" is the default for the Hip backend, and implies hip-clang compiler.
///   * The default compiler is usually not specified.
/// BuildType := { Release* | Debug | Install } [ BuildTypeModifier ]
///   * BuildTypeModifier := { NOCOMGR | Embedded | Static | Normal-Find | Fast-Find
///                            CK | MLIR | Tensile | Tensile-Latest | Package | ... }
/// TestSet := { All | Smoke* | Performance Dataset } [ Codecov ]
///   * "All" corresponds to "cmake -DMIOPEN_TEST_ALL=On".
///   * "Smoke" (-DMIOPEN_TEST_ALL=Off) is the default and usually not specified.
///   * "Codecov" is optional code coverage analysis.
///   * "Performance Dataset" is a performance test with a specified dataset.
/// Target := { gfx908 | gfx90a | Vega20 | Vega10 | Vega* | gfx1030 } [ Xnack+ ]
///   * "Vega" (gfx906 or gfx900) is the default and usually not specified.


pipeline {
    agent none
    options {
        parallelsAlwaysFailFast()
        // disable stage-wise timeout due to long wait with queue (limited resources)
        // timeout(time: 90, unit:'MINUTES')
    }
    parameters {
        booleanParam(
            name: "BUILD_DOCKER",
            defaultValue: true,
            description: "")
        booleanParam(
            name: "BUILD_STATIC_CHECKS",
            defaultValue: true,
            description: "")
        booleanParam(
            name: "BUILD_SMOKE_FP32",
            defaultValue: env.BRANCH_NAME == env.NIGHTLY_BRANCH ? true : false,
            description: "")
        booleanParam(
            name: "BUILD_SMOKE_AUX1",
            defaultValue: env.BRANCH_NAME == env.NIGHTLY_BRANCH ? true : false,
            description: "")
        booleanParam(
            name: "BUILD_SMOKE_FP16_BF16_INT8",
            defaultValue: env.BRANCH_NAME == env.NIGHTLY_BRANCH ? true : false,
            description: "")
        booleanParam(
            name: "BUILD_FULL_TESTS",
            defaultValue: true,
            description: "")
        booleanParam(
            name: "BUILD_PACKAGES",
            defaultValue: true,
            description: "")
        booleanParam(
            name: "TARGET_NOGPU",
            defaultValue: true,
            description: "")
        booleanParam(
            name: "TARGET_VEGA10",
            defaultValue: false,
            description: "")
        booleanParam(
            name: "TARGET_VEGA20",
            defaultValue: false,
            description: "")
        booleanParam(
            name: "TARGET_GFX908",
            defaultValue: true,
            description: "")
        booleanParam(
            name: "TARGET_GFX90A",
            defaultValue: true,
            description: "")
        booleanParam(
            name: "TARGET_GFX94X",
            defaultValue: false,
            description: "")
        booleanParam(
            name: "TARGET_NAVI21",
            defaultValue: false,
            description: "")
        booleanParam(
            name: "DATATYPE_NA",
            defaultValue: true,
            description: "")
        booleanParam(
            name: "DATATYPE_FP32",
            defaultValue: true,
            description: "")
        booleanParam(
            name: "DATATYPE_FP16",
            defaultValue: true,
            description: "")
        booleanParam(
            name: "DATATYPE_BF16",
            defaultValue: true,
            description: "")
        booleanParam(
            name: "DATATYPE_INT8",
            defaultValue: true,
            description: "")
        booleanParam(
            name: "PERF_TEST",
            defaultValue: false,
            description: "Enable performance testing stages")
        booleanParam(
            name: "PERF_TEST_FP16",
            defaultValue: false,
            description: "Enable performance testing stages")
        booleanParam(
            name: "PERF_TEST_FP32",
            defaultValue: false,
            description: "Enable performance testing stages")
        booleanParam(
            name: "PERF_TEST_BRANCH_OVERRIDE",
            defaultValue: false,
            description: "Enable performance testing stages")
        string(name: "PERF_TEST_OVERRIDE",
            defaultValue: '',
            description: "Add extra env vars for the MIOpenDriver cmd, comma separated")
        string(name: "DOCKER_IMAGE_OVERRIDE",
            defaultValue: '',
            description: "")
    }

    environment{
        extra_log_env   = " MIOPEN_LOG_LEVEL=5 "
        Fp16_flags      = " -DMIOPEN_TEST_HALF=On"
        Bf16_flags      = " -DMIOPEN_TEST_BFLOAT16=On"
        Int8_flags      = " -DMIOPEN_TEST_INT8=On"
        Full_test       = " -DMIOPEN_TEST_ALL=On"
        Smoke_targets = "check MIOpenDriver"
        NOCOMGR_flags   = " -DMIOPEN_USE_COMGR=Off"
    }
    triggers{
        
        cron(env.BRANCH_NAME == env.NIGHTLY_BRANCH ? env.NIGHTLY_SCHEDULE : '')
    }
    stages{
        stage('Build Docker'){
            when {
                expression { params.BUILD_DOCKER && params.TARGET_NOGPU && params.DATATYPE_NA }
            }
            agent{ label rocmnode("nogpu") }
            steps{
                getDockerImage()
            }
        }
        stage("Packages") {
            when {
                expression { params.BUILD_PACKAGES && params.TARGET_NOGPU && params.DATATYPE_NA }
            }
            parallel {
                stage("HIP Package") {
                    agent{ label rocmnode("nogpu") }
                    steps{
                        buildHipClangJobAndReboot( package_build: "true", needs_gpu:false, needs_reboot:false)
                    }
                }
            }
        }
        stage("Static checks") {
            when {
                expression { params.BUILD_STATIC_CHECKS && params.TARGET_NOGPU && params.DATATYPE_NA }
            }
            parallel{
                stage('Hip Tidy') {
                    agent{ label rocmnode("nogpu") }
                    environment{
                        setup_cmd = "CXX='/opt/rocm/llvm/bin/clang++' cmake -DCMAKE_PREFIX_PATH=/opt/rocm -DMIOPEN_BACKEND=HIP -DBUILD_DEV=On .. "
                        build_cmd = "make -j\$(nproc) -k analyze"
                        fin_build_cmd = "make -j\$(nproc) -k analyze"
                    }
                    steps{
                        buildHipClangJobAndReboot(setup_cmd: setup_cmd, build_cmd: build_cmd, needs_gpu:false, needs_reboot:false, 
                                                    build_install: "true", build_fin: "ON", fin_build_cmd: fin_build_cmd)
                    }
                }
                stage('Clang Format') {
                    agent{ label rocmnode("nogpu") }
                    environment{
                        execute_cmd = "find .. -iname \'*.h\' \
                                -o -iname \'*.hpp\' \
                                -o -iname \'*.cpp\' \
                                -o -iname \'*.h.in\' \
                                -o -iname \'*.hpp.in\' \
                                -o -iname \'*.cpp.in\' \
                                -o -iname \'*.cl\' \
                                | grep -v -E '(build/)|(install/)|(fin/)' \
                                | xargs -n 1 -P 1 -I{} -t sh -c \'clang-format-12 -style=file {} | diff - {}\'"
                    }
                    steps{
<<<<<<< HEAD
                        buildHipClangJobAndReboot(setup_cmd: "", build_cmd: "", execute_cmd: execute_cmd, needs_gpu:false)
                    }
                }
                stage('Fin Clang Format') {
                    agent{ label rocmnode("nogpu") }
                    environment{
                        execute_cmd = "cd ../fin; find . -iname \'*.h\' \
                                -o -iname \'*.hpp\' \
                                -o -iname \'*.cpp\' \
                                -o -iname \'*.h.in\' \
                                -o -iname \'*.hpp.in\' \
                                -o -iname \'*.cpp.in\' \
                                -o -iname \'*.cl\' \
                                | grep -v -E '(build/)|(base64)' \
                                | xargs -n 1 -P 1 -I{} -t sh -c \'clang-format-12 -style=file {} | diff - {}\'"
                    }
                    steps{
                        buildHipClangJobAndReboot(setup_cmd: "", build_cmd: "", execute_cmd: execute_cmd, needs_gpu:false)
                    }
                }
                stage('Fin Tests') {
                    agent{ label rocmnode("nogpu") }
                    environment{
                        fin_build_cmd="make -j\$(nproc) fin_check"
                    }
                    steps{
                        buildHipClangJobAndReboot(build_fin: "ON", fin_build_cmd: fin_build_cmd, needs_gpu:false, needs_reboot:false, build_install: "true")
                    }
                }
                stage('Perf DB Validity Test') {
                    agent{ label rocmnode("nogpu") }
                    environment{
                        fin_flags = "-DMIOPEN_BACKEND=HIPNOGPU" //-DCMAKE_BUILD_TYPE=DEBUG -DBUILD_SHARED_LIBS=Off -DMIOPEN_INSTALL_CXX_HEADERS=On"
                    }
                    steps{
                        CheckPerfDbValid(setup_flags: fin_flags, config_targets: "all", build_fin: "ON", needs_gpu:false, needs_reboot:false, build_install: "true")
=======
                        buildHipClangJobAndReboot(setup_cmd: "", build_cmd: "", execute_cmd: execute_cmd, needs_gpu:false, needs_reboot:false)
>>>>>>> 44377202
                    }
                }
                stage('HipNoGPU Debug Build Test') {
                    when {
                        beforeAgent true
                        expression { params.TARGET_NOGPU }
                    }
                    agent{ label rocmnode("nogpu") }
                    environment{
                        HipNoGPU_flags = "-DMIOPEN_BACKEND=HIPNOGPU -DMIOPEN_INSTALL_CXX_HEADERS=On"
                        build_cmd = "make -j\$(nproc)"
                    }
                    steps{
                        buildHipClangJob( build_type: 'debug', setup_flags: HipNoGPU_flags, build_cmd: build_cmd, needs_gpu:false, needs_reboot:false)
                    }
                }
                stage('Tuna Fin Build Test') {
                    agent{ label rocmnode("nogpu") }
                    environment{
                      fin_flags = "-DMIOPEN_BACKEND=HIPNOGPU"
                    }
                    steps{
		      buildHipClangJobAndReboot(setup_flags: fin_flags, config_targets: "all", build_fin: "ON", needs_gpu:false, needs_reboot:false, build_install: "true")
                    }
                }
            }
        }
        stage("Smoke Fp32") {
            when {
                expression { params.BUILD_SMOKE_FP32 && params.DATATYPE_FP32 }
            }
            parallel{
                stage('Fp32 Hip AnyGPU') {
                    when {
                        beforeAgent true
                        expression { params.TARGET_VEGA20 || params.TARGET_VEGA10 || params.TARGET_GFX908 || params.TARGET_GFX90A }
                    }
                    options {
                        retry(2)
                    }
                    agent{ label rocmnode("vega || gfx908 || gfx90a") }
                    steps{
                        buildHipClangJobAndReboot(config_targets: Smoke_targets)
                    }
                }
                stage('Fp32 Hip Debug AnyGPU') {
                    when {
                        beforeAgent true
                        expression { params.TARGET_VEGA20 || params.TARGET_VEGA10 || params.TARGET_GFX908 || params.TARGET_GFX90A }
                    }
                    options {
                        retry(2)
                    }
                    agent{ label rocmnode("vega || gfx908 || gfx90a") }
                    steps{
                        buildHipClangJobAndReboot(build_type: 'debug', config_targets: Smoke_targets)
                    }
                }
                stage('Fp32 Hip Debug gfx908') {
                    when {
                        beforeAgent true
                        expression { params.TARGET_GFX908 }
                    }
                    options {
                        retry(2)
                    }
                    agent{ label rocmnode("gfx908") }
                    steps{
                        buildHipClangJobAndReboot(build_type: 'debug', config_targets: Smoke_targets)
                    }
                }
                stage('Fp32 Hip Debug gfx90a') {
                    when {
                        beforeAgent true
                        expression { params.TARGET_GFX90A }
                    }
                    options {
                        retry(2)
                    }
                    agent{ label rocmnode("gfx90a") }
                    steps{
                        buildHipClangJobAndReboot(build_type: 'debug', config_targets: Smoke_targets)
                    }
                }
                stage('Fp32 Hip Debug gfx94X') {
                    when {
                        beforeAgent true
                        expression { params.TARGET_GFX94X }
                    }
                    options {
                        retry(2)
                    }
                    agent{ label rocmnode("gfx94X") }
                    steps{
                        buildHipClangJobAndReboot(build_type: 'debug', config_targets: Smoke_targets)
                    }
                }
            }
        }
        stage("Smoke Aux 1") {
            when {
                expression { params.BUILD_SMOKE_AUX1 && params.DATATYPE_FP32 }
            }
            parallel{
                stage('Fp32 Hip Debug NOCOMGR AnyGPU') {
                    when {
                        beforeAgent true
                        expression { params.TARGET_VEGA20 || params.TARGET_VEGA10 || params.TARGET_GFX908 || params.TARGET_GFX90A }
                    }
                    options {
                        retry(2)
                    }
                    agent{ label rocmnode("vega || gfx908 || gfx90a") }
                    environment{
                        // Can be removed altogether with when WORKAROUND_SWDEV_290754.
                        NOCOMGR_build_cmd = "CTEST_PARALLEL_LEVEL=4 MIOPEN_CONV_PRECISE_ROCBLAS_TIMING=0 MIOPEN_LOG_LEVEL=5 make -j\$(nproc) check"
                    }
                    steps{
                        buildHipClangJobAndReboot( build_type: 'debug', setup_flags: NOCOMGR_flags, build_cmd: NOCOMGR_build_cmd, test_flags: ' --verbose ')
                    }
                }
                stage('Fp32 Hip Debug Embedded Vega20') {
                    when {
                        beforeAgent true
                        expression { params.TARGET_VEGA20 }
                    }
                    options {
                        retry(2)
                    }
                    agent{ label rocmnode("vega20") }
                    environment{
                        Embedded_flags = "-DMIOPEN_EMBED_DB='gfx906_60'"
                    }
                    steps{
                        buildHipClangJobAndReboot( build_type: 'debug', setup_flags: Embedded_flags, build_env: extra_log_env, test_flags: ' --verbose ')
                    }
                }
                stage('Fp32 Hip Static AnyGPU') {
                    when {
                        beforeAgent true
                        expression { params.TARGET_VEGA20 || params.TARGET_VEGA10 || params.TARGET_GFX908 || params.TARGET_GFX90A }
                    }
                    options {
                        retry(2)
                    }
                    agent{ label rocmnode("vega || gfx908 || gfx90a") }
                    steps{
                        buildHipClangJobAndReboot( setup_flags: "-DBUILD_SHARED_LIBS=Off", mlir_build: 'OFF')
                    }
                }
                stage('Fp32 Hip Normal-Find AnyGPU') {
                    when {
                        beforeAgent true
                        expression { params.TARGET_VEGA20 || params.TARGET_VEGA10 || params.TARGET_GFX908 || params.TARGET_GFX90A }
                    }
                    options {
                        retry(2)
                    }
                    agent{ label rocmnode("vega || gfx908 || gfx90a") }
                    environment{
                        config_targets = "test_conv2d"
                        execute_cmd = "MIOPEN_CONV_PRECISE_ROCBLAS_TIMING=0 bin/test_conv2d --disable-verification-cache"
                    }
                    steps{
                        buildHipClangJobAndReboot(config_targets: config_targets, execute_cmd: execute_cmd, find_mode: "Normal")
                    }
                }
                stage('Fp32 Hip Fast-Find AnyGPU') {
                    when {
                        beforeAgent true
                        expression { params.TARGET_VEGA20 || params.TARGET_VEGA10 || params.TARGET_GFX908 || params.TARGET_GFX90A }
                    }
                    options {
                        retry(2)
                    }
                    agent{ label rocmnode("vega || gfx908 || gfx90a") }
                    environment{
                        config_targets =   "test_conv2d"
                        execute_cmd = "MIOPEN_FIND_MODE=2 CTEST_PARALLEL_LEVEL=4  MIOPEN_CONV_PRECISE_ROCBLAS_TIMING=0 bin/test_conv2d --disable-verification-cache"
                    }
                    steps{
                        buildHipClangJobAndReboot( config_targets: config_targets, execute_cmd: execute_cmd)
                    }
                }
                stage('Fp32 Hip AnyGPU') {
                    when {
                        beforeAgent true
                        expression { params.TARGET_VEGA20 || params.TARGET_VEGA10 || params.TARGET_GFX908 || params.TARGET_GFX90A }
                    }
                    options {
                        retry(2)
                    }
                    agent{ label rocmnode("vega || gfx908 || gfx90a") }
                    steps{
                        buildHipClangJobAndReboot()
                    }
                }
            }
        }
        stage("Smoke Fp16/Bf16/Int8") {
            when {
                expression { params.BUILD_SMOKE_FP16_BF16_INT8 }
            }
            parallel{
                stage('Fp16 Hip Vega20') {
                    when {
                        beforeAgent true
                        expression { params.TARGET_VEGA20 && params.DATATYPE_FP16 }
                    }
                    options {
                        retry(2)
                    }
                    agent{ label rocmnode("vega20") }
                    steps{
                        buildHipClangJobAndReboot( setup_flags: Fp16_flags, config_targets: Smoke_targets)
                    }
                }
                stage('Bf16 Hip Vega20') {
                    when {
                        beforeAgent true
                        expression { params.TARGET_VEGA20 && params.DATATYPE_BF16 }
                    }
                    options {
                        retry(2)
                    }
                    agent{ label rocmnode("vega20") }
                    steps{
                        buildHipClangJobAndReboot(setup_flags: Bf16_flags, config_targets: Smoke_targets)
                    }
                }
                stage('Fp16 Hip gfx908') {
                    when {
                        beforeAgent true
                        expression { params.TARGET_GFX908 && params.DATATYPE_FP16 }
                    }
                    options {
                        retry(2)
                    }
                    agent{ label rocmnode("gfx908") }
                    steps{
                        buildHipClangJobAndReboot( setup_flags: Fp16_flags, config_targets: Smoke_targets)
                    }
                }
                stage('Bf16 Hip gfx908') {
                    when {
                        beforeAgent true
                        expression { params.TARGET_GFX908 && params.DATATYPE_BF16 }
                    }
                    options {
                        retry(2)
                    }
                    agent{ label rocmnode("gfx908") }
                    steps{
                        buildHipClangJobAndReboot(setup_flags: Bf16_flags, config_targets: Smoke_targets)
                    }
                }
                stage('Fp16 Hip gfx90a') {
                    when {
                        beforeAgent true
                        expression { params.TARGET_GFX90A && params.DATATYPE_FP16 }
                    }
                    options {
                        retry(2)
                    }
                    agent{ label rocmnode("gfx90a") }
                    steps{
                        buildHipClangJobAndReboot( setup_flags: Fp16_flags, config_targets: Smoke_targets)
                    }
                }
                stage('Bf16 Hip gfx90a') {
                    when {
                        beforeAgent true
                        expression { params.TARGET_GFX90A && params.DATATYPE_BF16 }
                    }
                    options {
                        retry(2)
                    }
                    agent{ label rocmnode("gfx90a") }
                    steps{
                        buildHipClangJobAndReboot(setup_flags: Bf16_flags, config_targets: Smoke_targets)
                    }
                }
                stage('Fp16 Hip gfx94X') {
                    when {
                        beforeAgent true
                        expression { params.TARGET_GFX94X && params.DATATYPE_FP16 }
                    }
                    options {
                        retry(2)
                    }
                    agent{ label rocmnode("gfx94X") }
                    steps{
                        buildHipClangJobAndReboot( setup_flags: Fp16_flags, config_targets: Smoke_targets)
                    }
                }
                stage('Bf16 Hip gfx94X') {
                    when {
                        beforeAgent true
                        expression { params.TARGET_GFX94X && params.DATATYPE_BF16 }
                    }
                    options {
                        retry(2)
                    }
                    agent{ label rocmnode("gfx94X") }
                    steps{
                        buildHipClangJobAndReboot(setup_flags: Bf16_flags, config_targets: Smoke_targets)
                    }
                }
            }
        }
        stage("Full Tests") {
            when {
                expression { params.BUILD_FULL_TESTS}
            }
            environment{
                // WORKAROUND_ISSUE_1148: "CTEST_PARALLEL_LEVEL=2"
                // WORKAROUND_SWDEV_290754: "LLVM_PATH=/opt/rocm/llvm"
                Navi21_build_cmd = "LLVM_PATH=/opt/rocm/llvm CTEST_PARALLEL_LEVEL=2 MIOPEN_CONV_PRECISE_ROCBLAS_TIMING=0 MIOPEN_LOG_LEVEL=5 make -j\$(nproc) check"
            }
            parallel{
                stage('dbsync gfx908') {
                    when {
                        beforeAgent true
                        expression { params.TARGET_GFX908 }
                    }
                    options {
                        retry(2)
                    }
                    agent{ label rocmnode("gfx908") }
                    environment{
                        setup_flags="-DMIOPEN_TEST_DBSYNC=1"
			config_targets='test_db_sync'
			execute_cmd='./bin/test_db_sync'
                    }
                    steps{
                        buildHipClangJobAndReboot(lfs_pull: true, setup_flags: setup_flags, config_targets: config_targets, execute_cmd: execute_cmd,
                                                        needs_gpu:false, needs_reboot:false, build_install: "true")
                    }
                }
                stage('dbsync gfx90a') {
                    when {
                        beforeAgent true
                        expression { params.TARGET_GFX90A }
                    }
                    options {
                        retry(2)
                    }
                    agent{ label rocmnode("gfx90a") }
                    environment{
                        setup_flags="-DMIOPEN_TEST_DBSYNC=1"
			config_targets='test_db_sync'
			execute_cmd='./bin/test_db_sync'
                    }
                    steps{
                        buildHipClangJobAndReboot(lfs_pull: true, setup_flags: setup_flags, config_targets: config_targets, execute_cmd: execute_cmd,
                                                        needs_gpu:false, needs_reboot:false, build_install: "true")
                    }
                }
                stage('Int8 HIP All Vega20') {
                    when {
                        beforeAgent true
                        expression { params.TARGET_VEGA20 && params.DATATYPE_INT8 }
                    }
                    options {
                        retry(2)
                    }
                    agent{ label rocmnode("vega20") }
                    steps{
                        buildHipClangJobAndReboot( setup_flags: Int8_flags + Full_test)
                    }
                }
                stage('Bf16 Hip Install All gfx908') {
                    when {
                        beforeAgent true
                        expression { params.TARGET_GFX908 && params.DATATYPE_BF16 }
                    }
                    options {
                        retry(2)
                    }
                    agent{ label rocmnode("gfx908") }
                    steps{
                        buildHipClangJobAndReboot(setup_flags: Bf16_flags + Full_test, build_install: "true")
                    }
                }
                stage('Bf16 Hip Install All gfx90a') {
                    when {
                        beforeAgent true
                        expression { params.TARGET_GFX90A && params.DATATYPE_BF16 }
                    }
                    options {
                        retry(2)
                    }
                    agent{ label rocmnode("gfx90a") }
                    steps{
                        buildHipClangJobAndReboot(setup_flags: Bf16_flags + Full_test, build_install: "true")
                    }
                }
                stage('Bf16 Hip Install All gfx94X') {
                    when {
                        beforeAgent true
                        expression { params.TARGET_GFX94X && params.DATATYPE_BF16 }
                    }
                    options {
                        retry(2)
                    }
                    agent{ label rocmnode("gfx94X") }
                    steps{
                        buildHipClangJobAndReboot(setup_flags: Bf16_flags + Full_test, build_install: "true")
                    }
                }
                stage('Fp16 Hip All gfx1030') {
                    when {
                        beforeAgent true
                        expression { params.TARGET_NAVI21 && params.DATATYPE_FP16 }
                    }
                    options {
                        retry(2)
                    }
                    agent{ label rocmnode("navi21") }
                    steps{
                        buildHipClangJobAndReboot(setup_flags: Full_test + Fp16_flags, build_cmd: Navi21_build_cmd)
                    }
                }
                stage('Fp32 Hip All gfx908') {
                    when {
                        beforeAgent true
                        expression { params.TARGET_GFX908 && params.DATATYPE_FP32 }
                    }
                    options {
                        retry(2)
                    }
                    agent{ label rocmnode("gfx908") }
                    steps{
                        buildHipClangJobAndReboot(setup_flags: Full_test)
                    }
                }
                stage('Fp32 Hip All gfx90a') {
                    when {
                        beforeAgent true
                        expression { params.TARGET_GFX90A && params.DATATYPE_FP32 }
                    }
                    options {
                        retry(2)
                    }
                    agent{ label rocmnode("gfx90a") }
                    steps{
                        buildHipClangJobAndReboot(setup_flags: Full_test)
                    }
                }
                // stage('Fp32 Hip All gfx90a Xnack+') {
                //     when {
                //         beforeAgent true
                //         expression { params.TARGET_GFX90A && params.DATATYPE_FP32 }
                //     }
                //     agent{ label rocmnode("gfx90a") }
                //     steps{
                //         buildHipClangJobAndReboot(setup_flags: Full_test, enforce_xnack_on: true)
                //     }
                // }
                stage('Fp32 Hip All gfx94X') {
                    when {
                        beforeAgent true
                        expression { params.TARGET_GFX94X && params.DATATYPE_FP32 }
                    }
                    options {
                        retry(2)
                    }
                    agent{ label rocmnode("gfx94X") }
                    steps{
                        buildHipClangJobAndReboot(setup_flags: Full_test)
                    }
                }
                stage('Fp16 Hip Install All Vega20') {
                    when {
                        beforeAgent true
                        expression { params.TARGET_VEGA20 && params.DATATYPE_FP16 }
                    }
                    options {
                        retry(2)
                    }
                    agent{ label rocmnode("vega20") }
                    steps{
                        buildHipClangJobAndReboot( setup_flags: Full_test + Fp16_flags, build_install: "true")
                    }
                }
                stage('Fp32 Hip All Vega20') {
                    when {
                        beforeAgent true
                        expression { params.TARGET_VEGA20 && params.DATATYPE_FP32 }
                    }
                    options {
                        retry(2)
                    }
                    agent{ label rocmnode("vega20") }
                    steps{
                        buildHipClangJobAndReboot( setup_flags: Full_test)
                    }
                }
                stage('Fp32 Hip All Install gfx1030') {
                    when {
                        beforeAgent true
                        expression { params.TARGET_NAVI21 && params.DATATYPE_FP32 }
                    }
                    options {
                        retry(2)
                    }
                    agent{ label rocmnode("navi21") }
                    steps{
                        buildHipClangJobAndReboot(setup_flags: Full_test, build_cmd: Navi21_build_cmd, build_install: "true")
                    }
                }
                stage('Fp16 Hip All Install gfx908') {
                    when {
                        beforeAgent true
                        expression { params.TARGET_GFX908 && params.DATATYPE_FP16 }
                    }
                    options {
                        retry(2)
                    }
                    agent{ label rocmnode("gfx908") }
                    steps{
                        buildHipClangJobAndReboot(setup_flags: Full_test + Fp16_flags, build_install: "true")
                    }
                }
                stage('Fp16 Hip All Install gfx90a') {
                    when {
                        beforeAgent true
                        expression { params.TARGET_GFX90A && params.DATATYPE_FP16 }
                    }
                    options {
                        retry(2)
                    }
                    agent{ label rocmnode("gfx90a") }
                    steps{
                        buildHipClangJobAndReboot(setup_flags: Full_test + Fp16_flags, build_install: "true")
                    }
                }
                stage('Fp16 Hip All Install gfx94X') {
                    when {
                        beforeAgent true
                        expression { params.TARGET_GFX94X && params.DATATYPE_FP16 }
                    }
                    options {
                        retry(2)
                    }
                    agent{ label rocmnode("gfx94X") }
                    steps{
                        buildHipClangJobAndReboot(setup_flags: Full_test + Fp16_flags, build_install: "true")
                    }
                }
            }
        }
        stage("Performance Tests - gfx90a") {
            when {
                expression {params.PERF_TEST && params.TARGET_GFX90A}
            }
            parallel{
                stage('Fp32 BS128 Hip Performance Resnet50_v1.5 gfx90a'){
                    when {
                        expression {params.PERF_TEST_FP32}
                    }
                    agent{ label rocmnode("austin")}
                    steps{
                        RunPerfTest(gpu_arch: "gfx90a", filename: "Resnet50_v1.5_FP32_BS128.txt" )
                    }
                }
                stage('Fp32 BS256 Hip Performance Resnet50_v1.5 gfx90a'){
                    when {
                        expression {params.PERF_TEST_FP32}
                    }
                    agent{ label rocmnode("austin")}
                    steps{
                        RunPerfTest(gpu_arch: "gfx90a", filename: "Resnet50_v1.5_FP32_BS256.txt" )
                    }
                }
                stage('Fp32 BS512 Hip Performance Resnet50_v1.5 gfx90a'){
                    when {
                        expression {params.PERF_TEST_FP32}
                    }
                    agent{ label rocmnode("austin")}
                    steps{
                        RunPerfTest(gpu_arch: "gfx90a", filename: "Resnet50_v1.5_FP32_BS512.txt" )
                    }
                }
                stage('Fp16 BS128 Hip Performance Resnet50_v1.5 gfx90a'){
                    when {
                        expression {params.PERF_TEST_FP16}
                    }
                    agent{ label rocmnode("austin")}
                    steps{
                        RunPerfTest(gpu_arch: "gfx90a", filename: "Resnet50_v1.5_FP16_BS128.txt" )
                    }
                }
                stage('Fp16 BS256 Hip Performance Resnet50_v1.5 gfx90a'){
                    when {
                        expression {params.PERF_TEST_FP16}
                    }
                    agent{ label rocmnode("austin")}
                    steps{
                        RunPerfTest(gpu_arch: "gfx90a", filename: "Resnet50_v1.5_FP16_BS256.txt" )
                    }
                }
                stage('Fp16 BS512 Hip Performance Resnet50_v1.5 gfx90a'){
                    when {
                        expression {params.PERF_TEST_FP16}
                    }
                    agent{ label rocmnode("austin")}
                    steps{
                        RunPerfTest(gpu_arch: "gfx90a", filename: "Resnet50_v1.5_FP16_BS512.txt" )
                    }
                }
                stage('Fp16 BS128 Hip Performance Alexnet_v1 gfx90a'){
                    when {
                        expression {params.PERF_TEST_FP16}
                    }
                    agent{ label rocmnode("austin")}
                    steps{
                        RunPerfTest(gpu_arch: "gfx90a", filename: "Alexnet_v1_FP16_BS128.txt" )
                    }
                }
                stage('Fp16 BS512 Hip Performance Alexnet_v1 gfx90a'){
                    when {
                        expression {params.PERF_TEST_FP16}
                    }
                    agent{ label rocmnode("austin")}
                    steps{
                        RunPerfTest(gpu_arch: "gfx90a", filename: "Alexnet_v1_FP16_BS512.txt" )
                    }
                }
                stage('Fp32 BS4 Hip Performance Alexnet_v1 gfx90a'){
                    when {
                        expression {params.PERF_TEST_FP32}
                    }
                    agent{ label rocmnode("austin")}
                    steps{
                        RunPerfTest(gpu_arch: "gfx90a", filename: "Alexnet_v1_FP32_BS4.txt" )
                    }
                }
                stage('Fp32 BS64 Hip Performance Alexnet_v1 gfx90a'){
                    when {
                        expression {params.PERF_TEST_FP32}
                    }
                    agent{ label rocmnode("austin")}
                    steps{
                        RunPerfTest(gpu_arch: "gfx90a", filename: "Alexnet_v1_FP32_BS64.txt" )
                    }
                }
                stage('Fp32 BS128 Hip Performance Alexnet_v1 gfx90a'){
                    when {
                        expression {params.PERF_TEST_FP32}
                    }
                    agent{ label rocmnode("austin")}
                    steps{
                        RunPerfTest(gpu_arch: "gfx90a", filename: "Alexnet_v1_FP32_BS128.txt" )
                    }
                }
                stage('Fp32 BS512 Hip Performance Alexnet_v1 gfx90a'){
                    when {
                        expression {params.PERF_TEST_FP32}
                    }
                    agent{ label rocmnode("austin")}
                    steps{
                        RunPerfTest(gpu_arch: "gfx90a", filename: "Alexnet_v1_FP32_BS512.txt" )
                    }
                }
                stage('Fp16 BS256 Hip Performance Densenet201_v1 gfx90a'){
                    when {
                        expression {params.PERF_TEST_FP16}
                    }
                    agent{ label rocmnode("austin")}
                    steps{
                        RunPerfTest(gpu_arch: "gfx90a", filename: "Densenet201_v1_FP16_BS256.txt" )
                    }
                }
                stage('Fp32 BS256 Hip Performance Densenet201_v1 gfx90a'){
                    when {
                        expression {params.PERF_TEST_FP32}
                    }
                    agent{ label rocmnode("austin")}
                    steps{
                        RunPerfTest(gpu_arch: "gfx90a", filename: "Densenet201_v1_FP32_BS256.txt" )
                    }
                }
                stage('Fp16 BS256 Hip Performance Densenet_v1 gfx90a'){
                    when {
                        expression {params.PERF_TEST_FP16}
                    }
                    agent{ label rocmnode("austin")}
                    steps{
                        RunPerfTest(gpu_arch: "gfx90a", filename: "Densenet_v1_FP16_BS256.txt" )
                    }
                }
                stage('Fp32 BS256 Hip Performance Densenet_v1 gfx90a'){
                    when {
                        expression {params.PERF_TEST_FP32}
                    }
                    agent{ label rocmnode("austin")}
                    steps{
                        RunPerfTest(gpu_arch: "gfx90a", filename: "Densenet_v1_FP32_BS256.txt" )
                    }
                }
                stage('Fp16 BS128 Hip Performance Googlenet_v1 gfx90a'){
                    when {
                        expression {params.PERF_TEST_FP16}
                    }
                    agent{ label rocmnode("austin")}
                    steps{
                        RunPerfTest(gpu_arch: "gfx90a", filename: "Googlenet_v1_FP16_BS128.txt" )
                    }
                }
                stage('Fp16 BS512 Hip Performance Googlenet_v1 gfx90a'){
                    when {
                        expression {params.PERF_TEST_FP16}
                    }
                    agent{ label rocmnode("austin")}
                    steps{
                        RunPerfTest(gpu_arch: "gfx90a", filename: "Googlenet_v1_FP16_BS512.txt" )
                    }
                }
                stage('Fp32 BS128 Hip Performance Googlenet_v1 gfx90a'){
                    when {
                        expression {params.PERF_TEST_FP32}
                    }
                    agent{ label rocmnode("austin")}
                    steps{
                        RunPerfTest(gpu_arch: "gfx90a", filename: "Googlenet_v1_FP32_BS128.txt" )
                    }
                }
                stage('Fp32 BS512 Hip Performance Googlenet_v1 gfx90a'){
                    when {
                        expression {params.PERF_TEST_FP32}
                    }
                    agent{ label rocmnode("austin")}
                    steps{
                        RunPerfTest(gpu_arch: "gfx90a", filename: "Googlenet_v1_FP32_BS512.txt" )
                    }
                }
                stage('Fp16 BS128 Hip Performance Inception3_v1 gfx90a'){
                    when {
                        expression {params.PERF_TEST_FP16}
                    }
                    agent{ label rocmnode("austin")}
                    steps{
                        RunPerfTest(gpu_arch: "gfx90a", filename: "Inception3_v1_FP16_BS128.txt" )
                    }
                }
                stage('Fp32 BS128 Hip Performance Inception3_v1 gfx90a'){
                    when {
                        expression {params.PERF_TEST_FP32}
                    }
                    agent{ label rocmnode("austin")}
                    steps{
                        RunPerfTest(gpu_arch: "gfx90a", filename: "Inception3_v1_FP32_BS128.txt" )
                    }
                }
                stage('Fp32 BS512 Hip Performance Inception3_v1 gfx90a'){
                    when {
                        expression {params.PERF_TEST_FP32}
                    }
                    agent{ label rocmnode("austin")}
                    steps{
                        RunPerfTest(gpu_arch: "gfx90a", filename: "Inception3_v1_FP32_BS512.txt" )
                    }
                }
                stage('Fp16 BS128 Hip Performance Inception4_v1 gfx90a'){
                    when {
                        expression {params.PERF_TEST_FP16}
                    }
                    agent{ label rocmnode("austin")}
                    steps{
                        RunPerfTest(gpu_arch: "gfx90a", filename: "Inception4_v1_FP16_BS128.txt" )
                    }
                }
                stage('Fp16 BS512 Hip Performance Inception4_v1 gfx90a'){
                    when {
                        expression {params.PERF_TEST_FP16}
                    }
                    agent{ label rocmnode("austin")}
                    steps{
                        RunPerfTest(gpu_arch: "gfx90a", filename: "Inception4_v1_FP16_BS512.txt" )
                    }
                }
                stage('Fp32 BS128 Hip Performance Inception4_v1 gfx90a'){
                    when {
                        expression {params.PERF_TEST_FP32}
                    }
                    agent{ label rocmnode("austin")}
                    steps{
                        RunPerfTest(gpu_arch: "gfx90a", filename: "Inception4_v1_FP32_BS128.txt" )
                    }
                }
                stage('Fp32 BS512 Hip Performance Inception4_v1 gfx90a'){
                    when {
                        expression {params.PERF_TEST_FP32}
                    }
                    agent{ label rocmnode("austin")}
                    steps{
                        RunPerfTest(gpu_arch: "gfx90a", filename: "Inception4_v1_FP32_BS512.txt" )
                    }
                }
                stage('Fp32 BS4 Hip Performance Mobilenet_v1 gfx90a'){
                    when {
                        expression {params.PERF_TEST_FP32}
                    }
                    agent{ label rocmnode("austin")}
                    steps{
                        RunPerfTest(gpu_arch: "gfx90a", filename: "Mobilenet_v1_FP32_BS4.txt" )
                    }
                }
                stage('Fp32 BS64 Hip Performance Mobilenet_v1 gfx90a'){
                    when {
                        expression {params.PERF_TEST_FP32}
                    }
                    agent{ label rocmnode("austin")}
                    steps{
                        RunPerfTest(gpu_arch: "gfx90a", filename: "Mobilenet_v1_FP32_BS64.txt" )
                    }
                }
                stage('Fp16 BS32 Hip Performance Resnet101_v1 gfx90a'){
                    when {
                        expression {params.PERF_TEST_FP16}
                    }
                    agent{ label rocmnode("austin")}
                    steps{
                        RunPerfTest(gpu_arch: "gfx90a", filename: "Resnet101_v1_FP16_BS32.txt" )
                    }
                }
                stage('Fp16 BS128 Hip Performance Resnet101_v1 gfx90a'){
                    when {
                        expression {params.PERF_TEST_FP16}
                    }
                    agent{ label rocmnode("austin")}
                    steps{
                        RunPerfTest(gpu_arch: "gfx90a", filename: "Resnet101_v1_FP16_BS128.txt" )
                    }
                }
                stage('Fp16 BS256 Hip Performance Resnet101_v1 gfx90a'){
                    when {
                        expression {params.PERF_TEST_FP16}
                    }
                    agent{ label rocmnode("austin")}
                    steps{
                        RunPerfTest(gpu_arch: "gfx90a", filename: "Resnet101_v1_FP16_BS256.txt" )
                    }
                }
                stage('Fp16 BS512 Hip Performance Resnet101_v1 gfx90a'){
                    when {
                        expression {params.PERF_TEST_FP16}
                    }
                    agent{ label rocmnode("austin")}
                    steps{
                        RunPerfTest(gpu_arch: "gfx90a", filename: "Resnet101_v1_FP16_BS512.txt" )
                    }
                }
                stage('Fp32 BS128 Hip Performance Resnet101_v1 gfx90a'){
                    when {
                        expression {params.PERF_TEST_FP32}
                    }
                    agent{ label rocmnode("austin")}
                    steps{
                        RunPerfTest(gpu_arch: "gfx90a", filename: "Resnet101_v1_FP32_BS128.txt" )
                    }
                }
                stage('Fp32 BS256 Hip Performance Resnet101_v1 gfx90a'){
                    when {
                        expression {params.PERF_TEST_FP32}
                    }
                    agent{ label rocmnode("austin")}
                    steps{
                        RunPerfTest(gpu_arch: "gfx90a", filename: "Resnet101_v1_FP32_BS256.txt" )
                    }
                }
                stage('Fp32 BS512 Hip Performance Resnet101_v1 gfx90a'){
                    when {
                        expression {params.PERF_TEST_FP32}
                    }
                    agent{ label rocmnode("austin")}
                    steps{
                        RunPerfTest(gpu_arch: "gfx90a", filename: "Resnet101_v1_FP32_BS512.txt" )
                    }
                }
                stage('Fp16 BS256 Hip Performance Resnet152_v1 gfx90a'){
                    when {
                        expression {params.PERF_TEST_FP16}
                    }
                    agent{ label rocmnode("austin")}
                    steps{
                        RunPerfTest(gpu_arch: "gfx90a", filename: "Resnet152_v1_FP16_BS256.txt" )
                    }
                }
                stage('Fp32 BS256 Hip Performance Resnet152_v1 gfx90a'){
                    when {
                        expression {params.PERF_TEST_FP32}
                    }
                    agent{ label rocmnode("austin")}
                    steps{
                        RunPerfTest(gpu_arch: "gfx90a", filename: "Resnet152_v1_FP32_BS256.txt" )
                    }
                }
                stage('Fp16 BS128 Hip Performance Resnet152_v2 gfx90a'){
                    when {
                        expression {params.PERF_TEST_FP16}
                    }
                    agent{ label rocmnode("austin")}
                    steps{
                        RunPerfTest(gpu_arch: "gfx90a", filename: "Resnet152_v2_FP16_BS128.txt" )
                    }
                }
                stage('Fp16 BS512 Hip Performance Resnet152_v2 gfx90a'){
                    when {
                        expression {params.PERF_TEST_FP16}
                    }
                    agent{ label rocmnode("austin")}
                    steps{
                        RunPerfTest(gpu_arch: "gfx90a", filename: "Resnet152_v2_FP16_BS512.txt" )
                    }
                }
                stage('Fp32 BS128 Hip Performance Resnet152_v2 gfx90a'){
                    when {
                        expression {params.PERF_TEST_FP32}
                    }
                    agent{ label rocmnode("austin")}
                    steps{
                        RunPerfTest(gpu_arch: "gfx90a", filename: "Resnet152_v2_FP32_BS128.txt" )
                    }
                }
                stage('Fp32 BS512 Hip Performance Resnet152_v2 gfx90a'){
                    when {
                        expression {params.PERF_TEST_FP32}
                    }
                    agent{ label rocmnode("austin")}
                    steps{
                        RunPerfTest(gpu_arch: "gfx90a", filename: "Resnet152_v2_FP32_BS512.txt" )
                    }
                }
                stage('Fp16 BS32 Hip Performance Resnet50_v1 gfx90a'){

                    when {
                        expression {params.PERF_TEST_FP16}
                    }
                    agent{ label rocmnode("austin")}
                    steps{
                        RunPerfTest(gpu_arch: "gfx90a", filename: "Resnet50_v1_FP16_BS32.txt" )
                    }
                }
                stage('Fp16 BS64 Hip Performance Resnet50_v1 gfx90a'){

                    when {
                        expression {params.PERF_TEST_FP16}
                    }
                    agent{ label rocmnode("austin")}
                    steps{
                        RunPerfTest(gpu_arch: "gfx90a", filename: "Resnet50_v1_FP16_BS64.txt" )
                    }
                }
                stage('Fp16 BS128 Hip Performance Resnet50_v1 gfx90a'){

                    when {
                        expression {params.PERF_TEST_FP16}
                    }
                    agent{ label rocmnode("austin")}
                    steps{
                        RunPerfTest(gpu_arch: "gfx90a", filename: "Resnet50_v1_FP16_BS128.txt" )
                    }
                }
                stage('Fp16 BS256 Hip Performance Resnet50_v1 gfx90a'){

                    when {
                        expression {params.PERF_TEST_FP16}
                    }
                    agent{ label rocmnode("austin")}
                    steps{
                        RunPerfTest(gpu_arch: "gfx90a", filename: "Resnet50_v1_FP16_BS256.txt" )
                    }
                }
                stage('Fp16 B512 Hip Performance Resnet50_v1 gfx90a'){

                    when {
                        expression {params.PERF_TEST_FP16}
                    }
                    agent{ label rocmnode("austin")}
                    steps{
                        RunPerfTest(gpu_arch: "gfx90a", filename: "Resnet50_v1_FP16_BS512.txt" )
                    }
                }
                stage('Fp32 BS128 Hip Performance Resnet50_v1 gfx90a'){

                    when {
                        expression {params.PERF_TEST_FP32}
                    }
                    agent{ label rocmnode("austin")}
                    steps{
                        RunPerfTest(gpu_arch: "gfx90a", filename: "Resnet50_v1_FP32_BS128.txt" )
                    }
                }
                stage('Fp32 BS256 Hip Performance Resnet50_v1 gfx90a'){

                    when {
                        expression {params.PERF_TEST_FP32}
                    }
                    agent{ label rocmnode("austin")}
                    steps{
                        RunPerfTest(gpu_arch: "gfx90a", filename: "Resnet50_v1_FP32_BS256.txt" )
                    }
                }
                stage('Fp32 BS512 Hip Performance Resnet50_v1 gfx90a'){

                    when {
                        expression {params.PERF_TEST_FP32}
                    }
                    agent{ label rocmnode("austin")}
                    steps{
                        RunPerfTest(gpu_arch: "gfx90a", filename: "Resnet50_v1_FP32_BS512.txt" )
                    }
                }
                stage('Fp16 BS128 Hip Performance Shufflenet_v2 gfx90a'){
                    when {
                        expression {params.PERF_TEST_FP16}
                    }
                    agent{ label rocmnode("austin")}
                    steps{
                        RunPerfTest(gpu_arch: "gfx90a", filename: "Shufflenet_v2_FP16_BS128.txt" )
                    }
                }
                stage('Fp16 BS128 Hip Performance SSD_v1 gfx90a'){
                    when {
                        expression {params.PERF_TEST_FP16}
                    }
                    agent{ label rocmnode("austin")}
                    steps{
                        RunPerfTest(gpu_arch: "gfx90a", filename: "SSD_v1_FP16_BS128.txt" )
                    }
                }
                stage('Fp32 BS128 Hip Performance SSD_v1 gfx90a'){
                    when {
                        expression {params.PERF_TEST_FP32}
                    }
                    agent{ label rocmnode("austin")}
                    steps{
                        RunPerfTest(gpu_arch: "gfx90a", filename: "SSD_v1_FP32_BS128.txt" )
                    }
                }
                stage('Fp16 BS128 Hip Performance VGG11_v1 gfx90a'){
                    when {
                        expression {params.PERF_TEST_FP16}
                    }
                    agent{ label rocmnode("austin")}
                    steps{
                        RunPerfTest(gpu_arch: "gfx90a", filename: "VGG11_v1_FP16_BS128.txt" )
                    }
                }
                stage('Fp16 BS256 Hip Performance VGG11_v1 gfx90a'){
                    when {
                        expression {params.PERF_TEST_FP16}
                    }
                    agent{ label rocmnode("austin")}
                    steps{
                        RunPerfTest(gpu_arch: "gfx90a", filename: "VGG11_v1_FP16_BS256.txt" )
                    }
                }
                stage('Fp16 BS512 Hip Performance VGG11_v1 gfx90a'){
                    when {
                        expression {params.PERF_TEST_FP16}
                    }
                    agent{ label rocmnode("austin")}
                    steps{
                        RunPerfTest(gpu_arch: "gfx90a", filename: "VGG11_v1_FP16_BS512.txt" )
                    }
                }
                stage('Fp32 BS512 Hip Performance VGG11_v1 gfx90a'){
                    when {
                        expression {params.PERF_TEST_FP32}
                    }
                    agent{ label rocmnode("austin")}
                    steps{
                        RunPerfTest(gpu_arch: "gfx90a", filename: "VGG11_v1_FP32_BS512.txt" )
                    }
                }
                stage('Fp16 BS128 Hip Performance VGG16_v1 gfx90a'){
                    when {
                        expression {params.PERF_TEST_FP16}
                    }
                    agent{ label rocmnode("austin")}
                    steps{
                        RunPerfTest(gpu_arch: "gfx90a", filename: "VGG16_v1_FP16_BS128.txt" )
                    }
                }
                stage('Fp32 BS4 Hip Performance VGG16_v1 gfx90a'){
                    when {
                        expression {params.PERF_TEST_FP32}
                    }
                    agent{ label rocmnode("austin")}
                    steps{
                        RunPerfTest(gpu_arch: "gfx90a", filename: "VGG16_v1_FP32_BS4.txt" )
                    }
                }
                stage('Fp32 BS64 Hip Performance VGG16_v1 gfx90a'){
                    when {
                        expression {params.PERF_TEST_FP32}
                    }
                    agent{ label rocmnode("austin")}
                    steps{
                        RunPerfTest(gpu_arch: "gfx90a", filename: "VGG16_v1_FP32_BS64.txt" )
                    }
                }
                stage('Fp32 BS128 Hip Performance VGG16_v1 gfx90a'){
                    when {
                        expression {params.PERF_TEST_FP32}
                    }
                    agent{ label rocmnode("austin")}
                    steps{
                        RunPerfTest(gpu_arch: "gfx90a", filename: "VGG16_v1_FP32_BS128.txt" )
                    }
                }
                stage('Fp32 BS512 Hip Performance VGG16_v1 gfx90a'){
                    when {
                        expression {params.PERF_TEST_FP32}
                    }
                    agent{ label rocmnode("austin")}
                    steps{
                        RunPerfTest(gpu_arch: "gfx90a", filename: "VGG16_v1_FP32_BS512.txt" )
                    }
                }
                stage('Fp16 BS128 Hip Performance VGG19_v1 gfx90a'){
                    when {
                        expression {params.PERF_TEST_FP16}
                    }
                    agent{ label rocmnode("austin")}
                    steps{
                        RunPerfTest(gpu_arch: "gfx90a", filename: "VGG19_v1_FP16_BS128.txt" )
                    }
                }
                stage('Fp16 BS512 Hip Performance VGG19_v1 gfx90a'){
                    when {
                        expression {params.PERF_TEST_FP16}
                    }
                    agent{ label rocmnode("austin")}
                    steps{
                        RunPerfTest(gpu_arch: "gfx90a", filename: "VGG19_v1_FP16_BS512.txt" )
                    }
                }
                stage('Fp32 BS128 Hip Performance VGG19_v1 gfx90a'){
                    when {
                        expression {params.PERF_TEST_FP32}
                    }
                    agent{ label rocmnode("austin")}
                    steps{
                        RunPerfTest(gpu_arch: "gfx90a", filename: "VGG19_v1_FP32_BS128.txt" )
                    }
                }
                stage('Fp32 BS512 Hip Performance VGG19_v1 gfx90a'){
                    when {
                        expression {params.PERF_TEST_FP32}
                    }
                    agent{ label rocmnode("austin")}
                    steps{
                        RunPerfTest(gpu_arch: "gfx90a", filename: "VGG19_v1_FP32_BS512.txt" )
                    }
                }
            }
        }
    }
}<|MERGE_RESOLUTION|>--- conflicted
+++ resolved
@@ -574,11 +574,15 @@
                     environment{
                         setup_cmd = "CXX='/opt/rocm/llvm/bin/clang++' cmake -DCMAKE_PREFIX_PATH=/opt/rocm -DMIOPEN_BACKEND=HIP -DBUILD_DEV=On .. "
                         build_cmd = "make -j\$(nproc) -k analyze"
-                        fin_build_cmd = "make -j\$(nproc) -k analyze"
-                    }
-                    steps{
-                        buildHipClangJobAndReboot(setup_cmd: setup_cmd, build_cmd: build_cmd, needs_gpu:false, needs_reboot:false, 
-                                                    build_install: "true", build_fin: "ON", fin_build_cmd: fin_build_cmd)
+                    }
+                    steps{
+                        buildHipClangJobAndReboot(setup_cmd:     setup_cmd, 
+                                                  build_cmd:     build_cmd, 
+                                                  build_install: "true", 
+                                                  build_fin:     "ON", 
+                                                  fin_build_cmd: build_cmd,
+                                                  needs_gpu:     false, 
+                                                  needs_reboot:  false) 
                     }
                 }
                 stage('Clang Format') {
@@ -595,8 +599,11 @@
                                 | xargs -n 1 -P 1 -I{} -t sh -c \'clang-format-12 -style=file {} | diff - {}\'"
                     }
                     steps{
-<<<<<<< HEAD
-                        buildHipClangJobAndReboot(setup_cmd: "", build_cmd: "", execute_cmd: execute_cmd, needs_gpu:false)
+                        buildHipClangJobAndReboot(setup_cmd:    "", 
+                                                  build_cmd:    "", 
+                                                  execute_cmd:  execute_cmd, 
+                                                  needs_gpu:    false, 
+                                                  needs_reboot: false)
                     }
                 }
                 stage('Fin Clang Format') {
@@ -613,51 +620,36 @@
                                 | xargs -n 1 -P 1 -I{} -t sh -c \'clang-format-12 -style=file {} | diff - {}\'"
                     }
                     steps{
-                        buildHipClangJobAndReboot(setup_cmd: "", build_cmd: "", execute_cmd: execute_cmd, needs_gpu:false)
+                        buildHipClangJobAndReboot(setup_cmd:    "", 
+                                                  build_cmd:    "", 
+                                                  execute_cmd:  execute_cmd, 
+                                                  needs_gpu:    false, 
+                                                  needs_reboot: false)
                     }
                 }
                 stage('Fin Tests') {
                     agent{ label rocmnode("nogpu") }
-                    environment{
-                        fin_build_cmd="make -j\$(nproc) fin_check"
-                    }
-                    steps{
-                        buildHipClangJobAndReboot(build_fin: "ON", fin_build_cmd: fin_build_cmd, needs_gpu:false, needs_reboot:false, build_install: "true")
-                    }
-                }
-                stage('Perf DB Validity Test') {
+                    environment{}
+                    steps{
+                        buildHipClangJobAndReboot(config_targets: "all",
+                                                  build_install:  "true", 
+                                                  build_fin:      "ON",
+                                                  fin_build_cmd:  "make -j\$(nproc) fin_check", 
+                                                  needs_gpu:      false, 
+                                                  needs_reboot:   false) 
+                    }
+                }
+                stage('HipNoGPU Debug Build Test') {
                     agent{ label rocmnode("nogpu") }
-                    environment{
-                        fin_flags = "-DMIOPEN_BACKEND=HIPNOGPU" //-DCMAKE_BUILD_TYPE=DEBUG -DBUILD_SHARED_LIBS=Off -DMIOPEN_INSTALL_CXX_HEADERS=On"
-                    }
-                    steps{
-                        CheckPerfDbValid(setup_flags: fin_flags, config_targets: "all", build_fin: "ON", needs_gpu:false, needs_reboot:false, build_install: "true")
-=======
-                        buildHipClangJobAndReboot(setup_cmd: "", build_cmd: "", execute_cmd: execute_cmd, needs_gpu:false, needs_reboot:false)
->>>>>>> 44377202
-                    }
-                }
-                stage('HipNoGPU Debug Build Test') {
-                    when {
-                        beforeAgent true
-                        expression { params.TARGET_NOGPU }
-                    }
-                    agent{ label rocmnode("nogpu") }
-                    environment{
-                        HipNoGPU_flags = "-DMIOPEN_BACKEND=HIPNOGPU -DMIOPEN_INSTALL_CXX_HEADERS=On"
-                        build_cmd = "make -j\$(nproc)"
-                    }
-                    steps{
-                        buildHipClangJob( build_type: 'debug', setup_flags: HipNoGPU_flags, build_cmd: build_cmd, needs_gpu:false, needs_reboot:false)
-                    }
-                }
-                stage('Tuna Fin Build Test') {
-                    agent{ label rocmnode("nogpu") }
-                    environment{
-                      fin_flags = "-DMIOPEN_BACKEND=HIPNOGPU"
-                    }
-                    steps{
-		      buildHipClangJobAndReboot(setup_flags: fin_flags, config_targets: "all", build_fin: "ON", needs_gpu:false, needs_reboot:false, build_install: "true")
+                    environment{}
+                    steps{
+                        buildHipClangJobAndReboot(build_type:     "debug",
+                                                  setup_flags:    "-DMIOPEN_BACKEND=HIPNOGPU", 
+                                                  config_targets: "all", 
+                                                  build_install:  "true",
+                                                  build_fin:      "ON", 
+                                                  needs_gpu:      false, 
+                                                  needs_reboot:   false)
                     }
                 }
             }
@@ -964,14 +956,15 @@
                         retry(2)
                     }
                     agent{ label rocmnode("gfx908") }
-                    environment{
-                        setup_flags="-DMIOPEN_TEST_DBSYNC=1"
-			config_targets='test_db_sync'
-			execute_cmd='./bin/test_db_sync'
-                    }
-                    steps{
-                        buildHipClangJobAndReboot(lfs_pull: true, setup_flags: setup_flags, config_targets: config_targets, execute_cmd: execute_cmd,
-                                                        needs_gpu:false, needs_reboot:false, build_install: "true")
+                    environment{}
+                    steps{
+                        buildHipClangJobAndReboot(lfs_pull:       true, 
+                                                  setup_flags:    "-DMIOPEN_TEST_DBSYNC=1", 
+                                                  config_targets: "test_db_sync", 
+                                                  execute_cmd:    "./bin/test_db_sync",
+                                                  needs_gpu:      false, 
+                                                  needs_reboot:   false, 
+                                                  build_install:  "true")
                     }
                 }
                 stage('dbsync gfx90a') {
@@ -983,14 +976,15 @@
                         retry(2)
                     }
                     agent{ label rocmnode("gfx90a") }
-                    environment{
-                        setup_flags="-DMIOPEN_TEST_DBSYNC=1"
-			config_targets='test_db_sync'
-			execute_cmd='./bin/test_db_sync'
-                    }
-                    steps{
-                        buildHipClangJobAndReboot(lfs_pull: true, setup_flags: setup_flags, config_targets: config_targets, execute_cmd: execute_cmd,
-                                                        needs_gpu:false, needs_reboot:false, build_install: "true")
+                    environment{}
+                    steps{
+                        buildHipClangJobAndReboot(lfs_pull:       true, 
+                                                  setup_flags:    "-DMIOPEN_TEST_DBSYNC=1", 
+                                                  config_targets: "test_db_sync", 
+                                                  execute_cmd:    "./bin/test_db_sync",
+                                                  needs_gpu:      false, 
+                                                  needs_reboot:   false, 
+                                                  build_install:  "true")
                     }
                 }
                 stage('Int8 HIP All Vega20') {
