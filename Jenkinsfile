--- conflicted
+++ resolved
@@ -208,11 +208,7 @@
 ///   * "All" corresponds to "cmake -DMIOPEN_TEST_ALL=On".
 ///   * "Smoke" (-DMIOPEN_TEST_ALL=Off) is the default and usually not specified.
 ///   * "Codecov" is optional code coverage analysis.
-<<<<<<< HEAD
-/// Target := { gfx908 | Vega20 | Vega10 | Vega* | gfx1030 }
-=======
 /// Target := { gfx908 | gfx90a | Vega20 | Vega10 | Vega* | gfx1030 }
->>>>>>> 7177b7c0
 ///   * "Vega" (gfx906 or gfx900) is the default and usually not specified.
 
 
@@ -266,23 +262,23 @@
             description: "")
         booleanParam(
             name: "TARGET_NOGPU",
-            defaultValue: true,
+            defaultValue: false,
             description: "")
         booleanParam(
             name: "TARGET_VEGA10",
-            defaultValue: true,
+            defaultValue: false,
             description: "")
         booleanParam(
             name: "TARGET_VEGA20",
-            defaultValue: true,
+            defaultValue: false,
             description: "")
         booleanParam(
             name: "TARGET_GFX908",
-            defaultValue: true,
+            defaultValue: false,
             description: "")
         booleanParam(
             name: "TARGET_GFX90A",
-            defaultValue: true,
+            defaultValue: false,
             description: "")
         booleanParam(
             name: "TARGET_NAVI21",
@@ -300,50 +296,6 @@
         Tensile_setup = " -DMIOPEN_TEST_MIOTENSILE=ON -DMIOPEN_USE_MIOPENTENSILE=ON -DMIOPEN_USE_ROCBLAS=OFF"
     }
     stages{
-<<<<<<< HEAD
-//        stage("Static checks"){
-//            when { expression { params.STATIC_CHECKS && !params.DISABLE_ALL_STAGES } }
-//            parallel{
-//                stage('Hip Tidy') {
-//                    agent{  label rocmnode("nogpu") }
-//                    environment{
-//                        setup_cmd = "CXX='/opt/rocm/llvm/bin/clang++' cmake -DMIOPEN_BACKEND=HIP -DBUILD_DEV=On .. "
-//                        build_cmd = "make -j\$(nproc) -k analyze"
-//                    }
-//                    steps{
-//                        buildHipClangJobAndReboot(setup_cmd: setup_cmd, build_cmd: build_cmd, no_reboot:true)
-//                    }
-//                }
-//                stage('OpenCL Tidy') {
-//                    agent{  label rocmnode("nogpu") }
-//                    environment{
-//                        setup_cmd = "cmake -DMIOPEN_BACKEND=OpenCL -DBUILD_DEV=On .."
-//                        build_cmd = "make -j\$(nproc) -k analyze"
-//                    }
-//                    steps{
-//                        buildHipClangJobAndReboot(setup_cmd: setup_cmd, build_cmd: build_cmd, no_reboot:true)
-//                    }
-//                }
-//                stage('Clang Format') {
-//                    agent{ label rocmnode("nogpu") }
-//                    environment{
-//                        execute_cmd = "find . -iname \'*.h\' \
-//                                -o -iname \'*.hpp\' \
-//                                -o -iname \'*.cpp\' \
-//                                -o -iname \'*.h.in\' \
-//                                -o -iname \'*.hpp.in\' \
-//                                -o -iname \'*.cpp.in\' \
-//                                -o -iname \'*.cl\' \
-//                                | grep -v 'build/' \
-//                                | xargs -n 1 -P 1 -I{} -t sh -c \'clang-format-3.8 -style=file {} | diff - {}\'"
-//                    }
-//                    steps{
-//                        buildHipClangJobAndReboot(setup_cmd: "", build_cmd: "", execute_cmd: execute_cmd, no_reboot:true)
-//                    }
-//                }
-//            }
-//        }
-=======
         stage("Static checks"){
             when { expression { params.STATIC_CHECKS && params.TARGET_NOGPU } }
             parallel{
@@ -396,40 +348,12 @@
                 }
             }
         }
->>>>>>> 7177b7c0
         stage("Smoke Fp32"){
             when { expression { params.SMOKE_FP32_AUX1 } }
             environment{
                 Smoke_targets = "check doc MIOpenDriver"
             }
             parallel{
-<<<<<<< HEAD
-//               stage('Fp32 OpenCL Debug + Codecov') {
-//                    agent{ label rocmnode("vega") }
-//                    steps{
-//                        buildHipClangJobAndReboot(compiler: 'g++', build_type: 'debug', config_targets: Smoke_targets, codecov: true)
-//                    }
-//                }
-//                stage('Fp32 OpenCL gfx908') {
-//                    agent{ label rocmnode("gfx908") }
-//                    steps{
-//                        buildHipClangJobAndReboot(compiler: 'g++', config_targets: Smoke_targets, gpu_arch: "gfx908")
-//                    }
-//                }
-//                stage('Fp32 Hip /opt/rocm') {
-//                    agent{ label rocmnode("vega") }
-//                    steps{
-//                        buildHipClangJobAndReboot(prefixpath: '/opt/rocm', config_targets: Smoke_targets)
-//                    }
-//                }
-//                stage('Fp32 Hip Debug') {
-//                    agent{ label rocmnode("vega") }
-//                    steps{
-//                        buildHipClangJobAndReboot(build_type: 'debug', config_targets: Smoke_targets)
-//                    }
-//                }
-                stage('Fp32 OpenCL Debug gfx1030') {
-=======
                stage('Fp32 OpenCL Debug + Codecov') {
                     when { expression { params.TARGET_VEGA20 || params.TARGET_VEGA10 } }
                     agent{ label rocmnode("vega") }
@@ -467,34 +391,11 @@
                 }
                 stage('Fp32 OpenCL Debug gfx1030') {
                     when { expression { params.TARGET_NAVI21 } }
->>>>>>> 7177b7c0
                     agent{ label rocmnode("navi21") }
                     steps{
                         buildHipClangJobAndReboot(compiler: 'g++', build_type: 'debug', config_targets: Smoke_targets, build_env: extra_log_env, gpu_arch: "gfx1030")
                     }
                 }
-<<<<<<< HEAD
-//                stage('Fp32 Hip Debug gfx908 /opt/rocm') {
-//                    agent{ label rocmnode("gfx908") }
-//                    environment{
-//                        gpu_arch = "gfx908"
-//                        prefixpath = "/opt/rocm"
-//                    }
-//                    steps{
-//                        buildHipClangJobAndReboot(prefixpath: prefixpath, build_type: 'debug', config_targets: Smoke_targets, gpu_arch: gpu_arch)
-//                    }
-//                }
-//                stage('Fp32 HipNoGPU Debug') {
-//                    agent{  label rocmnode("nogpu") }
-//                    environment{
-//                        HipNoGPU_flags = "-DMIOPEN_BACKEND=HIPNOGPU -DMIOPEN_INSTALL_CXX_HEADERS=On"
-//                        build_cmd = "make -j\$(nproc)"
-//                    }
-//                    steps{
-//                        buildHipClangJob( build_type: 'debug', setup_flags: HipNoGPU_flags, build_cmd: build_cmd)
-//                    }
-//                }
-=======
                 stage('Fp32 Hip Debug gfx908 /opt/rocm') {
                     when { expression { params.TARGET_GFX908 } }
                     agent{ label rocmnode("gfx908") }
@@ -771,197 +672,8 @@
                         buildHipClangJobAndReboot(setup_flags: Bf16_flags + Full_test, build_install: "true", gpu_arch: "gfx90a:xnack-")
                     }
                 }
->>>>>>> 7177b7c0
-            }
-        }
-//        stage("Smoke Aux 1"){
-//            when { expression { params.SMOKE_FP32_AUX1 && !params.DISABLE_ALL_STAGES } }
-//            parallel{
-//                stage('Fp32 Hip Debug COMGR') {
-//                    agent{ label rocmnode("vega") }
-//                    environment{
-//                        COMGR_build_cmd = "CTEST_PARALLEL_LEVEL=2 MIOPEN_CONV_PRECISE_ROCBLAS_TIMING=0 MIOPEN_LOG_LEVEL=5 make -j\$(nproc) check"
-//                    }
-//                    steps{
-//                        buildHipClangJobAndReboot( build_type: 'debug', setup_flags: "-DMIOPEN_USE_COMGR=On", build_cmd: COMGR_build_cmd, test_flags: ' --verbose ')
-//                    }
-//                }
-//                stage('Fp32 Hip Debug Embedded Vega20') {
-//                    agent{ label rocmnode("vega20") }
-//                    environment{
-//                        Embedded_flags = "-DMIOPEN_EMBED_DB='gfx906_60;gfx906_64'"
-//                    }
-//                    steps{
-//                        buildHipClangJobAndReboot( build_type: 'debug', setup_flags: Embedded_flags, build_env: extra_log_env, test_flags: ' --verbose ')
-//                    }
-//                }
-//                stage('Fp32 Hip Static') {
-//                    agent{ label rocmnode("vega") }
-//                    steps{
-//                        buildHipClangJobAndReboot( setup_flags: "-DBUILD_SHARED_LIBS=Off")
-//                    }
-//                }
-//                stage('Fp32 Hip Normal-Find') {
-//                    agent{ label rocmnode("vega") }
-//                    environment{
-//                        config_targets = "test_conv2d"
-//                        execute_cmd = "MIOPEN_FIND_MODE=1 MIOPEN_CONV_PRECISE_ROCBLAS_TIMING=0 bin/test_conv2d --disable-verification-cache"
-//                    }
-//                    steps{
-//                        buildHipClangJobAndReboot(config_targets: config_targets, execute_cmd: execute_cmd)
-//                    }
-//                }
-//                stage('Fp32 Hip Fast-Find') {
-//                    agent{ label rocmnode("vega") }
-//                    environment{
-//                        config_targets =   "test_conv2d"
-//                        execute_cmd = "MIOPEN_FIND_MODE=2 CTEST_PARALLEL_LEVEL=4  MIOPEN_CONV_PRECISE_ROCBLAS_TIMING=0 bin/test_conv2d --disable-verification-cache"
-//                    }
-//                    steps{
-//                        buildHipClangJobAndReboot( config_targets: config_targets, execute_cmd: execute_cmd)
-//                    }
-//                }
-//                stage('Fp32 Hip') {
-//                    agent{ label rocmnode("vega") }
-//                    steps{
-//                        buildHipClangJobAndReboot()
-//                    }
-//                }
-//            }
-//        }
-//        stage("Smoke MLIR"){
-//            when { expression { params.SMOKE_MLIR && !params.DISABLE_ALL_STAGES } }
-//            environment{ MLIR_flags = "-DMIOPEN_USE_MLIR=On" }
-//            parallel{
-//                stage('Fp32 Hip MLIR') {
-//                    agent{ label rocmnode("vega") }
-//                    steps{
-//                        buildHipClangJobAndReboot(setup_flags: MLIR_flags, build_env: extra_log_env, test_flags: ' --verbose ', mlir_build: "ON")
-//                    }
-//                }
-//                stage('Fp16 Hip MLIR') {
-//                    agent{ label rocmnode("vega") }
-//                    steps{
-//                        buildHipClangJobAndReboot(setup_flags: MLIR_flags + Fp16_flags, build_env: extra_log_env, test_flags: ' --verbose ', mlir_build: "ON")
-//                    }
-//                }
-//                stage('Fp16 Hip MLIR gfx908') {
-//                    agent{ label rocmnode("gfx908") }
-//                    steps{
-//                        buildHipClangJobAndReboot(setup_flags: MLIR_flags + Fp16_flags, build_env: extra_log_env, test_flags: ' --verbose ', gpu_arch: "gfx908", mlir_build: "ON")
-//                    }
-//                }
-//                stage('Fp32 Hip MLIR gfx908') {
-//                    agent{ label rocmnode("gfx908") }
-//                    steps{
-//                        buildHipClangJobAndReboot(setup_flags: MLIR_flags, build_env: extra_log_env, test_flags: ' --verbose ', gpu_arch: "gfx908", mlir_build: "ON")
-//                    }
-//                }
-//            }
-//        }
-//        stage("Smoke Fp16/Bf16/Int8"){
-//            when { expression { params.SMOKE_FP16_BF16_INT8 && !params.DISABLE_ALL_STAGES } }
-//            environment{
-//                Smoke_targets = "check doc MIOpenDriver"
-//            }
-//            parallel{
-//                stage('Fp16 OpenCL Vega20') {
-//                    agent{ label rocmnode("vega20") }
-//                    steps{
-//                        buildHipClangJobAndReboot(compiler: 'g++', setup_flags: Fp16_flags, config_targets: Smoke_targets)
-//                    }
-//                }
-//                stage('Int8 OpenCL Vega20') {
-//                    agent{ label rocmnode("vega20") }
-//                    steps{
-//                        buildHipClangJobAndReboot(compiler: 'g++', setup_flags: Int8_flags, config_targets: Smoke_targets)
-//                    }
-//                }
-//                stage('Fp16 Hip Vega20 /opt/rocm') {
-//                    agent{ label rocmnode("vega20") }
-//                    steps{
-//                        buildHipClangJobAndReboot( setup_flags: Fp16_flags, prefixpath: '/opt/rocm', config_targets: Smoke_targets)
-//                    }
-//                }
-//                stage('Bf16 Hip Vega20 /opt/rocm') {
-//                    agent{ label rocmnode("vega20") }
-//                    steps{
-//                        buildHipClangJobAndReboot(setup_flags: Bf16_flags, prefixpath: '/opt/rocm', config_targets: Smoke_targets)
-//                    }
-//                }
-//                stage('Fp16 Hip gfx908 /opt/rocm') {
-//                    agent{ label rocmnode("gfx908") }
-//                    steps{
-//                        buildHipClangJobAndReboot( setup_flags: Fp16_flags, prefixpath: '/opt/rocm', config_targets: Smoke_targets, gpu_arch: "gfx908")
-//                    }
-//                }
-//                stage('Bf16 Hip gfx908 /opt/rocm') {
-//                    agent{ label rocmnode("gfx908") }
-//                    steps{
-//                        buildHipClangJobAndReboot(setup_flags: Bf16_flags, prefixpath: '/opt/rocm', config_targets: Smoke_targets, gpu_arch: "gfx908")
-//                    }
-//                }
-//            }
-//        }
-//        stage("Smoke MIOpenTensile Latest"){
-//            environment{
-//                Tensile_version = "latest"
-//            }
-//            parallel{
-//                stage('Fp16 Hip Tensile-Latest All Vega20') {
-//                    when { expression { params.SMOKE_MIOPENTENSILE_LATEST && !params.DISABLE_ALL_STAGES } }
-//                    agent{ label rocmnode("vega20") }
-//                    steps{
-//                        buildHipClangJobAndReboot( setup_flags: Tensile_setup + Fp16_flags, build_env: Tensile_build_env, test_flags: ' --verbose ', gpu_arch:"gfx906:xnack-", miotensile_version: Tensile_version, target_id: "ON")
-//                    }
-//                }
-//                stage('Int8 Hip Tensile-Latest All Vega20') {
-//                    when { expression { params.SMOKE_MIOPENTENSILE_LATEST && !params.DISABLE_ALL_STAGES } }
-//                    agent{ label rocmnode("vega20") }
-//                    steps{
-//                        buildHipClangJobAndReboot( setup_flags: Tensile_setup + extra_log_env + Int8_flags, build_env: Tensile_build_env, test_flags: ' --verbose ', gpu_arch:"gfx906:xnack-", miotensile_version: Tensile_version, target_id: "ON")
-//                    }
-//                }
-//
-//                stage('Fp32 Hip Tensile-Latest All gfx908') {
-//                    when { expression { params.SMOKE_MIOPENTENSILE_LATEST && !params.DISABLE_ALL_STAGES } }
-//                    agent{ label rocmnode("gfx908") }
-//                    steps{
-//                        buildHipClangJobAndReboot( setup_flags: Tensile_setup + extra_log_env, build_env: Tensile_build_env + extra_log_env, gpu_arch: "gfx908:xnack-", test_flags: ' --verbose ', miotensile_version: Tensile_version, target_id: "ON")
-//                    }
-//                }
-//                stage('Bf16 Hip Tensile-Latest All gfx908') {
-//                    when { expression { params.SMOKE_MIOPENTENSILE_LATEST && !params.DISABLE_ALL_STAGES } }
-//                    agent{ label rocmnode("gfx908") }
-//                    steps{
-//                        buildHipClangJobAndReboot( setup_flags: Tensile_setup + extra_log_env + Bf16_flags, build_env: Tensile_build_env + extra_log_env, test_flags: ' --verbose ', gpu_arch: "gfx908:xnack-", miotensile_version: Tensile_version, target_id: "ON")
-//                    }
-//                }
-//            }
-//        }
-//        stage("Full Tests I"){
-//            when { expression { params.FULL_TESTS && !params.DISABLE_ALL_STAGES } }
-//            parallel{
-//                stage('Int8 HIP All Vega20 /opt/rocm') {
-//                    agent{ label rocmnode("vega20") }
-//                    steps{
-//                        buildHipClangJobAndReboot( setup_flags: Int8_flags + Full_test_limit, prefixpath: '/opt/rocm')
-//                    }
-//                }
-//                stage('Fp32 OpenCL Install All') {
-//                    agent{ label rocmnode("vega") }
-//                    steps{
-//                        buildHipClangJobAndReboot(compiler: 'g++', setup_flags: Full_test_limit, build_install: "true")
-//                    }
-//                }
-//                stage('Bf16 Hip Install All gfx908') {
-//                    agent{ label rocmnode("gfx908") }
-//                    steps{
-//                        buildHipClangJobAndReboot(setup_flags: Bf16_flags + Full_test_limit, build_install: "true", gpu_arch: "gfx908")
-//                    }
-//                }
-//            }
-//        }
+            }
+        }
 
         stage("Full Tests II"){
             when { expression { params.FULL_TESTS } }
@@ -969,38 +681,6 @@
                 WORKAROUND_iGemm_936 = " MIOPEN_DEBUG_CONV_IMPLICIT_GEMM_HIP_FWD_V4R1=0"
             }
             parallel{
-<<<<<<< HEAD
-//                stage('Fp32 Hip All gfx908') {
-//                    agent{ label rocmnode("gfx908") }
-//                    steps{
-//                        buildHipClangJobAndReboot(setup_flags: Full_test_limit, build_env: WORKAROUND_iGemm_936, gpu_arch: "gfx908")
-//                    }
-//                }
-//                stage('Fp16 Hip Install All Vega20') {
-//                    agent{ label rocmnode("vega20") }
-//                    steps{
-//                        buildHipClangJobAndReboot( setup_flags: Full_test_limit + Fp16_flags, build_env: WORKAROUND_iGemm_936, build_install: "true")
-//                    }
-//                }
-//                stage('Fp32 Hip All Vega20') {
-//                    agent{ label rocmnode("vega20") }
-//                    steps{
-//                        buildHipClangJobAndReboot( setup_flags: Full_test_limit, build_env: WORKAROUND_iGemm_936)
-//                    }
-//                }
-                stage('Fp32 OpenCL All gfx1030') {
-                    agent{ label rocmnode("navi21") }
-                    steps{
-                        buildHipClangJobAndReboot(compiler: 'g++', setup_flags: Full_test_limit, gpu_arch: "gfx1030")
-                    }
-                }
-//                stage('Fp16 Hip All Install gfx908') {
-//                    agent{ label rocmnode("gfx908") }
-//                    steps{
-//                        buildHipClangJobAndReboot(setup_flags: Full_test_limit + Fp16_flags, build_env: WORKAROUND_iGemm_936, build_install: "true", gpu_arch: "gfx908")
-//                    }
-//                }
-=======
                 stage('Fp32 Hip All gfx908') {
                     when { expression { params.TARGET_GFX908 } }
                     agent{ label rocmnode("gfx908") }
@@ -1057,7 +737,6 @@
                         buildHipClangJobAndReboot(setup_flags: Full_test + Fp16_flags, build_env: WORKAROUND_iGemm_936, build_install: "true", gpu_arch: "gfx90a:xnack-")
                     }
                 }
->>>>>>> 7177b7c0
             }
         }
 
@@ -1245,25 +924,6 @@
                 // }
             }
         }
-<<<<<<< HEAD
-//        stage("Packages"){
-//            when { expression { params.PACKAGES && !params.DISABLE_ALL_STAGES } }
-//            parallel {
-//                stage('OpenCL Package') {
-//                    agent{ label rocmnode("nogpu") }
-//                    steps{
-//                        buildHipClangJobAndReboot(compiler: 'g++', package_build: "true", gpu_arch: "gfx900;gfx906;gfx908")
-//                    }
-//                }
-//                stage("HIP Package /opt/rocm"){
-//                    agent{ label rocmnode("nogpu") }
-//                    steps{
-//                        buildHipClangJobAndReboot( package_build: "true", prefixpath: '/opt/rocm', gpu_arch: "gfx900;gfx906;gfx908")
-//                    }
-//                }
-//            }
-//        }
-=======
         stage("Packages"){
             when { expression { params.PACKAGES && params.TARGET_NOGPU } }
             parallel {
@@ -1281,6 +941,5 @@
                 }
             }
         }
->>>>>>> 7177b7c0
     }
 }