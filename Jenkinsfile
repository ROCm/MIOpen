def rocmnode(name) {
    return 'rocmtest && miopen && ' + name
}

def show_node_info() {
    sh """
        echo "NODE_NAME = \$NODE_NAME"
        lsb_release -sd
        uname -r
        cat /sys/module/amdgpu/version
        ls /opt/ -la
    """
}

//default
// CXX=/opt/rocm/llvm/bin/clang++ CXXFLAGS='-Werror' cmake -DMIOPEN_GPU_SYNC=Off -DCMAKE_PREFIX_PATH=/usr/local -DBUILD_DEV=On -DCMAKE_BUILD_TYPE=release ..
//
def cmake_build(Map conf=[:]){

    def compiler = conf.get("compiler","/opt/rocm/llvm/bin/clang++")
    def config_targets = conf.get("config_targets","check")
    def debug_flags = "-g -fno-omit-frame-pointer -fsanitize=undefined -fno-sanitize-recover=undefined -Wno-option-ignored " + conf.get("extradebugflags", "")
    def build_envs = "CTEST_PARALLEL_LEVEL=4 MIOPEN_CONV_PRECISE_ROCBLAS_TIMING=0 " + conf.get("build_env","")
    def prefixpath = conf.get("prefixpath","/opt/rocm")
    def mlir_args = " -DMIOPEN_USE_MLIR=" + conf.get("mlir_build", "ON")
    def setup_args = mlir_args + " -DMIOPEN_GPU_SYNC=Off " + conf.get("setup_flags","")

    setup_args = setup_args + " -DCMAKE_PREFIX_PATH=${prefixpath} "

    def build_type_debug = (conf.get("build_type",'release') == 'debug')

    //cmake_env can overwrite default CXX variables.
    def cmake_envs = "CXX=${compiler} CXXFLAGS='-Werror' " + conf.get("cmake_ex_env","")

    def package_build = (conf.get("package_build","") == "true")

    if (package_build == true) {
        config_targets = "package"
    }

    if(conf.get("build_install","") == "true")
    {
        config_targets = 'install ' + config_targets
        setup_args = ' -DBUILD_DEV=Off -DCMAKE_INSTALL_PREFIX=../install' + setup_args
    } else{
        setup_args = ' -DBUILD_DEV=On' + setup_args
    }

    // test_flags = ctest -> MIopen flags
    def test_flags = conf.get("test_flags","")

    if (conf.get("vcache_enable","") == "true"){
        def vcache = conf.get(vcache_path,"/var/jenkins/.cache/miopen/vcache")
        build_envs = " MIOPEN_VERIFY_CACHE_PATH='${vcache}' " + build_envs
    } else{
        test_flags = " --disable-verification-cache " + test_flags
    }

    if(conf.get("codecov", false)){ //Need
        setup_args = " -DCMAKE_BUILD_TYPE=debug -DCMAKE_CXX_FLAGS_DEBUG='${debug_flags} -fprofile-arcs -ftest-coverage' -DCODECOV_TEST=On " + setup_args
    }else if(build_type_debug){
        setup_args = " -DCMAKE_BUILD_TYPE=debug -DCMAKE_CXX_FLAGS_DEBUG='${debug_flags}'" + setup_args
    }else{
        setup_args = " -DCMAKE_BUILD_TYPE=release" + setup_args
    }

    if(test_flags != ""){
       setup_args = "-DMIOPEN_TEST_FLAGS='${test_flags}'" + setup_args
    }

    if(conf.containsKey("find_mode"))
    {
        def fmode = conf.get("find_mode", "")
        setup_args = " -DMIOPEN_DEFAULT_FIND_MODE=${fmode} " + setup_args
    }
    if(env.CCACHE_HOST)
    {
        setup_args = " -DCMAKE_CXX_COMPILER_LAUNCHER='ccache' -DCMAKE_C_COMPILER_LAUNCHER='ccache' " + setup_args
    }

    def pre_setup_cmd = """
            echo \$HSA_ENABLE_SDMA
            ulimit -c unlimited
            rm -rf build
            mkdir build
            rm -rf install
            mkdir install
            rm -f src/kernels/*.ufdb.txt
            rm -f src/kernels/miopen*.udb
            cd build
        """
    def setup_cmd = conf.get("setup_cmd", "${cmake_envs} cmake ${setup_args}   .. ")
    // WORKAROUND_SWDEV_290754
    // It seems like this W/A is not required since 4.5.
    def build_cmd = conf.get("build_cmd", "LLVM_PATH=/opt/rocm/llvm ${build_envs} dumb-init make -j\$(nproc) ${config_targets}")
    def execute_cmd = conf.get("execute_cmd", "")

    def cmd = conf.get("cmd", """
            ${pre_setup_cmd}
            ${setup_cmd}
            ${build_cmd}
            ${execute_cmd}
        """)

    echo cmd
    sh cmd

    // Only archive from master or develop
    if (package_build == true && (env.BRANCH_NAME == "develop" || env.BRANCH_NAME == "master")) {
        archiveArtifacts artifacts: "build/*.deb", allowEmptyArchive: true, fingerprint: true
    }
}
def getDockerImageName(prefixpath)
{
    def branch =  sh(script: "echo ${scm.branches[0].name} | sed 's/[^a-zA-Z0-9]/_/g' ", returnStdout: true).trim()
    def image = "${env.MIOPEN_IMAGE_URL}"
    if(params.DOCKER_IMAGE_OVERRIDE != '')
    {
        echo "Overriding the base docker image with ${params.DOCKER_IMAGE_OVERRIDE}"
        image = "${params.DOCKER_IMAGE_OVERRIDE}"
    }
    return image

}
def getDockerImage(Map conf=[:])
{
    env.DOCKER_BUILDKIT=1
    def prefixpath = conf.get("prefixpath", "/opt/rocm") // one image for each prefix 1: /usr/local 2:/opt/rocm
    def gpu_arch = conf.get("gpu_arch", "gfx900;gfx906") // prebuilt dockers should have all the architectures enabled so one image can be used for all stages
    def miotensile_version = conf.get("miotensile_version", "default") // deprecated
    def target_id = conf.get("target_id", "OFF") // deprecated
    def mlir_build = conf.get("mlir_build", "ON") // always ON
    def build_fin = conf.get("build_fin", "OFF") // forcing this to be always on means fewer docker containers since this ensures all dependencies are present in the docker image
    def no_cache = conf.get("no_cache", false)
    def dockerArgs = "--build-arg BUILDKIT_INLINE_CACHE=1 --build-arg PREFIX=${prefixpath} --build-arg GPU_ARCH='${gpu_arch}' --build-arg MIOTENSILE_VER='${miotensile_version}' --build-arg USE_TARGETID='${target_id}' --build-arg USE_MLIR='${mlir_build}' --build-arg USE_FIN='${build_fin}' "
    if(env.CCACHE_HOST)
    {
        def check_host = sh(script:"""(printf "PING\r\n";) | nc -N ${env.CCACHE_HOST} 6379 """, returnStdout: true).trim()
        if(check_host == "+PONG")
        {
            echo "FOUND CCACHE SERVER: ${CCACHE_HOST}"
        }
        else 
        {
            echo "CCACHE SERVER: ${CCACHE_HOST} NOT FOUND, got ${check_host} response"
        }
        dockerArgs = dockerArgs + " --build-arg CCACHE_SECONDARY_STORAGE='redis://${env.CCACHE_HOST}' --build-arg COMPILER_LAUNCHER='ccache' "
        env.CCACHE_DIR = """/tmp/ccache_store"""
        env.CCACHE_SECONDARY_STORAGE="""redis://${env.CCACHE_HOST}"""
    }
    if(no_cache)
    {
        dockerArgs = dockerArgs + " --no-cache "
    }
    echo "Docker Args: ${dockerArgs}"
    def image = getDockerImageName(prefixpath)
    //Check if image exists 
    def retimage
    try 
    {
        echo "Pulling down image: ${image}"
        retimage = docker.image("${image}")
        retimage.pull()
    }
    catch(Exception ex)
    {
        error "Unable to locate image: ${image}"
    }
    return [retimage, image]
}

def buildHipClangJob(Map conf=[:]){
        show_node_info()

        env.HSA_ENABLE_SDMA=0
        env.CODECOV_TOKEN="aec031be-7673-43b5-9840-d8fb71a2354e"
        env.DOCKER_BUILDKIT=1
        def image
        def dockerOpts="--device=/dev/kfd --device=/dev/dri --group-add video --group-add render --cap-add=SYS_PTRACE --security-opt seccomp=unconfined"
        if (conf.get("enforce_xnack_on", false)) {
            dockerOpts = dockerOpts + " --env HSA_XNACK=1"
        }

        def variant = env.STAGE_NAME

        def codecov = conf.get("codecov", false)
        def needs_gpu = conf.get("needs_gpu", true)

        def retimage
        gitStatusWrapper(credentialsId: "${env.status_wrapper_creds}", gitHubContext: "Jenkins - ${variant}", account: 'ROCmSoftwarePlatform', repo: 'MIOpen') {
            try {
                (retimage, image) = getDockerImage(conf)
                if (needs_gpu) {
                    withDockerContainer(image: image, args: dockerOpts) {
                        timeout(time: 5, unit: 'MINUTES')
                        {
                            sh 'PATH="/opt/rocm/opencl/bin:/opt/rocm/opencl/bin/x86_64:$PATH" clinfo'
                        }
                    }
                }
            }
            catch (org.jenkinsci.plugins.workflow.steps.FlowInterruptedException e){
                echo "The job was cancelled or aborted"
                throw e
            }
            catch(Exception ex) {
                conf.put("no_cache", true)
                (retimage, image) = getDockerImage(conf)
                retimage = docker.build("${image}", dockerArgs + "--no-cache .")
                if (needs_gpu) {
                    withDockerContainer(image: image, args: dockerOpts) {
                        timeout(time: 5, unit: 'MINUTES')
                        {
                            sh 'PATH="/opt/rocm/opencl/bin:/opt/rocm/opencl/bin/x86_64:$PATH" clinfo'
                        }
                    }
                }
            }

            withDockerContainer(image: image, args: dockerOpts + ' -v=/var/jenkins/:/var/jenkins') {
                timeout(time: 150, unit:'MINUTES')
                {
                    cmake_build(conf)

                    if (codecov) {
                        sh '''
                            cd build
                            lcov --directory . --capture --output-file $(pwd)/coverage.info
                            lcov --remove $(pwd)/coverage.info '/usr/*' --output-file $(pwd)/coverage.info
                            lcov --list $(pwd)/coverage.info
                            curl -s https://codecov.io/bash | bash
                            echo "Uploaded"
                        '''
                    }
                }
            }
        }
        return retimage
}

def reboot(){
    build job: 'reboot-slaves', propagate: false , parameters: [string(name: 'server', value: "${env.NODE_NAME}"),]
}

def buildHipClangJobAndReboot(Map conf=[:]){
    try{
        buildHipClangJob(conf)
    }
    catch(e){
        echo "throwing error exception for the stage"
        echo 'Exception occurred: ' + e.toString()
        throw e
    }
    finally{
        if (conf.get("needs_gpu", true)) {
            reboot()
        }
    }
}

def CheckDeserializePerfDb(Map conf=[:]){
    def pdb_image = buildHipClangJob(conf)
    pdb_image.inside(){
        sh "MIOPEN_LOG_LEVEL=4 LD_LIBRARY_PATH='install/lib:/opt/rocm/lib/' install/bin/fin -i fin/tests/pdb_check_all.json -o pdb_deserialize_error.json"
        archiveArtifacts "pdb_deserialize_error.json"
        sh "grep clear pdb_deserialize_error.json"
        def has_error = sh (
            script: "echo \$?",
            returnStdout: true
        ).trim()
        assert has_error.toInteger() == 0
    }
}

def buildDocker(install_prefix)
{
    env.DOCKER_BUILDKIT=1
    checkout scm
    def image_name = getDockerImageName(install_prefix)
    echo "Building Docker for ${image_name}"
    def dockerArgs = "--build-arg BUILDKIT_INLINE_CACHE=1 --build-arg PREFIX=${install_prefix} --build-arg GPU_ARCH='gfx900;gfx906;gfx908;gfx90a;gfx90a:xnack-;gfx1030' --build-arg MIOTENSILE_VER='default' --build-arg USE_TARGETID='OFF' --build-arg USE_MLIR='ON' --build-arg USE_FIN='ON' "
    if(env.CCACHE_HOST)
    {
        def check_host = sh(script:"""(printf "PING\\r\\n";) | nc  -N ${env.CCACHE_HOST} 6379 """, returnStdout: true).trim()
        if(check_host == "+PONG")
        {
            echo "FOUND CCACHE SERVER: ${CCACHE_HOST}"
        }
        else 
        {
            echo "CCACHE SERVER: ${CCACHE_HOST} NOT FOUND, got ${check_host} response"
        }
        dockerArgs = dockerArgs + " --build-arg CCACHE_SECONDARY_STORAGE='redis://${env.CCACHE_HOST}' --build-arg COMPILER_LAUNCHER='ccache' "
        env.CCACHE_DIR = """/tmp/ccache_store"""
        env.CCACHE_SECONDARY_STORAGE="""redis://${env.CCACHE_HOST}"""
    }

    echo "Build Args: ${dockerArgs}"
    try 
    {
        echo "Checking for image: ${image_name}"
        sh "docker manifest inspect --insecure ${image_name}"
        echo "Image: ${image_name} found!! Skipping building image"
    }
    catch(Exception ex)
    {
        echo "Unable to locate image: ${image_name}."
    }
}


/// Stage name format:
/// [DataType] Backend[/Compiler] BuildType [TestSet] [Target]
///
/// The only mandatory elements are Backend and BuildType; others are optional.
///
/// DataType := { Fp16 | Bf16 | Int8 | Fp32 }
/// Backend := { Hip | OpenCL | HipNoGPU}
/// Compiler := { Clang* | GCC* }
///   * "Clang" is the default for the Hip backend, and implies hip-clang compiler.
///     For the OpenCL backend, "Clang" implies the system x86 compiler.
///   * "GCC" is the default for OpenCL backend.
///   * The default compiler is usually not specified.
/// BuildType := { Release* | Debug | Install } [ BuildTypeModifier ]
///   * BuildTypeModifier := { NOCOMGR | Embedded | Static | Normal-Find | Fast-Find
///                            MLIR | Tensile | Tensile-Latest | Package | ... }
/// TestSet := { All | Smoke* } [ Codecov ]
///   * "All" corresponds to "cmake -DMIOPEN_TEST_ALL=On".
///   * "Smoke" (-DMIOPEN_TEST_ALL=Off) is the default and usually not specified.
///   * "Codecov" is optional code coverage analysis.
/// Target := { gfx908 | gfx90a | Vega20 | Vega10 | Vega* | gfx1030 } [ Xnack+ ]
///   * "Vega" (gfx906 or gfx900) is the default and usually not specified.


pipeline {
    agent none
    options {
        parallelsAlwaysFailFast()
        // disable stage-wise timeout due to long wait with queue (limited resources)
        // timeout(time: 90, unit:'MINUTES')
    }
    parameters {
        booleanParam(
            name: "BUILD_STATIC_CHECKS",
            defaultValue: true,
            description: "")
        booleanParam(
            name: "BUILD_SMOKE_FP32",
            defaultValue: true,
            description: "")
        booleanParam(
            name: "BUILD_SMOKE_AUX1",
            defaultValue: true,
            description: "")
        booleanParam(
            name: "BUILD_SMOKE_FP16_BF16_INT8",
            defaultValue: true,
            description: "")
        booleanParam(
            name: "BUILD_FULL_TESTS",
            defaultValue: true,
            description: "")
        booleanParam(
            name: "BUILD_FULL_TESTS_OCL",
            defaultValue: false,
            description: "")
        booleanParam(
            name: "BUILD_PACKAGES",
            defaultValue: true,
            description: "")
        booleanParam(
            name: "TARGET_NOGPU",
            defaultValue: true,
            description: "")
        booleanParam(
            name: "TARGET_VEGA10",
            defaultValue: true,
            description: "")
        booleanParam(
            name: "TARGET_VEGA20",
            defaultValue: true,
            description: "")
        booleanParam(
            name: "TARGET_GFX908",
            defaultValue: true,
            description: "")
        booleanParam(
            name: "TARGET_GFX90A",
            defaultValue: true,
            description: "")
        booleanParam(
            name: "TARGET_NAVI21",
            defaultValue: true,
            description: "")
        booleanParam(
            name: "DATATYPE_NA",
            defaultValue: true,
            description: "")
        booleanParam(
            name: "DATATYPE_FP32",
            defaultValue: true,
            description: "")
        booleanParam(
            name: "DATATYPE_FP16",
            defaultValue: true,
            description: "")
        booleanParam(
            name: "DATATYPE_BF16",
            defaultValue: true,
            description: "")
        booleanParam(
            name: "DATATYPE_INT8",
            defaultValue: true,
            description: "")
<<<<<<< HEAD
        string(name: "DOCKER_IMAGE_OVERRIDE",
            defaultValue: '',
            description: "")
=======
        booleanParam(
            name: "OPENCL_BACKEND",
            defaultValue: false,
            description: "Enable OpenCL backend stages")
>>>>>>> 498982f9
    }

    environment{
        extra_log_env   = " MIOPEN_LOG_LEVEL=5 "
        Fp16_flags      = " -DMIOPEN_TEST_HALF=On"
        Bf16_flags      = " -DMIOPEN_TEST_BFLOAT16=On"
        Int8_flags      = " -DMIOPEN_TEST_INT8=On"
        Full_test       = " -DMIOPEN_TEST_ALL=On"
        Smoke_targets = "check doc MIOpenDriver"
        NOCOMGR_flags   = " -DMIOPEN_USE_COMGR=Off"
    }
    stages{
        stage("Static checks") {
            when {
                expression { params.BUILD_STATIC_CHECKS && params.TARGET_NOGPU && params.DATATYPE_NA }
            }
            parallel{
                stage('Hip Tidy') {
                    agent{ label rocmnode("nogpu") }
                    environment{
                        setup_cmd = "CXX='/opt/rocm/llvm/bin/clang++' cmake -DCMAKE_PREFIX_PATH=/opt/rocm -DMIOPEN_BACKEND=HIP -DBUILD_DEV=On .. "
                        build_cmd = "make -j\$(nproc) -k analyze"
                    }
                    steps{
                        buildHipClangJobAndReboot(setup_cmd: setup_cmd, build_cmd: build_cmd, needs_gpu:false)
                    }
                }
                stage('OpenCL Tidy') {
                    agent{ label rocmnode("nogpu") }
                    environment{
                        setup_cmd = "cmake -DMIOPEN_BACKEND=OpenCL -DCMAKE_PREFIX_PATH=/opt/rocm -DBUILD_DEV=On .."
                        build_cmd = "make -j\$(nproc) -k analyze"
                    }
                    steps{
                        buildHipClangJobAndReboot(setup_cmd: setup_cmd, build_cmd: build_cmd, needs_gpu:false)
                    }
                }
                stage('Clang Format') {
                    agent{ label rocmnode("nogpu") }
                    environment{
                        execute_cmd = "find .. -iname \'*.h\' \
                                -o -iname \'*.hpp\' \
                                -o -iname \'*.cpp\' \
                                -o -iname \'*.h.in\' \
                                -o -iname \'*.hpp.in\' \
                                -o -iname \'*.cpp.in\' \
                                -o -iname \'*.cl\' \
                                | grep -v -E '(build/)|(install/)' \
                                | xargs -n 1 -P 1 -I{} -t sh -c \'clang-format-10 -style=file {} | diff - {}\'"
                    }
                    steps{
                        buildHipClangJobAndReboot(setup_cmd: "", build_cmd: "", execute_cmd: execute_cmd, needs_gpu:false)
                    }
                }
                stage('Tuna Fin Build Test') {
                    agent{ label rocmnode("nogpu") }
                    environment{
                      setup_cmd = "CXX='/opt/rocm/llvm/bin/clang++' cmake -DCMAKE_PREFIX_PATH=/opt/rocm -DCMAKE_BUILD_TYPE=DEBUG -DMIOPEN_BACKEND=HIPNOGPU -DBUILD_SHARED_LIBS=Off -DMIOPEN_INSTALL_CXX_HEADERS=On -DMIOPEN_ENABLE_FIN=ON .. "
                      build_cmd = "make -j\$(nproc) "
                    }
                    steps{
                      buildHipClangJobAndReboot(setup_cmd: setup_cmd, execute_cmd: "", build_cmd: build_cmd, build_fin: "ON", needs_gpu:false)
                  }
                }
                stage('Perf DB Deserialize Test') {
                    agent{ label rocmnode("nogpu") }
                    environment{
                        fin_flags = "-DCMAKE_BUILD_TYPE=DEBUG -DMIOPEN_BACKEND=HIPNOGPU -DBUILD_SHARED_LIBS=Off -DMIOPEN_INSTALL_CXX_HEADERS=On -DMIOPEN_ENABLE_FIN=ON"

                    }
                    steps{
                        CheckDeserializePerfDb(setup_flags: fin_flags, build_fin: "ON", config_targets: "MIOpenDriver", build_install: "true", needs_gpu:false)
                    }
                }
                stage('HipNoGPU Debug Build Test') {
                    when {
                        beforeAgent true
                        expression { params.TARGET_NOGPU }
                    }
                    agent{ label rocmnode("nogpu") }
                    environment{
                        HipNoGPU_flags = "-DMIOPEN_BACKEND=HIPNOGPU -DMIOPEN_INSTALL_CXX_HEADERS=On"
                        build_cmd = "make -j\$(nproc)"
                    }
                    steps{
                        buildHipClangJob( build_type: 'debug', setup_flags: HipNoGPU_flags, build_cmd: build_cmd, needs_gpu:false)
                    }
                }
            }
        }
        stage("Smoke Fp32") {
            when {
                expression { params.BUILD_SMOKE_FP32 && params.DATATYPE_FP32 }
            }
            parallel{
               stage('Fp32 OpenCL Debug + Codecov') {
                    when {
                        beforeAgent true
                        expression { params.TARGET_VEGA20 || params.TARGET_VEGA10 || params.TARGET_GFX908 }
                    }
                    options {
                        retry(2)
                    }
                    agent{ label rocmnode("vega || gfx908") }
                    steps{
                        buildHipClangJobAndReboot(compiler: 'g++', build_type: 'debug', config_targets: Smoke_targets, codecov: true)
                    }
                }
                stage('Fp32 OpenCL gfx908') {
                    when {
                        beforeAgent true
                        expression { params.TARGET_GFX908 && params.OPENCL_BACKEND}
                    }
                    options {
                        retry(2)
                    }
                    agent{ label rocmnode("gfx908") }
                    steps{
                        buildHipClangJobAndReboot(compiler: 'g++', config_targets: Smoke_targets, gpu_arch: "gfx908")
                    }
                }
                stage('Fp32 OpenCL gfx90a') {
                    when {
                        beforeAgent true
                        expression { params.TARGET_GFX90A && params.OPENCL_BACKEND}
                    }
                    options {
                        retry(2)
                    }
                    agent{ label rocmnode("gfx90a") }
                    steps{
                        buildHipClangJobAndReboot(compiler: 'g++', config_targets: Smoke_targets, gpu_arch: "gfx90a:xnack-")
                    }
                }
                stage('Fp32 Hip') {
                    when {
                        beforeAgent true
                        expression { params.TARGET_VEGA20 || params.TARGET_VEGA10 || params.TARGET_GFX908 }
                    }
                    options {
                        retry(2)
                    }
                    agent{ label rocmnode("vega || gfx908") }
                    steps{
                        buildHipClangJobAndReboot(config_targets: Smoke_targets)
                    }
                }
                stage('Fp32 Hip Debug') {
                    when {
                        beforeAgent true
                        expression { params.TARGET_VEGA20 || params.TARGET_VEGA10 || params.TARGET_GFX908 }
                    }
                    options {
                        retry(2)
                    }
                    agent{ label rocmnode("vega || gfx908") }
                    steps{
                        buildHipClangJobAndReboot(build_type: 'debug', config_targets: Smoke_targets)
                    }
                }
                stage('Fp32 OpenCL Debug gfx1030') {
                    when {
                        beforeAgent true
                        expression { params.TARGET_NAVI21 && params.OPENCL_BACKEND}
                    }
                    options {
                        retry(2)
                    }
                    agent{ label rocmnode("navi21") }
                    steps{
                        buildHipClangJobAndReboot(compiler: 'g++', build_type: 'debug', config_targets: Smoke_targets, build_env: extra_log_env, gpu_arch: "gfx1030")
                    }
                }
                stage('Fp32 Hip Debug gfx908') {
                    when {
                        beforeAgent true
                        expression { params.TARGET_GFX908 }
                    }
                    options {
                        retry(2)
                    }
                    agent{ label rocmnode("gfx908") }
                    environment{
                        gpu_arch = "gfx908"
                    }
                    steps{
                        buildHipClangJobAndReboot(build_type: 'debug', config_targets: Smoke_targets, gpu_arch: gpu_arch)
                    }
                }
                stage('Fp32 Hip Debug gfx90a') {
                    when {
                        beforeAgent true
                        expression { params.TARGET_GFX90A }
                    }
                    options {
                        retry(2)
                    }
                    agent{ label rocmnode("gfx90a") }
                    environment{
                        gpu_arch = "gfx90a:xnack-"
                    }
                    steps{
                        buildHipClangJobAndReboot(build_type: 'debug', config_targets: Smoke_targets, gpu_arch: gpu_arch)
                    }
                }
            }
        }
        stage("Smoke Aux 1") {
            when {
                expression { params.BUILD_SMOKE_AUX1 && params.DATATYPE_FP32 }
            }
            parallel{
                stage('Fp32 Hip Debug NOCOMGR') {
                    when {
                        beforeAgent true
                        expression { params.TARGET_VEGA20 || params.TARGET_VEGA10 || params.TARGET_GFX908 }
                    }
                    options {
                        retry(2)
                    }
                    agent{ label rocmnode("vega || gfx908") }
                    environment{
                        // Can be removed altogether with when WORKAROUND_SWDEV_290754.
                        NOCOMGR_build_cmd = "CTEST_PARALLEL_LEVEL=4 MIOPEN_CONV_PRECISE_ROCBLAS_TIMING=0 MIOPEN_LOG_LEVEL=5 make -j\$(nproc) check"
                    }
                    steps{
                        buildHipClangJobAndReboot( build_type: 'debug', setup_flags: NOCOMGR_flags, build_cmd: NOCOMGR_build_cmd, test_flags: ' --verbose ')
                    }
                }
                stage('Fp32 Hip Debug Embedded Vega20') {
                    when {
                        beforeAgent true
                        expression { params.TARGET_VEGA20 }
                    }
                    options {
                        retry(2)
                    }
                    agent{ label rocmnode("vega20") }
                    environment{
                        Embedded_flags = "-DMIOPEN_EMBED_DB='gfx906_60'"
                    }
                    steps{
                        buildHipClangJobAndReboot( build_type: 'debug', setup_flags: Embedded_flags, build_env: extra_log_env, test_flags: ' --verbose ')
                    }
                }
                stage('Fp32 Hip Static') {
                    when {
                        beforeAgent true
                        expression { params.TARGET_VEGA20 || params.TARGET_VEGA10 || params.TARGET_GFX908 }
                    }
                    options {
                        retry(2)
                    }
                    agent{ label rocmnode("vega || gfx908") }
                    steps{
                        buildHipClangJobAndReboot( setup_flags: "-DBUILD_SHARED_LIBS=Off", mlir_build: 'OFF')
                    }
                }
                stage('Fp32 Hip Normal-Find') {
                    when {
                        beforeAgent true
                        expression { params.TARGET_VEGA20 || params.TARGET_VEGA10 || params.TARGET_GFX908 }
                    }
                    options {
                        retry(2)
                    }
                    agent{ label rocmnode("vega || gfx908") }
                    environment{
                        config_targets = "test_conv2d"
                        execute_cmd = "MIOPEN_CONV_PRECISE_ROCBLAS_TIMING=0 bin/test_conv2d --disable-verification-cache"
                    }
                    steps{
                        buildHipClangJobAndReboot(config_targets: config_targets, execute_cmd: execute_cmd, find_mode: "Normal")
                    }
                }
                stage('Fp32 Hip Fast-Find') {
                    when {
                        beforeAgent true
                        expression { params.TARGET_VEGA20 || params.TARGET_VEGA10 || params.TARGET_GFX908 }
                    }
                    options {
                        retry(2)
                    }
                    agent{ label rocmnode("vega || gfx908") }
                    environment{
                        config_targets =   "test_conv2d"
                        execute_cmd = "MIOPEN_FIND_MODE=2 CTEST_PARALLEL_LEVEL=4  MIOPEN_CONV_PRECISE_ROCBLAS_TIMING=0 bin/test_conv2d --disable-verification-cache"
                    }
                    steps{
                        buildHipClangJobAndReboot( config_targets: config_targets, execute_cmd: execute_cmd)
                    }
                }
                stage('Fp32 Hip') {
                    when {
                        beforeAgent true
                        expression { params.TARGET_VEGA20 || params.TARGET_VEGA10 || params.TARGET_GFX908 }
                    }
                    options {
                        retry(2)
                    }
                    agent{ label rocmnode("vega || gfx908") }
                    steps{
                        buildHipClangJobAndReboot()
                    }
                }
            }
        }
        stage("Smoke Fp16/Bf16/Int8") {
            when {
                expression { params.BUILD_SMOKE_FP16_BF16_INT8 }
            }
            parallel{
                stage('Fp16 OpenCL Vega20') {
                    when {
                        beforeAgent true
                        expression { params.TARGET_VEGA20 && params.DATATYPE_FP16 && params.OPENCL_BACKEND}
                    }
                    options {
                        retry(2)
                    }
                    agent{ label rocmnode("vega20") }
                    steps{
                        buildHipClangJobAndReboot(compiler: 'g++', setup_flags: Fp16_flags, config_targets: Smoke_targets)
                    }
                }
                stage('Int8 OpenCL Vega20') {
                    when {
                        beforeAgent true
                        expression { params.TARGET_VEGA20 && params.DATATYPE_INT8 && params.OPENCL_BACKEND}
                    }
                    options {
                        retry(2)
                    }
                    agent{ label rocmnode("vega20") }
                    steps{
                        buildHipClangJobAndReboot(compiler: 'g++', setup_flags: Int8_flags, config_targets: Smoke_targets)
                    }
                }
                stage('Fp16 Hip Vega20') {
                    when {
                        beforeAgent true
                        expression { params.TARGET_VEGA20 && params.DATATYPE_FP16 }
                    }
                    options {
                        retry(2)
                    }
                    agent{ label rocmnode("vega20") }
                    steps{
                        buildHipClangJobAndReboot( setup_flags: Fp16_flags, config_targets: Smoke_targets)
                    }
                }
                stage('Bf16 Hip Vega20') {
                    when {
                        beforeAgent true
                        expression { params.TARGET_VEGA20 && params.DATATYPE_BF16 }
                    }
                    options {
                        retry(2)
                    }
                    agent{ label rocmnode("vega20") }
                    steps{
                        buildHipClangJobAndReboot(setup_flags: Bf16_flags, config_targets: Smoke_targets)
                    }
                }
                stage('Fp16 Hip gfx908') {
                    when {
                        beforeAgent true
                        expression { params.TARGET_GFX908 && params.DATATYPE_FP16 }
                    }
                    options {
                        retry(2)
                    }
                    agent{ label rocmnode("gfx908") }
                    steps{
                        buildHipClangJobAndReboot( setup_flags: Fp16_flags, config_targets: Smoke_targets, gpu_arch: "gfx908")
                    }
                }
                stage('Bf16 Hip gfx908') {
                    when {
                        beforeAgent true
                        expression { params.TARGET_GFX908 && params.DATATYPE_BF16 }
                    }
                    options {
                        retry(2)
                    }
                    agent{ label rocmnode("gfx908") }
                    steps{
                        buildHipClangJobAndReboot(setup_flags: Bf16_flags, config_targets: Smoke_targets, gpu_arch: "gfx908")
                    }
                }
                stage('Fp16 Hip gfx90a') {
                    when {
                        beforeAgent true
                        expression { params.TARGET_GFX90A && params.DATATYPE_FP16 }
                    }
                    options {
                        retry(2)
                    }
                    agent{ label rocmnode("gfx90a") }
                    steps{
                        buildHipClangJobAndReboot( setup_flags: Fp16_flags, config_targets: Smoke_targets, gpu_arch: "gfx90a:xnack-")
                    }
                }
                stage('Bf16 Hip gfx90a') {
                    when {
                        beforeAgent true
                        expression { params.TARGET_GFX90A && params.DATATYPE_BF16 }
                    }
                    options {
                        retry(2)
                    }
                    agent{ label rocmnode("gfx90a") }
                    steps{
                        buildHipClangJobAndReboot(setup_flags: Bf16_flags, config_targets: Smoke_targets, gpu_arch: "gfx90a:xnack-")
                    }
                }
            }
        }
        stage("Full Tests") {
            when {
                expression { params.BUILD_FULL_TESTS}
            }
            environment{
                WORKAROUND_iGemm_936 = " MIOPEN_DEBUG_CONV_IMPLICIT_GEMM_HIP_FWD_V4R1=0"
                // WORKAROUND_ISSUE_1148: "CTEST_PARALLEL_LEVEL=2"
                // WORKAROUND_SWDEV_290754: "LLVM_PATH=/opt/rocm/llvm"
                Navi21_build_cmd = "LLVM_PATH=/opt/rocm/llvm CTEST_PARALLEL_LEVEL=2 MIOPEN_CONV_PRECISE_ROCBLAS_TIMING=0 MIOPEN_LOG_LEVEL=5 make -j\$(nproc) check"
            }
            parallel{
                stage('Int8 HIP All Vega20') {
                    when {
                        beforeAgent true
                        expression { params.TARGET_VEGA20 && params.DATATYPE_INT8 }
                    }
                    options {
                        retry(2)
                    }
                    agent{ label rocmnode("vega20") }
                    steps{
                        buildHipClangJobAndReboot( setup_flags: Int8_flags + Full_test)
                    }
                }
                stage('Bf16 Hip Install All gfx908') {
                    when {
                        beforeAgent true
                        expression { params.TARGET_GFX908 && params.DATATYPE_BF16 }
                    }
                    options {
                        retry(2)
                    }
                    agent{ label rocmnode("gfx908") }
                    steps{
                        buildHipClangJobAndReboot(setup_flags: Bf16_flags + Full_test, build_install: "true", gpu_arch: "gfx908")
                    }
                }
                stage('Bf16 Hip Install All gfx90a') {
                    when {
                        beforeAgent true
                        expression { params.TARGET_GFX90A && params.DATATYPE_BF16 }
                    }
                    options {
                        retry(2)
                    }
                    agent{ label rocmnode("gfx90a") }
                    steps{
                        buildHipClangJobAndReboot(setup_flags: Bf16_flags + Full_test, build_install: "true", gpu_arch: "gfx90a:xnack-")
                    }
                }
                stage('Fp16 Hip All gfx1030') {
                    when {
                        beforeAgent true
                        expression { params.TARGET_NAVI21 && params.DATATYPE_FP16 }
                    }
                    options {
                        retry(2)
                    }
                    agent{ label rocmnode("navi21") }
                    steps{
                        buildHipClangJobAndReboot(setup_flags: Full_test + Fp16_flags, gpu_arch: "gfx1030")
                    }
                }
                stage('Fp32 Hip All gfx908') {
                    when {
                        beforeAgent true
                        expression { params.TARGET_GFX908 && params.DATATYPE_FP32 }
                    }
                    options {
                        retry(2)
                    }
                    agent{ label rocmnode("gfx908") }
                    steps{
                        buildHipClangJobAndReboot(setup_flags: Full_test, gpu_arch: "gfx908")
                    }
                }
                stage('Fp32 Hip All gfx90a') {
                    when {
                        beforeAgent true
                        expression { params.TARGET_GFX90A && params.DATATYPE_FP32 }
                    }
                    options {
                        retry(2)
                    }
                    agent{ label rocmnode("gfx90a") }
                    steps{
                        buildHipClangJobAndReboot(setup_flags: Full_test, gpu_arch: "gfx90a:xnack-")
                    }
                }
                // #TODO Code Quality WORKAROUND ROCm 5.1 update
                // stage('Fp32 Hip All gfx90a Xnack+') {
                //     when {
                //         beforeAgent true
                //         expression { params.TARGET_GFX90A && params.DATATYPE_FP32 }
                //     }
                //     agent{ label rocmnode("gfx90a") }
                //     steps{
                //         buildHipClangJobAndReboot(setup_flags: Full_test, gpu_arch: "gfx90a:xnack+", enforce_xnack_on: true)
                //     }
                // }
                stage('Fp16 Hip Install All Vega20') {
                    when {
                        beforeAgent true
                        expression { params.TARGET_VEGA20 && params.DATATYPE_FP16 }
                    }
                    options {
                        retry(2)
                    }
                    agent{ label rocmnode("vega20") }
                    steps{
                        buildHipClangJobAndReboot( setup_flags: Full_test + Fp16_flags, build_env: WORKAROUND_iGemm_936, build_install: "true")
                    }
                }
                stage('Fp32 Hip All Vega20') {
                    when {
                        beforeAgent true
                        expression { params.TARGET_VEGA20 && params.DATATYPE_FP32 }
                    }
                    options {
                        retry(2)
                    }
                    agent{ label rocmnode("vega20") }
                    steps{
                        buildHipClangJobAndReboot( setup_flags: Full_test)
                    }
                }
                stage('Fp32 Hip All Install gfx1030') {
                    when {
                        beforeAgent true
                        expression { params.TARGET_NAVI21 && params.DATATYPE_FP32 }
                    }
                    options {
                        retry(2)
                    }
                    agent{ label rocmnode("navi21") }
                    steps{
                        buildHipClangJobAndReboot(setup_flags: Full_test, build_cmd: Navi21_build_cmd, build_install: "true", gpu_arch: "gfx1030")
                    }
                }
                stage('Fp16 Hip All Install gfx908') {
                    when {
                        beforeAgent true
                        expression { params.TARGET_GFX908 && params.DATATYPE_FP16 }
                    }
                    options {
                        retry(2)
                    }
                    agent{ label rocmnode("gfx908") }
                    steps{
                        buildHipClangJobAndReboot(setup_flags: Full_test + Fp16_flags, build_env: WORKAROUND_iGemm_936, build_install: "true", gpu_arch: "gfx908")
                    }
                }
                stage('Fp16 Hip All Install gfx90a') {
                    when {
                        beforeAgent true
                        expression { params.TARGET_GFX90A && params.DATATYPE_FP16 }
                    }
                    options {
                        retry(2)
                    }
                    agent{ label rocmnode("gfx90a") }
                    steps{
                        buildHipClangJobAndReboot(setup_flags: Full_test + Fp16_flags, build_env: WORKAROUND_iGemm_936, build_install: "true", gpu_arch: "gfx90a:xnack-")
                    }
                }
            }
        }
        stage("Full Tests - OpenCL") {
            when {
                expression { params.BUILD_FULL_TESTS_OCL}
            }
            environment{
                Navi21_build_cmd = "LLVM_PATH=/opt/rocm/llvm CTEST_PARALLEL_LEVEL=2 MIOPEN_CONV_PRECISE_ROCBLAS_TIMING=0 MIOPEN_LOG_LEVEL=5 make -j\$(nproc) check"
            }
            parallel{
                stage('Fp32 OpenCL Install All') {
                    when {
                        beforeAgent true
                        expression { (params.TARGET_VEGA20 || params.TARGET_VEGA10) && params.DATATYPE_FP32 && params.OPENCL_BACKEND}
                    }
                    options {
                        retry(2)
                    }
                    agent{ label rocmnode("vega") }
                    steps{
                        buildHipClangJobAndReboot(compiler: 'g++', setup_flags: Full_test, build_install: "true")
                    }
                }
                stage('Fp32 OpenCL All gfx908') {
                    when {
                        beforeAgent true
                        expression { params.TARGET_GFX908 && params.DATATYPE_FP32 && params.OPENCL_BACKEND}
                    }
                    options {
                        retry(2)
                    }
                    agent{ label rocmnode("gfx908") }
                    steps{
                        buildHipClangJobAndReboot(compiler: 'g++', setup_flags: Full_test, gpu_arch: "gfx908")
                    }
                }
                stage('Fp32 OpenCL All gfx1030') {
                    when {
                        beforeAgent true
                        expression { params.TARGET_NAVI21 && params.DATATYPE_FP32 && params.OPENCL_BACKEND}
                    }
                    options {
                        retry(2)
                    }
                    agent{ label rocmnode("navi21") }
                    steps{
                        buildHipClangJobAndReboot(compiler: 'g++', setup_flags: Full_test, build_cmd: Navi21_build_cmd, gpu_arch: "gfx1030")
                    }
                }
                stage('Fp32 OpenCL Install All gfx90a') {
                    when {
                        beforeAgent true
                        expression { params.TARGET_GFX90A && params.DATATYPE_FP32 && params.OPENCL_BACKEND}
                    }
                    options {
                        retry(2)
                    }
                    agent{ label rocmnode("gfx90a") }
                    steps{
                        buildHipClangJobAndReboot(compiler: 'g++', setup_flags: Full_test, build_install: "true", gpu_arch: "gfx90a:xnack-")
                    }
                }
            }
        }
        stage("Packages") {
            when {
                expression { params.BUILD_PACKAGES && params.TARGET_NOGPU && params.DATATYPE_NA }
            }
            parallel {
                stage('OpenCL Package') {
                    agent{ label rocmnode("nogpu") }
                    steps{
                        buildHipClangJobAndReboot(compiler: 'g++', package_build: "true", gpu_arch: "gfx900;gfx906;gfx908;gfx90a", needs_gpu:false)
                    }
                }
                stage("HIP Package") {
                    agent{ label rocmnode("nogpu") }
                    steps{
                        buildHipClangJobAndReboot( package_build: "true", gpu_arch: "gfx900;gfx906;gfx908;gfx90a", needs_gpu:false)
                    }
                }
            }
        }
    }
}<|MERGE_RESOLUTION|>--- conflicted
+++ resolved
@@ -412,16 +412,13 @@
             name: "DATATYPE_INT8",
             defaultValue: true,
             description: "")
-<<<<<<< HEAD
-        string(name: "DOCKER_IMAGE_OVERRIDE",
-            defaultValue: '',
-            description: "")
-=======
         booleanParam(
             name: "OPENCL_BACKEND",
             defaultValue: false,
             description: "Enable OpenCL backend stages")
->>>>>>> 498982f9
+        string(name: "DOCKER_IMAGE_OVERRIDE",
+            defaultValue: '',
+            description: "")
     }
 
     environment{
