--- conflicted
+++ resolved
@@ -280,8 +280,6 @@
         Tensile_setup = " -DMIOPEN_TEST_MIOTENSILE=ON -DMIOPEN_USE_MIOPENTENSILE=ON -DMIOPEN_USE_ROCBLAS=OFF"
     }
     stages{
-<<<<<<< HEAD
-=======
         stage("Static checks"){
             when { expression { params.STATIC_CHECKS && !params.DISABLE_ALL_STAGES } }
             parallel{
@@ -334,15 +332,12 @@
               }
             }
         }
->>>>>>> 03f5c10b
         stage("Smoke Fp32"){
             when { expression { params.SMOKE_FP32_AUX1 && !params.DISABLE_ALL_STAGES } }
             environment{
                 Smoke_targets = "check doc MIOpenDriver"
             }
             parallel{
-<<<<<<< HEAD
-=======
                stage('Fp32 OpenCL Debug + Codecov') {
                     agent{ label rocmnode("vega") }
                     steps{
@@ -379,7 +374,6 @@
                         buildHipClangJobAndReboot(compiler: 'g++', build_type: 'debug', config_targets: Smoke_targets, build_env: extra_log_env, gpu_arch: "gfx1030")
                     }
                 }
->>>>>>> 03f5c10b
                 stage('Fp32 Hip Debug gfx908 /opt/rocm') {
                     agent{ label rocmnode("gfx908") }
                     environment{
@@ -400,8 +394,6 @@
                         buildHipClangJobAndReboot(prefixpath: prefixpath, build_type: 'debug', config_targets: Smoke_targets, gpu_arch: gpu_arch)
                     }
                 }
-<<<<<<< HEAD
-=======
                 stage('Fp32 HipNoGPU Debug') {
                     agent{  label rocmnode("nogpu") }
                     environment{
@@ -467,16 +459,12 @@
                         buildHipClangJobAndReboot()
                     }
                 }
->>>>>>> 03f5c10b
             }
         }
         stage("Smoke MLIR"){
             when { expression { params.SMOKE_MLIR && !params.DISABLE_ALL_STAGES } }
             environment{ MLIR_flags = "-DMIOPEN_USE_MLIR=On" }
             parallel{
-<<<<<<< HEAD
-                stage('Fp32 Hip MLIR Xdlops') {
-=======
                 stage('Fp32 Hip MLIR') {
                     agent{ label rocmnode("vega") }
                     steps{
@@ -490,7 +478,6 @@
                     }
                 }
                 stage('Fp16 Hip MLIR gfx908') {
->>>>>>> 03f5c10b
                     agent{ label rocmnode("gfx908") }
                     steps{
                         buildHipClangJobAndReboot(setup_flags: MLIR_flags + Fp16_flags, build_env: extra_log_env, test_flags: ' --verbose ', gpu_arch: "gfx908", mlir_build: "ON")
@@ -510,9 +497,6 @@
                 Smoke_targets = "check doc MIOpenDriver"
             }
             parallel{
-<<<<<<< HEAD
-                stage('Bf16 Hip Debug gfx908 /opt/rocm') {
-=======
                 stage('Fp16 OpenCL Vega20') {
                     agent{ label rocmnode("vega20") }
                     steps{
@@ -538,7 +522,6 @@
                     }
                 }
                 stage('Fp16 Hip gfx908 /opt/rocm') {
->>>>>>> 03f5c10b
                     agent{ label rocmnode("gfx908") }
                     steps{
                         buildHipClangJobAndReboot( setup_flags: Fp16_flags, prefixpath: '/opt/rocm', config_targets: Smoke_targets, gpu_arch: "gfx908")
@@ -569,9 +552,6 @@
                 Tensile_version = "latest"
             }
             parallel{
-<<<<<<< HEAD
-                stage('Fp32 Hip Tensile-Latest gfx908') {
-=======
                 stage('Fp16 Hip Tensile-Latest All Vega20') {
                     when { expression { params.SMOKE_MIOPENTENSILE_LATEST && !params.DISABLE_ALL_STAGES } }
                     agent{ label rocmnode("vega20") }
@@ -588,7 +568,6 @@
                 }
                 stage('Fp32 Hip Tensile-Latest All gfx908') {
                     when { expression { params.SMOKE_MIOPENTENSILE_LATEST && !params.DISABLE_ALL_STAGES } }
->>>>>>> 03f5c10b
                     agent{ label rocmnode("gfx908") }
                     steps{
                         buildHipClangJobAndReboot( setup_flags: Tensile_setup + extra_log_env, build_env: Tensile_build_env + extra_log_env, gpu_arch: "gfx908:xnack-", test_flags: ' --verbose ', miotensile_version: Tensile_version, target_id: "ON")
@@ -620,8 +599,6 @@
         stage("Full Tests I"){
             when { expression { params.FULL_TESTS && !params.DISABLE_ALL_STAGES } }
             parallel{
-<<<<<<< HEAD
-=======
                 stage('Int8 HIP All Vega20 /opt/rocm') {
                     agent{ label rocmnode("vega20") }
                     steps{
@@ -634,7 +611,6 @@
                         buildHipClangJobAndReboot(compiler: 'g++', setup_flags: Full_test, build_install: "true")
                     }
                 }
->>>>>>> 03f5c10b
                 stage('Bf16 Hip Install All gfx908') {
                     agent{ label rocmnode("gfx908") }
                     steps{
@@ -668,10 +644,6 @@
                         buildHipClangJobAndReboot(setup_flags: Full_test, build_env: WORKAROUND_iGemm_936, gpu_arch: "gfx90a:xnack-")
                     }
                 }
-<<<<<<< HEAD
-            }
-        }
-=======
                 stage('Fp16 Hip Install All Vega20') {
                     agent{ label rocmnode("vega20") }
                     steps{
@@ -709,15 +681,12 @@
             }
         }
 
->>>>>>> 03f5c10b
         stage("MIOpenTensile"){
             when { expression { params.MIOPENTENSILE && !params.DISABLE_ALL_STAGES } }
             environment{
                 Tensile_version = "default"
             }
             parallel{
-<<<<<<< HEAD
-=======
                 stage('Fp32 Hip Tensile All Vega20') {
                     agent{ label rocmnode("vega20") }
                     steps{
@@ -742,7 +711,6 @@
                         buildHipClangJobAndReboot( setup_flags: Tensile_setup + Full_test + extra_log_env + Int8_flags, build_env: Tensile_build_env, test_flags: ' --verbose ', gpu_arch:"gfx906:xnack-", miotensile_version: Tensile_version, target_id: "ON")
                     }
                 }
->>>>>>> 03f5c10b
                 stage('Fp32 Hip Tensile All gfx908') {
                     agent{ label rocmnode("gfx908") }
                     steps{
@@ -799,8 +767,6 @@
                 Tensile_version = "latest"
             }
             parallel{
-<<<<<<< HEAD
-=======
                 stage('Fp32 Hip Tensile-Latest All Vega20') {
                     agent{ label rocmnode("vega20") }
                     steps{
@@ -825,7 +791,6 @@
                         buildHipClangJobAndReboot( setup_flags: Tensile_setup + Full_test + extra_log_env + Int8_flags, build_env: Tensile_build_env, test_flags: ' --verbose ', gpu_arch:"gfx906:xnack-", miotensile_version: Tensile_version, target_id: "ON")
                     }
                 }
->>>>>>> 03f5c10b
                 stage('Fp32 Hip Tensile-Latest All gfx908') {
                     agent{ label rocmnode("gfx908") }
                     steps{
@@ -876,8 +841,6 @@
                 // }
             }
         }
-<<<<<<< HEAD
-=======
         stage("Packages"){
             when { expression { params.PACKAGES && !params.DISABLE_ALL_STAGES } }
             parallel {
@@ -895,6 +858,5 @@
                 }
             }
         }
->>>>>>> 03f5c10b
     }
 }