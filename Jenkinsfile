--- conflicted
+++ resolved
@@ -686,11 +686,7 @@
                     }
                     agent{ label rocmnode("gfx94X") }
                     steps{
-<<<<<<< HEAD
-                        buildHipClangJobAndReboot(build_type: 'debug', config_targets: Smoke_targets, needs_reboot:false)
-=======
-                        buildHipClangJobAndReboot(build_type: 'debug', make_targets: Smoke_targets)
->>>>>>> 4c5bdf70
+                        buildHipClangJobAndReboot(build_type: 'debug', make_targets: Smoke_targets, needs_reboot:false)
                     }
                 }
             }
@@ -918,11 +914,7 @@
                     }
                     agent{ label rocmnode("gfx94X") }
                     steps{
-<<<<<<< HEAD
-                        buildHipClangJobAndReboot( setup_flags: Fp16_flags, config_targets: Smoke_targets, needs_reboot:false)
-=======
-                        buildHipClangJobAndReboot( setup_flags: Fp16_flags, make_targets: Smoke_targets)
->>>>>>> 4c5bdf70
+                        buildHipClangJobAndReboot( setup_flags: Fp16_flags, make_targets: Smoke_targets, needs_reboot:false)
                     }
                 }
                 stage('Bf16 Hip gfx94X') {
@@ -935,11 +927,7 @@
                     }
                     agent{ label rocmnode("gfx94X") }
                     steps{
-<<<<<<< HEAD
-                        buildHipClangJobAndReboot(setup_flags: Bf16_flags, config_targets: Smoke_targets, needs_reboot:false)
-=======
-                        buildHipClangJobAndReboot(setup_flags: Bf16_flags, make_targets: Smoke_targets)
->>>>>>> 4c5bdf70
+                        buildHipClangJobAndReboot(setup_flags: Bf16_flags, make_targets: Smoke_targets, needs_reboot:false)
                     }
                 }
             }
