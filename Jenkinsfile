--- conflicted
+++ resolved
@@ -161,13 +161,8 @@
 ///   * The default compiler is usually not specified.
 /// BuildType := { Release | Debug | Install } [ BuildTypeModifier ]
 ///   * BuildTypeModifier := { COMGR | Embedded | Static | Normal-Find | Fast-Find
-<<<<<<< HEAD
-///                                  | Tensile | Tensile-Latest | Package | ... }
+///                            MLIR | Tensile | Tensile-Latest | Package | ... }
 /// TestSet := { All | Smoke* } [ Codecov ]
-=======
-///                            MLIR | Tensile | Tensile-Latest | Package | ... }
-/// TestSet := { All | Subset | Smoke* } [ Codecov ]
->>>>>>> 1c720997
 ///   * "All" corresponds to "cmake -DMIOPEN_TEST_ALL=On".
 ///   * "Smoke" (-DMIOPEN_TEST_ALL=Off) is the default and usually not specified.
 ///   * "Codecov" is optional code coverage analysis.
