

def rocmnode(name) {
    def node_name = 'rocmtest'
    if(name == 'fiji') {
        node_name = 'rocmtest && fiji';
    } else if(name == 'vega') {
        node_name = 'rocmtest && vega';
    } else if(name == 'vega10') {
        node_name = 'rocmtest && vega10';
    } else if(name == 'vega20') {
        node_name = 'rocmtest && vega20';
    } else if(name == 'gfx908') {
        node_name = 'gfx908';
    } else {
        node_name = name
    }
    return node_name
}



def cmake_build(compiler, flags, env4make, prefixpath){
    def workspace_dir = pwd()
    def vcache = "/var/jenkins/.cache/miopen/vcache"
    def archive = (flags == '-DCMAKE_BUILD_TYPE=release')
    def config_targets = "check doc MIOpenDriver"
    def test_flags = "--disable-verification-cache"
    def debug_flags = "-g -fno-omit-frame-pointer -fsanitize=undefined -fno-sanitize-recover=undefined"
    def compilerpath = ""
    def configargs = ""
    if (prefixpath == "")
        compilerpath = compiler;
    else
    {
        compilerpath = prefixpath + "/bin/" + compiler
        configargs = "-DCMAKE_PREFIX_PATH=${prefixpath}"
    }

    if (archive == true) {
        config_targets = "package"
    }
    def cmd = """
        echo \$HSA_ENABLE_SDMA
        ulimit -c unlimited
        rm -rf build
        mkdir build
        cd build
        CXX=${compilerpath} CXXFLAGS='-Werror' cmake ${configargs} -DMIOPEN_GPU_SYNC=On -DMIOPEN_TEST_FLAGS='${test_flags}' -DCMAKE_CXX_FLAGS_DEBUG='${debug_flags}' ${flags} .. 
        MIOPEN_DEBUG_CONV_IMPLICIT_GEMM_XDLOPS=1 CTEST_PARALLEL_LEVEL=4 MIOPEN_VERIFY_CACHE_PATH=${vcache} MIOPEN_CONV_PRECISE_ROCBLAS_TIMING=0 ${env4make} dumb-init make -j\$(nproc) ${config_targets}
    """
    echo cmd
    sh cmd
    // Only archive from master or develop
    if (archive == true && (env.BRANCH_NAME == "develop" || env.BRANCH_NAME == "master")) {
        archiveArtifacts artifacts: "build/*.deb", allowEmptyArchive: true, fingerprint: true
    }
}

def buildJob(compiler, flags, env4make, image, prefixpath="/opt/rocm", cmd = ""){

        env.HSA_ENABLE_SDMA=0 
        checkout scm
        def dockerOpts="--device=/dev/kfd --device=/dev/dri --group-add video --cap-add=SYS_PTRACE --security-opt seccomp=unconfined"
        def dockerArgs = "--build-arg PREFIX=${prefixpath} "
        if(prefixpath == "")
        {
            dockerArgs = ""
        }
        def retimage
        try {
            retimage = docker.build("${image}", dockerArgs + '.')
            withDockerContainer(image: image, args: dockerOpts) {
                timeout(time: 5, unit: 'MINUTES')
                {
                    sh 'PATH="/opt/rocm/opencl/bin/x86_64/:$PATH" clinfo'
                }
            }
        } catch(Exception ex) {
            retimage = docker.build("${image}", dockerArgs + "--no-cache .")
            withDockerContainer(image: image, args: dockerOpts) {
                timeout(time: 5, unit: 'MINUTES')
                {
                    sh 'PATH="/opt/rocm/opencl/bin/x86_64/:$PATH" clinfo'
                }
            }
        }

        withDockerContainer(image: image, args: dockerOpts + ' -v=/var/jenkins/:/var/jenkins') {
            timeout(time: 5, unit: 'HOURS')
            {
                if(cmd == ""){
                    cmake_build(compiler, flags, env4make, prefixpath)
                }else{
                    sh cmd
                }
            }
        }
        return retimage
}

def buildHipClangJob(compiler, flags, env4make, image, prefixpath="/opt/rocm", cmd = ""){

        env.HSA_ENABLE_SDMA=0 
        checkout scm
        def dockerOpts="--device=/dev/kfd --device=/dev/dri --group-add video --cap-add=SYS_PTRACE --security-opt seccomp=unconfined"
        def dockerArgs = "--build-arg PREFIX=${prefixpath} -f hip-clang.docker "
        def retimage
        try {
            retimage = docker.build("${image}", dockerArgs + '.')
            withDockerContainer(image: image, args: dockerOpts) {
                timeout(time: 5, unit: 'MINUTES')
                {
                    sh 'PATH="/opt/rocm/opencl/bin:/opt/rocm/opencl/bin/x86_64:$PATH" clinfo'
                }
            }
        } catch(Exception ex) {
            retimage = docker.build("${image}", dockerArgs + "--no-cache .")
            withDockerContainer(image: image, args: dockerOpts) {
                timeout(time: 5, unit: 'MINUTES')
                {
                    sh 'PATH="/opt/rocm/opencl/bin:/opt/rocm/opencl/bin/x86_64:$PATH" clinfo'
                }
            }
        }

        withDockerContainer(image: image, args: dockerOpts + ' -v=/var/jenkins/:/var/jenkins') {
            timeout(time: 5, unit: 'HOURS')
            {
                if(cmd == ""){
                    cmake_build(compiler, flags, env4make, prefixpath)
                }else{
                    sh cmd
                }
            }
        }
        return retimage
}



pipeline {
    agent none 
    options {
        parallelsAlwaysFailFast()
    }
    environment{
        image = "miopen"
    }
    stages{
        // Run all static analysis tests
        stage("Static checks"){
            parallel{
                stage('Clang Tidy') {
                    agent{  label rocmnode("rocmtest") }
                    environment{
                        cmd = "rm -rf build; mkdir build; cd build; CXX='clang++-3.8' cmake -DBUILD_DEV=On ..; make -j\$(nproc) -k analyze;"
                    }
                    steps{
                        buildJob('hcc', '-DCMAKE_BUILD_TYPE=release', "", image, "", cmd)
                    }
                }

                stage('Clang Format') {
                    agent{ label rocmnode("rocmtest") }
                    environment{
                        cmd = "find . -iname \'*.h\' \
                                -o -iname \'*.hpp\' \
                                -o -iname \'*.cpp\' \
                                -o -iname \'*.h.in\' \
                                -o -iname \'*.hpp.in\' \
                                -o -iname \'*.cpp.in\' \
                                -o -iname \'*.cl\' \
                                | grep -v 'build/' \
                                | xargs -n 1 -P 1 -I{} -t sh -c \'clang-format-3.8 -style=file {} | diff - {}\'"
                    }
                    steps{
                        buildJob('hcc', '-DCMAKE_BUILD_TYPE=release', "", image, "", cmd)
                    }
                }

                stage('Hip Tidy') {
                    agent{ label rocmnode("rocmtest") }
                    environment{
                        cmd = "rm -rf build; mkdir build; cd build; CXX=/usr/local/bin/hcc cmake -DBUILD_DEV=On ..; make -j\$(nproc) -k analyze;"
                    }
                    steps{
                        buildJob('hcc', '-DCMAKE_BUILD_TYPE=release', "", image, "", cmd)
                    }
                }
            }
        }
        
        // Run quick fp32 tests
        stage("Fast full precision"){
            parallel{
               stage('Clang Debug') {
                    agent{ label rocmnode("vega") }
                    steps{
                        buildJob('clang++-3.8', '-DBUILD_DEV=On -DCMAKE_BUILD_TYPE=debug', "", image, "")
                    }
                }

                stage('Clang Release') {
                    agent{ label rocmnode("vega") }
                    steps{
                        buildJob('clang++-3.8', '-DBUILD_DEV=On -DCMAKE_BUILD_TYPE=release', "", image, "")
                    }
                }

                stage('GCC Debug') {
                    agent{ label rocmnode("vega") }
                    steps{
                        buildJob('g++-5', '-DBUILD_DEV=On -DCMAKE_BUILD_TYPE=debug', "", image, "")
                    }
                }

                stage('GCC Release') {
                    agent{ label rocmnode("vega") }
                    steps{
                        buildJob('g++-5', '-DBUILD_DEV=On -DCMAKE_BUILD_TYPE=release', "", image, "")
                    }
                }

                stage('Fiji GCC Debug') {
                    agent{ label rocmnode("fiji") }
                    steps{
                        buildJob('g++-5', '-DBUILD_DEV=On -DCMAKE_BUILD_TYPE=debug', "", image, "")
                    }
                }

                stage('Hip Release') {
                    agent{ label rocmnode("vega") }
                    steps{
                        buildJob('hcc', '-DBUILD_DEV=On -DCMAKE_BUILD_TYPE=release', "", image + "rocm")
                    }
                }

                stage('Hip clang debug') {
                    agent{ label rocmnode("vega") }
                    environment{
                        cmd = """
                            ulimit -c unlimited
                            rm -rf build
                            mkdir build
                            cd build
                            CXX=/opt/rocm/llvm/bin/clang++ cmake -DBUILD_DEV=On -DCMAKE_BUILD_TYPE=debug -DMIOPEN_GPU_SYNC=On -DMIOPEN_TEST_FLAGS=--disable-verification-cache .. 
                            CTEST_PARALLEL_LEVEL=4 MIOPEN_DEBUG_IMPLICIT_GEMM_NON_XDLOPS_INLINE_ASM=0 MIOPEN_CONV_PRECISE_ROCBLAS_TIMING=0 make -j\$(nproc) check
                        """

                    }
                    steps{
                        buildHipClangJob('/opt/rocm/llvm/bin/clang++', '', "", image+'-hip-clang', "/usr/local", cmd)
                    }
                }



                stage('gfx908 Hip debug') {
                    agent{ label rocmnode("gfx908") }
                    steps{
                        buildJob('hcc', '-DMIOPEN_TEST_GFX908=On -DBUILD_DEV=On -DCMAKE_BUILD_TYPE=debug', "", image + "rocm")
                    }
                }
            }
        }

        // Misc tests
        stage("Aux tests"){
            parallel{
                stage('Hip clang debug COMGR') {
                    agent{ label rocmnode("vega") }
                    environment{
                        cmd = """
                            ulimit -c unlimited
                            rm -rf build
                            mkdir build
                            cd build
                            CXX=/opt/rocm/llvm/bin/clang++ cmake -DMIOPEN_USE_COMGR=On -DBUILD_DEV=On -DCMAKE_BUILD_TYPE=debug -DMIOPEN_GPU_SYNC=On -DMIOPEN_TEST_FLAGS=--disable-verification-cache .. 
                            CTEST_PARALLEL_LEVEL=4 MIOPEN_DEBUG_IMPLICIT_GEMM_NON_XDLOPS_INLINE_ASM=0 MIOPEN_CONV_PRECISE_ROCBLAS_TIMING=0 make -j\$(nproc) check
                        """

                    }
                    steps{
                        buildHipClangJob('/opt/rocm/llvm/bin/clang++', '', "MIOPEN_LOG_LEVEL=5",  image+'-hip-clang', "/usr/local", cmd)
                    }
                }

                stage('Hip Static Release') {
                    agent{ label rocmnode("vega") }
                    environment{
                        cmd = """
                            ulimit -c unlimited
                            rm -rf build
                            mkdir build
                            cd build
                            CXX=/opt/rocm/llvm/bin/clang++ cmake -DBUILD_DEV=On -DBUILD_SHARED_LIBS=Off -DCMAKE_BUILD_TYPE=release -DMIOPEN_GPU_SYNC=On -DMIOPEN_TEST_FLAGS=--disable-verification-cache .. 
                            CTEST_PARALLEL_LEVEL=4 MIOPEN_DEBUG_IMPLICIT_GEMM_NON_XDLOPS_INLINE_ASM=0 MIOPEN_CONV_PRECISE_ROCBLAS_TIMING=0 make -j\$(nproc) check
                        """

                    }
                    steps{
                        buildHipClangJob('/opt/rocm/llvm/bin/clang++', '', "",  image+'-hip-clang', "/usr/local", cmd)
                    }
                }

<<<<<<< HEAD
                stage('Hip Normal Find Mode Release') {
                    agent{ label rocmnode("vega") }
                    environment{
                        cmd = """
                            ulimit -c unlimited
                            rm -rf build
                            mkdir build
                            cd build
                            CXX=/opt/rocm/llvm/bin/clang++ cmake -DBUILD_DEV=On -DCMAKE_BUILD_TYPE=release -DMIOPEN_GPU_SYNC=On .. 
                            make -j test_conv2d
                            MIOPEN_FIND_MODE=1 CTEST_PARALLEL_LEVEL=4 MIOPEN_DEBUG_IMPLICIT_GEMM_NON_XDLOPS_INLINE_ASM=0 MIOPEN_CONV_PRECISE_ROCBLAS_TIMING=0 bin/test_conv2d --disable-verification-cache
                        """
                    }
                    steps{
                        buildHipClangJob('/opt/rocm/llvm/bin/clang++', '', "",  image+'-hip-clang', "/usr/local", cmd)
                    }
                }

                stage('Hip Fast Find Mode Release') {
                    agent{ label rocmnode("vega") }
                    environment{
                        cmd = """
                            ulimit -c unlimited
                            rm -rf build
                            mkdir build
                            cd build
                            CXX=/opt/rocm/llvm/bin/clang++ cmake -DBUILD_DEV=On -DCMAKE_BUILD_TYPE=release -DMIOPEN_GPU_SYNC=On .. 
                            make -j test_conv2d
                            MIOPEN_FIND_MODE=2 CTEST_PARALLEL_LEVEL=4 MIOPEN_DEBUG_IMPLICIT_GEMM_NON_XDLOPS_INLINE_ASM=0 MIOPEN_CONV_PRECISE_ROCBLAS_TIMING=0 bin/test_conv2d --disable-verification-cache
                        """
                    }
                    steps{
                        buildHipClangJob('/opt/rocm/llvm/bin/clang++', '', "",  image+'-hip-clang', "/usr/local", cmd)
                    }
                }

                stage('Hip Release on /usr/local') {
                    agent{ label rocmnode("vega") }
                    steps{
=======
                stage('Hip Release on /usr/local') {
                    agent{ label rocmnode("vega") }
                    steps{
>>>>>>> e2389abf
                        buildJob('hcc', '-DBUILD_DEV=On -DCMAKE_BUILD_TYPE=release', "", image, "")
                    }
                }

            }
        }

        // Run fp16, bfp16, and int8 quick tests
        stage("Fast low precision"){
            parallel{
                stage('Half Hip Release') {
                    agent{ label rocmnode("vega20") }
                    steps{
                        buildJob('hcc', '-DMIOPEN_TEST_HALF=On -DBUILD_DEV=On -DCMAKE_BUILD_TYPE=release', "", image + "rocm")
                    }
                }

                stage('Half GCC Debug') {
                    agent{ label rocmnode("vega20") }
                    steps{
                        buildJob('g++-5', '-DMIOPEN_TEST_HALF=On -DBUILD_DEV=On -DCMAKE_BUILD_TYPE=debug', "", image, "")
                    }
                }
    
                stage('Half GCC Release') {
                    agent{ label rocmnode("vega20") }
                    steps{
                        buildJob('g++-5', '-DMIOPEN_TEST_HALF=On -DBUILD_DEV=On -DCMAKE_BUILD_TYPE=release', "", image, "")
                    }
                }

                stage('Int8 Hip Release') {
                    agent{ label rocmnode("vega20") }
                    steps{
                        buildJob('hcc', '-DMIOPEN_TEST_INT8=On -DBUILD_DEV=On -DCMAKE_BUILD_TYPE=release', "", image + "rocm")
                    }
                }

                stage('Int8 GCC Debug') {
                    agent{ label rocmnode("vega20") }
                    steps{
                        buildJob('g++-5', '-DMIOPEN_TEST_INT8=On -DBUILD_DEV=On -DCMAKE_BUILD_TYPE=debug', "", image, "")
                    }
                }

                stage('Int8 GCC Release') {
                    agent{ label rocmnode("vega20") }
                    steps{
                        buildJob('g++-5', '-DMIOPEN_TEST_INT8=On -DBUILD_DEV=On -DCMAKE_BUILD_TYPE=release', "", image, "")
                    }
                }

                stage('Bfloat16 Hip Release') {
                    agent{ label rocmnode("vega20") }   
                    steps{
                        buildJob('hcc', '-DMIOPEN_TEST_BFLOAT16=On -DBUILD_DEV=On -DCMAKE_BUILD_TYPE=release', "", image + "rocm")
                    }
                }

                stage('Bfloat16 gfx908 Hip Debug') {
                    agent{ label rocmnode("gfx908") }   
                    steps{
                        buildJob('hcc', '-DMIOPEN_TEST_BFLOAT16=On -DMIOPEN_TEST_GFX908=On -DBUILD_DEV=On -DCMAKE_BUILD_TYPE=debug', "", image + "rocm")
                    }
                }

                stage('Half gfx908 Hip Debug') {
                    agent{ label rocmnode("gfx908") }   
                    steps{
                        buildJob('hcc', '-DMIOPEN_TEST_BFLOAT16=On -DMIOPEN_TEST_GFX908=On -DBUILD_DEV=On -DCMAKE_BUILD_TYPE=debug', "", image + "rocm")
                    }
                }
            }
        }

        stage("Full tests I"){
            parallel{
                stage('Int8 Hip Release All') {
                    agent{ label rocmnode("vega20") }
                    steps{
                        buildJob('hcc', '-DMIOPEN_TEST_INT8=On -DBUILD_DEV=On -DMIOPEN_TEST_ALL=On -DCMAKE_BUILD_TYPE=release', "", image + "rocm")
                    }
                }

                stage('Bfloat16 Hip Release All') {
                    agent{ label rocmnode("vega20") }
                    steps{
                        buildJob('hcc', '-DMIOPEN_TEST_BFLOAT16=On -DBUILD_DEV=On -DMIOPEN_TEST_ALL=On -DCMAKE_BUILD_TYPE=release', "", image + "rocm")
                    }
                }

                stage('Bfloat16 gfx908 Hip Release All Subset') {
                    agent{ label rocmnode("gfx908") }
                    steps{
                        buildJob('hcc', '-DMIOPEN_TEST_BFLOAT16=On -DMIOPEN_TEST_GFX908=On -DBUILD_DEV=On -DMIOPEN_TEST_ALL=On -DCMAKE_BUILD_TYPE=release', "", image + "rocm")
                    }
                }
            }
        }

        stage("Full tests II"){
            parallel{
                stage('GCC Release All') {
                    agent{ label rocmnode("vega") }
                    steps{
                        buildJob('g++-5', '-DBUILD_DEV=On -DMIOPEN_TEST_ALL=On -DCMAKE_BUILD_TYPE=release', "", image, "")
                    }
                }

                stage('FP32 gfx908 Hip Release All subset') {
                    agent{ label rocmnode("gfx908") }
                    steps{
                        buildJob('hcc', '-DMIOPEN_TEST_GFX908=On -DBUILD_DEV=On -DMIOPEN_TEST_ALL=On -DCMAKE_BUILD_TYPE=release', "MIOPEN_LOG_LEVEL=5", image + "rocm")
                    }
                }

                stage('Half gfx908 Hip Release All Subset') {
                    agent{ label rocmnode("gfx908") }
                    steps{
                        buildJob('hcc', '-DMIOPEN_TEST_HALF=On -DMIOPEN_TEST_GFX908=On -DBUILD_DEV=On -DMIOPEN_TEST_ALL=On -DCMAKE_BUILD_TYPE=release', "", image + "rocm")
                    }
                }
            }
        }

        stage("Full tests III"){
            parallel{
                stage('Hip Release All') {
                    agent{ label rocmnode("vega") }
                    steps{
                        buildJob('hcc', '-DBUILD_DEV=On -DMIOPEN_TEST_ALL=On -DCMAKE_BUILD_TYPE=release', "", image + "rocm")
                    }
                }

                stage('Half Hip Release All') {
                    agent{ label rocmnode("vega20") }
                    steps{
                        buildJob('hcc', '-DMIOPEN_TEST_HALF=On -DBUILD_DEV=On -DMIOPEN_TEST_ALL=On -DCMAKE_BUILD_TYPE=release', "", image + "rocm")
                    }
                }

                stage('Hip Clang Release All') {
                    agent{ label rocmnode("vega20") }
                    environment{
                        cmd = """
                            ulimit -c unlimited
                            rm -rf build
                            mkdir build
                            cd build
                            CXX=/opt/rocm/llvm/bin/clang++ cmake -DBUILD_DEV=On -DCMAKE_BUILD_TYPE=release -DMIOPEN_GPU_SYNC=On -DMIOPEN_TEST_ALL=On -DMIOPEN_TEST_FLAGS=--disable-verification-cache .. 
                            CTEST_PARALLEL_LEVEL=4 MIOPEN_DEBUG_IMPLICIT_GEMM_NON_XDLOPS_INLINE_ASM=0 MIOPEN_CONV_PRECISE_ROCBLAS_TIMING=0 make -j\$(nproc) check
                        """

                    }
                    steps{
                        buildHipClangJob('/opt/rocm/llvm/bin/clang++', '', "", image+'-hip-clang', "/usr/local", cmd)
                    }
                }
            }
        }


       // Run package building
        stage("Packages"){
            parallel {
                stage('GCC OpenCL Release package') {
                    agent{ label rocmnode("rocmtest") }
                    steps{
                        buildJob('g++-5', '-DCMAKE_BUILD_TYPE=release', "", image, "")
                    }
                }
                stage("HCC HIP Release package"){
                    agent{ label rocmnode("rocmtest") }
                    steps{
                        buildJob('hcc', '-DCMAKE_BUILD_TYPE=release', "", image + "rocm")
                    }
                }
            }
        }
    }    
}
<|MERGE_RESOLUTION|>--- conflicted
+++ resolved
@@ -304,7 +304,6 @@
                     }
                 }
 
-<<<<<<< HEAD
                 stage('Hip Normal Find Mode Release') {
                     agent{ label rocmnode("vega") }
                     environment{
@@ -344,11 +343,6 @@
                 stage('Hip Release on /usr/local') {
                     agent{ label rocmnode("vega") }
                     steps{
-=======
-                stage('Hip Release on /usr/local') {
-                    agent{ label rocmnode("vega") }
-                    steps{
->>>>>>> e2389abf
                         buildJob('hcc', '-DBUILD_DEV=On -DCMAKE_BUILD_TYPE=release', "", image, "")
                     }
                 }
