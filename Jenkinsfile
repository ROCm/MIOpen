--- conflicted
+++ resolved
@@ -321,29 +321,7 @@
                         }
                     }
                 }
-
-<<<<<<< HEAD
-                stage('OpenCL Debug Fiji') {
-                    agent{ label rocmnode("fiji") }
-                    steps{
-                        script{
-                            try{
-                                buildJob('g++-5', flags: '-DBUILD_DEV=On -DCMAKE_BUILD_TYPE=debug', gpu_arch: "gfx803")
-                            } 
-                            catch(e){
-                                echo "throwing error exception for the stage"
-                                echo 'Exception occurred: ' + e.toString()
-                                throw e
-                            }
-                            finally{
-                                reboot()
-                            }
-                        }
-                    }
-                }
-
-=======
->>>>>>> 41167266
+              
                 stage('Hip/hcc Release') {
                     agent{ label rocmnode("vega") }
                     steps{
