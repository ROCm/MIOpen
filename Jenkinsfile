--- conflicted
+++ resolved
@@ -191,11 +191,7 @@
 {
     env.DOCKER_BUILDKIT=1
     def prefixpath = conf.get("prefixpath", "/opt/rocm") // one image for each prefix 1: /usr/local 2:/opt/rocm
-<<<<<<< HEAD
-    def gpu_arch = "gfx900;gfx906;gfx908;gfx90a;gfx940;gfx1030;gfx1100;gfx1101;gfx1102" // prebuilt dockers should have all the architectures enabled so one image can be used for all stages
-=======
     def gpu_arch = "gfx900;gfx906;gfx908;gfx90a;gfx940;gfx941;gfx942;gfx1030;gfx1100;gfx1101;gfx1102" // prebuilt dockers should have all the architectures enabled so one image can be used for all stages
->>>>>>> d176b8ff
     def miotensile_version = conf.get("miotensile_version", "default") // deprecated
     def target_id = conf.get("target_id", "OFF") // deprecated
     def mlir_build = conf.get("mlir_build", "ON") // always ON
