--- conflicted
+++ resolved
@@ -266,23 +266,23 @@
             description: "")
         booleanParam(
             name: "TARGET_VEGA10",
-            defaultValue: true,
+            defaultValue: false,
             description: "")
         booleanParam(
             name: "TARGET_VEGA20",
-            defaultValue: true,
+            defaultValue: false,
             description: "")
         booleanParam(
             name: "TARGET_GFX908",
-            defaultValue: true,
+            defaultValue: false,
             description: "")
         booleanParam(
             name: "TARGET_GFX90A",
-            defaultValue: true,
+            defaultValue: false,
             description: "")
         booleanParam(
             name: "TARGET_NAVI21",
-            defaultValue: true,
+            defaultValue: false,
             description: "")
     }
 
@@ -348,11 +348,6 @@
                 }
             }
         }
-<<<<<<< HEAD
-        stage("Smoke Aux 1"){
-            when { expression { params.SMOKE_FP32_AUX1 } }
-            parallel{
-=======
         stage("Smoke Fp32"){
             when { expression { params.SMOKE_FP32_AUX1 } }
             environment{
@@ -423,7 +418,6 @@
                         buildHipClangJobAndReboot(prefixpath: prefixpath, build_type: 'debug', config_targets: Smoke_targets, gpu_arch: gpu_arch)
                     }
                 }
->>>>>>> 7177b7c0
                 stage('Fp32 HipNoGPU Debug') {
                     when { expression { params.TARGET_NOGPU } }
                     agent{ label rocmnode("nogpu") }
@@ -435,8 +429,6 @@
                         buildHipClangJob( build_type: 'debug', setup_flags: HipNoGPU_flags, build_cmd: build_cmd)
                     }
                 }
-<<<<<<< HEAD
-=======
             }
         }
         stage("Smoke Aux 1"){
@@ -930,7 +922,6 @@
                 //         buildHipClangJobAndReboot( setup_flags: Tensile_setup + Full_test + extra_log_env + Int8_flags, build_env: Tensile_build_env + extra_log_env, test_flags: ' --verbose ', gpu_arch: "gfx90a:xnack-", miotensile_version: Tensile_version, target_id: "ON")
                 //     }
                 // }
->>>>>>> 7177b7c0
             }
         }
         stage("Packages"){
