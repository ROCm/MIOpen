
def rocmnode(name) {
    def node_name = 'rocmtest'
    if(name == 'vega') {
        node_name = 'rocmtest && vega';
    } else if(name == 'vega10') {
        node_name = 'rocmtest && vega10';
    } else if(name == 'vega20') {
        node_name = 'rocmtest && vega20';
    } else if(name == 'gfx908') {
        node_name = 'gfx908';
    } else {
        node_name = name
    }
    return node_name
}
<<<<<<< HEAD



def cmake_build(compiler, flags, env4make, extradebugflags, prefixpath, cmd="", testflags=""){

=======
def cmake_build(compiler, flags, env4make, extradebugflags, prefixpath){
>>>>>>> 0c105b14
    def workspace_dir = pwd()
    def vcache = "/var/jenkins/.cache/miopen/vcache"
    def archive = (flags == '-DCMAKE_BUILD_TYPE=release')
    def config_targets = "check doc MIOpenDriver"
    def test_flags = "--disable-verification-cache " + testflags
    def debug_flags = "-g ${extradebugflags} -fno-omit-frame-pointer -fsanitize=undefined -fno-sanitize-recover=undefined"
    def compilerpath = ""
    def configargs = ""
    if (prefixpath == "/usr/local")
        compilerpath = compiler;
    else
    {
        compilerpath = prefixpath + "/bin/" + compiler
        configargs = "-DCMAKE_PREFIX_PATH=${prefixpath}"
    }

    if (archive == true) {
        config_targets = "package"
    }

    def postcmd = ""
    precmd = """
            echo \$HSA_ENABLE_SDMA
            ulimit -c unlimited
            rm -rf build
            mkdir build
            cd build
            CXX=${compilerpath} CXXFLAGS='-Werror' cmake ${configargs} -DMIOPEN_GPU_SYNC=On -DMIOPEN_TEST_FLAGS='${test_flags}' -DCMAKE_CXX_FLAGS_DEBUG='${debug_flags}' ${flags} .. 
        """
    if (cmd == "")
    {
        postcmd = """
            ${precmd}
            MIOPEN_DEBUG_CONV_IMPLICIT_GEMM_XDLOPS=1 CTEST_PARALLEL_LEVEL=4 MIOPEN_VERIFY_CACHE_PATH=${vcache} MIOPEN_CONV_PRECISE_ROCBLAS_TIMING=0 ${env4make} dumb-init make -j\$(nproc) ${config_targets}
        """

    }
    else
    {
        postcmd = """
            ${precmd}
            ${cmd}
        """
    }

    echo postcmd
    sh postcmd

    // Only archive from master or develop
    if (archive == true && (env.BRANCH_NAME == "develop" || env.BRANCH_NAME == "master")) {
        archiveArtifacts artifacts: "build/*.deb", allowEmptyArchive: true, fingerprint: true
    }
}

def buildJob(Map conf, compiler){

        env.HSA_ENABLE_SDMA=0
        env.CODECOV_TOKEN="aec031be-7673-43b5-9840-d8fb71a2354e"
        checkout scm
        def prefixpath = conf.get("prefixpath", "/usr/local")
        def flags = conf.get("flags", "")
        def env4make = conf.get("env4make", "")
        def image = conf.get("image", "miopen")
        def cmd = conf.get("cmd", "")
        def gpu_arch = conf.get("gpu_arch", "all")
        def codecov = conf.get("codecov", false)
        def dockerOpts="--device=/dev/kfd --device=/dev/dri --group-add video --cap-add=SYS_PTRACE --security-opt seccomp=unconfined"
        def dockerArgs = "--build-arg PREFIX=${prefixpath} --build-arg GPU_ARCH='${gpu_arch}' "
        def extradebugflags = ""
        def variant = env.STAGE_NAME
        if (codecov) {
            extradebugflags = "-fprofile-arcs -ftest-coverage"
        }
        def retimage
        gitStatusWrapper(credentialsId: '7126e5fe-eb51-4576-b52b-9aaf1de8f0fd', gitHubContext: "Jenkins - ${variant}", account: 'ROCmSoftwarePlatform', repo: 'MIOpen') {
            try {
                retimage = docker.build("${image}", dockerArgs + '.')
                withDockerContainer(image: image, args: dockerOpts) {
                    timeout(time: 5, unit: 'MINUTES')
                    {
                        sh 'PATH="/opt/rocm/opencl/bin/x86_64/:$PATH" clinfo'
                    }
                }
            } catch(Exception ex) {
                retimage = docker.build("${image}", dockerArgs + "--no-cache .")
                withDockerContainer(image: image, args: dockerOpts) {
                    timeout(time: 5, unit: 'MINUTES')
                    {
                        sh 'PATH="/opt/rocm/opencl/bin/x86_64/:$PATH" clinfo'
                    }
                }
            }

            withDockerContainer(image: image, args: dockerOpts + ' -v=/var/jenkins/:/var/jenkins') {
                timeout(time: 5, unit: 'HOURS')
                {
                    if(cmd == ""){
                        cmake_build(compiler, flags, env4make, extradebugflags, prefixpath)
                    }else{
                        sh cmd
                    }
                    if (codecov) {
                        sh '''
                            cd build
                            lcov --directory . --capture --output-file $(pwd)/coverage.info
                            lcov --remove $(pwd)/coverage.info '/usr/*' --output-file $(pwd)/coverage.info
                            lcov --list $(pwd)/coverage.info
                            curl -s https://codecov.io/bash | bash
                            echo "Uploaded"
                        '''
                    }
                }
            }
        }
        return retimage
}

def buildHipClangJob(compiler, flags, env4make, image, prefixpath="/opt/rocm", cmd = "", gpu_arch="all", miot_ver="default"){

        env.HSA_ENABLE_SDMA=0
        checkout scm
        def dockerOpts="--device=/dev/kfd --device=/dev/dri --group-add video --cap-add=SYS_PTRACE --security-opt seccomp=unconfined"
        def dockerArgs = "--build-arg PREFIX=${prefixpath} --build-arg GPU_ARCH='${gpu_arch}' --build-arg MIOTENSILE_VER='${miot_ver}' -f hip-clang.docker "
        def variant = env.STAGE_NAME
        def retimage
        gitStatusWrapper(credentialsId: '7126e5fe-eb51-4576-b52b-9aaf1de8f0fd', gitHubContext: "Jenkins - ${variant}", account: 'ROCmSoftwarePlatform', repo: 'MIOpen') {
            try {
                retimage = docker.build("${image}", dockerArgs + '.')
                withDockerContainer(image: image, args: dockerOpts) {
                    timeout(time: 5, unit: 'MINUTES')
                    {
                        sh 'PATH="/opt/rocm/opencl/bin:/opt/rocm/opencl/bin/x86_64:$PATH" clinfo'
                    }
                }
            } catch(Exception ex) {
                retimage = docker.build("${image}", dockerArgs + "--no-cache .")
                withDockerContainer(image: image, args: dockerOpts) {
                    timeout(time: 5, unit: 'MINUTES')
                    {
                        sh 'PATH="/opt/rocm/opencl/bin:/opt/rocm/opencl/bin/x86_64:$PATH" clinfo'
                    }
                }
            }

            withDockerContainer(image: image, args: dockerOpts + ' -v=/var/jenkins/:/var/jenkins') {
                timeout(time: 5, unit: 'HOURS')
                {
                    if(cmd == ""){
                        cmake_build(compiler, flags, env4make, prefixpath)
                    }else{
                        sh cmd
                    }
                }
            }
        }
        return retimage
}

def reboot(){
    build job: 'reboot-slaves', propagate: false , parameters: [string(name: 'server', value: "${env.NODE_NAME}"),]
}

/// Stage name format:
/// [DataType] Backend[/Compiler] BuildType [TestSet] [Target]
///
/// The only mandatory elements are Backend and BuildType; others are optional.
///
/// DataType := { Half | BF16 | Int8 | FP32* }
///   * "FP32" is the default and usually not specified.
/// Backend := { Hip | OpenCL | HipNoGPU}
/// Compiler := { Clang* | hcc | GCC* }
///   * "Clang" is the default for the Hip backend, and implies hip-clang compiler.
///     For the OpenCL backend, "Clang" implies the system x86 compiler.
///   * "GCC" is the default for OpenCL backend.
///   * The default compiler is usually not specified.
/// BuildType := { Release | Debug [ BuildTypeModifier ] }
///   * BuildTypeModifier := { COMGR | Embedded | Static | Normal-Find | Fast-Find
///                                  | Tensile | Tensile-Latest | Package | ... }
/// TestSet := { All | Subset | Smoke* }
///   * "All" corresponds to "cmake -DMIOPEN_TEST_ALL=On".
///   * "Subset" corresponds to Target- or BuildTypeModifier-specific subsetting of
///     the "All" testset, e.g. -DMIOPEN_TEST_GFX908=On or -DMIOPEN_TEST_MIOTENSILE=On.
///   * "Smoke" (-DMIOPEN_TEST_ALL=Off) is the default and usually not specified.
/// Target := { gfx908 | Vega20 | Vega10 | Vega* }
///   * "Vega" (gfx906 or gfx900) is the default and usually not specified.

def buildCommandJob(cmd, image, prefixpath=""){

        checkout scm
        def dockerOpts="--device=/dev/kfd --device=/dev/dri --group-add video --cap-add=SYS_PTRACE --security-opt seccomp=unconfined"
        def dockerArgs = "--build-arg PREFIX=${prefixpath} "
	def variant = env.STAGE_NAME
        if(prefixpath == "")
        {
            dockerArgs = ""
        }
       
        gitStatusWrapper(credentialsId: '7126e5fe-eb51-4576-b52b-9aaf1de8f0fd', gitHubContext: "Jenkins - ${variant}", account: 'ROCmSoftwarePlatform', repo: 'MIOpen') {
            try {
                retimage = docker.build("${image}", dockerArgs + '.')
                withDockerContainer(image: image, args: dockerOpts + ' -v=/var/jenkins/:/var/jenkins') {
                    timeout(time: 5, unit: 'HOURS')
                    {
                        sh cmd
                    }
                }
            } catch(Exception ex) {
                retimage = docker.build("${image}", dockerArgs + "--no-cache .")
                withDockerContainer(image: image, args: dockerOpts + ' -v=/var/jenkins/:/var/jenkins') {
                    timeout(time: 5, unit: 'HOURS')
                    {
                        sh cmd
                    }
                }
            }
        }
}


pipeline {
    agent none
    options {
        parallelsAlwaysFailFast()
    }
    environment{
        image = "miopen"
    }
    stages{
        // Run all static analysis tests

        stage("Static checks"){
            parallel{
                stage('Clang Tidy') {
                    agent{  label rocmnode("rocmtest") }
                    environment{
                        cmd = "rm -rf build; mkdir build; cd build; CXX='clang++-3.8' cmake -DBUILD_DEV=On ..; make -j\$(nproc) -k analyze;"
                    }
                    steps{
<<<<<<< HEAD
                        buildCommandJob(cmd, image)
=======
                        script{
                            try{
                                buildJob('hcc', flags: '-DCMAKE_BUILD_TYPE=release', cmd: cmd, gpu_arch: "all")
                            } 
                            catch(e){
                                echo "throwing error exception for the stage"
                                echo 'Exception occurred: ' + e.toString()
                                throw e
                            }
                        }
>>>>>>> 0c105b14
                    }
                }

                stage('Clang Format') {
                    agent{ label rocmnode("rocmtest") }
                    environment{
                        cmd = "find . -iname \'*.h\' \
                                -o -iname \'*.hpp\' \
                                -o -iname \'*.cpp\' \
                                -o -iname \'*.h.in\' \
                                -o -iname \'*.hpp.in\' \
                                -o -iname \'*.cpp.in\' \
                                -o -iname \'*.cl\' \
                                | grep -v 'build/' \
                                | xargs -n 1 -P 1 -I{} -t sh -c \'clang-format-3.8 -style=file {} | diff - {}\'"
                    }
                    steps{
<<<<<<< HEAD
                        buildCommandJob(cmd, image)
=======
                        script{
                            try{
                                buildJob('hcc', flags: '-DCMAKE_BUILD_TYPE=release', cmd: cmd, gpu_arch: "all")
                            } 
                            catch(e){
                                echo "throwing error exception for the stage"
                                echo 'Exception occurred: ' + e.toString()
                                throw e
                            }
                        }
>>>>>>> 0c105b14
                    }
                }

                stage('Hip Tidy') {
                    agent{ label rocmnode("rocmtest") }
                    environment{
                        cmd = "rm -rf build; mkdir build; cd build; CXX=/usr/local/bin/hcc cmake -DBUILD_DEV=On ..; make -j\$(nproc) -k analyze;"
                    }
                    steps{
<<<<<<< HEAD
                        buildCommandJob(cmd, image)
=======
                        script{
                            try{
                                buildJob('hcc', flags: '-DCMAKE_BUILD_TYPE=release', cmd: cmd, gpu_arch: "all")
                            } 
                            catch(e){
                                echo "throwing error exception for the stage"
                                echo 'Exception occurred: ' + e.toString()
                                throw e
                            }
                        }
>>>>>>> 0c105b14
                    }
                }
            }
        }

        // Run quick fp32 tests
        stage("Fast full precision"){
            parallel{
               stage('OpenCL/Clang Debug') {
                    agent{ label rocmnode("vega") }
                    steps{
                        script{
                            try{
                                buildJob('clang++-3.8', flags: '-DBUILD_DEV=On -DCMAKE_BUILD_TYPE=debug', gpu_arch: "gfx900;gfx906")
                            } 
                            catch(e){
                                echo "throwing error exception for the stage"
                                echo 'Exception occurred: ' + e.toString()
                                throw e
                            }
                            finally{
                                reboot()
                            }
                        }
                    }
                }

                stage('OpenCL/Clang Release') {
                    agent{ label rocmnode("vega") }
                    steps{
                        script{
                            try{
                                buildJob('clang++-3.8', flags: '-DBUILD_DEV=On -DCMAKE_BUILD_TYPE=release', gpu_arch: "gfx900;gfx906")
                            } 
                            catch(e){
                                echo "throwing error exception for the stage"
                                echo 'Exception occurred: ' + e.toString()
                                throw e
                            }
                            finally{
                                reboot()
                            }
                        }
                    }
                }


                stage('Hip debug') {
                    agent{ label rocmnode("vega") }
<<<<<<< HEAD
                    environment{
                        cmd = """
                            ulimit -c unlimited
                            rm -rf build
                            mkdir build
                            cd build
                            CXX=/opt/rocm/llvm/bin/clang++ cmake -DMIOPEN_BACKEND=HIP -DBUILD_DEV=On -DCMAKE_BUILD_TYPE=debug -DMIOPEN_GPU_SYNC=On -DMIOPEN_TEST_FLAGS=--disable-verification-cache .. 
                            CTEST_PARALLEL_LEVEL=4 MIOPEN_DEBUG_IMPLICIT_GEMM_NON_XDLOPS_INLINE_ASM=0 MIOPEN_CONV_PRECISE_ROCBLAS_TIMING=0 make -j\$(nproc) check
                        """
                    }

                    steps{
                        buildHipClangJob('/opt/rocm/llvm/bin/clang++', '', "", image+'-hip-clang', "/usr/local", cmd, "gfx900;gfx906")
                    }
                }

                stage('Hip conv2d debug quick') {
=======
                    steps{
                        script{
                            try{
                                buildJob('g++-5', flags: '-DBUILD_DEV=On -DCMAKE_BUILD_TYPE=release', gpu_arch: "gfx900;gfx906")
                            } 
                            catch(e){
                                echo "throwing error exception for the stage"
                                echo 'Exception occurred: ' + e.toString()
                                throw e
                            }
                            finally{
                                reboot()
                            }
                        }
                    }
                }
              
                stage('Hip/hcc Release') {
>>>>>>> 0c105b14
                    agent{ label rocmnode("vega") }
                    environment{
                        cmd = """
                            ulimit -c unlimited
                            rm -rf build
                            mkdir build
                            cd build
                            CXX=/opt/rocm/llvm/bin/clang++ cmake -DMIOPEN_BACKEND=HIP -DBUILD_DEV=On -DCMAKE_BUILD_TYPE=debug -DMIOPEN_GPU_SYNC=On -DMIOPEN_TEST_FLAGS="--disable-verification-cache " .. 
                            make -j\$(nproc) test_conv2d
                            bin/test_conv2d --disable-verification-cache
                        """
                    }
                    steps{
<<<<<<< HEAD
                        buildHipClangJob('/opt/rocm/llvm/bin/clang++', '', "", image+'-hip-clang', "/usr/local", cmd, "gfx900;gfx906")
=======
                        script{
                            try{
                                buildJob('hcc', flags: '-DBUILD_DEV=On -DCMAKE_BUILD_TYPE=release', image: image + "rocm", gpu_arch: "gfx900;gfx906")
                            } 
                            catch(e){
                                echo "throwing error exception for the stage"
                                echo 'Exception occurred: ' + e.toString()
                                throw e
                            }
                            finally{
                                reboot()
                            }
                        }
>>>>>>> 0c105b14
                    }
                }

                stage('Hip release') {
                    agent{ label rocmnode("vega") }
                    environment{
                        cmd = """
                            ulimit -c unlimited
                            rm -rf build
                            mkdir build
                            cd build
                            CXX=/opt/rocm/llvm/bin/clang++ cmake -DMIOPEN_BACKEND=HIP -DBUILD_DEV=On -DCMAKE_BUILD_TYPE=release -DMIOPEN_GPU_SYNC=On -DMIOPEN_TEST_FLAGS="--disable-verification-cache " .. 
                            CTEST_PARALLEL_LEVEL=4 MIOPEN_DEBUG_IMPLICIT_GEMM_NON_XDLOPS_INLINE_ASM=0 MIOPEN_CONV_PRECISE_ROCBLAS_TIMING=0 make -j\$(nproc) check
                        """
                    }
                    steps{
                        script{
                            try{
                                 buildHipClangJob('/opt/rocm/llvm/bin/clang++', '', "", image+'-hip-clang', "/usr/local", cmd, "gfx900;gfx906")
                            } 
                            catch(e){
                                echo "throwing error exception for the stage"
                                echo 'Exception occurred: ' + e.toString()
                                throw e
                            }
                            finally{
                                reboot()
                            }
                        }
                    }
                }

                stage('Hip gfx908 debug') {
                    agent{ label rocmnode("gfx908") }
                    environment{
                        cmd = """
                            ulimit -c unlimited
                            rm -rf build
                            mkdir build
                            cd build
                            CXX=/opt/rocm/llvm/bin/clang++ cmake -DMIOPEN_BACKEND=HIP -DMIOPEN_TEST_GFX908=On -DBUILD_DEV=On -DCMAKE_BUILD_TYPE=debug -DMIOPEN_GPU_SYNC=On -DMIOPEN_TEST_FLAGS="--disable-verification-cache " .. 
                            CTEST_PARALLEL_LEVEL=4 MIOPEN_DEBUG_IMPLICIT_GEMM_NON_XDLOPS_INLINE_ASM=0 MIOPEN_CONV_PRECISE_ROCBLAS_TIMING=0 make -j\$(nproc) check
                        """
                    }
                    steps{
<<<<<<< HEAD
                        buildHipClangJob('/opt/rocm/llvm/bin/clang++', '', "", image+'-hip-clang', "/usr/local", cmd, "gfx908")
=======
                        script{
                            try{
                                buildJob('hcc', flags: '-DMIOPEN_TEST_GFX908=On -DBUILD_DEV=On -DCMAKE_BUILD_TYPE=debug', image: image+"rocm", prefixpath: '/opt/rocm', gpu_arch: "gfx908")
                            } 
                            catch(e){
                                echo "throwing error exception for the stage"
                                echo 'Exception occurred: ' + e.toString()
                                throw e
                            }
                            finally{
                                reboot()
                            }
                        }
>>>>>>> 0c105b14
                    }
                }
            }
        }

        // Misc tests
        stage("Aux tests"){
            parallel{
                stage('HipNoGPU Debug') {
                    agent{  label rocmnode("rocmtest") }
                    environment{
                        cmd = """
                            ulimit -c unlimited
                            rm -rf build
                            mkdir build
                            cd build
                            CXX=/opt/rocm/llvm/bin/clang++ cmake -DBUILD_DEV=On -DCMAKE_BUILD_TYPE=debug -DMIOPEN_BACKEND=HIPNOGPU -DMIOPEN_INSTALL_CXX_HEADERS=On ..
                            make -j\$(nproc) 
                        """
                    }
                    steps{
                        buildHipClangJob('/opt/rocm/llvm/bin/clang++', '', "MIOPEN_LOG_LEVEL=5 MIOPEN_COMPILE_PARALLEL_LEVEL=1",  image+'-hipnogpu-clang', "/usr/local", cmd, "gfx900;gfx906")
                    }
                }
                stage('Hip Debug COMGR') {
                    agent{ label rocmnode("vega") }
                    environment{
                        cmd = """
                            ulimit -c unlimited
                            rm -rf build
                            mkdir build
                            cd build
<<<<<<< HEAD
                            CXX=/opt/rocm/llvm/bin/clang++ cmake -DMIOPEN_BACKEND=HIP -DMIOPEN_USE_COMGR=On -DBUILD_DEV=On -DCMAKE_BUILD_TYPE=debug -DMIOPEN_GPU_SYNC=On -DMIOPEN_TEST_FLAGS=--disable-verification-cache .. 
                            CTEST_PARALLEL_LEVEL=2 MIOPEN_DEBUG_IMPLICIT_GEMM_NON_XDLOPS_INLINE_ASM=0 MIOPEN_CONV_PRECISE_ROCBLAS_TIMING=0 make -j\$(nproc) check
=======
                            CXX=/opt/rocm/llvm/bin/clang++ cmake -DMIOPEN_USE_COMGR=On -DBUILD_DEV=On -DCMAKE_BUILD_TYPE=debug -DMIOPEN_GPU_SYNC=On -DMIOPEN_TEST_FLAGS='--verbose --disable-verification-cache' ..
                            CTEST_PARALLEL_LEVEL=2 MIOPEN_DEBUG_IMPLICIT_GEMM_NON_XDLOPS_INLINE_ASM=0 MIOPEN_CONV_PRECISE_ROCBLAS_TIMING=0 MIOPEN_LOG_LEVEL=5 make -j\$(nproc) check
>>>>>>> 0c105b14
                        """

                    }
                    steps{
                        script{
                            try{
                                buildHipClangJob('/opt/rocm/llvm/bin/clang++', '', "",  image+'-hip-clang', "/usr/local", cmd, "gfx900;gfx906")
                            } 
                            catch(e){
                                echo "throwing error exception for the stage"
                                echo 'Exception occurred: ' + e.toString()
                                throw e
                            }
                            finally{
                                reboot()
                            }
                        }
                    }
                }
                stage('Hip Debug Embedded Vega20') {
                    agent{ label rocmnode("vega20") }
                    environment{
                        cmd = """
                            ulimit -c unlimited
                            rm -rf build
                            mkdir build
                            cd build
<<<<<<< HEAD
                            CXX=/opt/rocm/llvm/bin/clang++ cmake -DMIOPEN_BACKEND=HIP -DMIOPEN_EMBED_DB="gfx906_60;gfx906_64" -DBUILD_DEV=On -DCMAKE_BUILD_TYPE=debug -DMIOPEN_GPU_SYNC=On -DMIOPEN_TEST_FLAGS="--disable-verification-cache " .. 
                            make -j\$(nproc) check
=======
                            CXX=/opt/rocm/llvm/bin/clang++ cmake -DMIOPEN_EMBED_DB="gfx906_60;gfx906_64" -DBUILD_DEV=On -DCMAKE_BUILD_TYPE=debug -DMIOPEN_GPU_SYNC=On -DMIOPEN_TEST_FLAGS='--verbose --disable-verification-cache' ..
                            MIOPEN_LOG_LEVEL=5 make -j\$(nproc) check
>>>>>>> 0c105b14
                        """
                    }
                    steps{
                        script{
                            try{
                                buildHipClangJob('/opt/rocm/llvm/bin/clang++', '', "",  image+'-hip-clang', "/usr/local", cmd, "gfx906")
                            } 
                            catch(e){
                                echo "throwing error exception for the stage"
                                echo 'Exception occurred: ' + e.toString()
                                throw e
                            }
                            finally{
                                reboot()
                            }
                        }


                    }
                }

                stage('Hip Release Static') {
                    agent{ label rocmnode("vega") }
                    environment{
                        cmd = """
                            ulimit -c unlimited
                            rm -rf build
                            mkdir build
                            cd build
                            CXX=/opt/rocm/llvm/bin/clang++ cmake -DMIOPEN_BACKEND=HIP -DBUILD_DEV=On -DBUILD_EMBED_BUILD=On  -DCMAKE_BUILD_TYPE=release -DMIOPEN_GPU_SYNC=On -DMIOPEN_TEST_FLAGS="--disable-verification-cache " .. 
                            CTEST_PARALLEL_LEVEL=4 MIOPEN_DEBUG_IMPLICIT_GEMM_NON_XDLOPS_INLINE_ASM=0 MIOPEN_CONV_PRECISE_ROCBLAS_TIMING=0 make -j\$(nproc) check
                        """

                    }
                    steps{
                        script{
                            try{
                                buildHipClangJob('/opt/rocm/llvm/bin/clang++', '', "",  image+'-hip-clang', "/usr/local", cmd, "gfx900;gfx906")
                            } 
                            catch(e){
                                echo "throwing error exception for the stage"
                                echo 'Exception occurred: ' + e.toString()
                                throw e
                            }
                            finally{
                                reboot()
                            }
                        }
                    }
                }

                stage('Hip Release Normal-Find') {
                    agent{ label rocmnode("vega") }
                    environment{
                        cmd = """
                            ulimit -c unlimited
                            rm -rf build
                            mkdir build
                            cd build
                            CXX=/opt/rocm/llvm/bin/clang++ cmake -DMIOPEN_BACKEND=HIP -DBUILD_DEV=On -DCMAKE_BUILD_TYPE=release -DMIOPEN_GPU_SYNC=On .. 
                            make -j test_conv2d
                            MIOPEN_FIND_MODE=1 CTEST_PARALLEL_LEVEL=4 MIOPEN_DEBUG_IMPLICIT_GEMM_NON_XDLOPS_INLINE_ASM=0 MIOPEN_CONV_PRECISE_ROCBLAS_TIMING=0 bin/test_conv2d --disable-verification-cache
                        """
                    }
                    steps{
                        script{
                            try{
                                buildHipClangJob('/opt/rocm/llvm/bin/clang++', '', "",  image+'-hip-clang', "/usr/local", cmd, "gfx900;gfx906")
                            } 
                            catch(e){
                                echo "throwing error exception for the stage"
                                echo 'Exception occurred: ' + e.toString()
                                throw e
                            }
                            finally{
                                reboot()
                            }
                        }
                    }
                }

                stage('Hip Release Fast-Find') {
                    agent{ label rocmnode("vega") }
                    environment{
                        cmd = """
                            ulimit -c unlimited
                            rm -rf build
                            mkdir build
                            cd build
                            CXX=/opt/rocm/llvm/bin/clang++ cmake -DMIOPEN_BACKEND=HIP -DBUILD_DEV=On -DCMAKE_BUILD_TYPE=release -DMIOPEN_GPU_SYNC=On .. 
                            make -j test_conv2d
                            MIOPEN_FIND_MODE=2 CTEST_PARALLEL_LEVEL=4 MIOPEN_DEBUG_IMPLICIT_GEMM_NON_XDLOPS_INLINE_ASM=0 MIOPEN_CONV_PRECISE_ROCBLAS_TIMING=0 bin/test_conv2d --disable-verification-cache
                        """
                    }
                    steps{
                        script{
                            try{
                                buildHipClangJob('/opt/rocm/llvm/bin/clang++', '', "",  image+'-hip-clang', "/usr/local", cmd, "gfx900;gfx906")
                            } 
                            catch(e){
                                echo "throwing error exception for the stage"
                                echo 'Exception occurred: ' + e.toString()
                                throw e
                            }
                            finally{
                                reboot()
                            }
                        }
                    }
                }

                stage('Hip/hcc Release on /usr/local') {
                    agent{ label rocmnode("vega") }
                    steps{
                        script{
                            try{
                                buildJob('hcc', flags: '-DBUILD_DEV=On -DCMAKE_BUILD_TYPE=release', gpu_arch: "gfx900;gfx906")
                            } 
                            catch(e){
                                echo "throwing error exception for the stage"
                                echo 'Exception occurred: ' + e.toString()
                                throw e
                            }
                            finally{
                                reboot()
                            }
                        }
                    }
                }

            }
        }

        // Run fp16, bfp16, and int8 quick tests
        stage("Fast low precision"){
            parallel{
                stage('Half gfx906 Release') {
                    agent{ label rocmnode("vega20") }
<<<<<<< HEAD
                    environment{
                        cmd = """
                            ulimit -c unlimited
                            rm -rf build
                            mkdir build
                            cd build
                            CXX=/opt/rocm/llvm/bin/clang++ cmake -DMIOPEN_BACKEND=HIP -DAMDGPU_TARGETS=gfx906 -DGPU_TARGETS=gfx906 -DMIOPEN_TEST_HALF=On -DMIOPEN_USE_COMGR=Off -DBUILD_DEV=On -DCMAKE_BUILD_TYPE=Release -DMIOPEN_GPU_SYNC=On -DMIOPEN_TEST_FLAGS="--disable-verification-cache " .. 
                            CTEST_PARALLEL_LEVEL=4 MIOPEN_DEBUG_IMPLICIT_GEMM_NON_XDLOPS_INLINE_ASM=0 MIOPEN_CONV_PRECISE_ROCBLAS_TIMING=0 make -j\$(nproc) check
                        """
=======
                    steps{
                        script{
                            try{
                                buildJob('hcc', flags: '-DMIOPEN_TEST_HALF=On -DBUILD_DEV=On -DCMAKE_BUILD_TYPE=release', image: image+"rocm", prefixpath: '/opt/rocm', gpu_arch: "gfx906")
                            } 
                            catch(e){
                                echo "throwing error exception for the stage"
                                echo 'Exception occurred: ' + e.toString()
                                throw e
                            }
                            finally{
                                reboot()
                            }
                        }
                    }
                }
                stage('Half OpenCL Release Vega20') {
                    agent{ label rocmnode("vega20") }
                    steps{
                        script{
                            try{
                                buildJob('g++-5', flags: '-DMIOPEN_TEST_HALF=On -DBUILD_DEV=On -DCMAKE_BUILD_TYPE=release', gpu_arch: "gfx906")
                            } 
                            catch(e){
                                echo "throwing error exception for the stage"
                                echo 'Exception occurred: ' + e.toString()
                                throw e
                            }
                            finally{
                                reboot()
                            }
                        }
>>>>>>> 0c105b14
                    }
                    steps{
<<<<<<< HEAD
                        buildHipClangJob('/opt/rocm/llvm/bin/clang++', '', "",  image+'-hip-clang', "/usr/local", cmd, "gfx906")
=======
                        script{
                            try{
                                buildJob('g++-5', flags: '-DMIOPEN_TEST_INT8=On -DBUILD_DEV=On -DCMAKE_BUILD_TYPE=release', gpu_arch: "gfx906")
                            } 
                            catch(e){
                                echo "throwing error exception for the stage"
                                echo 'Exception occurred: ' + e.toString()
                                throw e
                            }
                            finally{
                                reboot()
                            }
                        }
>>>>>>> 0c105b14
                    }
                }

                stage('Half gfx908 Release') {
                    agent{ label rocmnode("gfx908") }
                    environment{
                        cmd = """
                            ulimit -c unlimited
                            rm -rf build
                            mkdir build
                            cd build
                            CXX=/opt/rocm/llvm/bin/clang++ cmake -DMIOPEN_BACKEND=HIP -DAMDGPU_TARGETS=gfx908 -DGPU_TARGETS=gfx908 -DMIOPEN_TEST_HALF=On -DMIOPEN_TEST_GFX908=On -DMIOPEN_USE_COMGR=Off -DBUILD_DEV=On -DCMAKE_BUILD_TYPE=Release -DMIOPEN_GPU_SYNC=On -DMIOPEN_TEST_FLAGS="--disable-verification-cache " .. 
                            CTEST_PARALLEL_LEVEL=4 MIOPEN_DEBUG_IMPLICIT_GEMM_NON_XDLOPS_INLINE_ASM=0 MIOPEN_CONV_PRECISE_ROCBLAS_TIMING=0 make -j\$(nproc) check
                        """
                    }
                    steps{
<<<<<<< HEAD
                        buildHipClangJob('/opt/rocm/llvm/bin/clang++', '', "",  image+'-hip-clang', "/usr/local", cmd, "gfx908")
=======
                        script{
                            try{
                                buildJob('hcc', flags: '-DMIOPEN_TEST_BFLOAT16=On -DBUILD_DEV=On -DCMAKE_BUILD_TYPE=release', image: image+"rocm", prefixpath: '/opt/rocm', gpu_arch: "gfx906")
                            } 
                            catch(e){
                                echo "throwing error exception for the stage"
                                echo 'Exception occurred: ' + e.toString()
                                throw e
                            }
                            finally{
                                reboot()
                            }
                        }
>>>>>>> 0c105b14
                    }
                }

                stage('Bfloat16 gfx908 Hip debug') {
                    agent{ label rocmnode("gfx908") }
<<<<<<< HEAD
                    environment{
                        cmd = """
                            ulimit -c unlimited
                            rm -rf build
                            mkdir build
                            cd build
                            CXX=/opt/rocm/llvm/bin/clang++ cmake -DMIOPEN_BACKEND=HIP -DAMDGPU_TARGETS=gfx908 -DGPU_TARGETS=gfx908 -DMIOPEN_TEST_BFLOAT16=On -DMIOPEN_TEST_GFX908=On -DMIOPEN_USE_COMGR=Off -DBUILD_DEV=On -DCMAKE_BUILD_TYPE=debug -DMIOPEN_GPU_SYNC=On -DMIOPEN_TEST_FLAGS="--disable-verification-cache " .. 
                            CTEST_PARALLEL_LEVEL=4 MIOPEN_DEBUG_IMPLICIT_GEMM_NON_XDLOPS_INLINE_ASM=0 MIOPEN_CONV_PRECISE_ROCBLAS_TIMING=0 make -j\$(nproc) check
                        """
=======
                    steps{
                        script{
                            try{
                                buildJob('hcc', flags: '-DMIOPEN_TEST_BFLOAT16=On -DMIOPEN_TEST_GFX908=On -DBUILD_DEV=On -DCMAKE_BUILD_TYPE=debug', image: image+"rocm", prefixpath: '/opt/rocm', gpu_arch: "gfx908")
                            } 
                            catch(e){
                                echo "throwing error exception for the stage"
                                echo 'Exception occurred: ' + e.toString()
                                throw e
                            }
                            finally{
                                reboot()
                            }
                        }
>>>>>>> 0c105b14
                    }
                    steps{
<<<<<<< HEAD
                        buildHipClangJob('/opt/rocm/llvm/bin/clang++', '', "",  image+'-hip-clang', "/usr/local", cmd, "gfx908")
=======
                        script{
                            try{
                                buildJob('hcc', flags: '-DMIOPEN_TEST_BFLOAT16=On -DMIOPEN_TEST_GFX908=On -DBUILD_DEV=On -DCMAKE_BUILD_TYPE=debug', image: image+"rocm", prefixpath: '/opt/rocm', gpu_arch: "gfx908")
                            } 
                            catch(e){
                                echo "throwing error exception for the stage"
                                echo 'Exception occurred: ' + e.toString()
                                throw e
                            }
                            finally{
                                reboot()
                            }
                        }
>>>>>>> 0c105b14
                    }
                }
            }
        }

        stage("Long Tests I"){
            parallel{
<<<<<<< HEAD
                stage('Int8 conv2d Release conv2d') {
=======

                stage('GCC codecov') {
                    agent{ label rocmnode("vega") }
                    steps{
                        script{
                            try{
                                buildJob('g++-5', flags: '-DBUILD_DEV=On -DCMAKE_BUILD_TYPE=debug', codecov: true, gpu_arch: "gfx900;gfx906")
                            } 
                            catch(e){
                                echo "throwing error exception for the stage"
                                echo 'Exception occurred: ' + e.toString()
                                throw e
                            }
                            finally{
                                reboot()
                            }
                        }
                    }
                }

                stage('Int8 Hip/hcc Release All Vega20') {
>>>>>>> 0c105b14
                    agent{ label rocmnode("vega20") }
                    environment{
                        cmd = """
                            ulimit -c unlimited
                            rm -rf build
                            mkdir build
                            cd build
                            CXX=/opt/rocm/llvm/bin/clang++ cmake -DMIOPEN_BACKEND=HIP -DMIOPEN_TEST_INT8=On -DMIOPEN_USE_COMGR=Off -DBUILD_DEV=On -DCMAKE_BUILD_TYPE=Release -DMIOPEN_GPU_SYNC=On -DMIOPEN_TEST_ALL=On -DMIOPEN_TEST_LIMIT=2 -DMIOPEN_TEST_FLAGS="--disable-verification-cache" .. 
                            make -j test_conv2d
                            MIOPEN_CONV_PRECISE_ROCBLAS_TIMING=0 bin/test_conv2d --limit 3 --disable-verification-cache
                        """
                    }
                    steps{
<<<<<<< HEAD
                        buildHipClangJob('/opt/rocm/llvm/bin/clang++', '', "", image+'-hip-clang', "/usr/local", cmd, "gfx906")
=======
                        script{
                            try{
                                buildJob('hcc', flags: '-DMIOPEN_TEST_INT8=On -DBUILD_DEV=On -DMIOPEN_TEST_ALL=On -DCMAKE_BUILD_TYPE=release', image: image+"rocm", prefixpath: '/opt/rocm', gpu_arch: "gfx906")
                            } 
                            catch(e){
                                echo "throwing error exception for the stage"
                                echo 'Exception occurred: ' + e.toString()
                                throw e
                            }
                            finally{
                                reboot()
                            }
                        }
>>>>>>> 0c105b14
                    }
                }


                stage('GCC Release conv2d') {
                    agent{ label rocmnode("vega") }
                    environment{
                        cmd = """
                            ulimit -c unlimited
                            rm -rf build
                            mkdir build
                            cd build
<<<<<<< HEAD
                            CXX=/usr/bin/g++ cmake -DBUILD_DEV=On -DCMAKE_BUILD_TYPE=release -DMIOPEN_HIP_COMPILER=/opt/rocm/llvm/bin/clang++ -DMIOPEN_BACKEND=OpenCL -DMIOPEN_GPU_SYNC=On -DMIOPEN_TEST_ALL=On -DMIOPEN_TEST_FLAGS=--disable-verification-cache .. 
                            make -j test_conv2d
                            CTEST_PARALLEL_LEVEL=4 MIOPEN_DEBUG_IMPLICIT_GEMM_NON_XDLOPS_INLINE_ASM=0 MIOPEN_CONV_PRECISE_ROCBLAS_TIMING=0 bin/test_conv2d --limit 3 --disable-verification-cache
                        """
                    }
                    steps{
		                buildCommandJob(cmd, image)
=======
                            CXX=/opt/rocm/llvm/bin/clang++ cmake -DMIOPEN_TEST_BFLOAT16=On -DMIOPEN_TEST_GFX908=On -DMIOPEN_TEST_ALL=On -DBUILD_DEV=On -DCMAKE_BUILD_TYPE=release -DMIOPEN_GPU_SYNC=On -DMIOPEN_TEST_FLAGS='--verbose --disable-verification-cache' ..
                            MIOPEN_LOG_LEVEL=5 CTEST_PARALLEL_LEVEL=4 MIOPEN_DEBUG_IMPLICIT_GEMM_NON_XDLOPS_INLINE_ASM=0 MIOPEN_CONV_PRECISE_ROCBLAS_TIMING=0 make -j\$(nproc) check
                        """
                    }
                    steps{
                        script{
                            try{
                                buildHipClangJob('/opt/rocm/llvm/bin/clang++', '', "",  image+'-hip-clang', "/usr/local", cmd, "gfx908")
                            } 
                            catch(e){
                                echo "throwing error exception for the stage"
                                echo 'Exception occurred: ' + e.toString()
                                throw e
                            }
                            finally{
                                reboot()
                            }
                        }
>>>>>>> 0c105b14
                    }
                }
		    
                stage('GCC codecov') {
                    agent{ label rocmnode("vega") }
                    steps{
<<<<<<< HEAD
                        buildJob('g++-5', flags: '-DBUILD_DEV=On -DCMAKE_BUILD_TYPE=debug', codecov: true, gpu_arch: "gfx900;gfx906")
=======
                        script{
                            try{
                                buildJob('g++-5', flags: '-DBUILD_DEV=On -DMIOPEN_TEST_ALL=On -DCMAKE_BUILD_TYPE=release', gpu_arch: "gfx900;gfx906")
                            } 
                            catch(e){
                                echo "throwing error exception for the stage"
                                echo 'Exception occurred: ' + e.toString()
                                throw e
                            }
                            finally{
                                reboot()
                            }
                        }
>>>>>>> 0c105b14
                    }
                }
            }
        }

        stage("Long Tests II"){
            parallel{
                stage('FP32 gfx908 Hip Release All subset') {
                    agent{ label rocmnode("gfx908") }
                    environment{
                        cmd = """
                            ulimit -c unlimited
                            rm -rf build
                            mkdir build
                            cd build
<<<<<<< HEAD
                            CXX=/opt/rocm/llvm/bin/clang++ cmake -DMIOPEN_BACKEND=HIP -DBUILD_DEV=On -DCMAKE_BUILD_TYPE=release -DMIOPEN_TEST_GFX908=On -DMIOPEN_TEST_LIMIT=2 -DMIOPEN_GPU_SYNC=On -DMIOPEN_USE_COMGR=Off -DMIOPEN_TEST_ALL=On -DMIOPEN_TEST_FLAGS=--disable-verification-cache .. 
                            CTEST_PARALLEL_LEVEL=4 MIOPEN_DEBUG_IMPLICIT_GEMM_NON_XDLOPS_INLINE_ASM=0 MIOPEN_CONV_PRECISE_ROCBLAS_TIMING=0 make -j\$(nproc) check
                        """
                    }
                    steps{
                        buildHipClangJob('/opt/rocm/llvm/bin/clang++', '', "", image+'-hip-clang', "/usr/local", cmd, "gfx908")
=======
                            CXX=/opt/rocm/llvm/bin/clang++ cmake -DMIOPEN_TEST_GFX908=On -DMIOPEN_TEST_ALL=On -DBUILD_DEV=On -DCMAKE_BUILD_TYPE=release -DMIOPEN_GPU_SYNC=On -DMIOPEN_TEST_FLAGS='--verbose --disable-verification-cache' ..
                            MIOPEN_LOG_LEVEL=5 CTEST_PARALLEL_LEVEL=4 MIOPEN_DEBUG_IMPLICIT_GEMM_NON_XDLOPS_INLINE_ASM=0 MIOPEN_CONV_PRECISE_ROCBLAS_TIMING=0 make -j\$(nproc) check
                        """
                    }
                    steps{
                        script{
                            try{
                                buildHipClangJob('/opt/rocm/llvm/bin/clang++', '', "",  image+'-hip-clang', "/usr/local", cmd, "gfx908")
                            } 
                            catch(e){
                                echo "throwing error exception for the stage"
                                echo 'Exception occurred: ' + e.toString()
                                throw e
                            }
                            finally{
                                reboot()
                            }
                        }
>>>>>>> 0c105b14
                    }
                }       
   
                stage('Half Hip Clang Release All') {
                    agent{ label rocmnode("vega20") }
                    environment{
                        cmd = """
                            ulimit -c unlimited
                            rm -rf build
                            mkdir build
                            cd build
<<<<<<< HEAD
                            CXX=/opt/rocm/llvm/bin/clang++ cmake -DMIOPEN_BACKEND=HIP -DBUILD_DEV=On -DCMAKE_BUILD_TYPE=release -DMIOPEN_TEST_HALF=On -DMIOPEN_GPU_SYNC=On -DMIOPEN_USE_COMGR=Off -DMIOPEN_TEST_LIMIT=2 -DMIOPEN_TEST_ALL=On -DMIOPEN_TEST_FLAGS=--disable-verification-cache .. 
                            CTEST_PARALLEL_LEVEL=4 MIOPEN_DEBUG_IMPLICIT_GEMM_NON_XDLOPS_INLINE_ASM=0 MIOPEN_CONV_PRECISE_ROCBLAS_TIMING=0 make -j\$(nproc) check
=======
                            CXX=/opt/rocm/llvm/bin/clang++ cmake -DMIOPEN_TEST_HALF=On -DMIOPEN_TEST_GFX908=On -DMIOPEN_TEST_ALL=On -DBUILD_DEV=On -DCMAKE_BUILD_TYPE=release -DMIOPEN_GPU_SYNC=On -DMIOPEN_TEST_FLAGS='--verbose --disable-verification-cache' ..
                            MIOPEN_LOG_LEVEL=5 CTEST_PARALLEL_LEVEL=4 MIOPEN_DEBUG_IMPLICIT_GEMM_NON_XDLOPS_INLINE_ASM=0 MIOPEN_CONV_PRECISE_ROCBLAS_TIMING=0 make -j\$(nproc) check
>>>>>>> 0c105b14
                        """

                    }
                    steps{
<<<<<<< HEAD
                        buildHipClangJob('/opt/rocm/llvm/bin/clang++', '', "",  image+'-hip-clang', "/usr/local", cmd, "gfx906")
=======
                        script{
                            try{
                                buildHipClangJob('/opt/rocm/llvm/bin/clang++', '', "",  image+'-hip-clang', "/usr/local", cmd, "gfx908")
                            } 
                            catch(e){
                                echo "throwing error exception for the stage"
                                echo 'Exception occurred: ' + e.toString()
                                throw e
                            }
                            finally{
                                reboot()
                            }
                        }
>>>>>>> 0c105b14
                    }
                }
            }
        }

        stage("Long Tests III"){
            parallel{
                stage('Hip Clang conv3d') {
                    agent{ label rocmnode("vega20") }
                    environment{
                        cmd = """
                            ulimit -c unlimited
                            rm -rf build
                            mkdir build
                            cd build
                            CXX=/opt/rocm/llvm/bin/clang++ cmake -DMIOPEN_BACKEND=HIP -DBUILD_DEV=On -DCMAKE_BUILD_TYPE=release -DMIOPEN_GPU_SYNC=Off -DMIOPEN_USE_COMGR=Off -DMIOPEN_TEST_ALL=On -DMIOPEN_TEST_LIMIT=2 .. 
                            make -j test_conv3d
                            bin/test_conv3d --all --limit=2 --disable-verification-cache
                        """
                    }
                    steps{
                        script{
                            try{
                                buildHipClangJob('/opt/rocm/llvm/bin/clang++', '', "", image+'-hip-clang', "/usr/local", cmd, "gfx906")
                            } 
                            catch(e){
                                echo "throwing error exception for the stage"
                                echo 'Exception occurred: ' + e.toString()
                                throw e
                            }
                            finally{
                                reboot()
                            }
                        }
                    }
                }

                stage('Hip Clang conv2d') {
                    agent{ label rocmnode("vega20") }
                    environment{
                        cmd = """
                            ulimit -c unlimited
                            rm -rf build
                            mkdir build
                            cd build
                            CXX=/opt/rocm/llvm/bin/clang++ cmake -DMIOPEN_BACKEND=HIP -DBUILD_DEV=On -DMIOPEN_SKIP_ALL_BUT_CONV2D=On -DCMAKE_BUILD_TYPE=release -DMIOPEN_GPU_SYNC=On -DMIOPEN_USE_COMGR=Off -DMIOPEN_TEST_ALL=On -DMIOPEN_TEST_LIMIT=2 -DMIOPEN_TEST_FLAGS="--disable-verification-cache" .. 
                            make -j\$(nproc) check
                        """
                    }
                    steps{
                        script{
                            try{
                                buildHipClangJob('/opt/rocm/llvm/bin/clang++', '', "", image+'-hip-clang', "/usr/local", cmd, "gfx906")
                            } 
                            catch(e){
                                echo "throwing error exception for the stage"
                                echo 'Exception occurred: ' + e.toString()
                                throw e
                            }
                            finally{
                                reboot()
                            }
                        }
                    }
                }

                stage('Half gfx908 Hip Release All Subset') {
                    agent{ label rocmnode("gfx908") }
                    environment{
                        cmd = """
                            ulimit -c unlimited
                            rm -rf build
                            mkdir build
                            cd build
                            CXX=/opt/rocm/llvm/bin/clang++ cmake -DMIOPEN_BACKEND=HIP -DBUILD_DEV=On -DCMAKE_BUILD_TYPE=release -DMIOPEN_TEST_GFX908=On -DMIOPEN_USE_COMGR=Off -DMIOPEN_TEST_HALF=On -DMIOPEN_TEST_LIMIT=2 -DMIOPEN_GPU_SYNC=On -DMIOPEN_TEST_ALL=On -DMIOPEN_TEST_FLAGS=--disable-verification-cache .. 
                            CTEST_PARALLEL_LEVEL=4 MIOPEN_DEBUG_IMPLICIT_GEMM_NON_XDLOPS_INLINE_ASM=0 MIOPEN_CONV_PRECISE_ROCBLAS_TIMING=0 make -j\$(nproc) check
                        """
                    }
                    steps{
                        buildHipClangJob('/opt/rocm/llvm/bin/clang++', '', "",  image+'-hip-clang', "/usr/local", cmd, "gfx908")
                    }
                }   
            }
        }


        stage("MIOpenTensile"){
            parallel{
                stage('Hip Release Tensile Subset Vega20') {
                    agent{ label rocmnode("vega20") }
                    environment{
                        cmd = """
                            ulimit -c unlimited
                            rm -rf build
                            mkdir build
                            cd build
                            CXX=/opt/rocm/llvm/bin/clang++ cmake -DBUILD_DEV=On -DCMAKE_BUILD_TYPE=release -DMIOPEN_GPU_SYNC=On -DMIOPEN_TEST_ALL=On -DMIOPEN_TEST_MIOTENSILE=ON -DMIOPEN_USE_MIOPENTENSILE=ON -DMIOPEN_USE_ROCBLAS=OFF -DMIOPEN_TEST_FLAGS=--disable-verification-cache ..
                            CTEST_PARALLEL_LEVEL=4 MIOPEN_DEBUG_IMPLICIT_GEMM_NON_XDLOPS_INLINE_ASM=0 MIOPEN_CONV_PRECISE_ROCBLAS_TIMING=0 make -j\$(nproc) check
                        """
                    }
                    steps{
                        script{
                            try{
                                buildHipClangJob('/opt/rocm/llvm/bin/clang++', '', "", image+'-hip-clang', "/usr/local", cmd, "gfx906")
                            } 
                            catch(e){
                                echo "throwing error exception for the stage"
                                echo 'Exception occurred: ' + e.toString()
                                throw e
                            }
                            finally{
                                reboot()
                            }
                        }
                    }
                }

                stage('Hip Release Tensile Subset gfx908') {
                    agent{ label rocmnode("gfx908") }
                    environment{
                        cmd = """
                            ulimit -c unlimited
                            rm -rf build
                            mkdir build
                            cd build
<<<<<<< HEAD
                            CXX=/opt/rocm/llvm/bin/clang++ cmake -DBUILD_DEV=On -DCMAKE_BUILD_TYPE=release -DMIOPEN_GPU_SYNC=On -DMIOPEN_TEST_GFX908=On -DMIOPEN_TEST_ALL=On  -DMIOPEN_TEST_LIMIT=2 -DMIOPEN_TEST_MIOTENSILE=ON -DMIOPEN_USE_MIOPENTENSILE=ON -DMIOPEN_USE_ROCBLAS=OFF ..
=======
                            CXX=/opt/rocm/llvm/bin/clang++ cmake -DBUILD_DEV=On -DCMAKE_BUILD_TYPE=release -DMIOPEN_GPU_SYNC=On -DMIOPEN_TEST_GFX908=On -DMIOPEN_TEST_ALL=On -DMIOPEN_TEST_MIOTENSILE=ON -DMIOPEN_USE_MIOPENTENSILE=ON -DMIOPEN_USE_ROCBLAS=OFF -DMIOPEN_TEST_FLAGS='--verbose --disable-verification-cache' ..
>>>>>>> 0c105b14
                            MIOPEN_LOG_LEVEL=5 CTEST_PARALLEL_LEVEL=4 MIOPEN_DEBUG_IMPLICIT_GEMM_NON_XDLOPS_INLINE_ASM=0 MIOPEN_CONV_PRECISE_ROCBLAS_TIMING=0 make -j\$(nproc) check
                        """
                    }
                    steps{
                        script{
                            try{
                                buildHipClangJob('/opt/rocm/llvm/bin/clang++', '', "", image+'-hip-clang', "/usr/local", cmd, "gfx908")
                            } 
                            catch(e){
                                echo "throwing error exception for the stage"
                                echo 'Exception occurred: ' + e.toString()
                                throw e
                            }
                            finally{
                                reboot()
                            }
                        }
                    }
                }

                stage('Hip Release Tensile-Latest Subset Vega20') {
                    agent{ label rocmnode("vega20") }
                    environment{
                        cmd = """
                            ulimit -c unlimited
                            rm -rf build
                            mkdir build
                            cd build
                            CXX=/opt/rocm/llvm/bin/clang++ cmake -DBUILD_DEV=On -DCMAKE_BUILD_TYPE=release -DMIOPEN_GPU_SYNC=On -DMIOPEN_TEST_ALL=On  -DMIOPEN_TEST_LIMIT=2 -DMIOPEN_TEST_MIOTENSILE=ON -DMIOPEN_USE_MIOPENTENSILE=ON -DMIOPEN_USE_ROCBLAS=OFF -DMIOPEN_TEST_FLAGS=--disable-verification-cache ..
                            CTEST_PARALLEL_LEVEL=4 MIOPEN_DEBUG_IMPLICIT_GEMM_NON_XDLOPS_INLINE_ASM=0 MIOPEN_CONV_PRECISE_ROCBLAS_TIMING=0 make -j\$(nproc) check
                        """
                    }
                    steps{
                        script{
                            try{
                                buildHipClangJob('/opt/rocm/llvm/bin/clang++', '', "", image+'-hip-clang', "/usr/local", cmd, "gfx906", "latest")
                            } 
                            catch(e){
                                echo "throwing error exception for the stage"
                                echo 'Exception occurred: ' + e.toString()
                                throw e
                            }
                            finally{
                                reboot()
                            }
                        }
                    }
                }

                stage('Hip Release Tensile-Latest Subset gfx908') {
                    agent{ label rocmnode("gfx908") }
                    environment{
                        cmd = """
                            ulimit -c unlimited
                            rm -rf build
                            mkdir build
                            cd build
<<<<<<< HEAD
                            CXX=/opt/rocm/llvm/bin/clang++ cmake -DBUILD_DEV=On -DCMAKE_BUILD_TYPE=release -DMIOPEN_GPU_SYNC=On -DMIOPEN_TEST_GFX908=On -DMIOPEN_TEST_ALL=On  -DMIOPEN_TEST_LIMIT=2 -DMIOPEN_TEST_MIOTENSILE=ON -DMIOPEN_USE_MIOPENTENSILE=ON -DMIOPEN_USE_ROCBLAS=OFF ..
=======
                            CXX=/opt/rocm/llvm/bin/clang++ cmake -DBUILD_DEV=On -DCMAKE_BUILD_TYPE=release -DMIOPEN_GPU_SYNC=On -DMIOPEN_TEST_GFX908=On -DMIOPEN_TEST_ALL=On -DMIOPEN_TEST_MIOTENSILE=ON -DMIOPEN_USE_MIOPENTENSILE=ON -DMIOPEN_USE_ROCBLAS=OFF -DMIOPEN_TEST_FLAGS='--verbose --disable-verification-cache' ..
>>>>>>> 0c105b14
                            MIOPEN_LOG_LEVEL=5 CTEST_PARALLEL_LEVEL=4 MIOPEN_DEBUG_IMPLICIT_GEMM_NON_XDLOPS_INLINE_ASM=0 MIOPEN_CONV_PRECISE_ROCBLAS_TIMING=0 make -j\$(nproc) check
                        """
                    }
                    steps{
                        script{
                            try{
                                buildHipClangJob('/opt/rocm/llvm/bin/clang++', '', "", image+'-hip-clang', "/usr/local", cmd, "gfx908", "latest")
                            } 
                            catch(e){
                                echo "throwing error exception for the stage"
                                echo 'Exception occurred: ' + e.toString()
                                throw e
                            }
                            finally{
                                reboot()
                            }
                        }
                    }
                }
            }
        }

       // Run package building
        stage("Packages"){
            parallel {
                stage('OpenCL Release Package') {
                    agent{ label rocmnode("rocmtest") }
                    steps{
                        script{
                            try{
                                buildJob('g++-5', flags: '-DCMAKE_BUILD_TYPE=release', gpu_arch: "all")
                            } 
                            catch(e){
                                echo "throwing error exception for the stage"
                                echo 'Exception occurred: ' + e.toString()
                                throw e
                            }
                            finally{
                                reboot()
                            }
                        }
                    }
                }
                stage('Hip Clang Release package') {
                    agent{ label rocmnode("rocmtest") }
                    environment{
                        cmd = """
                            ulimit -c unlimited
                            rm -rf build
                            mkdir build
                            cd build
                            CXX=/opt/rocm/llvm/bin/clang++ cmake -DCMAKE_BUILD_TYPE=release .. 
                            make -j\$(nproc) package
                        """

                    }
                    steps{
<<<<<<< HEAD
                        buildHipClangJob('/opt/rocm/llvm/bin/clang++', '', "", image+'-hip-clang', "/usr/local", cmd, "all")
=======
                        script{
                            try{
                                buildJob('hcc', flags: '-DCMAKE_BUILD_TYPE=release', image: image+"rocm", prefixpath: '/opt/rocm', gpu_arch: "all")
                            } 
                            catch(e){
                                echo "throwing error exception for the stage"
                                echo 'Exception occurred: ' + e.toString()
                                throw e
                            }
                            finally{
                                reboot()
                            }
                        }
>>>>>>> 0c105b14
                    }
                }
            }
        }
    }
}
<|MERGE_RESOLUTION|>--- conflicted
+++ resolved
@@ -14,15 +14,10 @@
     }
     return node_name
 }
-<<<<<<< HEAD
 
 
 
 def cmake_build(compiler, flags, env4make, extradebugflags, prefixpath, cmd="", testflags=""){
-
-=======
-def cmake_build(compiler, flags, env4make, extradebugflags, prefixpath){
->>>>>>> 0c105b14
     def workspace_dir = pwd()
     def vcache = "/var/jenkins/.cache/miopen/vcache"
     def archive = (flags == '-DCMAKE_BUILD_TYPE=release')
@@ -261,20 +256,16 @@
                         cmd = "rm -rf build; mkdir build; cd build; CXX='clang++-3.8' cmake -DBUILD_DEV=On ..; make -j\$(nproc) -k analyze;"
                     }
                     steps{
-<<<<<<< HEAD
-                        buildCommandJob(cmd, image)
-=======
-                        script{
-                            try{
-                                buildJob('hcc', flags: '-DCMAKE_BUILD_TYPE=release', cmd: cmd, gpu_arch: "all")
-                            } 
-                            catch(e){
-                                echo "throwing error exception for the stage"
-                                echo 'Exception occurred: ' + e.toString()
-                                throw e
-                            }
-                        }
->>>>>>> 0c105b14
+                        script{
+                            try{
+                                buildCommandJob(cmd, image)
+                            } 
+                            catch(e){
+                                echo "throwing error exception for the stage"
+                                echo 'Exception occurred: ' + e.toString()
+                                throw e
+                            }
+                        }
                     }
                 }
 
@@ -292,20 +283,16 @@
                                 | xargs -n 1 -P 1 -I{} -t sh -c \'clang-format-3.8 -style=file {} | diff - {}\'"
                     }
                     steps{
-<<<<<<< HEAD
-                        buildCommandJob(cmd, image)
-=======
-                        script{
-                            try{
-                                buildJob('hcc', flags: '-DCMAKE_BUILD_TYPE=release', cmd: cmd, gpu_arch: "all")
-                            } 
-                            catch(e){
-                                echo "throwing error exception for the stage"
-                                echo 'Exception occurred: ' + e.toString()
-                                throw e
-                            }
-                        }
->>>>>>> 0c105b14
+                        script{
+                            try{
+                                buildCommandJob(cmd, image)
+                            } 
+                            catch(e){
+                                echo "throwing error exception for the stage"
+                                echo 'Exception occurred: ' + e.toString()
+                                throw e
+                            }
+                        }
                     }
                 }
 
@@ -315,20 +302,16 @@
                         cmd = "rm -rf build; mkdir build; cd build; CXX=/usr/local/bin/hcc cmake -DBUILD_DEV=On ..; make -j\$(nproc) -k analyze;"
                     }
                     steps{
-<<<<<<< HEAD
-                        buildCommandJob(cmd, image)
-=======
-                        script{
-                            try{
-                                buildJob('hcc', flags: '-DCMAKE_BUILD_TYPE=release', cmd: cmd, gpu_arch: "all")
-                            } 
-                            catch(e){
-                                echo "throwing error exception for the stage"
-                                echo 'Exception occurred: ' + e.toString()
-                                throw e
-                            }
-                        }
->>>>>>> 0c105b14
+                        script{
+                            try{
+                                buildCommandJob(cmd, image)
+                            } 
+                            catch(e){
+                                echo "throwing error exception for the stage"
+                                echo 'Exception occurred: ' + e.toString()
+                                throw e
+                            }
+                        }
                     }
                 }
             }
@@ -376,31 +359,24 @@
                 }
 
 
-                stage('Hip debug') {
-                    agent{ label rocmnode("vega") }
-<<<<<<< HEAD
-                    environment{
-                        cmd = """
-                            ulimit -c unlimited
-                            rm -rf build
-                            mkdir build
-                            cd build
-                            CXX=/opt/rocm/llvm/bin/clang++ cmake -DMIOPEN_BACKEND=HIP -DBUILD_DEV=On -DCMAKE_BUILD_TYPE=debug -DMIOPEN_GPU_SYNC=On -DMIOPEN_TEST_FLAGS=--disable-verification-cache .. 
+                stage('Hip conv2d debug quick') {
+                     agent{ label rocmnode("vega") }
+
+                     environment{
+                        cmd = """
+                            ulimit -c unlimited
+                            rm -rf build
+                            mkdir build
+                            cd build
+                            CXX=/opt/rocm/llvm/bin/clang++ cmake -DMIOPEN_BACKEND=HIP -DBUILD_DEV=On -DCMAKE_BUILD_TYPE=debug -DMIOPEN_GPU_SYNC=On -DMIOPEN_TEST_FLAGS=--disable-verification-cache ..
                             CTEST_PARALLEL_LEVEL=4 MIOPEN_DEBUG_IMPLICIT_GEMM_NON_XDLOPS_INLINE_ASM=0 MIOPEN_CONV_PRECISE_ROCBLAS_TIMING=0 make -j\$(nproc) check
                         """
                     }
 
                     steps{
-                        buildHipClangJob('/opt/rocm/llvm/bin/clang++', '', "", image+'-hip-clang', "/usr/local", cmd, "gfx900;gfx906")
-                    }
-                }
-
-                stage('Hip conv2d debug quick') {
-=======
-                    steps{
-                        script{
-                            try{
-                                buildJob('g++-5', flags: '-DBUILD_DEV=On -DCMAKE_BUILD_TYPE=release', gpu_arch: "gfx900;gfx906")
+                        script{
+                            try{
+                                buildHipClangJob('/opt/rocm/llvm/bin/clang++', '', "", image+'-hip-clang', "/usr/local", cmd, "gfx900;gfx906")
                             } 
                             catch(e){
                                 echo "throwing error exception for the stage"
@@ -415,7 +391,6 @@
                 }
               
                 stage('Hip/hcc Release') {
->>>>>>> 0c105b14
                     agent{ label rocmnode("vega") }
                     environment{
                         cmd = """
@@ -429,23 +404,19 @@
                         """
                     }
                     steps{
-<<<<<<< HEAD
-                        buildHipClangJob('/opt/rocm/llvm/bin/clang++', '', "", image+'-hip-clang', "/usr/local", cmd, "gfx900;gfx906")
-=======
-                        script{
-                            try{
-                                buildJob('hcc', flags: '-DBUILD_DEV=On -DCMAKE_BUILD_TYPE=release', image: image + "rocm", gpu_arch: "gfx900;gfx906")
-                            } 
-                            catch(e){
-                                echo "throwing error exception for the stage"
-                                echo 'Exception occurred: ' + e.toString()
-                                throw e
-                            }
-                            finally{
-                                reboot()
-                            }
-                        }
->>>>>>> 0c105b14
+                        script{
+                            try{
+                                buildHipClangJob('/opt/rocm/llvm/bin/clang++', '', "", image+'-hip-clang', "/usr/local", cmd, "gfx900;gfx906")
+                            } 
+                            catch(e){
+                                echo "throwing error exception for the stage"
+                                echo 'Exception occurred: ' + e.toString()
+                                throw e
+                            }
+                            finally{
+                                reboot()
+                            }
+                        }
                     }
                 }
 
@@ -491,23 +462,19 @@
                         """
                     }
                     steps{
-<<<<<<< HEAD
-                        buildHipClangJob('/opt/rocm/llvm/bin/clang++', '', "", image+'-hip-clang', "/usr/local", cmd, "gfx908")
-=======
-                        script{
-                            try{
-                                buildJob('hcc', flags: '-DMIOPEN_TEST_GFX908=On -DBUILD_DEV=On -DCMAKE_BUILD_TYPE=debug', image: image+"rocm", prefixpath: '/opt/rocm', gpu_arch: "gfx908")
-                            } 
-                            catch(e){
-                                echo "throwing error exception for the stage"
-                                echo 'Exception occurred: ' + e.toString()
-                                throw e
-                            }
-                            finally{
-                                reboot()
-                            }
-                        }
->>>>>>> 0c105b14
+                        script{
+                            try{
+                                 buildHipClangJob('/opt/rocm/llvm/bin/clang++', '', "", image+'-hip-clang', "/usr/local", cmd, "gfx908")
+                            } 
+                            catch(e){
+                                echo "throwing error exception for the stage"
+                                echo 'Exception occurred: ' + e.toString()
+                                throw e
+                            }
+                            finally{
+                                reboot()
+                            }
+                        }
                     }
                 }
             }
@@ -540,13 +507,8 @@
                             rm -rf build
                             mkdir build
                             cd build
-<<<<<<< HEAD
-                            CXX=/opt/rocm/llvm/bin/clang++ cmake -DMIOPEN_BACKEND=HIP -DMIOPEN_USE_COMGR=On -DBUILD_DEV=On -DCMAKE_BUILD_TYPE=debug -DMIOPEN_GPU_SYNC=On -DMIOPEN_TEST_FLAGS=--disable-verification-cache .. 
-                            CTEST_PARALLEL_LEVEL=2 MIOPEN_DEBUG_IMPLICIT_GEMM_NON_XDLOPS_INLINE_ASM=0 MIOPEN_CONV_PRECISE_ROCBLAS_TIMING=0 make -j\$(nproc) check
-=======
                             CXX=/opt/rocm/llvm/bin/clang++ cmake -DMIOPEN_USE_COMGR=On -DBUILD_DEV=On -DCMAKE_BUILD_TYPE=debug -DMIOPEN_GPU_SYNC=On -DMIOPEN_TEST_FLAGS='--verbose --disable-verification-cache' ..
                             CTEST_PARALLEL_LEVEL=2 MIOPEN_DEBUG_IMPLICIT_GEMM_NON_XDLOPS_INLINE_ASM=0 MIOPEN_CONV_PRECISE_ROCBLAS_TIMING=0 MIOPEN_LOG_LEVEL=5 make -j\$(nproc) check
->>>>>>> 0c105b14
                         """
 
                     }
@@ -574,13 +536,8 @@
                             rm -rf build
                             mkdir build
                             cd build
-<<<<<<< HEAD
-                            CXX=/opt/rocm/llvm/bin/clang++ cmake -DMIOPEN_BACKEND=HIP -DMIOPEN_EMBED_DB="gfx906_60;gfx906_64" -DBUILD_DEV=On -DCMAKE_BUILD_TYPE=debug -DMIOPEN_GPU_SYNC=On -DMIOPEN_TEST_FLAGS="--disable-verification-cache " .. 
-                            make -j\$(nproc) check
-=======
                             CXX=/opt/rocm/llvm/bin/clang++ cmake -DMIOPEN_EMBED_DB="gfx906_60;gfx906_64" -DBUILD_DEV=On -DCMAKE_BUILD_TYPE=debug -DMIOPEN_GPU_SYNC=On -DMIOPEN_TEST_FLAGS='--verbose --disable-verification-cache' ..
                             MIOPEN_LOG_LEVEL=5 make -j\$(nproc) check
->>>>>>> 0c105b14
                         """
                     }
                     steps{
@@ -719,7 +676,6 @@
             parallel{
                 stage('Half gfx906 Release') {
                     agent{ label rocmnode("vega20") }
-<<<<<<< HEAD
                     environment{
                         cmd = """
                             ulimit -c unlimited
@@ -729,59 +685,21 @@
                             CXX=/opt/rocm/llvm/bin/clang++ cmake -DMIOPEN_BACKEND=HIP -DAMDGPU_TARGETS=gfx906 -DGPU_TARGETS=gfx906 -DMIOPEN_TEST_HALF=On -DMIOPEN_USE_COMGR=Off -DBUILD_DEV=On -DCMAKE_BUILD_TYPE=Release -DMIOPEN_GPU_SYNC=On -DMIOPEN_TEST_FLAGS="--disable-verification-cache " .. 
                             CTEST_PARALLEL_LEVEL=4 MIOPEN_DEBUG_IMPLICIT_GEMM_NON_XDLOPS_INLINE_ASM=0 MIOPEN_CONV_PRECISE_ROCBLAS_TIMING=0 make -j\$(nproc) check
                         """
-=======
-                    steps{
-                        script{
-                            try{
-                                buildJob('hcc', flags: '-DMIOPEN_TEST_HALF=On -DBUILD_DEV=On -DCMAKE_BUILD_TYPE=release', image: image+"rocm", prefixpath: '/opt/rocm', gpu_arch: "gfx906")
-                            } 
-                            catch(e){
-                                echo "throwing error exception for the stage"
-                                echo 'Exception occurred: ' + e.toString()
-                                throw e
-                            }
-                            finally{
-                                reboot()
-                            }
-                        }
-                    }
-                }
-                stage('Half OpenCL Release Vega20') {
-                    agent{ label rocmnode("vega20") }
-                    steps{
-                        script{
-                            try{
-                                buildJob('g++-5', flags: '-DMIOPEN_TEST_HALF=On -DBUILD_DEV=On -DCMAKE_BUILD_TYPE=release', gpu_arch: "gfx906")
-                            } 
-                            catch(e){
-                                echo "throwing error exception for the stage"
-                                echo 'Exception occurred: ' + e.toString()
-                                throw e
-                            }
-                            finally{
-                                reboot()
-                            }
-                        }
->>>>>>> 0c105b14
-                    }
-                    steps{
-<<<<<<< HEAD
-                        buildHipClangJob('/opt/rocm/llvm/bin/clang++', '', "",  image+'-hip-clang', "/usr/local", cmd, "gfx906")
-=======
-                        script{
-                            try{
-                                buildJob('g++-5', flags: '-DMIOPEN_TEST_INT8=On -DBUILD_DEV=On -DCMAKE_BUILD_TYPE=release', gpu_arch: "gfx906")
-                            } 
-                            catch(e){
-                                echo "throwing error exception for the stage"
-                                echo 'Exception occurred: ' + e.toString()
-                                throw e
-                            }
-                            finally{
-                                reboot()
-                            }
-                        }
->>>>>>> 0c105b14
+                    }
+                    steps{
+                        script{
+                            try{
+                                buildHipClangJob('/opt/rocm/llvm/bin/clang++', '', "",  image+'-hip-clang', "/usr/local", cmd, "gfx906")
+                            } 
+                            catch(e){
+                                echo "throwing error exception for the stage"
+                                echo 'Exception occurred: ' + e.toString()
+                                throw e
+                            }
+                            finally{
+                                reboot()
+                            }
+                        }
                     }
                 }
 
@@ -798,29 +716,25 @@
                         """
                     }
                     steps{
-<<<<<<< HEAD
-                        buildHipClangJob('/opt/rocm/llvm/bin/clang++', '', "",  image+'-hip-clang', "/usr/local", cmd, "gfx908")
-=======
-                        script{
-                            try{
-                                buildJob('hcc', flags: '-DMIOPEN_TEST_BFLOAT16=On -DBUILD_DEV=On -DCMAKE_BUILD_TYPE=release', image: image+"rocm", prefixpath: '/opt/rocm', gpu_arch: "gfx906")
-                            } 
-                            catch(e){
-                                echo "throwing error exception for the stage"
-                                echo 'Exception occurred: ' + e.toString()
-                                throw e
-                            }
-                            finally{
-                                reboot()
-                            }
-                        }
->>>>>>> 0c105b14
+                        script{
+                            try{
+                                buildHipClangJob('/opt/rocm/llvm/bin/clang++', '', "",  image+'-hip-clang', "/usr/local", cmd, "gfx908")
+
+                            } 
+                            catch(e){
+                                echo "throwing error exception for the stage"
+                                echo 'Exception occurred: ' + e.toString()
+                                throw e
+                            }
+                            finally{
+                                reboot()
+                            }
+                        }
                     }
                 }
 
                 stage('Bfloat16 gfx908 Hip debug') {
                     agent{ label rocmnode("gfx908") }
-<<<<<<< HEAD
                     environment{
                         cmd = """
                             ulimit -c unlimited
@@ -830,41 +744,21 @@
                             CXX=/opt/rocm/llvm/bin/clang++ cmake -DMIOPEN_BACKEND=HIP -DAMDGPU_TARGETS=gfx908 -DGPU_TARGETS=gfx908 -DMIOPEN_TEST_BFLOAT16=On -DMIOPEN_TEST_GFX908=On -DMIOPEN_USE_COMGR=Off -DBUILD_DEV=On -DCMAKE_BUILD_TYPE=debug -DMIOPEN_GPU_SYNC=On -DMIOPEN_TEST_FLAGS="--disable-verification-cache " .. 
                             CTEST_PARALLEL_LEVEL=4 MIOPEN_DEBUG_IMPLICIT_GEMM_NON_XDLOPS_INLINE_ASM=0 MIOPEN_CONV_PRECISE_ROCBLAS_TIMING=0 make -j\$(nproc) check
                         """
-=======
-                    steps{
-                        script{
-                            try{
-                                buildJob('hcc', flags: '-DMIOPEN_TEST_BFLOAT16=On -DMIOPEN_TEST_GFX908=On -DBUILD_DEV=On -DCMAKE_BUILD_TYPE=debug', image: image+"rocm", prefixpath: '/opt/rocm', gpu_arch: "gfx908")
-                            } 
-                            catch(e){
-                                echo "throwing error exception for the stage"
-                                echo 'Exception occurred: ' + e.toString()
-                                throw e
-                            }
-                            finally{
-                                reboot()
-                            }
-                        }
->>>>>>> 0c105b14
-                    }
-                    steps{
-<<<<<<< HEAD
-                        buildHipClangJob('/opt/rocm/llvm/bin/clang++', '', "",  image+'-hip-clang', "/usr/local", cmd, "gfx908")
-=======
-                        script{
-                            try{
-                                buildJob('hcc', flags: '-DMIOPEN_TEST_BFLOAT16=On -DMIOPEN_TEST_GFX908=On -DBUILD_DEV=On -DCMAKE_BUILD_TYPE=debug', image: image+"rocm", prefixpath: '/opt/rocm', gpu_arch: "gfx908")
-                            } 
-                            catch(e){
-                                echo "throwing error exception for the stage"
-                                echo 'Exception occurred: ' + e.toString()
-                                throw e
-                            }
-                            finally{
-                                reboot()
-                            }
-                        }
->>>>>>> 0c105b14
+                    }
+                    steps{
+                        script{
+                            try{
+                                buildHipClangJob('/opt/rocm/llvm/bin/clang++', '', "",  image+'-hip-clang', "/usr/local", cmd, "gfx908")
+                            } 
+                            catch(e){
+                                echo "throwing error exception for the stage"
+                                echo 'Exception occurred: ' + e.toString()
+                                throw e
+                            }
+                            finally{
+                                reboot()
+                            }
+                        }
                     }
                 }
             }
@@ -872,31 +766,8 @@
 
         stage("Long Tests I"){
             parallel{
-<<<<<<< HEAD
                 stage('Int8 conv2d Release conv2d') {
-=======
-
-                stage('GCC codecov') {
-                    agent{ label rocmnode("vega") }
-                    steps{
-                        script{
-                            try{
-                                buildJob('g++-5', flags: '-DBUILD_DEV=On -DCMAKE_BUILD_TYPE=debug', codecov: true, gpu_arch: "gfx900;gfx906")
-                            } 
-                            catch(e){
-                                echo "throwing error exception for the stage"
-                                echo 'Exception occurred: ' + e.toString()
-                                throw e
-                            }
-                            finally{
-                                reboot()
-                            }
-                        }
-                    }
-                }
-
-                stage('Int8 Hip/hcc Release All Vega20') {
->>>>>>> 0c105b14
+
                     agent{ label rocmnode("vega20") }
                     environment{
                         cmd = """
@@ -910,23 +781,19 @@
                         """
                     }
                     steps{
-<<<<<<< HEAD
-                        buildHipClangJob('/opt/rocm/llvm/bin/clang++', '', "", image+'-hip-clang', "/usr/local", cmd, "gfx906")
-=======
-                        script{
-                            try{
-                                buildJob('hcc', flags: '-DMIOPEN_TEST_INT8=On -DBUILD_DEV=On -DMIOPEN_TEST_ALL=On -DCMAKE_BUILD_TYPE=release', image: image+"rocm", prefixpath: '/opt/rocm', gpu_arch: "gfx906")
-                            } 
-                            catch(e){
-                                echo "throwing error exception for the stage"
-                                echo 'Exception occurred: ' + e.toString()
-                                throw e
-                            }
-                            finally{
-                                reboot()
-                            }
-                        }
->>>>>>> 0c105b14
+                        script{
+                            try{
+                               buildHipClangJob('/opt/rocm/llvm/bin/clang++', '', "", image+'-hip-clang', "/usr/local", cmd, "gfx906")
+                            } 
+                            catch(e){
+                                echo "throwing error exception for the stage"
+                                echo 'Exception occurred: ' + e.toString()
+                                throw e
+                            }
+                            finally{
+                                reboot()
+                            }
+                        }
                     }
                 }
 
@@ -939,57 +806,44 @@
                             rm -rf build
                             mkdir build
                             cd build
-<<<<<<< HEAD
                             CXX=/usr/bin/g++ cmake -DBUILD_DEV=On -DCMAKE_BUILD_TYPE=release -DMIOPEN_HIP_COMPILER=/opt/rocm/llvm/bin/clang++ -DMIOPEN_BACKEND=OpenCL -DMIOPEN_GPU_SYNC=On -DMIOPEN_TEST_ALL=On -DMIOPEN_TEST_FLAGS=--disable-verification-cache .. 
                             make -j test_conv2d
                             CTEST_PARALLEL_LEVEL=4 MIOPEN_DEBUG_IMPLICIT_GEMM_NON_XDLOPS_INLINE_ASM=0 MIOPEN_CONV_PRECISE_ROCBLAS_TIMING=0 bin/test_conv2d --limit 3 --disable-verification-cache
                         """
                     }
                     steps{
-		                buildCommandJob(cmd, image)
-=======
-                            CXX=/opt/rocm/llvm/bin/clang++ cmake -DMIOPEN_TEST_BFLOAT16=On -DMIOPEN_TEST_GFX908=On -DMIOPEN_TEST_ALL=On -DBUILD_DEV=On -DCMAKE_BUILD_TYPE=release -DMIOPEN_GPU_SYNC=On -DMIOPEN_TEST_FLAGS='--verbose --disable-verification-cache' ..
-                            MIOPEN_LOG_LEVEL=5 CTEST_PARALLEL_LEVEL=4 MIOPEN_DEBUG_IMPLICIT_GEMM_NON_XDLOPS_INLINE_ASM=0 MIOPEN_CONV_PRECISE_ROCBLAS_TIMING=0 make -j\$(nproc) check
-                        """
-                    }
-                    steps{
-                        script{
-                            try{
-                                buildHipClangJob('/opt/rocm/llvm/bin/clang++', '', "",  image+'-hip-clang', "/usr/local", cmd, "gfx908")
-                            } 
-                            catch(e){
-                                echo "throwing error exception for the stage"
-                                echo 'Exception occurred: ' + e.toString()
-                                throw e
-                            }
-                            finally{
-                                reboot()
-                            }
-                        }
->>>>>>> 0c105b14
+                        script{
+                            try{
+                                buildCommandJob(cmd, image)
+                            } 
+                            catch(e){
+                                echo "throwing error exception for the stage"
+                                echo 'Exception occurred: ' + e.toString()
+                                throw e
+                            }
+                            finally{
+                                reboot()
+                            }
+                        }
                     }
                 }
 		    
                 stage('GCC codecov') {
                     agent{ label rocmnode("vega") }
                     steps{
-<<<<<<< HEAD
-                        buildJob('g++-5', flags: '-DBUILD_DEV=On -DCMAKE_BUILD_TYPE=debug', codecov: true, gpu_arch: "gfx900;gfx906")
-=======
-                        script{
-                            try{
-                                buildJob('g++-5', flags: '-DBUILD_DEV=On -DMIOPEN_TEST_ALL=On -DCMAKE_BUILD_TYPE=release', gpu_arch: "gfx900;gfx906")
-                            } 
-                            catch(e){
-                                echo "throwing error exception for the stage"
-                                echo 'Exception occurred: ' + e.toString()
-                                throw e
-                            }
-                            finally{
-                                reboot()
-                            }
-                        }
->>>>>>> 0c105b14
+                        script{
+                            try{
+                               buildJob('g++-5', flags: '-DBUILD_DEV=On -DCMAKE_BUILD_TYPE=debug', codecov: true, gpu_arch: "gfx900;gfx906")
+                            } 
+                            catch(e){
+                                echo "throwing error exception for the stage"
+                                echo 'Exception occurred: ' + e.toString()
+                                throw e
+                            }
+                            finally{
+                                reboot()
+                            }
+                        }
                     }
                 }
             }
@@ -1005,19 +859,11 @@
                             rm -rf build
                             mkdir build
                             cd build
-<<<<<<< HEAD
                             CXX=/opt/rocm/llvm/bin/clang++ cmake -DMIOPEN_BACKEND=HIP -DBUILD_DEV=On -DCMAKE_BUILD_TYPE=release -DMIOPEN_TEST_GFX908=On -DMIOPEN_TEST_LIMIT=2 -DMIOPEN_GPU_SYNC=On -DMIOPEN_USE_COMGR=Off -DMIOPEN_TEST_ALL=On -DMIOPEN_TEST_FLAGS=--disable-verification-cache .. 
                             CTEST_PARALLEL_LEVEL=4 MIOPEN_DEBUG_IMPLICIT_GEMM_NON_XDLOPS_INLINE_ASM=0 MIOPEN_CONV_PRECISE_ROCBLAS_TIMING=0 make -j\$(nproc) check
                         """
                     }
                     steps{
-                        buildHipClangJob('/opt/rocm/llvm/bin/clang++', '', "", image+'-hip-clang', "/usr/local", cmd, "gfx908")
-=======
-                            CXX=/opt/rocm/llvm/bin/clang++ cmake -DMIOPEN_TEST_GFX908=On -DMIOPEN_TEST_ALL=On -DBUILD_DEV=On -DCMAKE_BUILD_TYPE=release -DMIOPEN_GPU_SYNC=On -DMIOPEN_TEST_FLAGS='--verbose --disable-verification-cache' ..
-                            MIOPEN_LOG_LEVEL=5 CTEST_PARALLEL_LEVEL=4 MIOPEN_DEBUG_IMPLICIT_GEMM_NON_XDLOPS_INLINE_ASM=0 MIOPEN_CONV_PRECISE_ROCBLAS_TIMING=0 make -j\$(nproc) check
-                        """
-                    }
-                    steps{
                         script{
                             try{
                                 buildHipClangJob('/opt/rocm/llvm/bin/clang++', '', "",  image+'-hip-clang', "/usr/local", cmd, "gfx908")
@@ -1031,7 +877,6 @@
                                 reboot()
                             }
                         }
->>>>>>> 0c105b14
                     }
                 }       
    
@@ -1043,20 +888,12 @@
                             rm -rf build
                             mkdir build
                             cd build
-<<<<<<< HEAD
                             CXX=/opt/rocm/llvm/bin/clang++ cmake -DMIOPEN_BACKEND=HIP -DBUILD_DEV=On -DCMAKE_BUILD_TYPE=release -DMIOPEN_TEST_HALF=On -DMIOPEN_GPU_SYNC=On -DMIOPEN_USE_COMGR=Off -DMIOPEN_TEST_LIMIT=2 -DMIOPEN_TEST_ALL=On -DMIOPEN_TEST_FLAGS=--disable-verification-cache .. 
                             CTEST_PARALLEL_LEVEL=4 MIOPEN_DEBUG_IMPLICIT_GEMM_NON_XDLOPS_INLINE_ASM=0 MIOPEN_CONV_PRECISE_ROCBLAS_TIMING=0 make -j\$(nproc) check
-=======
-                            CXX=/opt/rocm/llvm/bin/clang++ cmake -DMIOPEN_TEST_HALF=On -DMIOPEN_TEST_GFX908=On -DMIOPEN_TEST_ALL=On -DBUILD_DEV=On -DCMAKE_BUILD_TYPE=release -DMIOPEN_GPU_SYNC=On -DMIOPEN_TEST_FLAGS='--verbose --disable-verification-cache' ..
-                            MIOPEN_LOG_LEVEL=5 CTEST_PARALLEL_LEVEL=4 MIOPEN_DEBUG_IMPLICIT_GEMM_NON_XDLOPS_INLINE_ASM=0 MIOPEN_CONV_PRECISE_ROCBLAS_TIMING=0 make -j\$(nproc) check
->>>>>>> 0c105b14
-                        """
-
-                    }
-                    steps{
-<<<<<<< HEAD
-                        buildHipClangJob('/opt/rocm/llvm/bin/clang++', '', "",  image+'-hip-clang', "/usr/local", cmd, "gfx906")
-=======
+                        """
+
+                    }
+                    steps{
                         script{
                             try{
                                 buildHipClangJob('/opt/rocm/llvm/bin/clang++', '', "",  image+'-hip-clang', "/usr/local", cmd, "gfx908")
@@ -1070,7 +907,6 @@
                                 reboot()
                             }
                         }
->>>>>>> 0c105b14
                     }
                 }
             }
@@ -1196,11 +1032,7 @@
                             rm -rf build
                             mkdir build
                             cd build
-<<<<<<< HEAD
-                            CXX=/opt/rocm/llvm/bin/clang++ cmake -DBUILD_DEV=On -DCMAKE_BUILD_TYPE=release -DMIOPEN_GPU_SYNC=On -DMIOPEN_TEST_GFX908=On -DMIOPEN_TEST_ALL=On  -DMIOPEN_TEST_LIMIT=2 -DMIOPEN_TEST_MIOTENSILE=ON -DMIOPEN_USE_MIOPENTENSILE=ON -DMIOPEN_USE_ROCBLAS=OFF ..
-=======
-                            CXX=/opt/rocm/llvm/bin/clang++ cmake -DBUILD_DEV=On -DCMAKE_BUILD_TYPE=release -DMIOPEN_GPU_SYNC=On -DMIOPEN_TEST_GFX908=On -DMIOPEN_TEST_ALL=On -DMIOPEN_TEST_MIOTENSILE=ON -DMIOPEN_USE_MIOPENTENSILE=ON -DMIOPEN_USE_ROCBLAS=OFF -DMIOPEN_TEST_FLAGS='--verbose --disable-verification-cache' ..
->>>>>>> 0c105b14
+                            CXX=/opt/rocm/llvm/bin/clang++ cmake -DBUILD_DEV=On -DCMAKE_BUILD_TYPE=release -DMIOPEN_GPU_SYNC=On -DMIOPEN_TEST_GFX908=On -DMIOPEN_TEST_ALL=On  -DMIOPEN_TEST_LIMIT=2 -DMIOPEN_TEST_MIOTENSILE=ON -DMIOPEN_USE_MIOPENTENSILE=ON -DMIOPEN_USE_ROCBLAS=OFF -DMIOPEN_TEST_FLAGS='--verbose --disable-verification-cache' ..
                             MIOPEN_LOG_LEVEL=5 CTEST_PARALLEL_LEVEL=4 MIOPEN_DEBUG_IMPLICIT_GEMM_NON_XDLOPS_INLINE_ASM=0 MIOPEN_CONV_PRECISE_ROCBLAS_TIMING=0 make -j\$(nproc) check
                         """
                     }
@@ -1258,11 +1090,7 @@
                             rm -rf build
                             mkdir build
                             cd build
-<<<<<<< HEAD
-                            CXX=/opt/rocm/llvm/bin/clang++ cmake -DBUILD_DEV=On -DCMAKE_BUILD_TYPE=release -DMIOPEN_GPU_SYNC=On -DMIOPEN_TEST_GFX908=On -DMIOPEN_TEST_ALL=On  -DMIOPEN_TEST_LIMIT=2 -DMIOPEN_TEST_MIOTENSILE=ON -DMIOPEN_USE_MIOPENTENSILE=ON -DMIOPEN_USE_ROCBLAS=OFF ..
-=======
-                            CXX=/opt/rocm/llvm/bin/clang++ cmake -DBUILD_DEV=On -DCMAKE_BUILD_TYPE=release -DMIOPEN_GPU_SYNC=On -DMIOPEN_TEST_GFX908=On -DMIOPEN_TEST_ALL=On -DMIOPEN_TEST_MIOTENSILE=ON -DMIOPEN_USE_MIOPENTENSILE=ON -DMIOPEN_USE_ROCBLAS=OFF -DMIOPEN_TEST_FLAGS='--verbose --disable-verification-cache' ..
->>>>>>> 0c105b14
+                            CXX=/opt/rocm/llvm/bin/clang++ cmake -DBUILD_DEV=On -DCMAKE_BUILD_TYPE=release -DMIOPEN_GPU_SYNC=On -DMIOPEN_TEST_GFX908=On -DMIOPEN_TEST_ALL=On  -DMIOPEN_TEST_LIMIT=2 -DMIOPEN_TEST_MIOTENSILE=ON -DMIOPEN_USE_MIOPENTENSILE=ON -DMIOPEN_USE_ROCBLAS=OFF -DMIOPEN_TEST_FLAGS='--verbose --disable-verification-cache' ..
                             MIOPEN_LOG_LEVEL=5 CTEST_PARALLEL_LEVEL=4 MIOPEN_DEBUG_IMPLICIT_GEMM_NON_XDLOPS_INLINE_ASM=0 MIOPEN_CONV_PRECISE_ROCBLAS_TIMING=0 make -j\$(nproc) check
                         """
                     }
@@ -1320,23 +1148,19 @@
 
                     }
                     steps{
-<<<<<<< HEAD
-                        buildHipClangJob('/opt/rocm/llvm/bin/clang++', '', "", image+'-hip-clang', "/usr/local", cmd, "all")
-=======
-                        script{
-                            try{
-                                buildJob('hcc', flags: '-DCMAKE_BUILD_TYPE=release', image: image+"rocm", prefixpath: '/opt/rocm', gpu_arch: "all")
-                            } 
-                            catch(e){
-                                echo "throwing error exception for the stage"
-                                echo 'Exception occurred: ' + e.toString()
-                                throw e
-                            }
-                            finally{
-                                reboot()
-                            }
-                        }
->>>>>>> 0c105b14
+                        script{
+                            try{
+                                buildHipClangJob('/opt/rocm/llvm/bin/clang++', '', "", image+'-hip-clang', "/usr/local", cmd, "all")
+                            } 
+                            catch(e){
+                                echo "throwing error exception for the stage"
+                                echo 'Exception occurred: ' + e.toString()
+                                throw e
+                            }
+                            finally{
+                                reboot()
+                            }
+                        }
                     }
                 }
             }
