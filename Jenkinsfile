def rocmnode(name) {
    return 'rocmtest-trial && miopen && ' + name
}

def show_node_info() {
    sh """
        echo "NODE_NAME = \$NODE_NAME"
        lsb_release -sd
        uname -r
        cat /sys/module/amdgpu/version
        ls /opt/ -la
    """
}

//default
// CXX=/opt/rocm/llvm/bin/clang++ CXXFLAGS='-Werror' cmake -DMIOPEN_GPU_SYNC=Off -DCMAKE_PREFIX_PATH=/usr/local -DBUILD_DEV=On -DCMAKE_BUILD_TYPE=release ..
//
def cmake_build(Map conf=[:]){

    def compiler = conf.get("compiler","/opt/rocm/llvm/bin/clang++")
    def config_targets = conf.get("config_targets","check")
    def debug_flags = "-g -fno-omit-frame-pointer -fsanitize=undefined -fno-sanitize-recover=undefined " + conf.get("extradebugflags", "")
    def build_envs = "CTEST_PARALLEL_LEVEL=4 MIOPEN_CONV_PRECISE_ROCBLAS_TIMING=0 " + conf.get("build_env","")
    def prefixpath = conf.get("prefixpath","/usr/local")
    def setup_args = " -DMIOPEN_GPU_SYNC=Off " + conf.get("setup_flags","")

    if (prefixpath != "/usr/local"){
        setup_args = setup_args + " -DCMAKE_PREFIX_PATH=${prefixpath} "
    }

    def build_type_debug = (conf.get("build_type",'release') == 'debug')

    //cmake_env can overwrite default CXX variables.
    def cmake_envs = "CXX=${compiler} CXXFLAGS='-Werror' " + conf.get("cmake_ex_env","")

    def package_build = (conf.get("package_build","") == "true")

    if (package_build == true) {
        config_targets = "package"
    }

    if(conf.get("build_install","") == "true")
    {
        config_targets = 'install ' + config_targets
        setup_args = ' -DBUILD_DEV=Off -DCMAKE_INSTALL_PREFIX=../install' + setup_args
    } else{
        setup_args = ' -DBUILD_DEV=On' + setup_args
    }

    // test_flags = ctest -> MIopen flags
    def test_flags = conf.get("test_flags","")

    if (conf.get("vcache_enable","") == "true"){
        def vcache = conf.get(vcache_path,"/var/jenkins/.cache/miopen/vcache")
        build_envs = " MIOPEN_VERIFY_CACHE_PATH='${vcache}' " + build_envs
    } else{
        test_flags = " --disable-verification-cache " + test_flags
    }

    if(conf.get("codecov", false)){ //Need
        setup_args = " -DCMAKE_BUILD_TYPE=debug -DCMAKE_CXX_FLAGS_DEBUG='${debug_flags} -fprofile-arcs -ftest-coverage' -DCODECOV_TEST=On " + setup_args
    }else if(build_type_debug){
        setup_args = " -DCMAKE_BUILD_TYPE=debug -DCMAKE_CXX_FLAGS_DEBUG='${debug_flags}'" + setup_args
    }else{
        setup_args = " -DCMAKE_BUILD_TYPE=release" + setup_args
    }

    if(test_flags != ""){
       setup_args = "-DMIOPEN_TEST_FLAGS='${test_flags}'" + setup_args
    }

    def pre_setup_cmd = """
            echo \$HSA_ENABLE_SDMA
            ulimit -c unlimited
            rm -rf build
            mkdir build
            rm -rf install
            mkdir install
            rm -f src/kernels/*.ufdb.txt
            rm -f src/kernels/miopen*.udb
            cd build
        """
    def setup_cmd = conf.get("setup_cmd", "${cmake_envs} cmake ${setup_args}   .. ")
    def build_cmd = conf.get("build_cmd", "${build_envs} dumb-init make -j\$(nproc) ${config_targets}")
    def execute_cmd = conf.get("execute_cmd", "")

    def cmd = conf.get("cmd", """
            ${pre_setup_cmd}
            ${setup_cmd}
            ${build_cmd}
            ${execute_cmd}
        """)

    echo cmd
    sh cmd

    // Only archive from master or develop
    if (package_build == true && (env.BRANCH_NAME == "develop" || env.BRANCH_NAME == "master")) {
        archiveArtifacts artifacts: "build/*.deb", allowEmptyArchive: true, fingerprint: true
    }
}

def buildHipClangJob(Map conf=[:]){
        show_node_info()

        env.HSA_ENABLE_SDMA=0
        env.CODECOV_TOKEN="aec031be-7673-43b5-9840-d8fb71a2354e"
        checkout scm

        def image = "miopen"
        def prefixpath = conf.get("prefixpath", "/usr/local")
        def gpu_arch = conf.get("gpu_arch", "gfx900;gfx906")

        def miotensile_version = conf.get("miotensile_version", "default")
        def target_id = conf.get("target_id", "OFF")
        def mlir_build = conf.get("mlir_build", "OFF")
        def build_fin = conf.get("build_fin", "OFF")
        def dockerOpts="--device=/dev/kfd --device=/dev/dri --group-add video --cap-add=SYS_PTRACE --security-opt seccomp=unconfined"
        def dockerArgs = "--build-arg PREFIX=${prefixpath} --build-arg GPU_ARCH='${gpu_arch}' --build-arg MIOTENSILE_VER='${miotensile_version}' --build-arg USE_TARGETID='${target_id}' --build-arg USE_MLIR='${mlir_build}' --build-arg USE_FIN='${build_fin}' "

        def variant = env.STAGE_NAME

        def codecov = conf.get("codecov", false)

        def retimage
        gitStatusWrapper(credentialsId: '7126e5fe-eb51-4576-b52b-9aaf1de8f0fd', gitHubContext: "Jenkins - ${variant}", account: 'ROCmSoftwarePlatform', repo: 'MIOpen') {
            try {
                retimage = docker.build("${image}", dockerArgs + '.')
                withDockerContainer(image: image, args: dockerOpts) {
                    timeout(time: 5, unit: 'MINUTES')
                    {
                        sh 'PATH="/opt/rocm/opencl/bin:/opt/rocm/opencl/bin/x86_64:$PATH" clinfo'
                    }
                }
            }
            catch (org.jenkinsci.plugins.workflow.steps.FlowInterruptedException e){
                echo "The job was cancelled or aborted"
                throw e
            }
            catch(Exception ex) {
                retimage = docker.build("${image}", dockerArgs + "--no-cache .")
                withDockerContainer(image: image, args: dockerOpts) {
                    timeout(time: 5, unit: 'MINUTES')
                    {
                        sh 'PATH="/opt/rocm/opencl/bin:/opt/rocm/opencl/bin/x86_64:$PATH" clinfo'
                    }
                }
            }

            withDockerContainer(image: image, args: dockerOpts + ' -v=/var/jenkins/:/var/jenkins') {
                timeout(time: 5, unit: 'HOURS')
                {
                    cmake_build(conf)

                    if (codecov) {
                        sh '''
                            cd build
                            lcov --directory . --capture --output-file $(pwd)/coverage.info
                            lcov --remove $(pwd)/coverage.info '/usr/*' --output-file $(pwd)/coverage.info
                            lcov --list $(pwd)/coverage.info
                            curl -s https://codecov.io/bash | bash
                            echo "Uploaded"
                        '''
                    }
                }
            }
        }
        return retimage
}

def reboot(){
    build job: 'reboot-slaves', propagate: false , parameters: [string(name: 'server', value: "${env.NODE_NAME}"),]
}

def buildHipClangJobAndReboot(Map conf=[:]){
    try{
        buildHipClangJob(conf)
    }
    catch(e){
        echo "throwing error exception for the stage"
        echo 'Exception occurred: ' + e.toString()
        throw e
    }
    finally{
        if (!conf.get("no_reboot", false)) {
            reboot()
        }
    }
}


/// Stage name format:
/// [DataType] Backend[/Compiler] BuildType [TestSet] [Target]
///
/// The only mandatory elements are Backend and BuildType; others are optional.
///
/// DataType := { Fp16 | Bf16 | Int8 | Fp32 }
/// Backend := { Hip | OpenCL | HipNoGPU}
/// Compiler := { Clang* | GCC* }
///   * "Clang" is the default for the Hip backend, and implies hip-clang compiler.
///     For the OpenCL backend, "Clang" implies the system x86 compiler.
///   * "GCC" is the default for OpenCL backend.
///   * The default compiler is usually not specified.
/// BuildType := { Release* | Debug | Install } [ BuildTypeModifier ]
///   * BuildTypeModifier := { COMGR | Embedded | Static | Normal-Find | Fast-Find
///                            MLIR | Tensile | Tensile-Latest | Package | ... }
/// TestSet := { All | Smoke* } [ Codecov ]
///   * "All" corresponds to "cmake -DMIOPEN_TEST_ALL=On".
///   * "Smoke" (-DMIOPEN_TEST_ALL=Off) is the default and usually not specified.
///   * "Codecov" is optional code coverage analysis.
/// Target := { gfx908 | gfx90a | Vega20 | Vega10 | Vega* | gfx1030 }
///   * "Vega" (gfx906 or gfx900) is the default and usually not specified.


pipeline {
    agent none
    options {
        parallelsAlwaysFailFast()
        // disable stage-wise timeout due to long wait with queue (limited resources)
        // timeout(time: 90, unit:'MINUTES')
    }
    parameters {
        booleanParam(
            name: "STATIC_CHECKS",
            defaultValue: true,
            description: "")
        booleanParam(
            name: "SMOKE_FP32_AUX1",
            defaultValue: true,
            description: "")
        booleanParam(
            name: "SMOKE_FP16_BF16_INT8",
            defaultValue: true,
            description: "")
        booleanParam(
            name: "SMOKE_MLIR",
            defaultValue: true,
            description: "")
        booleanParam(
            name: "SMOKE_MIOPENTENSILE_LATEST",
            defaultValue: true,
            description: "")
        booleanParam(
            name: "FULL_TESTS",
            defaultValue: true,
            description: "")
        booleanParam(
            name: "FULL_TESTS_NAVI21_OPTIONAL",
            defaultValue: false,
            description: "")
        booleanParam(
            name: "MIOPENTENSILE",
            defaultValue: false,
            description: "")
        booleanParam(
            name: "MIOPENTENSILE_LATEST",
            defaultValue: false,
            description: "")
        booleanParam(
            name: "PACKAGES",
            defaultValue: true,
            description: "")
        booleanParam(
            name: "TARGET_NOGPU",
            defaultValue: true,
            description: "")
        booleanParam(
            name: "TARGET_VEGA10",
            defaultValue: true,
            description: "")
        booleanParam(
            name: "TARGET_VEGA20",
            defaultValue: true,
            description: "")
        booleanParam(
            name: "TARGET_GFX908",
            defaultValue: true,
            description: "")
        booleanParam(
            name: "TARGET_GFX90A",
            defaultValue: true,
            description: "")
        booleanParam(
            name: "TARGET_NAVI21",
            defaultValue: true,
            description: "")
    }

    environment{
        extra_log_env   = " MIOPEN_LOG_LEVEL=5 "
        Fp16_flags      = " -DMIOPEN_TEST_HALF=On"
        Bf16_flags      = " -DMIOPEN_TEST_BFLOAT16=On"
        Int8_flags      = " -DMIOPEN_TEST_INT8=On"
        Full_test       = " -DMIOPEN_TEST_ALL=On"
        Tensile_build_env = "MIOPEN_DEBUG_HIP_KERNELS=0 "
        Tensile_setup = " -DMIOPEN_TEST_MIOTENSILE=ON -DMIOPEN_USE_MIOPENTENSILE=ON -DMIOPEN_USE_ROCBLAS=OFF"
    }
    stages{
<<<<<<< HEAD
=======
        stage("Static checks"){
            when { expression { params.STATIC_CHECKS && params.TARGET_NOGPU } }
            parallel{
                stage('Hip Tidy') {
                    agent{ label rocmnode("nogpu") }
                    environment{
                        setup_cmd = "CXX='/opt/rocm/llvm/bin/clang++' cmake -DMIOPEN_BACKEND=HIP -DBUILD_DEV=On .. "
                        build_cmd = "make -j\$(nproc) -k analyze"
                    }
                    steps{
                        buildHipClangJobAndReboot(setup_cmd: setup_cmd, build_cmd: build_cmd, no_reboot:true)
                    }
                }
                stage('OpenCL Tidy') {
                    agent{ label rocmnode("nogpu") }
                    environment{
                        setup_cmd = "cmake -DMIOPEN_BACKEND=OpenCL -DBUILD_DEV=On .."
                        build_cmd = "make -j\$(nproc) -k analyze"
                    }
                    steps{
                        buildHipClangJobAndReboot(setup_cmd: setup_cmd, build_cmd: build_cmd, no_reboot:true)
                    }
                }
                stage('Clang Format') {
                    agent{ label rocmnode("nogpu") }
                    environment{
                        execute_cmd = "find . -iname \'*.h\' \
                                -o -iname \'*.hpp\' \
                                -o -iname \'*.cpp\' \
                                -o -iname \'*.h.in\' \
                                -o -iname \'*.hpp.in\' \
                                -o -iname \'*.cpp.in\' \
                                -o -iname \'*.cl\' \
                                | grep -v 'build/' \
                                | xargs -n 1 -P 1 -I{} -t sh -c \'clang-format-10 -style=file {} | diff - {}\'"
                    }
                    steps{
                        buildHipClangJobAndReboot(setup_cmd: "", build_cmd: "", execute_cmd: execute_cmd, no_reboot:true)
                    }
                }
                stage('Tuna Fin Build Test') {
                    agent{ label rocmnode("nogpu") }
                    environment{
                      setup_cmd = "CXX='/opt/rocm/llvm/bin/clang++' cmake -DCMAKE_BUILD_TYPE=DEBUG -DMIOPEN_BACKEND=HIPNOGPU -DBUILD_SHARED_LIBS=Off -DMIOPEN_INSTALL_CXX_HEADERS=On -DMIOPEN_ENABLE_FIN=ON .. "
                      build_cmd = "make -j\$(nproc) "
                    }
                    steps{
                      buildHipClangJobAndReboot(setup_cmd: setup_cmd, execute_cmd: "", no_reboot:true, build_cmd: build_cmd, build_fin: "ON")
                    }
                }
            }
        }
>>>>>>> 7177b7c0
        stage("Smoke Fp32"){
            when { expression { params.SMOKE_FP32_AUX1 } }
            environment{
                Smoke_targets = "check doc MIOpenDriver"
            }
            parallel{
<<<<<<< HEAD
=======
               stage('Fp32 OpenCL Debug + Codecov') {
                    when { expression { params.TARGET_VEGA20 || params.TARGET_VEGA10 } }
                    agent{ label rocmnode("vega") }
                    steps{
                        buildHipClangJobAndReboot(compiler: 'g++', build_type: 'debug', config_targets: Smoke_targets, codecov: true)
                    }
                }
                stage('Fp32 OpenCL gfx908') {
                    when { expression { params.TARGET_GFX908 } }
                    agent{ label rocmnode("gfx908") }
                    steps{
                        buildHipClangJobAndReboot(compiler: 'g++', config_targets: Smoke_targets, gpu_arch: "gfx908")
                    }
                }
                stage('Fp32 OpenCL gfx90a') {
                    when { expression { params.TARGET_GFX90A } }
                    agent{ label rocmnode("gfx90a") }
                    steps{
                        buildHipClangJobAndReboot(compiler: 'g++', config_targets: Smoke_targets, gpu_arch: "gfx90a:xnack-")
                    }
                }
                stage('Fp32 Hip /opt/rocm') {
                    when { expression { params.TARGET_VEGA20 || params.TARGET_VEGA10 } }
                    agent{ label rocmnode("vega") }
                    steps{
                        buildHipClangJobAndReboot(prefixpath: '/opt/rocm', config_targets: Smoke_targets)
                    }
                }
                stage('Fp32 Hip Debug') {
                    when { expression { params.TARGET_VEGA20 || params.TARGET_VEGA10 } }
                    agent{ label rocmnode("vega") }
                    steps{
                        buildHipClangJobAndReboot(build_type: 'debug', config_targets: Smoke_targets)
                    }
                }
                stage('Fp32 OpenCL Debug gfx1030') {
                    when { expression { params.TARGET_NAVI21 } }
                    agent{ label rocmnode("navi21") }
                    steps{
                        buildHipClangJobAndReboot(compiler: 'g++', build_type: 'debug', config_targets: Smoke_targets, build_env: extra_log_env, gpu_arch: "gfx1030")
                    }
                }
>>>>>>> 7177b7c0
                stage('Fp32 Hip Debug gfx908 /opt/rocm') {
                    when { expression { params.TARGET_GFX908 } }
                    agent{ label rocmnode("gfx908") }
                    environment{
                        gpu_arch = "gfx908"
                        prefixpath = "/opt/rocm"
                    }
                    steps{
                        buildHipClangJobAndReboot(prefixpath: prefixpath, build_type: 'debug', config_targets: Smoke_targets, gpu_arch: gpu_arch)
                    }
                }
                stage('Fp32 Hip Debug gfx90a /opt/rocm') {
                    when { expression { params.TARGET_GFX90A } }
                    agent{ label rocmnode("gfx90a") }
                    environment{
                        gpu_arch = "gfx90a:xnack-"
                        prefixpath = "/opt/rocm"
                    }
                    steps{
                        buildHipClangJobAndReboot(prefixpath: prefixpath, build_type: 'debug', config_targets: Smoke_targets, gpu_arch: gpu_arch)
                    }
                }
<<<<<<< HEAD
=======
                stage('Fp32 HipNoGPU Debug') {
                    when { expression { params.TARGET_NOGPU } }
                    agent{ label rocmnode("nogpu") }
                    environment{
                        HipNoGPU_flags = "-DMIOPEN_BACKEND=HIPNOGPU -DMIOPEN_INSTALL_CXX_HEADERS=On"
                        build_cmd = "make -j\$(nproc)"
                    }
                    steps{
                        buildHipClangJob( build_type: 'debug', setup_flags: HipNoGPU_flags, build_cmd: build_cmd)
                    }
                }
            }
        }
        stage("Smoke Aux 1"){
            when { expression { params.SMOKE_FP32_AUX1 } }
            parallel{
                stage('Fp32 Hip Debug COMGR') {
                    when { expression { params.TARGET_VEGA20 || params.TARGET_VEGA10 } }
                    agent{ label rocmnode("vega") }
                    environment{
                        // See SWDEV-290754 for why LLVM_PATH is required.
                        COMGR_build_cmd = "LLVM_PATH=/opt/rocm/llvm CTEST_PARALLEL_LEVEL=2 MIOPEN_CONV_PRECISE_ROCBLAS_TIMING=0 MIOPEN_LOG_LEVEL=5 make -j\$(nproc) check"
                    }
                    steps{
                        buildHipClangJobAndReboot( build_type: 'debug', setup_flags: "-DMIOPEN_USE_COMGR=On", build_cmd: COMGR_build_cmd, test_flags: ' --verbose ')
                    }
                }
                stage('Fp32 Hip Debug Embedded Vega20') {
                    when { expression { params.TARGET_VEGA20 } }
                    agent{ label rocmnode("vega20") }
                    environment{
                        Embedded_flags = "-DMIOPEN_EMBED_DB='gfx906_60'"
                    }
                    steps{
                        buildHipClangJobAndReboot( build_type: 'debug', setup_flags: Embedded_flags, build_env: extra_log_env, test_flags: ' --verbose ')
                    }
                }
                stage('Fp32 Hip Static') {
                    when { expression { params.TARGET_VEGA20 || params.TARGET_VEGA10 } }
                    agent{ label rocmnode("vega") }
                    steps{
                        buildHipClangJobAndReboot( setup_flags: "-DBUILD_SHARED_LIBS=Off")
                    }
                }
                stage('Fp32 Hip Normal-Find') {
                    when { expression { params.TARGET_VEGA20 || params.TARGET_VEGA10 } }
                    agent{ label rocmnode("vega") }
                    environment{
                        config_targets = "test_conv2d"
                        execute_cmd = "MIOPEN_FIND_MODE=1 MIOPEN_CONV_PRECISE_ROCBLAS_TIMING=0 bin/test_conv2d --disable-verification-cache"
                    }
                    steps{
                        buildHipClangJobAndReboot(config_targets: config_targets, execute_cmd: execute_cmd)
                    }
                }
                stage('Fp32 Hip Fast-Find') {
                    when { expression { params.TARGET_VEGA20 || params.TARGET_VEGA10 } }
                    agent{ label rocmnode("vega") }
                    environment{
                        config_targets =   "test_conv2d"
                        execute_cmd = "MIOPEN_FIND_MODE=2 CTEST_PARALLEL_LEVEL=4  MIOPEN_CONV_PRECISE_ROCBLAS_TIMING=0 bin/test_conv2d --disable-verification-cache"
                    }
                    steps{
                        buildHipClangJobAndReboot( config_targets: config_targets, execute_cmd: execute_cmd)
                    }
                }
                stage('Fp32 Hip') {
                    when { expression { params.TARGET_VEGA20 || params.TARGET_VEGA10 } }
                    agent{ label rocmnode("vega") }
                    steps{
                        buildHipClangJobAndReboot()
                    }
                }
>>>>>>> 7177b7c0
            }
        }
        stage("Smoke MLIR"){
            when { expression { params.SMOKE_MLIR } }
            environment{ MLIR_flags = "-DMIOPEN_USE_MLIR=On" }
            parallel{
<<<<<<< HEAD
                stage('Fp32 Hip MLIR Xdlops') {
=======
                stage('Fp32 Hip MLIR') {
                    when { expression { params.TARGET_VEGA20 || params.TARGET_VEGA10 } }
                    agent{ label rocmnode("vega") }
                    steps{
                        buildHipClangJobAndReboot(setup_flags: MLIR_flags, build_env: extra_log_env, test_flags: ' --verbose ', mlir_build: "ON")
                    }
                }
                stage('Fp16 Hip MLIR') {
                    when { expression { params.TARGET_VEGA20 || params.TARGET_VEGA10 } }
                    agent{ label rocmnode("vega") }
                    steps{
                        buildHipClangJobAndReboot(setup_flags: MLIR_flags + Fp16_flags, build_env: extra_log_env, test_flags: ' --verbose ', mlir_build: "ON")
                    }
                }
                stage('Fp16 Hip MLIR gfx908') {
                    when { expression { params.TARGET_GFX908 } }
>>>>>>> 7177b7c0
                    agent{ label rocmnode("gfx908") }
                    steps{
                        buildHipClangJobAndReboot(setup_flags: MLIR_flags + Fp16_flags, build_env: extra_log_env, test_flags: ' --verbose ', gpu_arch: "gfx908", mlir_build: "ON")
                    }
                }
                stage('Fp32 Hip MLIR gfx908') {
                    when { expression { params.TARGET_GFX908 } }
                    agent{ label rocmnode("gfx908") }
                    steps{
                        buildHipClangJobAndReboot(setup_flags: MLIR_flags, build_env: extra_log_env, test_flags: ' --verbose ', gpu_arch: "gfx908", mlir_build: "ON")
                    }
                }
            }
        }
        stage("Smoke Fp16/Bf16/Int8"){
            when { expression { params.SMOKE_FP16_BF16_INT8 } }
            environment{
                Smoke_targets = "check doc MIOpenDriver"
            }
            parallel{
<<<<<<< HEAD
                stage('Bf16 Hip Debug gfx908 /opt/rocm') {
=======
                stage('Fp16 OpenCL Vega20') {
                    when { expression { params.TARGET_VEGA20 } }
                    agent{ label rocmnode("vega20") }
                    steps{
                        buildHipClangJobAndReboot(compiler: 'g++', setup_flags: Fp16_flags, config_targets: Smoke_targets)
                    }
                }
                stage('Int8 OpenCL Vega20') {
                    when { expression { params.TARGET_VEGA20 } }
                    agent{ label rocmnode("vega20") }
                    steps{
                        buildHipClangJobAndReboot(compiler: 'g++', setup_flags: Int8_flags, config_targets: Smoke_targets)
                    }
                }
                stage('Fp16 Hip Vega20 /opt/rocm') {
                    when { expression { params.TARGET_VEGA20 } }
                    agent{ label rocmnode("vega20") }
                    steps{
                        buildHipClangJobAndReboot( setup_flags: Fp16_flags, prefixpath: '/opt/rocm', config_targets: Smoke_targets)
                    }
                }
                stage('Bf16 Hip Vega20 /opt/rocm') {
                    when { expression { params.TARGET_VEGA20 } }
                    agent{ label rocmnode("vega20") }
                    steps{
                        buildHipClangJobAndReboot(setup_flags: Bf16_flags, prefixpath: '/opt/rocm', config_targets: Smoke_targets)
                    }
                }
                stage('Fp16 Hip gfx908 /opt/rocm') {
                    when { expression { params.TARGET_GFX908 } }
>>>>>>> 7177b7c0
                    agent{ label rocmnode("gfx908") }
                    steps{
                        buildHipClangJobAndReboot( setup_flags: Fp16_flags, prefixpath: '/opt/rocm', config_targets: Smoke_targets, gpu_arch: "gfx908")
                    }
                }
                stage('Bf16 Hip gfx908 /opt/rocm') {
                    when { expression { params.TARGET_GFX908 } }
                    agent{ label rocmnode("gfx908") }
                    steps{
                        buildHipClangJobAndReboot(setup_flags: Bf16_flags, prefixpath: '/opt/rocm', config_targets: Smoke_targets, gpu_arch: "gfx908")
                    }
                }
                stage('Fp16 Hip gfx90a /opt/rocm') {
                    when { expression { params.TARGET_GFX90A } }
                    agent{ label rocmnode("gfx90a") }
                    steps{
                        buildHipClangJobAndReboot( setup_flags: Fp16_flags, prefixpath: '/opt/rocm', config_targets: Smoke_targets, gpu_arch: "gfx90a:xnack-")
                    }
                }
                stage('Bf16 Hip gfx90a /opt/rocm') {
                    when { expression { params.TARGET_GFX90A } }
                    agent{ label rocmnode("gfx90a") }
                    steps{
                        buildHipClangJobAndReboot(setup_flags: Bf16_flags, prefixpath: '/opt/rocm', config_targets: Smoke_targets, gpu_arch: "gfx90a:xnack-")
                    }
                }
            }
        }
        stage("Smoke MIOpenTensile Latest"){
            when { expression { params.SMOKE_MIOPENTENSILE_LATEST } }
            environment{
                Tensile_version = "latest"
            }
            parallel{
<<<<<<< HEAD
                stage('Fp32 Hip Tensile-Latest gfx908') {
=======
                stage('Fp16 Hip Tensile-Latest All Vega20') {
                    when { expression { params.TARGET_VEGA20 } }
                    agent{ label rocmnode("vega20") }
                    steps{
                        buildHipClangJobAndReboot( setup_flags: Tensile_setup + Fp16_flags, build_env: Tensile_build_env, test_flags: ' --verbose ', gpu_arch:"gfx906:xnack-", miotensile_version: Tensile_version, target_id: "ON")
                    }
                }
                stage('Int8 Hip Tensile-Latest All Vega20') {
                    when { expression { params.TARGET_VEGA20 } }
                    agent{ label rocmnode("vega20") }
                    steps{
                        buildHipClangJobAndReboot( setup_flags: Tensile_setup + extra_log_env + Int8_flags, build_env: Tensile_build_env, test_flags: ' --verbose ', gpu_arch:"gfx906:xnack-", miotensile_version: Tensile_version, target_id: "ON")
                    }
                }
                stage('Fp32 Hip Tensile-Latest All gfx908') {
                    when { expression { params.TARGET_GFX908 } }
>>>>>>> 7177b7c0
                    agent{ label rocmnode("gfx908") }
                    steps{
                        buildHipClangJobAndReboot( setup_flags: Tensile_setup + extra_log_env, build_env: Tensile_build_env + extra_log_env, gpu_arch: "gfx908:xnack-", test_flags: ' --verbose ', miotensile_version: Tensile_version, target_id: "ON")
                    }
                }
                stage('Bf16 Hip Tensile-Latest All gfx908') {
                    when { expression { params.TARGET_GFX908 } }
                    agent{ label rocmnode("gfx908") }
                    steps{
                        buildHipClangJobAndReboot( setup_flags: Tensile_setup + extra_log_env + Bf16_flags, build_env: Tensile_build_env + extra_log_env, test_flags: ' --verbose ', gpu_arch: "gfx908:xnack-", miotensile_version: Tensile_version, target_id: "ON")
                    }
                }
                // stage('Fp32 Hip Tensile-Latest All gfx90a') {
                //     when { expression { params.TARGET_GFX90A } }
                //     agent{ label rocmnode("gfx90a") }
                //     steps{
                //         buildHipClangJobAndReboot( setup_flags: Tensile_setup + extra_log_env, build_env: Tensile_build_env + extra_log_env, gpu_arch: "gfx90a:xnack-", test_flags: ' --verbose ', miotensile_version: Tensile_version, target_id: "ON")
                //     }
                // }
                // stage('Bf16 Hip Tensile-Latest All gfx90a') {
                //     when { expression { params.TARGET_GFX90A } }
                //     agent{ label rocmnode("gfx90a") }
                //     steps{
                //         buildHipClangJobAndReboot( setup_flags: Tensile_setup + extra_log_env + Bf16_flags, build_env: Tensile_build_env + extra_log_env, test_flags: ' --verbose ', gpu_arch: "gfx90a:xnack-", miotensile_version: Tensile_version, target_id: "ON")
                //     }
                // }
            }
        }
        stage("Full Tests I"){
            when { expression { params.FULL_TESTS } }
            parallel{
<<<<<<< HEAD
=======
                stage('Int8 HIP All Vega20 /opt/rocm') {
                    when { expression { params.TARGET_VEGA20 } }
                    agent{ label rocmnode("vega20") }
                    steps{
                        buildHipClangJobAndReboot( setup_flags: Int8_flags + Full_test, prefixpath: '/opt/rocm')
                    }
                }
                stage('Fp32 OpenCL Install All') {
                    when { expression { params.TARGET_VEGA20 || params.TARGET_VEGA10 } }
                    agent{ label rocmnode("vega") }
                    steps{
                        buildHipClangJobAndReboot(compiler: 'g++', setup_flags: Full_test, build_install: "true")
                    }
                }
>>>>>>> 7177b7c0
                stage('Bf16 Hip Install All gfx908') {
                    when { expression { params.TARGET_GFX908 } }
                    agent{ label rocmnode("gfx908") }
                    steps{
                        buildHipClangJobAndReboot(setup_flags: Bf16_flags + Full_test, build_install: "true", gpu_arch: "gfx908")
                    }
                }
                stage('Bf16 Hip Install All gfx90a') {
                    when { expression { params.TARGET_GFX90A } }
                    agent{ label rocmnode("gfx90a") }
                    steps{
                        buildHipClangJobAndReboot(setup_flags: Bf16_flags + Full_test, build_install: "true", gpu_arch: "gfx90a:xnack-")
                    }
                }
            }
        }

        stage("Full Tests II"){
            when { expression { params.FULL_TESTS } }
            environment{
                WORKAROUND_iGemm_936 = " MIOPEN_DEBUG_CONV_IMPLICIT_GEMM_HIP_FWD_V4R1=0"
            }
            parallel{
                stage('Fp32 Hip All gfx908') {
                    when { expression { params.TARGET_GFX908 } }
                    agent{ label rocmnode("gfx908") }
                    steps{
                        buildHipClangJobAndReboot(setup_flags: Full_test, gpu_arch: "gfx908")
                    }
                }
                stage('Fp32 Hip All gfx90a') {
                    when { expression { params.TARGET_GFX90A } }
                    agent{ label rocmnode("gfx90a") }
                    steps{
                        buildHipClangJobAndReboot(setup_flags: Full_test, gpu_arch: "gfx90a:xnack-")
                    }
                }
<<<<<<< HEAD
            }
        }
=======
                stage('Fp16 Hip Install All Vega20') {
                    when { expression { params.TARGET_VEGA20 } }
                    agent{ label rocmnode("vega20") }
                    steps{
                        buildHipClangJobAndReboot( setup_flags: Full_test + Fp16_flags, build_env: WORKAROUND_iGemm_936, build_install: "true")
                    }
                }
                stage('Fp32 Hip All Vega20') {
                    when { expression { params.TARGET_VEGA20 } }
                    agent{ label rocmnode("vega20") }
                    steps{
                        buildHipClangJobAndReboot( setup_flags: Full_test)
                    }
                }
                stage('Fp32 OpenCL All gfx1030') {
                    when { expression { params.TARGET_NAVI21 && params.FULL_TESTS_NAVI21_OPTIONAL } }
                    agent{ label rocmnode("navi21") }
                    steps{
                        buildHipClangJobAndReboot(compiler: 'g++', setup_flags: Full_test, build_env: extra_log_env, gpu_arch: "gfx1030")
                    }
                }
                stage('Fp32 Hip All Install gfx1030') {
                    when { expression { params.TARGET_NAVI21 && params.FULL_TESTS_NAVI21_OPTIONAL } }
                    agent{ label rocmnode("navi21") }
                    steps{
                        buildHipClangJobAndReboot(setup_flags: Full_test, build_install: "true", gpu_arch: "gfx1030")
                    }
                }
                stage('Fp16 Hip All Install gfx908') {
                    when { expression { params.TARGET_GFX908 } }
                    agent{ label rocmnode("gfx908") }
                    steps{
                        buildHipClangJobAndReboot(setup_flags: Full_test + Fp16_flags, build_env: WORKAROUND_iGemm_936, build_install: "true", gpu_arch: "gfx908")
                    }
                }
                stage('Fp16 Hip All Install gfx90a') {
                    when { expression { params.TARGET_GFX90A } }
                    agent{ label rocmnode("gfx90a") }
                    steps{
                        buildHipClangJobAndReboot(setup_flags: Full_test + Fp16_flags, build_env: WORKAROUND_iGemm_936, build_install: "true", gpu_arch: "gfx90a:xnack-")
                    }
                }
            }
        }

>>>>>>> 7177b7c0
        stage("MIOpenTensile"){
            when { expression { params.MIOPENTENSILE } }
            environment{
                Tensile_version = "default"
            }
            parallel{
<<<<<<< HEAD
=======
                stage('Fp32 Hip Tensile All Vega20') {
                    when { expression { params.TARGET_VEGA20 } }
                    agent{ label rocmnode("vega20") }
                    steps{
                        buildHipClangJobAndReboot( setup_flags: Tensile_setup + Full_test, build_env: Tensile_build_env, test_flags: ' --verbose ', gpu_arch:"gfx906:xnack-", miotensile_version: Tensile_version, target_id: "ON")
                    }
                }
                stage('Fp16 Hip Tensile All Vega20') {
                    when { expression { params.TARGET_VEGA20 } }
                    agent{ label rocmnode("vega20") }
                    steps{
                        buildHipClangJobAndReboot( setup_flags: Tensile_setup + Full_test + Fp16_flags, build_env: Tensile_build_env, test_flags: ' --verbose ', gpu_arch:"gfx906:xnack-", miotensile_version: Tensile_version, target_id: "ON")
                    }
                }
                stage('Bf16 Hip Tensile All Vega20') {
                    when { expression { params.TARGET_VEGA20 } }
                    agent{ label rocmnode("vega20") }
                    steps{
                        buildHipClangJobAndReboot( setup_flags: Tensile_setup + Full_test + extra_log_env + Bf16_flags, build_env: Tensile_build_env, test_flags: ' --verbose ', gpu_arch:"gfx906:xnack-", miotensile_version: Tensile_version, target_id: "ON")
                    }
                }
                stage('Int8 Hip Tensile All Vega20') {
                    when { expression { params.TARGET_VEGA20 } }
                    agent{ label rocmnode("vega20") }
                    steps{
                        buildHipClangJobAndReboot( setup_flags: Tensile_setup + Full_test + extra_log_env + Int8_flags, build_env: Tensile_build_env, test_flags: ' --verbose ', gpu_arch:"gfx906:xnack-", miotensile_version: Tensile_version, target_id: "ON")
                    }
                }
>>>>>>> 7177b7c0
                stage('Fp32 Hip Tensile All gfx908') {
                    when { expression { params.TARGET_GFX908 } }
                    agent{ label rocmnode("gfx908") }
                    steps{
                        buildHipClangJobAndReboot( setup_flags: Tensile_setup + Full_test + extra_log_env, build_env: Tensile_build_env + extra_log_env, test_flags: ' --verbose ', gpu_arch: "gfx908:xnack-", miotensile_version: Tensile_version, target_id: "ON")
                    }
                }
                stage('Fp16 Hip Tensile All gfx908') {
                    when { expression { params.TARGET_GFX908 } }
                    agent{ label rocmnode("gfx908") }
                    steps{
                        buildHipClangJobAndReboot( setup_flags: Tensile_setup + Full_test + extra_log_env + Fp16_flags, build_env: Tensile_build_env + extra_log_env, test_flags: ' --verbose ', gpu_arch: "gfx908:xnack-", miotensile_version: Tensile_version, target_id: "ON")
                    }
                }
                stage('Bf16 Hip Tensile All gfx908') {
                    when { expression { params.TARGET_GFX908 } }
                    agent{ label rocmnode("gfx908") }
                    steps{
                        buildHipClangJobAndReboot( setup_flags: Tensile_setup + Full_test + extra_log_env + Bf16_flags, build_env: Tensile_build_env + extra_log_env, test_flags: ' --verbose ', gpu_arch: "gfx908:xnack-", miotensile_version: Tensile_version, target_id: "ON")
                    }
                }
                stage('Int8 Hip Tensile All gfx908') {
                    when { expression { params.TARGET_GFX908 } }
                    agent{ label rocmnode("gfx908") }
                    steps{
                        buildHipClangJobAndReboot( setup_flags: Tensile_setup + Full_test + extra_log_env + Int8_flags, build_env: Tensile_build_env + extra_log_env, test_flags: ' --verbose ', gpu_arch: "gfx908:xnack-", miotensile_version: Tensile_version, target_id: "ON")
                    }
                }
                // stage('Fp32 Hip Tensile All gfx90a') {
                //     when { expression { params.TARGET_GFX90A } }
                //     agent{ label rocmnode("gfx90a") }
                //     steps{
                //         buildHipClangJobAndReboot( setup_flags: Tensile_setup + Full_test + extra_log_env, build_env: Tensile_build_env + extra_log_env, test_flags: ' --verbose ', gpu_arch: "gfx90a:xnack-", miotensile_version: Tensile_version, target_id: "ON")
                //     }
                // }
                // stage('Fp16 Hip Tensile All gfx90a') {
                //     when { expression { params.TARGET_GFX90A } }
                //     agent{ label rocmnode("gfx90a") }
                //     steps{
                //         buildHipClangJobAndReboot( setup_flags: Tensile_setup + Full_test + extra_log_env + Fp16_flags, build_env: Tensile_build_env + extra_log_env, test_flags: ' --verbose ', gpu_arch: "gfx90a:xnack-", miotensile_version: Tensile_version, target_id: "ON")
                //     }
                // }
                // stage('Bf16 Hip Tensile All gfx90a') {
                //     when { expression { params.TARGET_GFX90A } }
                //     agent{ label rocmnode("gfx90a") }
                //     steps{
                //         buildHipClangJobAndReboot( setup_flags: Tensile_setup + Full_test + extra_log_env + Bf16_flags, build_env: Tensile_build_env + extra_log_env, test_flags: ' --verbose ', gpu_arch: "gfx90a:xnack-", miotensile_version: Tensile_version, target_id: "ON")
                //     }
                // }
                // stage('Int8 Hip Tensile All gfx90a') {
                //     when { expression { params.TARGET_GFX90A } }
                //     agent{ label rocmnode("gfx90a") }
                //     steps{
                //         buildHipClangJobAndReboot( setup_flags: Tensile_setup + Full_test + extra_log_env + Int8_flags, build_env: Tensile_build_env + extra_log_env, test_flags: ' --verbose ', gpu_arch: "gfx90a:xnack-", miotensile_version: Tensile_version, target_id: "ON")
                //     }
                // }
            }
        }
        stage("MIOpenTensile Latest"){
            when { expression { params.MIOPENTENSILE_LATEST  } }
            environment{
                Tensile_version = "latest"
            }
            parallel{
<<<<<<< HEAD
=======
                stage('Fp32 Hip Tensile-Latest All Vega20') {
                    when { expression { params.TARGET_VEGA20 } }
                    agent{ label rocmnode("vega20") }
                    steps{
                        buildHipClangJobAndReboot( setup_flags: Tensile_setup + Full_test, build_env: Tensile_build_env, test_flags: ' --verbose ', gpu_arch:"gfx906:xnack-", miotensile_version: Tensile_version, target_id: "ON")
                    }
                }
                stage('Fp16 Hip Tensile-Latest All Vega20') {
                    when { expression { params.TARGET_VEGA20 } }
                    agent{ label rocmnode("vega20") }
                    steps{
                        buildHipClangJobAndReboot( setup_flags: Tensile_setup + Full_test + Fp16_flags, build_env: Tensile_build_env, test_flags: ' --verbose ', gpu_arch:"gfx906:xnack-", miotensile_version: Tensile_version, target_id: "ON")
                    }
                }
                stage('Bf16 Hip Tensile-Latest All Vega20') {
                    when { expression { params.TARGET_VEGA20 } }
                    agent{ label rocmnode("vega20") }
                    steps{
                        buildHipClangJobAndReboot( setup_flags: Tensile_setup + Full_test + extra_log_env + Bf16_flags, build_env: Tensile_build_env, test_flags: ' --verbose ', gpu_arch:"gfx906:xnack-", miotensile_version: Tensile_version, target_id: "ON")
                    }
                }
                stage('Int8 Hip Tensile-Latest All Vega20') {
                    when { expression { params.TARGET_VEGA20 } }
                    agent{ label rocmnode("vega20") }
                    steps{
                        buildHipClangJobAndReboot( setup_flags: Tensile_setup + Full_test + extra_log_env + Int8_flags, build_env: Tensile_build_env, test_flags: ' --verbose ', gpu_arch:"gfx906:xnack-", miotensile_version: Tensile_version, target_id: "ON")
                    }
                }
>>>>>>> 7177b7c0
                stage('Fp32 Hip Tensile-Latest All gfx908') {
                    when { expression { params.TARGET_GFX908 } }
                    agent{ label rocmnode("gfx908") }
                    steps{
                        buildHipClangJobAndReboot( setup_flags: Tensile_setup + Full_test + extra_log_env, build_env: Tensile_build_env + extra_log_env, test_flags: ' --verbose ', gpu_arch: "gfx908:xnack-", miotensile_version: Tensile_version, target_id: "ON")
                    }
                }
                stage('Fp16 Hip Tensile-Latest All gfx908') {
                    when { expression { params.TARGET_GFX908 } }
                    agent{ label rocmnode("gfx908") }
                    steps{
                        buildHipClangJobAndReboot( setup_flags: Tensile_setup + Full_test + extra_log_env + Fp16_flags, build_env: Tensile_build_env + extra_log_env, test_flags: ' --verbose ', gpu_arch: "gfx908:xnack-", miotensile_version: Tensile_version, target_id: "ON")
                    }
                }
                stage('Bf16 Hip Tensile-Latest All gfx908') {
                    when { expression { params.TARGET_GFX908 } }
                    agent{ label rocmnode("gfx908") }
                    steps{
                        buildHipClangJobAndReboot( setup_flags: Tensile_setup + Full_test + extra_log_env + Bf16_flags, build_env: Tensile_build_env + extra_log_env, test_flags: ' --verbose ', gpu_arch: "gfx908:xnack-", miotensile_version: Tensile_version, target_id: "ON")
                    }
                }
                stage('Int8 Hip Tensile-Latest All gfx908') {
                    when { expression { params.TARGET_GFX908 } }
                    agent{ label rocmnode("gfx908") }
                    steps{
                        buildHipClangJobAndReboot( setup_flags: Tensile_setup + Full_test + extra_log_env + Int8_flags, build_env: Tensile_build_env + extra_log_env, test_flags: ' --verbose ', gpu_arch: "gfx908:xnack-", miotensile_version: Tensile_version, target_id: "ON")
                    }
                }
                // stage('Fp32 Hip Tensile-Latest All gfx90a') {
                //     when { expression { params.TARGET_GFX90A } }
                //     agent{ label rocmnode("gfx90a") }
                //     steps{
                //         buildHipClangJobAndReboot( setup_flags: Tensile_setup + Full_test + extra_log_env, build_env: Tensile_build_env + extra_log_env, test_flags: ' --verbose ', gpu_arch: "gfx90a:xnack-", miotensile_version: Tensile_version, target_id: "ON")
                //     }
                // }
                // stage('Fp16 Hip Tensile-Latest All gfx90a') {
                //     when { expression { params.TARGET_GFX90A } }
                //     agent{ label rocmnode("gfx90a") }
                //     steps{
                //         buildHipClangJobAndReboot( setup_flags: Tensile_setup + Full_test + extra_log_env + Fp16_flags, build_env: Tensile_build_env + extra_log_env, test_flags: ' --verbose ', gpu_arch: "gfx90a:xnack-", miotensile_version: Tensile_version, target_id: "ON")
                //     }
                // }
                // stage('Bf16 Hip Tensile-Latest All gfx90a') {
                //     when { expression { params.TARGET_GFX90A } }
                //     agent{ label rocmnode("gfx90a") }
                //     steps{
                //         buildHipClangJobAndReboot( setup_flags: Tensile_setup + Full_test + extra_log_env + Bf16_flags, build_env: Tensile_build_env + extra_log_env, test_flags: ' --verbose ', gpu_arch: "gfx90a:xnack-", miotensile_version: Tensile_version, target_id: "ON")
                //     }
                // }
                // stage('Int8 Hip Tensile-Latest All gfx90a') {
                //     when { expression { params.TARGET_GFX90A } }
                //     agent{ label rocmnode("gfx90a") }
                //     steps{
                //         buildHipClangJobAndReboot( setup_flags: Tensile_setup + Full_test + extra_log_env + Int8_flags, build_env: Tensile_build_env + extra_log_env, test_flags: ' --verbose ', gpu_arch: "gfx90a:xnack-", miotensile_version: Tensile_version, target_id: "ON")
                //     }
                // }
            }
        }
<<<<<<< HEAD
=======
        stage("Packages"){
            when { expression { params.PACKAGES && params.TARGET_NOGPU } }
            parallel {
                stage('OpenCL Package') {
                    agent{ label rocmnode("nogpu") }
                    steps{
                        buildHipClangJobAndReboot(compiler: 'g++', package_build: "true", gpu_arch: "gfx900;gfx906;gfx908;gfx90a")
                    }
                }
                stage("HIP Package /opt/rocm"){
                    agent{ label rocmnode("nogpu") }
                    steps{
                        buildHipClangJobAndReboot( package_build: "true", prefixpath: '/opt/rocm', gpu_arch: "gfx900;gfx906;gfx908;gfx90a")
                    }
                }
            }
        }
>>>>>>> 7177b7c0
    }
}<|MERGE_RESOLUTION|>--- conflicted
+++ resolved
@@ -262,15 +262,15 @@
             description: "")
         booleanParam(
             name: "TARGET_NOGPU",
-            defaultValue: true,
+            defaultValue: false,
             description: "")
         booleanParam(
             name: "TARGET_VEGA10",
-            defaultValue: true,
+            defaultValue: false,
             description: "")
         booleanParam(
             name: "TARGET_VEGA20",
-            defaultValue: true,
+            defaultValue: false,
             description: "")
         booleanParam(
             name: "TARGET_GFX908",
@@ -278,11 +278,11 @@
             description: "")
         booleanParam(
             name: "TARGET_GFX90A",
-            defaultValue: true,
+            defaultValue: false,
             description: "")
         booleanParam(
             name: "TARGET_NAVI21",
-            defaultValue: true,
+            defaultValue: false,
             description: "")
     }
 
@@ -296,8 +296,6 @@
         Tensile_setup = " -DMIOPEN_TEST_MIOTENSILE=ON -DMIOPEN_USE_MIOPENTENSILE=ON -DMIOPEN_USE_ROCBLAS=OFF"
     }
     stages{
-<<<<<<< HEAD
-=======
         stage("Static checks"){
             when { expression { params.STATIC_CHECKS && params.TARGET_NOGPU } }
             parallel{
@@ -350,15 +348,12 @@
                 }
             }
         }
->>>>>>> 7177b7c0
         stage("Smoke Fp32"){
             when { expression { params.SMOKE_FP32_AUX1 } }
             environment{
                 Smoke_targets = "check doc MIOpenDriver"
             }
             parallel{
-<<<<<<< HEAD
-=======
                stage('Fp32 OpenCL Debug + Codecov') {
                     when { expression { params.TARGET_VEGA20 || params.TARGET_VEGA10 } }
                     agent{ label rocmnode("vega") }
@@ -401,7 +396,6 @@
                         buildHipClangJobAndReboot(compiler: 'g++', build_type: 'debug', config_targets: Smoke_targets, build_env: extra_log_env, gpu_arch: "gfx1030")
                     }
                 }
->>>>>>> 7177b7c0
                 stage('Fp32 Hip Debug gfx908 /opt/rocm') {
                     when { expression { params.TARGET_GFX908 } }
                     agent{ label rocmnode("gfx908") }
@@ -424,8 +418,6 @@
                         buildHipClangJobAndReboot(prefixpath: prefixpath, build_type: 'debug', config_targets: Smoke_targets, gpu_arch: gpu_arch)
                     }
                 }
-<<<<<<< HEAD
-=======
                 stage('Fp32 HipNoGPU Debug') {
                     when { expression { params.TARGET_NOGPU } }
                     agent{ label rocmnode("nogpu") }
@@ -499,16 +491,12 @@
                         buildHipClangJobAndReboot()
                     }
                 }
->>>>>>> 7177b7c0
             }
         }
         stage("Smoke MLIR"){
             when { expression { params.SMOKE_MLIR } }
             environment{ MLIR_flags = "-DMIOPEN_USE_MLIR=On" }
             parallel{
-<<<<<<< HEAD
-                stage('Fp32 Hip MLIR Xdlops') {
-=======
                 stage('Fp32 Hip MLIR') {
                     when { expression { params.TARGET_VEGA20 || params.TARGET_VEGA10 } }
                     agent{ label rocmnode("vega") }
@@ -525,7 +513,6 @@
                 }
                 stage('Fp16 Hip MLIR gfx908') {
                     when { expression { params.TARGET_GFX908 } }
->>>>>>> 7177b7c0
                     agent{ label rocmnode("gfx908") }
                     steps{
                         buildHipClangJobAndReboot(setup_flags: MLIR_flags + Fp16_flags, build_env: extra_log_env, test_flags: ' --verbose ', gpu_arch: "gfx908", mlir_build: "ON")
@@ -546,9 +533,6 @@
                 Smoke_targets = "check doc MIOpenDriver"
             }
             parallel{
-<<<<<<< HEAD
-                stage('Bf16 Hip Debug gfx908 /opt/rocm') {
-=======
                 stage('Fp16 OpenCL Vega20') {
                     when { expression { params.TARGET_VEGA20 } }
                     agent{ label rocmnode("vega20") }
@@ -579,7 +563,6 @@
                 }
                 stage('Fp16 Hip gfx908 /opt/rocm') {
                     when { expression { params.TARGET_GFX908 } }
->>>>>>> 7177b7c0
                     agent{ label rocmnode("gfx908") }
                     steps{
                         buildHipClangJobAndReboot( setup_flags: Fp16_flags, prefixpath: '/opt/rocm', config_targets: Smoke_targets, gpu_arch: "gfx908")
@@ -614,9 +597,6 @@
                 Tensile_version = "latest"
             }
             parallel{
-<<<<<<< HEAD
-                stage('Fp32 Hip Tensile-Latest gfx908') {
-=======
                 stage('Fp16 Hip Tensile-Latest All Vega20') {
                     when { expression { params.TARGET_VEGA20 } }
                     agent{ label rocmnode("vega20") }
@@ -633,7 +613,6 @@
                 }
                 stage('Fp32 Hip Tensile-Latest All gfx908') {
                     when { expression { params.TARGET_GFX908 } }
->>>>>>> 7177b7c0
                     agent{ label rocmnode("gfx908") }
                     steps{
                         buildHipClangJobAndReboot( setup_flags: Tensile_setup + extra_log_env, build_env: Tensile_build_env + extra_log_env, gpu_arch: "gfx908:xnack-", test_flags: ' --verbose ', miotensile_version: Tensile_version, target_id: "ON")
@@ -665,8 +644,6 @@
         stage("Full Tests I"){
             when { expression { params.FULL_TESTS } }
             parallel{
-<<<<<<< HEAD
-=======
                 stage('Int8 HIP All Vega20 /opt/rocm') {
                     when { expression { params.TARGET_VEGA20 } }
                     agent{ label rocmnode("vega20") }
@@ -681,7 +658,6 @@
                         buildHipClangJobAndReboot(compiler: 'g++', setup_flags: Full_test, build_install: "true")
                     }
                 }
->>>>>>> 7177b7c0
                 stage('Bf16 Hip Install All gfx908') {
                     when { expression { params.TARGET_GFX908 } }
                     agent{ label rocmnode("gfx908") }
@@ -719,10 +695,6 @@
                         buildHipClangJobAndReboot(setup_flags: Full_test, gpu_arch: "gfx90a:xnack-")
                     }
                 }
-<<<<<<< HEAD
-            }
-        }
-=======
                 stage('Fp16 Hip Install All Vega20') {
                     when { expression { params.TARGET_VEGA20 } }
                     agent{ label rocmnode("vega20") }
@@ -768,15 +740,12 @@
             }
         }
 
->>>>>>> 7177b7c0
         stage("MIOpenTensile"){
             when { expression { params.MIOPENTENSILE } }
             environment{
                 Tensile_version = "default"
             }
             parallel{
-<<<<<<< HEAD
-=======
                 stage('Fp32 Hip Tensile All Vega20') {
                     when { expression { params.TARGET_VEGA20 } }
                     agent{ label rocmnode("vega20") }
@@ -805,7 +774,6 @@
                         buildHipClangJobAndReboot( setup_flags: Tensile_setup + Full_test + extra_log_env + Int8_flags, build_env: Tensile_build_env, test_flags: ' --verbose ', gpu_arch:"gfx906:xnack-", miotensile_version: Tensile_version, target_id: "ON")
                     }
                 }
->>>>>>> 7177b7c0
                 stage('Fp32 Hip Tensile All gfx908') {
                     when { expression { params.TARGET_GFX908 } }
                     agent{ label rocmnode("gfx908") }
@@ -870,8 +838,6 @@
                 Tensile_version = "latest"
             }
             parallel{
-<<<<<<< HEAD
-=======
                 stage('Fp32 Hip Tensile-Latest All Vega20') {
                     when { expression { params.TARGET_VEGA20 } }
                     agent{ label rocmnode("vega20") }
@@ -900,7 +866,6 @@
                         buildHipClangJobAndReboot( setup_flags: Tensile_setup + Full_test + extra_log_env + Int8_flags, build_env: Tensile_build_env, test_flags: ' --verbose ', gpu_arch:"gfx906:xnack-", miotensile_version: Tensile_version, target_id: "ON")
                     }
                 }
->>>>>>> 7177b7c0
                 stage('Fp32 Hip Tensile-Latest All gfx908') {
                     when { expression { params.TARGET_GFX908 } }
                     agent{ label rocmnode("gfx908") }
@@ -959,8 +924,6 @@
                 // }
             }
         }
-<<<<<<< HEAD
-=======
         stage("Packages"){
             when { expression { params.PACKAGES && params.TARGET_NOGPU } }
             parallel {
@@ -978,6 +941,5 @@
                 }
             }
         }
->>>>>>> 7177b7c0
     }
 }