--- conflicted
+++ resolved
@@ -934,23 +934,19 @@
                         """
                     }
                     steps{
-<<<<<<< HEAD
-                        buildHipClangJob('/opt/rocm/llvm/bin/clang++', '', "", image+'-hip-clang-targetid', "/usr/local", cmd, "gfx906", "default", "ON")
-=======
-                        script{
-                            try{
-                                buildHipClangJob('/opt/rocm/llvm/bin/clang++', '', "", image+'-hip-clang', "/usr/local", cmd, "gfx906")
-                            } 
-                            catch(e){
-                                echo "throwing error exception for the stage"
-                                echo 'Exception occurred: ' + e.toString()
-                                throw e
-                            }
-                            finally{
-                                reboot()
-                            }
-                        }
->>>>>>> 2964633e
+                        script{
+                            try{
+                                buildHipClangJob('/opt/rocm/llvm/bin/clang++', '', "", image+'-hip-clang-targetid', "/usr/local", cmd, "gfx906", "default", "ON")
+                            } 
+                            catch(e){
+                                echo "throwing error exception for the stage"
+                                echo 'Exception occurred: ' + e.toString()
+                                throw e
+                            }
+                            finally{
+                                reboot()
+                            }
+                        }
                     }
                 }
 
@@ -967,7 +963,19 @@
                         """
                     }
                     steps{
-                        buildHipClangJob('/opt/rocm/llvm/bin/clang++', '', "", image+'-hip-clang-targetid', "/usr/local", cmd, "gfx906", "default", "ON")
+                        script{
+                            try{
+                                buildHipClangJob('/opt/rocm/llvm/bin/clang++', '', "", image+'-hip-clang-targetid', "/usr/local", cmd, "gfx906", "default", "ON")
+                            } 
+                            catch(e){
+                                echo "throwing error exception for the stage"
+                                echo 'Exception occurred: ' + e.toString()
+                                throw e
+                            }
+                            finally{
+                                reboot()
+                            }
+                        }
                     }
                 }
 
@@ -984,7 +992,19 @@
                         """
                     }
                     steps{
-                        buildHipClangJob('/opt/rocm/llvm/bin/clang++', '', "", image+'-hip-clang-targetid', "/usr/local", cmd, "gfx906", "default", "ON")
+                        script{
+                            try{
+                                buildHipClangJob('/opt/rocm/llvm/bin/clang++', '', "", image+'-hip-clang-targetid', "/usr/local", cmd, "gfx906", "default", "ON")
+                            } 
+                            catch(e){
+                                echo "throwing error exception for the stage"
+                                echo 'Exception occurred: ' + e.toString()
+                                throw e
+                            }
+                            finally{
+                                reboot()
+                            }
+                        }
                     }
                 }
 
@@ -1001,7 +1021,19 @@
                         """
                     }
                     steps{
-                        buildHipClangJob('/opt/rocm/llvm/bin/clang++', '', "", image+'-hip-clang-targetid', "/usr/local", cmd, "gfx906", "default", "ON")
+                        script{
+                            try{
+                                buildHipClangJob('/opt/rocm/llvm/bin/clang++', '', "", image+'-hip-clang-targetid', "/usr/local", cmd, "gfx906", "default", "ON")
+                            } 
+                            catch(e){
+                                echo "throwing error exception for the stage"
+                                echo 'Exception occurred: ' + e.toString()
+                                throw e
+                            }
+                            finally{
+                                reboot()
+                            }
+                        }
                     }
                 }
             }
@@ -1022,8 +1054,19 @@
                         """
                     }
                     steps{
-<<<<<<< HEAD
-                        buildHipClangJob('/opt/rocm/llvm/bin/clang++', '', "", image+'-hip-clang-targetid', "/usr/local", cmd, "gfx908", "default", "ON")
+                        script{
+                            try{
+                                buildHipClangJob('/opt/rocm/llvm/bin/clang++', '', "", image+'-hip-clang-targetid', "/usr/local", cmd, "gfx908", "default", "ON")
+                            } 
+                            catch(e){
+                                echo "throwing error exception for the stage"
+                                echo 'Exception occurred: ' + e.toString()
+                                throw e
+                            }
+                            finally{
+                                reboot()
+                            }
+                        }
                     }
                 }
 
@@ -1040,7 +1083,19 @@
                         """
                     }
                     steps{
-                        buildHipClangJob('/opt/rocm/llvm/bin/clang++', '', "", image+'-hip-clang-targetid', "/usr/local", cmd, "gfx908", "default", "ON")
+                        script{
+                            try{
+                                buildHipClangJob('/opt/rocm/llvm/bin/clang++', '', "", image+'-hip-clang-targetid', "/usr/local", cmd, "gfx908", "default", "ON")
+                            } 
+                            catch(e){
+                                echo "throwing error exception for the stage"
+                                echo 'Exception occurred: ' + e.toString()
+                                throw e
+                            }
+                            finally{
+                                reboot()
+                            }
+                        }
                     }
                 }
 
@@ -1057,7 +1112,19 @@
                         """
                     }
                     steps{
-                        buildHipClangJob('/opt/rocm/llvm/bin/clang++', '', "", image+'-hip-clang-targetid', "/usr/local", cmd, "gfx908", "default", "ON")
+                        script{
+                            try{
+                                buildHipClangJob('/opt/rocm/llvm/bin/clang++', '', "", image+'-hip-clang-targetid', "/usr/local", cmd, "gfx908", "default", "ON")
+                            } 
+                            catch(e){
+                                echo "throwing error exception for the stage"
+                                echo 'Exception occurred: ' + e.toString()
+                                throw e
+                            }
+                            finally{
+                                reboot()
+                            }
+                        }
                     }
                 }
 
@@ -1074,22 +1141,19 @@
                         """
                     }
                     steps{
-                        buildHipClangJob('/opt/rocm/llvm/bin/clang++', '', "", image+'-hip-clang-targetid', "/usr/local", cmd, "gfx906", "default", "ON")
-=======
-                        script{
-                            try{
-                                buildHipClangJob('/opt/rocm/llvm/bin/clang++', '', "", image+'-hip-clang', "/usr/local", cmd, "gfx908")
-                            } 
-                            catch(e){
-                                echo "throwing error exception for the stage"
-                                echo 'Exception occurred: ' + e.toString()
-                                throw e
-                            }
-                            finally{
-                                reboot()
-                            }
-                        }
->>>>>>> 2964633e
+                        script{
+                            try{
+                                buildHipClangJob('/opt/rocm/llvm/bin/clang++', '', "", image+'-hip-clang-targetid', "/usr/local", cmd, "gfx908", "default", "ON")
+                            } 
+                            catch(e){
+                                echo "throwing error exception for the stage"
+                                echo 'Exception occurred: ' + e.toString()
+                                throw e
+                            }
+                            finally{
+                                reboot()
+                            }
+                        }
                     }
                 }
             }
@@ -1110,23 +1174,19 @@
                         """
                     }
                     steps{
-<<<<<<< HEAD
-                        buildHipClangJob('/opt/rocm/llvm/bin/clang++', '', "", image+'-hip-clang-targetid', "/usr/local", cmd, "gfx906", "latest", "ON")
-=======
-                        script{
-                            try{
-                                buildHipClangJob('/opt/rocm/llvm/bin/clang++', '', "", image+'-hip-clang', "/usr/local", cmd, "gfx906", "latest")
-                            } 
-                            catch(e){
-                                echo "throwing error exception for the stage"
-                                echo 'Exception occurred: ' + e.toString()
-                                throw e
-                            }
-                            finally{
-                                reboot()
-                            }
-                        }
->>>>>>> 2964633e
+                        script{
+                            try{
+                                buildHipClangJob('/opt/rocm/llvm/bin/clang++', '', "", image+'-hip-clang-targetid', "/usr/local", cmd, "gfx906", "latest", "ON")
+                            } 
+                            catch(e){
+                                echo "throwing error exception for the stage"
+                                echo 'Exception occurred: ' + e.toString()
+                                throw e
+                            }
+                            finally{
+                                reboot()
+                            }
+                        }
                     }
                 }
 
@@ -1143,7 +1203,19 @@
                         """
                     }
                     steps{
-                        buildHipClangJob('/opt/rocm/llvm/bin/clang++', '', "", image+'-hip-clang-targetid', "/usr/local", cmd, "gfx906", "latest", "ON")
+                        script{
+                            try{
+                                buildHipClangJob('/opt/rocm/llvm/bin/clang++', '', "", image+'-hip-clang-targetid', "/usr/local", cmd, "gfx906", "latest", "ON")
+                            } 
+                            catch(e){
+                                echo "throwing error exception for the stage"
+                                echo 'Exception occurred: ' + e.toString()
+                                throw e
+                            }
+                            finally{
+                                reboot()
+                            }
+                        }
                     }
                 }
 
@@ -1160,7 +1232,19 @@
                         """
                     }
                     steps{
-                        buildHipClangJob('/opt/rocm/llvm/bin/clang++', '', "", image+'-hip-clang-targetid', "/usr/local", cmd, "gfx906", "latest", "ON")
+                        script{
+                            try{
+                                buildHipClangJob('/opt/rocm/llvm/bin/clang++', '', "", image+'-hip-clang-targetid', "/usr/local", cmd, "gfx906", "latest", "ON")
+                            } 
+                            catch(e){
+                                echo "throwing error exception for the stage"
+                                echo 'Exception occurred: ' + e.toString()
+                                throw e
+                            }
+                            finally{
+                                reboot()
+                            }
+                        }
                     }
                 }
 
@@ -1177,7 +1261,19 @@
                         """
                     }
                     steps{
-                        buildHipClangJob('/opt/rocm/llvm/bin/clang++', '', "", image+'-hip-clang-targetid', "/usr/local", cmd, "gfx906", "latest", "ON")
+                        script{
+                            try{
+                                buildHipClangJob('/opt/rocm/llvm/bin/clang++', '', "", image+'-hip-clang-targetid', "/usr/local", cmd, "gfx906", "latest", "ON")
+                            } 
+                            catch(e){
+                                echo "throwing error exception for the stage"
+                                echo 'Exception occurred: ' + e.toString()
+                                throw e
+                            }
+                            finally{
+                                reboot()
+                            }
+                        }
                     }
                 }
             }
@@ -1198,8 +1294,19 @@
                         """
                     }
                     steps{
-<<<<<<< HEAD
-                        buildHipClangJob('/opt/rocm/llvm/bin/clang++', '', "", image+'-hip-clang-targetid', "/usr/local", cmd, "gfx908", "latest", "ON")
+                        script{
+                            try{
+                                buildHipClangJob('/opt/rocm/llvm/bin/clang++', '', "", image+'-hip-clang-targetid', "/usr/local", cmd, "gfx908", "latest", "ON")
+                            } 
+                            catch(e){
+                                echo "throwing error exception for the stage"
+                                echo 'Exception occurred: ' + e.toString()
+                                throw e
+                            }
+                            finally{
+                                reboot()
+                            }
+                        }
                     }
                 }
 
@@ -1216,7 +1323,19 @@
                         """
                     }
                     steps{
-                        buildHipClangJob('/opt/rocm/llvm/bin/clang++', '', "", image+'-hip-clang-targetid', "/usr/local", cmd, "gfx908", "latest", "ON")
+                        script{
+                            try{
+                                buildHipClangJob('/opt/rocm/llvm/bin/clang++', '', "", image+'-hip-clang-targetid', "/usr/local", cmd, "gfx908", "latest", "ON")
+                            } 
+                            catch(e){
+                                echo "throwing error exception for the stage"
+                                echo 'Exception occurred: ' + e.toString()
+                                throw e
+                            }
+                            finally{
+                                reboot()
+                            }
+                        }
                     }
                 }
 
@@ -1233,7 +1352,19 @@
                         """
                     }
                     steps{
-                        buildHipClangJob('/opt/rocm/llvm/bin/clang++', '', "", image+'-hip-clang-targetid', "/usr/local", cmd, "gfx908", "latest", "ON")
+                        script{
+                            try{
+                                buildHipClangJob('/opt/rocm/llvm/bin/clang++', '', "", image+'-hip-clang-targetid', "/usr/local", cmd, "gfx908", "latest", "ON")
+                            } 
+                            catch(e){
+                                echo "throwing error exception for the stage"
+                                echo 'Exception occurred: ' + e.toString()
+                                throw e
+                            }
+                            finally{
+                                reboot()
+                            }
+                        }
                     }
                 }
 
@@ -1250,22 +1381,19 @@
                         """
                     }
                     steps{
-                        buildHipClangJob('/opt/rocm/llvm/bin/clang++', '', "", image+'-hip-clang-targetid', "/usr/local", cmd, "gfx906", "latest", "ON")
-=======
-                        script{
-                            try{
-                                buildHipClangJob('/opt/rocm/llvm/bin/clang++', '', "", image+'-hip-clang', "/usr/local", cmd, "gfx908", "latest")
-                            } 
-                            catch(e){
-                                echo "throwing error exception for the stage"
-                                echo 'Exception occurred: ' + e.toString()
-                                throw e
-                            }
-                            finally{
-                                reboot()
-                            }
-                        }
->>>>>>> 2964633e
+                        script{
+                            try{
+                                buildHipClangJob('/opt/rocm/llvm/bin/clang++', '', "", image+'-hip-clang-targetid', "/usr/local", cmd, "gfx908", "latest", "ON")
+                            } 
+                            catch(e){
+                                echo "throwing error exception for the stage"
+                                echo 'Exception occurred: ' + e.toString()
+                                throw e
+                            }
+                            finally{
+                                reboot()
+                            }
+                        }
                     }
                 }
             }
