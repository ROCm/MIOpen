--- conflicted
+++ resolved
@@ -1,10 +1,7 @@
 def rocmnode(name) {
     return 'rocmtest && miopen && ' + name
 }
-<<<<<<< HEAD
-
-=======
->>>>>>> 8e2f418d
+
 
 def show_node_info() {
     sh """
@@ -19,7 +16,7 @@
 def cmake_build(Map conf){
 
     def compiler = conf.get("compiler","/opt/rocm/llvm/bin/clang++")
-    def setup_args = "-DMIOPEN_GPU_SYNC=On "
+    def setup_args = "-DMIOPEN_GPU_SYNC=Off "
     
     def prefixpath = conf.get("prefixpath","/usr/local")
 
@@ -27,11 +24,6 @@
         setup_args = setup_args + "-DCMAKE_PREFIX_PATH=${prefixpath} "
     }
     
-    if(flags.contains('-DBUILD_DEV=Off'))
-    {
-    	config_targets = 'install ' + config_targets
-    	flags = '-DCMAKE_INSTALL_PREFIX=../install ' + flags
-    }
 
     def config_targets = conf.get("config_targets","check doc MIOpenDriver")
     def package_build = (conf.get("package_build","") == "true")
@@ -39,7 +31,13 @@
     if (package_build == true) {
         config_targets = "package"
     }
-<<<<<<< HEAD
+    if(conf.get("build_install","") == "true")
+    {
+        config_targets = 'install ' + config_targets
+        setup_args = '-DCMAKE_INSTALL_PREFIX=../install -DBUILD_DEV=Off ' + setup_args
+    }else{
+        setup_args = '-DBUILD_DEV=On ' + setup_args
+    }
     
     def build_envs = "CTEST_PARALLEL_LEVEL=4" + conf.get("build_env"," MIOPEN_CONV_PRECISE_ROCBLAS_TIMING=0 MIOPEN_DEBUG_CONV_IMPLICIT_GEMM_XDLOPS=1")
     
@@ -65,6 +63,8 @@
             ulimit -c unlimited
             rm -rf build
             mkdir build
+            rm -rf install
+            mkdir install
             cd build
         """
     def setup_cmd = conf.get("setup_cmd", "${cmake_envs} cmake ${setup_args} .. ")
@@ -78,19 +78,6 @@
             ${execute_cmd}
         """)
 
-=======
-    def cmd = """
-        echo \$HSA_ENABLE_SDMA
-        ulimit -c unlimited
-        rm -rf build
-        mkdir build
-        rm -rf install
-        mkdir install
-        cd build
-        CXX=${compilerpath} CXXFLAGS='-Werror' cmake ${configargs} -DMIOPEN_TEST_FLAGS='${test_flags}' -DCMAKE_CXX_FLAGS_DEBUG='${debug_flags}' ${flags} ..
-        MIOPEN_DEBUG_CONV_IMPLICIT_GEMM_XDLOPS=1 CTEST_PARALLEL_LEVEL=4 MIOPEN_VERIFY_CACHE_PATH=${vcache} MIOPEN_CONV_PRECISE_ROCBLAS_TIMING=0 ${env4make} dumb-init make -j\$(nproc) ${config_targets}
-    """
->>>>>>> 8e2f418d
     echo cmd
     sh cmd
 
@@ -109,13 +96,6 @@
 
         def image = "miopen"
         def prefixpath = conf.get("prefixpath", "/usr/local")
-<<<<<<< HEAD
-=======
-        def flags = conf.get("flags", "")
-        def env4make = conf.get("env4make", "")
-        def image = "miopen"
-        def cmd = conf.get("cmd", "")
->>>>>>> 8e2f418d
         def gpu_arch = conf.get("gpu_arch", "gfx900;gfx906")
 
         def miotensile_version = conf.get("miotensile_version", "default")
@@ -222,20 +202,10 @@
     options {
         parallelsAlwaysFailFast()
     }
-<<<<<<< HEAD
-
-    stages{
-        // Run all static analysis tests
-
-        stage("Static checks"){
-            parallel{
-                stage('Clang Hip Tidy') {
-=======
     stages{
         stage("Static checks"){
             parallel{
                 stage('Hip Tidy') {
->>>>>>> 8e2f418d
                     agent{  label rocmnode("nogpu") }
                     environment{
                         cmd = "rm -rf build; mkdir build; cd build; CXX='/opt/rocm/llvm/bin/clang++' cmake -DMIOPEN_BACKEND=HIP -DBUILD_DEV=On ..; make -j\$(nproc) -k analyze;"
@@ -253,11 +223,7 @@
                         }
                     }
                 }
-<<<<<<< HEAD
-                stage('Clang OpenCL Tidy') {
-=======
                 stage('OpenCL Tidy') {
->>>>>>> 8e2f418d
                     agent{  label rocmnode("nogpu") }
                     environment{
                         cmd = "rm -rf build; mkdir build; cd build; CXX='clang++-3.8' cmake -DMIOPEN_BACKEND=OpenCL -DBUILD_DEV=On ..; make -j\$(nproc) -k analyze;"
@@ -317,114 +283,57 @@
                         buildHipClangJobAndReboot(compiler: 'g++', flags: '-DBUILD_DEV=On -DCMAKE_BUILD_TYPE=release')
                     }
                 }
-<<<<<<< HEAD
-
-                stage('Hip conv2d debug quick') {
+
+                stage('FP32 Hip conv2d debug') {
                      agent{ label rocmnode("vega") }
                      environment{
-                        setup_cmd = "CXX=/opt/rocm/llvm/bin/clang++ cmake -DMIOPEN_BACKEND=HIP -DBUILD_DEV=On -DCMAKE_BUILD_TYPE=debug -DMIOPEN_GPU_SYNC=On -DMIOPEN_TEST_FLAGS='--disable-verification-cache' .."
+                        setup_cmd = "CXX=/opt/rocm/llvm/bin/clang++ cmake -DMIOPEN_BACKEND=HIP -DBUILD_DEV=On -DCMAKE_BUILD_TYPE=debug -DMIOPEN_TEST_FLAGS='--disable-verification-cache' .."
                         build_cmd = "make -j\$(nproc) test_conv2d"
                         execute_cmd = "bin/test_conv2d --disable-verification-cache"
                     }
                     steps{
-                        buildHipClangJobAndReboot( prefixpath: "/usr/local", setup_cmd: setup_cmd, build_cmd: build_cmd, execute_cmd: execute_cmd)
-                    }
-                }
-
-                stage('Hip release') {
-=======
-                stage('Fp32 Hip /opt/rocm') {
->>>>>>> 8e2f418d
-                    agent{ label rocmnode("vega") }
-                    environment{
-                        setup_cmd = "CXX=/opt/rocm/llvm/bin/clang++ cmake -DMIOPEN_BACKEND=HIP -DBUILD_DEV=On -DCMAKE_BUILD_TYPE=release -DMIOPEN_GPU_SYNC=On -DMIOPEN_TEST_FLAGS='--disable-verification-cache'  .."
+                        buildHipClangJobAndReboot( setup_cmd: setup_cmd, build_cmd: build_cmd, execute_cmd: execute_cmd)
+                    }
+                }
+
+                stage('FP32 Hip /opt/rocm') {
+                    agent{ label rocmnode("vega") }
+                    environment{
+                        setup_cmd = "CXX=/opt/rocm/llvm/bin/clang++ cmake -DMIOPEN_BACKEND=HIP -DBUILD_DEV=On -DCMAKE_BUILD_TYPE=release -DMIOPEN_TEST_FLAGS='--disable-verification-cache'  .."
                         build_cmd = "CTEST_PARALLEL_LEVEL=4 MIOPEN_DEBUG_IMPLICIT_GEMM_NON_XDLOPS_INLINE_ASM=0 MIOPEN_CONV_PRECISE_ROCBLAS_TIMING=0 make -j\$(nproc) check"
                     }
                     steps{
-<<<<<<< HEAD
+                        buildHipClangJobAndReboot(prefixpath: '/opt/rocm', setup_cmd: setup_cmd, build_cmd: build_cmd)
+                    }
+                }
+                stage('Fp32 Hip Debug') {
+                    agent{ label rocmnode("vega") }
+                    environment{
+                        setup_cmd = "CXX=/opt/rocm/llvm/bin/clang++ cmake -DMIOPEN_BACKEND=HIP -DBUILD_DEV=On -DCMAKE_BUILD_TYPE=debug -DMIOPEN_TEST_FLAGS='--disable-verification-cache' .."
+                        build_cmd = "CTEST_PARALLEL_LEVEL=4 MIOPEN_DEBUG_IMPLICIT_GEMM_NON_XDLOPS_INLINE_ASM=0 MIOPEN_CONV_PRECISE_ROCBLAS_TIMING=0 make -j\$(nproc) check"
+                    }
+                    steps{
                         buildHipClangJobAndReboot(setup_cmd: setup_cmd, build_cmd: build_cmd)
-=======
-                        script{
-                            try{
-                                buildHipClangJob('/opt/rocm/llvm/bin/clang++', flags: '-DBUILD_DEV=On -DCMAKE_BUILD_TYPE=release', prefixpath: '/opt/rocm')
-                            }
-                            catch(e){
-                                echo "throwing error exception for the stage"
-                                echo 'Exception occurred: ' + e.toString()
-                                throw e
-                            }
-                            finally{
-                                reboot()
-                            }
-                        }
->>>>>>> 8e2f418d
-                    }
-                }
-                stage('Fp32 Hip Debug') {
-                    agent{ label rocmnode("vega") }
-                    environment{
-<<<<<<< HEAD
-                        setup_cmd = "CXX=/opt/rocm/llvm/bin/clang++ cmake -DMIOPEN_BACKEND=HIP -DBUILD_DEV=On -DCMAKE_BUILD_TYPE=debug -DMIOPEN_GPU_SYNC=On -DMIOPEN_TEST_FLAGS='--disable-verification-cache' .."
-                        build_cmd = "CTEST_PARALLEL_LEVEL=4 MIOPEN_DEBUG_IMPLICIT_GEMM_NON_XDLOPS_INLINE_ASM=0 MIOPEN_CONV_PRECISE_ROCBLAS_TIMING=0 make -j\$(nproc) check"
-=======
-                        cmd = """
-                            ulimit -c unlimited
-                            rm -rf build
-                            mkdir build
-                            cd build
-                            CXX=/opt/rocm/llvm/bin/clang++ cmake -DBUILD_DEV=On -DCMAKE_BUILD_TYPE=debug -DMIOPEN_TEST_FLAGS=--disable-verification-cache ..
-                            CTEST_PARALLEL_LEVEL=4 MIOPEN_DEBUG_IMPLICIT_GEMM_NON_XDLOPS_INLINE_ASM=0 MIOPEN_CONV_PRECISE_ROCBLAS_TIMING=0 make -j\$(nproc) check
-                        """
-
->>>>>>> 8e2f418d
-                    }
-                    steps{
-                        buildHipClangJobAndReboot(setup_cmd: setup_cmd, build_cmd: build_cmd)
-                    }
-                }
-<<<<<<< HEAD
-
-                stage('Hip Debug gfx908 /opt/rocm') {
-=======
+                    }
+                }
                 stage('Fp32 Hip Debug gfx908 /opt/rocm') {
->>>>>>> 8e2f418d
                     agent{ label rocmnode("gfx908") }
                     environment{
-                        setup_cmd = "CXX=/opt/rocm/llvm/bin/clang++ cmake -DMIOPEN_BACKEND=HIP -DMIOPEN_TEST_GFX908=On -DBUILD_DEV=On -DCMAKE_BUILD_TYPE=debug -DMIOPEN_GPU_SYNC=On -DMIOPEN_TEST_FLAGS='--disable-verification-cache ' .. "
+                        setup_cmd = "CXX=/opt/rocm/llvm/bin/clang++ cmake -DMIOPEN_BACKEND=HIP -DMIOPEN_TEST_GFX908=On -DBUILD_DEV=On -DCMAKE_BUILD_TYPE=debug -DMIOPEN_TEST_FLAGS='--disable-verification-cache ' .. "
                         build_cmd = "CTEST_PARALLEL_LEVEL=4 MIOPEN_DEBUG_IMPLICIT_GEMM_NON_XDLOPS_INLINE_ASM=0 MIOPEN_CONV_PRECISE_ROCBLAS_TIMING=0 make -j\$(nproc) check"
                         gpu_arch = "gfx908"
                         prefixpath = "/opt/rocm"
                     }
                     steps{
-<<<<<<< HEAD
                         buildHipClangJobAndReboot(prefixpath: prefixpath, gpu_arch: gpu_arch, setup_cmd: setup_cmd, build_cmd: build_cmd)
                         //flags: '-DMIOPEN_TEST_GFX908=On -DBUILD_DEV=On -DCMAKE_BUILD_TYPE=debug', image: image+'rocm', prefixpath: '/opt/rocm', gpu_arch: "gfx908")
-=======
-                        script{
-                            try{
-                                buildHipClangJob('/opt/rocm/llvm/bin/clang++', flags: '-DMIOPEN_TEST_GFX908=On -DBUILD_DEV=On -DCMAKE_BUILD_TYPE=debug', prefixpath: '/opt/rocm', gpu_arch: "gfx908")
-                            }
-                            catch(e){
-                                echo "throwing error exception for the stage"
-                                echo 'Exception occurred: ' + e.toString()
-                                throw e
-                            }
-                            finally{
-                                reboot()
-                            }
-                        }
->>>>>>> 8e2f418d
                     }
                 }
             }
         }
         stage("Smoke Aux 1"){
             parallel{
-<<<<<<< HEAD
-                stage('HipNoGPU Debug') {
-=======
                 stage('Fp32 HipNoGPU Debug') {
->>>>>>> 8e2f418d
                     agent{  label rocmnode("nogpu") }
                     environment{
                         setup_cmd = "CXX=/opt/rocm/llvm/bin/clang++ cmake -DBUILD_DEV=On -DCMAKE_BUILD_TYPE=debug -DMIOPEN_BACKEND=HIPNOGPU -DMIOPEN_INSTALL_CXX_HEADERS=On .."
@@ -434,88 +343,31 @@
                         buildHipClangJob( setup_cmd: setup_cmd, build_cmd: build_cmd)
                     }
                 }
-<<<<<<< HEAD
-
-                stage('Hip Debug COMGR') {
-                    agent{ label rocmnode("vega") }
-                    environment{
-                        setup_cmd = "CXX=/opt/rocm/llvm/bin/clang++ cmake -DMIOPEN_USE_COMGR=On -DBUILD_DEV=On -DCMAKE_BUILD_TYPE=debug -DMIOPEN_GPU_SYNC=On -DMIOPEN_TEST_FLAGS='--verbose --disable-verification-cache' .."
+                stage('Fp32 Hip Debug COMGR') {
+                    agent{ label rocmnode("vega") }
+                    environment{
+                        setup_cmd = "CXX=/opt/rocm/llvm/bin/clang++ cmake -DMIOPEN_USE_COMGR=On -DBUILD_DEV=On -DCMAKE_BUILD_TYPE=debug -DMIOPEN_TEST_FLAGS='--verbose --disable-verification-cache' .."
                         build_cmd = "CTEST_PARALLEL_LEVEL=2 MIOPEN_DEBUG_IMPLICIT_GEMM_NON_XDLOPS_INLINE_ASM=0 MIOPEN_CONV_PRECISE_ROCBLAS_TIMING=0 MIOPEN_LOG_LEVEL=5 make -j\$(nproc) check"
-=======
-                stage('Fp32 Hip Debug COMGR') {
-                    agent{ label rocmnode("vega") }
-                    environment{
-                        cmd = """
-                            ulimit -c unlimited
-                            rm -rf build
-                            mkdir build
-                            cd build
-                            CXX=/opt/rocm/llvm/bin/clang++ cmake -DMIOPEN_USE_COMGR=On -DBUILD_DEV=On -DCMAKE_BUILD_TYPE=debug -DMIOPEN_TEST_FLAGS='--verbose --disable-verification-cache' ..
-                            CTEST_PARALLEL_LEVEL=2 MIOPEN_DEBUG_IMPLICIT_GEMM_NON_XDLOPS_INLINE_ASM=0 MIOPEN_CONV_PRECISE_ROCBLAS_TIMING=0 MIOPEN_LOG_LEVEL=5 make -j\$(nproc) check
-                        """
->>>>>>> 8e2f418d
                     }
                     steps{
                         buildHipClangJobAndReboot( setup_cmd: setup_cmd, build_cmd: build_cmd)
                     }
                 }
-<<<<<<< HEAD
-
-                stage('Hip Debug Embedded Vega20') {
-                    agent{ label rocmnode("vega20") }
-                    environment{
-                        setup_cmd = "CXX=/opt/rocm/llvm/bin/clang++ cmake -DMIOPEN_EMBED_DB='gfx906_60;gfx906_64' -DBUILD_DEV=On -DCMAKE_BUILD_TYPE=debug -DMIOPEN_GPU_SYNC=On -DMIOPEN_TEST_FLAGS='--verbose --disable-verification-cache' .."
+                stage('Fp32 Hip Debug Embedded Vega20') {
+                    agent{ label rocmnode("vega20") }
+                    environment{
+                        setup_cmd = "CXX=/opt/rocm/llvm/bin/clang++ cmake -DMIOPEN_EMBED_DB='gfx906_60;gfx906_64' -DBUILD_DEV=On -DCMAKE_BUILD_TYPE=debug -DMIOPEN_TEST_FLAGS='--verbose --disable-verification-cache' .."
                         build_cmd = "MIOPEN_LOG_LEVEL=5 make -j\$(nproc) check"
                     }
                     steps{
                         buildHipClangJobAndReboot( setup_cmd: setup_cmd, build_cmd: build_cmd)
-=======
-                stage('Fp32 Hip Debug Embedded Vega20') {
-                    agent{ label rocmnode("vega20") }
-                    environment{
-                        cmd = """
-                            ulimit -c unlimited
-                            rm -rf build
-                            mkdir build
-                            cd build
-                            CXX=/opt/rocm/llvm/bin/clang++ cmake -DMIOPEN_EMBED_DB="gfx906_60;gfx906_64" -DBUILD_DEV=On -DCMAKE_BUILD_TYPE=debug -DMIOPEN_TEST_FLAGS='--verbose --disable-verification-cache' ..
-                            MIOPEN_LOG_LEVEL=5 make -j\$(nproc) check
-                        """
-
-                    }
-                    steps{
-                        script{
-                            try{
-                                buildHipClangJob('/opt/rocm/llvm/bin/clang++', cmd: cmd)
-                            }
-                            catch(e){
-                                echo "throwing error exception for the stage"
-                                echo 'Exception occurred: ' + e.toString()
-                                throw e
-                            }
-                            finally{
-                                reboot()
-                            }
-                        }
->>>>>>> 8e2f418d
                     }
                 }
                 stage('Fp32 Hip Static') {
                     agent{ label rocmnode("vega") }
                     environment{
-<<<<<<< HEAD
-                        setup_cmd = "CXX=/opt/rocm/llvm/bin/clang++ cmake -DMIOPEN_BACKEND=HIP -DBUILD_DEV=On -DBUILD_EMBED_BUILD=On  -DCMAKE_BUILD_TYPE=release -DMIOPEN_GPU_SYNC=On -DMIOPEN_TEST_FLAGS='--disable-verification-cache' .. "
+                        setup_cmd = "CXX=/opt/rocm/llvm/bin/clang++ cmake -DMIOPEN_BACKEND=HIP -DBUILD_DEV=On -DBUILD_EMBED_BUILD=On  -DCMAKE_BUILD_TYPE=release -DMIOPEN_TEST_FLAGS='--disable-verification-cache' .. "
                         build_cmd = "CTEST_PARALLEL_LEVEL=4 MIOPEN_DEBUG_IMPLICIT_GEMM_NON_XDLOPS_INLINE_ASM=0 MIOPEN_CONV_PRECISE_ROCBLAS_TIMING=0 make -j\$(nproc) check"
-=======
-                        cmd = """
-                            ulimit -c unlimited
-                            rm -rf build
-                            mkdir build
-                            cd build
-                            CXX=/opt/rocm/llvm/bin/clang++ cmake -DBUILD_DEV=On -DBUILD_SHARED_LIBS=Off -DCMAKE_BUILD_TYPE=release -DMIOPEN_TEST_FLAGS=--disable-verification-cache ..
-                            CTEST_PARALLEL_LEVEL=4 MIOPEN_DEBUG_IMPLICIT_GEMM_NON_XDLOPS_INLINE_ASM=0 MIOPEN_CONV_PRECISE_ROCBLAS_TIMING=0 make -j\$(nproc) check
-                        """
->>>>>>> 8e2f418d
                     }
                     steps{
                         buildHipClangJobAndReboot( setup_cmd: setup_cmd, build_cmd: build_cmd)
@@ -528,21 +380,9 @@
                 stage('Fp32 Hip Normal-Find') {
                     agent{ label rocmnode("vega") }
                     environment{
-<<<<<<< HEAD
-                        setup_cmd =   "CXX=/opt/rocm/llvm/bin/clang++ cmake -DMIOPEN_BACKEND=HIP -DBUILD_DEV=On -DCMAKE_BUILD_TYPE=release -DMIOPEN_GPU_SYNC=On .. "
+                        setup_cmd =   "CXX=/opt/rocm/llvm/bin/clang++ cmake -DMIOPEN_BACKEND=HIP -DBUILD_DEV=On -DCMAKE_BUILD_TYPE=release .. "
                         build_cmd =   "make -j test_conv2d"
                         execute_cmd = "MIOPEN_FIND_MODE=1 CTEST_PARALLEL_LEVEL=4 MIOPEN_DEBUG_IMPLICIT_GEMM_NON_XDLOPS_INLINE_ASM=0 MIOPEN_CONV_PRECISE_ROCBLAS_TIMING=0 bin/test_conv2d --disable-verification-cache"
-=======
-                        cmd = """
-                            ulimit -c unlimited
-                            rm -rf build
-                            mkdir build
-                            cd build
-                            CXX=/opt/rocm/llvm/bin/clang++ cmake -DBUILD_DEV=On -DCMAKE_BUILD_TYPE=release ..
-                            make -j test_conv2d
-                            MIOPEN_FIND_MODE=normal CTEST_PARALLEL_LEVEL=4 MIOPEN_DEBUG_IMPLICIT_GEMM_NON_XDLOPS_INLINE_ASM=0 MIOPEN_CONV_PRECISE_ROCBLAS_TIMING=0 bin/test_conv2d --disable-verification-cache
-                        """
->>>>>>> 8e2f418d
                     }
                     steps{
                         buildHipClangJobAndReboot( setup_cmd: setup_cmd, build_cmd: build_cmd, execute_cmd: execute_cmd)
@@ -551,21 +391,9 @@
                 stage('Fp32 Hip Fast-Find') {
                     agent{ label rocmnode("vega") }
                     environment{
-<<<<<<< HEAD
-                        setup_cmd =   "CXX=/opt/rocm/llvm/bin/clang++ cmake -DMIOPEN_BACKEND=HIP -DBUILD_DEV=On -DCMAKE_BUILD_TYPE=release -DMIOPEN_GPU_SYNC=On .. "
+                        setup_cmd =   "CXX=/opt/rocm/llvm/bin/clang++ cmake -DMIOPEN_BACKEND=HIP -DBUILD_DEV=On -DCMAKE_BUILD_TYPE=release .. "
                         build_cmd =   "make -j test_conv2d"
                         execute_cmd = "MIOPEN_FIND_MODE=2 CTEST_PARALLEL_LEVEL=4 MIOPEN_DEBUG_IMPLICIT_GEMM_NON_XDLOPS_INLINE_ASM=0 MIOPEN_CONV_PRECISE_ROCBLAS_TIMING=0 bin/test_conv2d --disable-verification-cache"
-=======
-                        cmd = """
-                            ulimit -c unlimited
-                            rm -rf build
-                            mkdir build
-                            cd build
-                            CXX=/opt/rocm/llvm/bin/clang++ cmake -DBUILD_DEV=On -DCMAKE_BUILD_TYPE=release ..
-                            make -j test_conv2d
-                            MIOPEN_FIND_MODE=fast CTEST_PARALLEL_LEVEL=4 MIOPEN_DEBUG_IMPLICIT_GEMM_NON_XDLOPS_INLINE_ASM=0 MIOPEN_CONV_PRECISE_ROCBLAS_TIMING=0 bin/test_conv2d --disable-verification-cache
-                        """
->>>>>>> 8e2f418d
                     }
                     steps{
                           buildHipClangJobAndReboot( setup_cmd: setup_cmd, build_cmd: build_cmd, execute_cmd: execute_cmd)
@@ -611,85 +439,26 @@
             parallel{
                 stage('Fp16 Hip Vega20 /opt/rocm') {
                     agent{ label rocmnode("vega20") }
-<<<<<<< HEAD
                     environment{
                         flags = '-DMIOPEN_BACKEND=HIP -DAMDGPU_TARGETS=gfx906 -DGPU_TARGETS=gfx906 -DMIOPEN_TEST_HALF=On -DMIOPEN_USE_COMGR=Off -DBUILD_DEV=On -DCMAKE_BUILD_TYPE=release'
                     }
-=======
-                    steps{
-                        script{
-                            try{
-                                buildHipClangJob('/opt/rocm/llvm/bin/clang++', flags: '-DMIOPEN_TEST_HALF=On -DBUILD_DEV=On -DCMAKE_BUILD_TYPE=release', prefixpath: '/opt/rocm')
-                            }
-                            catch(e){
-                                echo "throwing error exception for the stage"
-                                echo 'Exception occurred: ' + e.toString()
-                                throw e
-                            }
-                            finally{
-                                reboot()
-                            }
-                        }
-                    }
-                }
-                stage('Fp16 OpenCL Vega20') {
-                    agent{ label rocmnode("vega20") }
-                    steps{
-                        script{
-                            try{
-                                buildHipClangJob('g++', flags: '-DMIOPEN_TEST_HALF=On -DBUILD_DEV=On -DCMAKE_BUILD_TYPE=release')
-                            }
-                            catch(e){
-                                echo "throwing error exception for the stage"
-                                echo 'Exception occurred: ' + e.toString()
-                                throw e
-                            }
-                            finally{
-                                reboot()
-                            }
-                        }
-                    }
-                }
-                stage('Int8 OpenCL Vega20') {
-                    agent{ label rocmnode("vega20") }
->>>>>>> 8e2f418d
                     steps{
                         buildHipClangJobAndReboot( flags: flags, prefixpath: '/opt/rocm')
                     }
                 }
-<<<<<<< HEAD
-
-                stage('Half gfx908 Release') {
+
+                stage('FP16 HIP gfx908') {
                     agent{ label rocmnode("gfx908") }
                     environment{
-                        setup_cmd =   "CXX=/opt/rocm/llvm/bin/clang++ cmake -DMIOPEN_BACKEND=HIP -DAMDGPU_TARGETS=gfx908 -DGPU_TARGETS=gfx908 -DMIOPEN_TEST_HALF=On -DMIOPEN_TEST_GFX908=On -DMIOPEN_USE_COMGR=Off -DBUILD_DEV=On -DCMAKE_BUILD_TYPE=Release -DMIOPEN_GPU_SYNC=On -DMIOPEN_TEST_FLAGS='--disable-verification-cache ' .. "
+                        setup_cmd =   "CXX=/opt/rocm/llvm/bin/clang++ cmake -DMIOPEN_BACKEND=HIP -DAMDGPU_TARGETS=gfx908 -DGPU_TARGETS=gfx908 -DMIOPEN_TEST_HALF=On -DMIOPEN_TEST_GFX908=On -DMIOPEN_USE_COMGR=Off -DBUILD_DEV=On -DCMAKE_BUILD_TYPE=Release -DMIOPEN_TEST_FLAGS='--disable-verification-cache ' .. "
                         build_cmd =   "CTEST_PARALLEL_LEVEL=4 MIOPEN_DEBUG_IMPLICIT_GEMM_NON_XDLOPS_INLINE_ASM=0 MIOPEN_CONV_PRECISE_ROCBLAS_TIMING=0 make -j\$(nproc) check"
                     }
                     steps{
                         buildHipClangJobAndReboot( setup_cmd: setup_cmd, build_cmd: build_cmd, gpu_arch: "gfx908")
-=======
-                stage('Bf16 Hip Vega20 /opt/rocm') {
-                    agent{ label rocmnode("vega20") }
-                    steps{
-                        script{
-                            try{
-                                buildHipClangJob('/opt/rocm/llvm/bin/clang++', flags: '-DMIOPEN_TEST_BFLOAT16=On -DBUILD_DEV=On -DCMAKE_BUILD_TYPE=release', prefixpath: '/opt/rocm')
-                            }
-                            catch(e){
-                                echo "throwing error exception for the stage"
-                                echo 'Exception occurred: ' + e.toString()
-                                throw e
-                            }
-                            finally{
-                                reboot()
-                            }
-                        }
->>>>>>> 8e2f418d
                     }
                 }
                 stage('Bf16 Hip Debug gfx908 /opt/rocm') {
                     agent{ label rocmnode("gfx908") }
-<<<<<<< HEAD
                     environment{
                         flags = '-DMIOPEN_BACKEND=HIP -DAMDGPU_TARGETS=gfx906 -DGPU_TARGETS=gfx906 -DMIOPEN_TEST_HALF=On -DMIOPEN_USE_COMGR=Off -DBUILD_DEV=On -DCMAKE_BUILD_TYPE=release'
                     }
@@ -699,125 +468,32 @@
                 }
             }
         }
-
         stage("Long Tests I"){
             parallel{
-                stage('Int8 conv2d Release Vega20') {
-=======
-                    steps{
-                        script{
-                            try{
-                                buildHipClangJob('/opt/rocm/llvm/bin/clang++', flags: '-DMIOPEN_TEST_BFLOAT16=On -DMIOPEN_TEST_GFX908=On -DBUILD_DEV=On -DCMAKE_BUILD_TYPE=debug', prefixpath: '/opt/rocm', gpu_arch: "gfx908")
-                            }
-                            catch(e){
-                                echo "throwing error exception for the stage"
-                                echo 'Exception occurred: ' + e.toString()
-                                throw e
-                            }
-                            finally{
-                                reboot()
-                            }
-                        }
-                    }
-                }
-                stage('Fp16 Hip Debug gfx908 /opt/rocm') {
-                    agent{ label rocmnode("gfx908") }
-                    steps{
-                        script{
-                            try{
-                                buildHipClangJob('/opt/rocm/llvm/bin/clang++', flags: '-DMIOPEN_TEST_BFLOAT16=On -DMIOPEN_TEST_GFX908=On -DBUILD_DEV=On -DCMAKE_BUILD_TYPE=debug', prefixpath: '/opt/rocm', gpu_arch: "gfx908")
-                            }
-                            catch(e){
-                                echo "throwing error exception for the stage"
-                                echo 'Exception occurred: ' + e.toString()
-                                throw e
-                            }
-                            finally{
-                                reboot()
-                            }
-                        }
-                    }
-                }
-            }
-        }
-        stage("Full tests I"){
-            parallel{
-                stage('Fp32 OpenCL Debug + Codecov') {
-                    agent{ label rocmnode("vega") }
-                    steps{
-                        script{
-                            try{
-                                buildHipClangJob('g++', flags: '-DBUILD_DEV=On -DCMAKE_BUILD_TYPE=debug', codecov: true)
-                            }
-                            catch(e){
-                                echo "throwing error exception for the stage"
-                                echo 'Exception occurred: ' + e.toString()
-                                throw e
-                            }
-                            finally{
-                                reboot()
-                            }
-                        }
-                    }
-                }
-                stage('Int8 Hip All Vega20 /opt/rocm') {
->>>>>>> 8e2f418d
-                    agent{ label rocmnode("vega20") }
-                    environment{
-                        setup_cmd =   "CXX=/opt/rocm/llvm/bin/clang++ cmake -DMIOPEN_BACKEND=HIP -DMIOPEN_TEST_INT8=On -DMIOPEN_USE_COMGR=Off -DBUILD_DEV=On -DCMAKE_BUILD_TYPE=Release -DMIOPEN_GPU_SYNC=On -DMIOPEN_TEST_ALL=On -DMIOPEN_TEST_LIMIT=2 -DMIOPEN_TEST_FLAGS='--disable-verification-cache' .. "
+                stage('Int8 conv2d Vega20') {
+                    agent{ label rocmnode("vega20") }
+                    environment{
+                        setup_cmd =   "CXX=/opt/rocm/llvm/bin/clang++ cmake -DMIOPEN_BACKEND=HIP -DMIOPEN_TEST_INT8=On -DMIOPEN_USE_COMGR=Off -DBUILD_DEV=On -DCMAKE_BUILD_TYPE=Release -DMIOPEN_TEST_ALL=On -DMIOPEN_TEST_LIMIT=2 -DMIOPEN_TEST_FLAGS='--disable-verification-cache' .. "
                         build_cmd =   "make -j test_conv2d"
                         execute_cmd = "MIOPEN_CONV_PRECISE_ROCBLAS_TIMING=0 bin/test_conv2d --limit 3 --disable-verification-cache"
                     }
                     steps{
-<<<<<<< HEAD
                         buildHipClangJobAndReboot( setup_cmd: setup_cmd, build_cmd: build_cmd, execute_cmd: execute_cmd)
                     }
                 }
 
-                stage('GCC Release conv2d') {
-                    agent{ label rocmnode("vega") }
-                    environment{
-                        setup_cmd =   "CXX=/usr/bin/g++ cmake -DBUILD_DEV=On -DCMAKE_BUILD_TYPE=release -DMIOPEN_HIP_COMPILER=/opt/rocm/llvm/bin/clang++ -DMIOPEN_BACKEND=OpenCL -DMIOPEN_GPU_SYNC=On -DMIOPEN_TEST_ALL=On -DMIOPEN_TEST_FLAGS='--disable-verification-cache' .. "
+                stage('FP32 OpenCL conv2d') {
+                    agent{ label rocmnode("vega") }
+                    environment{
+                        setup_cmd =   "CXX=/usr/bin/g++ cmake -DBUILD_DEV=On -DCMAKE_BUILD_TYPE=release -DMIOPEN_HIP_COMPILER=/opt/rocm/llvm/bin/clang++ -DMIOPEN_BACKEND=OpenCL -DMIOPEN_TEST_ALL=On -DMIOPEN_TEST_FLAGS='--disable-verification-cache' .. "
                         build_cmd =   "make -j test_conv2d "
                         execute_cmd = "CTEST_PARALLEL_LEVEL=4 MIOPEN_DEBUG_IMPLICIT_GEMM_NON_XDLOPS_INLINE_ASM=0 MIOPEN_CONV_PRECISE_ROCBLAS_TIMING=0 bin/test_conv2d --limit 3 --disable-verification-cache"
-=======
-                        script{
-                            try{
-                                buildHipClangJob('/opt/rocm/llvm/bin/clang++', flags: '-DMIOPEN_TEST_INT8=On -DBUILD_DEV=On -DMIOPEN_TEST_ALL=On -DCMAKE_BUILD_TYPE=release', prefixpath: '/opt/rocm')
-                            }
-                            catch(e){
-                                echo "throwing error exception for the stage"
-                                echo 'Exception occurred: ' + e.toString()
-                                throw e
-                            }
-                            finally{
-                                reboot()
-                            }
-                        }
-                    }
-                }
-                stage('Bf16 Hip Install All gfx908') {
-                    agent{ label rocmnode("gfx908") }
-                    environment{
-                        cmd = """
-                            ulimit -c unlimited
-                            rm -rf build
-                            mkdir build
-                            rm -rf install
-                            mkdir install
-                            cd build
-                            CXX=/opt/rocm/llvm/bin/clang++ cmake -DMIOPEN_TEST_BFLOAT16=On -DMIOPEN_TEST_GFX908=On -DMIOPEN_TEST_ALL=On -DBUILD_DEV=Off -DCMAKE_INSTALL_PREFIX=../install -DCMAKE_BUILD_TYPE=release -DMIOPEN_TEST_FLAGS='--verbose --disable-verification-cache' ..
-                            MIOPEN_LOG_LEVEL=5 CTEST_PARALLEL_LEVEL=4 MIOPEN_DEBUG_IMPLICIT_GEMM_NON_XDLOPS_INLINE_ASM=0 MIOPEN_CONV_PRECISE_ROCBLAS_TIMING=0 make -j\$(nproc) install check
-                        """
->>>>>>> 8e2f418d
                     }
                     steps{
                         buildHipClangJobAndReboot( setup_cmd: setup_cmd, build_cmd: build_cmd, execute_cmd: execute_cmd, gpu_arch: "gfx908")
                     }
                 }
-<<<<<<< HEAD
-
-                stage('GCC OpenCL All + codecov') {
+                stage('Fp32 OpenCL + Codecov') {
                     agent{ label rocmnode("vega") }
                     steps{
                         buildHipClangJobAndReboot(compiler: 'g++', flags: '-DBUILD_DEV=On -DMIOPEN_BACKEND=OpenCL -DMIOPEN_TEST_ALL=On -DCMAKE_BUILD_TYPE=release', codecov: true)
@@ -826,75 +502,24 @@
             }
         }
 
-        stage("Long Tests II"){
-            parallel{
-                stage('FP32 gfx908 Hip Release All subset') {
-                    agent{ label rocmnode("gfx908") }
-                    environment{
-                        setup_cmd =   "CXX=/opt/rocm/llvm/bin/clang++ cmake -DMIOPEN_BACKEND=HIP -DBUILD_DEV=On -DCMAKE_BUILD_TYPE=release -DMIOPEN_TEST_GFX908=On -DMIOPEN_TEST_LIMIT=2 -DMIOPEN_GPU_SYNC=On -DMIOPEN_USE_COMGR=Off -DMIOPEN_TEST_ALL=On -DMIOPEN_TEST_FLAGS='--disable-verification-cache' .. "
-                        build_cmd =   "CTEST_PARALLEL_LEVEL=4 MIOPEN_DEBUG_IMPLICIT_GEMM_NON_XDLOPS_INLINE_ASM=0 MIOPEN_CONV_PRECISE_ROCBLAS_TIMING=0 make -j\$(nproc) check"
-=======
-            }
-        }
-        stage("Full tests II"){
-            parallel{
-                stage('Fp32 OpenCL Install All') {
-                    agent{ label rocmnode("vega") }
-                    steps{
-                        script{
-                            try{
-                                buildHipClangJob('g++', flags: '-DBUILD_DEV=Off -DMIOPEN_TEST_ALL=On -DCMAKE_BUILD_TYPE=release')
-                            }
-                            catch(e){
-                                echo "throwing error exception for the stage"
-                                echo 'Exception occurred: ' + e.toString()
-                                throw e
-                            }
-                            finally{
-                                reboot()
-                            }
-                        }
-                    }
-                }
+        stage("Full Tests II"){
+            parallel{
                 stage('Fp32 Hip All gfx908') {
                     agent{ label rocmnode("gfx908") }
                     environment{
-                        cmd = """
-                            ulimit -c unlimited
-                            rm -rf build
-                            mkdir build
-                            cd build
-                            CXX=/opt/rocm/llvm/bin/clang++ cmake -DMIOPEN_TEST_GFX908=On -DMIOPEN_TEST_ALL=On -DBUILD_DEV=On -DCMAKE_BUILD_TYPE=release -DMIOPEN_TEST_FLAGS='--verbose --disable-verification-cache' ..
-                            MIOPEN_LOG_LEVEL=5 CTEST_PARALLEL_LEVEL=4 MIOPEN_DEBUG_IMPLICIT_GEMM_NON_XDLOPS_INLINE_ASM=0 MIOPEN_CONV_PRECISE_ROCBLAS_TIMING=0 make -j\$(nproc) check
-                        """
->>>>>>> 8e2f418d
+                        setup_cmd =   "CXX=/opt/rocm/llvm/bin/clang++ cmake -DMIOPEN_BACKEND=HIP -DBUILD_DEV=On -DCMAKE_BUILD_TYPE=release -DMIOPEN_TEST_GFX908=On -DMIOPEN_TEST_LIMIT=2 -DMIOPEN_USE_COMGR=Off -DMIOPEN_TEST_ALL=On -DMIOPEN_TEST_FLAGS='--disable-verification-cache' .. "
+                        build_cmd =   "CTEST_PARALLEL_LEVEL=4 MIOPEN_DEBUG_IMPLICIT_GEMM_NON_XDLOPS_INLINE_ASM=0 MIOPEN_CONV_PRECISE_ROCBLAS_TIMING=0 make -j\$(nproc) check"
                     }
                     steps{
                         buildHipClangJobAndReboot( setup_cmd: setup_cmd, build_cmd: build_cmd, gpu_arch: "gfx908")
                     }
                 }
-<<<<<<< HEAD
-
-                stage('Half Hip Clang Release All') {
-                    agent{ label rocmnode("vega20") }
-                    environment{
-                        setup_cmd =   "CXX=/opt/rocm/llvm/bin/clang++ cmake -DMIOPEN_BACKEND=HIP -DBUILD_DEV=On -DCMAKE_BUILD_TYPE=release -DMIOPEN_TEST_HALF=On -DMIOPEN_GPU_SYNC=On -DMIOPEN_USE_COMGR=Off -DMIOPEN_TEST_LIMIT=2 -DMIOPEN_TEST_ALL=On -DMIOPEN_TEST_FLAGS='--disable-verification-cache' .. "
+
+                stage('Fp16 Hip All') {
+                    agent{ label rocmnode("vega20") }
+                    environment{
+                        setup_cmd =   "CXX=/opt/rocm/llvm/bin/clang++ cmake -DMIOPEN_BACKEND=HIP -DBUILD_DEV=On -DCMAKE_BUILD_TYPE=release -DMIOPEN_TEST_HALF=On -DMIOPEN_USE_COMGR=Off -DMIOPEN_TEST_LIMIT=2 -DMIOPEN_TEST_ALL=On -DMIOPEN_TEST_FLAGS='--disable-verification-cache' .. "
                         build_cmd =   "CTEST_PARALLEL_LEVEL=4 MIOPEN_DEBUG_IMPLICIT_GEMM_NON_XDLOPS_INLINE_ASM=0 MIOPEN_CONV_PRECISE_ROCBLAS_TIMING=0 make -j\$(nproc) check"
-=======
-                stage('Fp16 Hip Install All gfx908') {
-                    agent{ label rocmnode("gfx908") }
-                    environment{
-                        cmd = """
-                            ulimit -c unlimited
-                            rm -rf build
-                            mkdir build
-                            rm -rf install
-                            mkdir install
-                            cd build
-                            CXX=/opt/rocm/llvm/bin/clang++ cmake -DMIOPEN_TEST_HALF=On -DMIOPEN_TEST_GFX908=On -DMIOPEN_TEST_ALL=On -DBUILD_DEV=Off -DCMAKE_INSTALL_PREFIX=../install -DCMAKE_BUILD_TYPE=release -DMIOPEN_TEST_FLAGS='--verbose --disable-verification-cache' ..
-                            MIOPEN_LOG_LEVEL=5 CTEST_PARALLEL_LEVEL=4 MIOPEN_DEBUG_IMPLICIT_GEMM_NON_XDLOPS_INLINE_ASM=0 MIOPEN_CONV_PRECISE_ROCBLAS_TIMING=0 make -j\$(nproc) install check
-                        """
->>>>>>> 8e2f418d
                     }
                     steps{
                         buildHipClangJobAndReboot( setup_cmd: setup_cmd, build_cmd: build_cmd, gpu_arch: "gfx908")
@@ -902,70 +527,35 @@
                 }
             }
         }
-<<<<<<< HEAD
-
-        stage("Long Tests III"){
-            parallel{
-                stage('Hip Clang conv3d') {
+        stage("Full tests III"){
+            parallel{
+                stage('FP32 Hip conv3d') {
                     agent{ label rocmnode("vega20") }
                     environment{
                         setup_cmd =   "CXX=/opt/rocm/llvm/bin/clang++ cmake -DMIOPEN_BACKEND=HIP -DBUILD_DEV=On -DCMAKE_BUILD_TYPE=release -DMIOPEN_GPU_SYNC=Off -DMIOPEN_USE_COMGR=Off -DMIOPEN_TEST_ALL=On -DMIOPEN_TEST_LIMIT=2 .. "
                         build_cmd =   "make -j test_conv3d"
                         execute_cmd = "bin/test_conv3d --all --limit=2 --disable-verification-cache"
-=======
-        stage("Full tests III"){
-            parallel{
-                stage('Fp16 Hip Install All Vega20') {
-                    agent{ label rocmnode("vega20") }
-                    environment{
-                        cmd = """
-                            ulimit -c unlimited
-                            rm -rf build
-                            mkdir build
-                            rm -rf install
-                            mkdir install
-                            cd build
-                            CXX=/opt/rocm/llvm/bin/clang++ cmake -DBUILD_DEV=Off -DCMAKE_INSTALL_PREFIX=../install -DCMAKE_BUILD_TYPE=release -DMIOPEN_TEST_HALF=On -DMIOPEN_TEST_ALL=On -DMIOPEN_TEST_FLAGS=--disable-verification-cache ..
-                            CTEST_PARALLEL_LEVEL=4 MIOPEN_DEBUG_IMPLICIT_GEMM_NON_XDLOPS_INLINE_ASM=0 MIOPEN_CONV_PRECISE_ROCBLAS_TIMING=0 make -j\$(nproc) install check
-                        """
-
->>>>>>> 8e2f418d
                     }
                     steps{
                         buildHipClangJobAndReboot(setup_cmd: setup_cmd, build_cmd: build_cmd, execute_cmd: execute_cmd )
                     }
                 }
-<<<<<<< HEAD
-
-                stage('Hip Clang conv2d') {
-                    agent{ label rocmnode("vega20") }
-                    environment{
-                        setup_cmd =   "CXX=/opt/rocm/llvm/bin/clang++ cmake -DMIOPEN_BACKEND=HIP -DBUILD_DEV=On -DMIOPEN_SKIP_ALL_BUT_CONV2D=On -DCMAKE_BUILD_TYPE=release -DMIOPEN_GPU_SYNC=On -DMIOPEN_USE_COMGR=Off -DMIOPEN_TEST_ALL=On -DMIOPEN_TEST_LIMIT=2 -DMIOPEN_TEST_FLAGS='--disable-verification-cache' .. "
+
+                stage('FP32 Hip conv2d All') {
+                    agent{ label rocmnode("vega20") }
+                    environment{
+                        setup_cmd =   "CXX=/opt/rocm/llvm/bin/clang++ cmake -DMIOPEN_BACKEND=HIP -DBUILD_DEV=On -DMIOPEN_SKIP_ALL_BUT_CONV2D=On -DCMAKE_BUILD_TYPE=release -DMIOPEN_USE_COMGR=Off -DMIOPEN_TEST_ALL=On -DMIOPEN_TEST_LIMIT=2 -DMIOPEN_TEST_FLAGS='--disable-verification-cache' .. "
                         build_cmd =   "make -j\$(nproc) check "
                     }
                     steps{
                         buildHipClangJobAndReboot( setup_cmd: setup_cmd, build_cmd: build_cmd)
                     }
                 }
-
-                stage('Half gfx908 Hip Release All Subset') {
+                stage('Fp16 Hip All gfx908') {
                     agent{ label rocmnode("gfx908") }
                     environment{
-                        setup_cmd =   "CXX=/opt/rocm/llvm/bin/clang++ cmake -DMIOPEN_BACKEND=HIP -DBUILD_DEV=On -DCMAKE_BUILD_TYPE=release -DMIOPEN_TEST_GFX908=On -DMIOPEN_USE_COMGR=Off -DMIOPEN_TEST_HALF=On -DMIOPEN_TEST_LIMIT=2 -DMIOPEN_GPU_SYNC=On -DMIOPEN_TEST_ALL=On -DMIOPEN_TEST_FLAGS='--disable-verification-cache' .. "
+                        setup_cmd =   "CXX=/opt/rocm/llvm/bin/clang++ cmake -DMIOPEN_BACKEND=HIP -DBUILD_DEV=On -DCMAKE_BUILD_TYPE=release -DMIOPEN_TEST_GFX908=On -DMIOPEN_USE_COMGR=Off -DMIOPEN_TEST_HALF=On -DMIOPEN_TEST_LIMIT=2 -DMIOPEN_TEST_ALL=On -DMIOPEN_TEST_FLAGS='--disable-verification-cache' .. "
                         build_cmd =   "CTEST_PARALLEL_LEVEL=4 MIOPEN_DEBUG_IMPLICIT_GEMM_NON_XDLOPS_INLINE_ASM=0 MIOPEN_CONV_PRECISE_ROCBLAS_TIMING=0 make -j\$(nproc) check"
-=======
-                stage('Fp32 Hip All Vega20') {
-                    agent{ label rocmnode("vega20") }
-                    environment{
-                        cmd = """
-                            ulimit -c unlimited
-                            rm -rf build
-                            mkdir build
-                            cd build
-                            CXX=/opt/rocm/llvm/bin/clang++ cmake -DBUILD_DEV=On -DCMAKE_BUILD_TYPE=release -DMIOPEN_TEST_ALL=On -DMIOPEN_TEST_FLAGS=--disable-verification-cache ..
-                            CTEST_PARALLEL_LEVEL=4 MIOPEN_DEBUG_IMPLICIT_GEMM_NON_XDLOPS_INLINE_ASM=0 MIOPEN_CONV_PRECISE_ROCBLAS_TIMING=0 make -j\$(nproc) check
-                        """
->>>>>>> 8e2f418d
                     }
                     steps{
                         buildHipClangJobAndReboot( setup_cmd: setup_cmd, build_cmd: build_cmd, gpu_arch: "gfx908")
@@ -973,29 +563,14 @@
                 }
             }
         }
-<<<<<<< HEAD
-
-
-=======
->>>>>>> 8e2f418d
+
         stage("MIOpenTensile"){
             parallel{
                 stage('Fp32 Hip Tensile All Vega20') {
                     agent{ label rocmnode("vega20") }
                     environment{
-<<<<<<< HEAD
-                        setup_cmd =   "CXX=/opt/rocm/llvm/bin/clang++ cmake -DBUILD_DEV=On -DCMAKE_BUILD_TYPE=release -DMIOPEN_GPU_SYNC=On -DMIOPEN_TEST_ALL=On -DMIOPEN_TEST_MIOTENSILE=ON -DMIOPEN_USE_MIOPENTENSILE=ON -DMIOPEN_USE_ROCBLAS=OFF -DMIOPEN_TEST_FLAGS='--disable-verification-cache' .."
+                        setup_cmd =   "CXX=/opt/rocm/llvm/bin/clang++ cmake -DBUILD_DEV=On -DCMAKE_BUILD_TYPE=release -DMIOPEN_TEST_ALL=On -DMIOPEN_TEST_MIOTENSILE=ON -DMIOPEN_USE_MIOPENTENSILE=ON -DMIOPEN_USE_ROCBLAS=OFF -DMIOPEN_TEST_FLAGS='--disable-verification-cache' .."
                         build_cmd =   "MIOPEN_DEBUG_HIP_KERNELS=0 CTEST_PARALLEL_LEVEL=4 MIOPEN_DEBUG_IMPLICIT_GEMM_NON_XDLOPS_INLINE_ASM=0 MIOPEN_CONV_PRECISE_ROCBLAS_TIMING=0 make -j\$(nproc) check"
-=======
-                        cmd = """
-                            ulimit -c unlimited
-                            rm -rf build
-                            mkdir build
-                            cd build
-                            CXX=/opt/rocm/llvm/bin/clang++ cmake -DBUILD_DEV=On -DCMAKE_BUILD_TYPE=release -DMIOPEN_TEST_ALL=On -DMIOPEN_TEST_MIOTENSILE=ON -DMIOPEN_USE_MIOPENTENSILE=ON -DMIOPEN_USE_ROCBLAS=OFF -DMIOPEN_TEST_FLAGS=--disable-verification-cache ..
-                            MIOPEN_DEBUG_HIP_KERNELS=0 CTEST_PARALLEL_LEVEL=4 MIOPEN_DEBUG_IMPLICIT_GEMM_NON_XDLOPS_INLINE_ASM=0 MIOPEN_CONV_PRECISE_ROCBLAS_TIMING=0 make -j\$(nproc) check
-                        """
->>>>>>> 8e2f418d
                     }
                     steps{
                             buildHipClangJobAndReboot( setup_cmd: setup_cmd, build_cmd: build_cmd)
@@ -1004,19 +579,8 @@
                 stage('Fp32 Hip Tensile All gfx908') {
                     agent{ label rocmnode("gfx908") }
                     environment{
-<<<<<<< HEAD
-                        setup_cmd =   "CXX=/opt/rocm/llvm/bin/clang++ cmake -DBUILD_DEV=On -DCMAKE_BUILD_TYPE=release -DMIOPEN_GPU_SYNC=On -DMIOPEN_TEST_GFX908=On -DMIOPEN_TEST_ALL=On  -DMIOPEN_TEST_LIMIT=2 -DMIOPEN_TEST_MIOTENSILE=ON -DMIOPEN_USE_MIOPENTENSILE=ON -DMIOPEN_USE_ROCBLAS=OFF -DMIOPEN_TEST_FLAGS='--verbose --disable-verification-cache' .."
+                        setup_cmd =   "CXX=/opt/rocm/llvm/bin/clang++ cmake -DBUILD_DEV=On -DCMAKE_BUILD_TYPE=release -DMIOPEN_TEST_GFX908=On -DMIOPEN_TEST_ALL=On  -DMIOPEN_TEST_LIMIT=2 -DMIOPEN_TEST_MIOTENSILE=ON -DMIOPEN_USE_MIOPENTENSILE=ON -DMIOPEN_USE_ROCBLAS=OFF -DMIOPEN_TEST_FLAGS='--verbose --disable-verification-cache' .."
                         build_cmd =   "MIOPEN_DEBUG_HIP_KERNELS=0 MIOPEN_LOG_LEVEL=5 CTEST_PARALLEL_LEVEL=4 MIOPEN_DEBUG_IMPLICIT_GEMM_NON_XDLOPS_INLINE_ASM=0 MIOPEN_CONV_PRECISE_ROCBLAS_TIMING=0 make -j\$(nproc) check"
-=======
-                        cmd = """
-                            ulimit -c unlimited
-                            rm -rf build
-                            mkdir build
-                            cd build
-                            CXX=/opt/rocm/llvm/bin/clang++ cmake -DBUILD_DEV=On -DCMAKE_BUILD_TYPE=release -DMIOPEN_TEST_GFX908=On -DMIOPEN_TEST_ALL=On -DMIOPEN_TEST_MIOTENSILE=ON -DMIOPEN_USE_MIOPENTENSILE=ON -DMIOPEN_USE_ROCBLAS=OFF -DMIOPEN_TEST_FLAGS='--verbose --disable-verification-cache' ..
-                            MIOPEN_DEBUG_HIP_KERNELS=0 MIOPEN_LOG_LEVEL=5 CTEST_PARALLEL_LEVEL=4 MIOPEN_DEBUG_IMPLICIT_GEMM_NON_XDLOPS_INLINE_ASM=0 MIOPEN_CONV_PRECISE_ROCBLAS_TIMING=0 make -j\$(nproc) check
-                        """
->>>>>>> 8e2f418d
                     }
                     steps{
                             buildHipClangJobAndReboot( setup_cmd: setup_cmd, build_cmd: build_cmd, gpu_arch: "gfx908")
@@ -1025,126 +589,37 @@
                 stage('Fp32 Hip Tensile-Latest All Vega20') {
                     agent{ label rocmnode("vega20") }
                     environment{
-<<<<<<< HEAD
-                        setup_cmd =   "CXX=/opt/rocm/llvm/bin/clang++ cmake -DBUILD_DEV=On -DCMAKE_BUILD_TYPE=release -DMIOPEN_GPU_SYNC=On -DMIOPEN_TEST_ALL=On  -DMIOPEN_TEST_LIMIT=2 -DMIOPEN_TEST_MIOTENSILE=ON -DMIOPEN_USE_MIOPENTENSILE=ON -DMIOPEN_USE_ROCBLAS=OFF -DMIOPEN_TEST_FLAGS='--disable-verification-cache' .."
+                        setup_cmd =   "CXX=/opt/rocm/llvm/bin/clang++ cmake -DBUILD_DEV=On -DCMAKE_BUILD_TYPE=release -DMIOPEN_TEST_ALL=On  -DMIOPEN_TEST_LIMIT=2 -DMIOPEN_TEST_MIOTENSILE=ON -DMIOPEN_USE_MIOPENTENSILE=ON -DMIOPEN_USE_ROCBLAS=OFF -DMIOPEN_TEST_FLAGS='--disable-verification-cache' .."
                         build_cmd =   "MIOPEN_DEBUG_HIP_KERNELS=0 CTEST_PARALLEL_LEVEL=4 MIOPEN_DEBUG_IMPLICIT_GEMM_NON_XDLOPS_INLINE_ASM=0 MIOPEN_CONV_PRECISE_ROCBLAS_TIMING=0 make -j\$(nproc) check"
                     }
                     steps{
                         buildHipClangJobAndReboot( setup_cmd: setup_cmd, build_cmd: build_cmd, miotensile_version: "latest")
-=======
-                        cmd = """
-                            ulimit -c unlimited
-                            rm -rf build
-                            mkdir build
-                            cd build
-                            CXX=/opt/rocm/llvm/bin/clang++ cmake -DBUILD_DEV=On -DCMAKE_BUILD_TYPE=release -DMIOPEN_TEST_ALL=On -DMIOPEN_TEST_MIOTENSILE=ON -DMIOPEN_USE_MIOPENTENSILE=ON -DMIOPEN_USE_ROCBLAS=OFF -DMIOPEN_TEST_FLAGS=--disable-verification-cache ..
-                            MIOPEN_DEBUG_HIP_KERNELS=0 CTEST_PARALLEL_LEVEL=4 MIOPEN_DEBUG_IMPLICIT_GEMM_NON_XDLOPS_INLINE_ASM=0 MIOPEN_CONV_PRECISE_ROCBLAS_TIMING=0 make -j\$(nproc) check
-                        """
-                    }
-                    steps{
-                        script{
-                            try{
-                                buildHipClangJob('/opt/rocm/llvm/bin/clang++', cmd: cmd, gpu_arch: "gfx906", miotensile_version: "latest")
-                            }
-                            catch(e){
-                                echo "throwing error exception for the stage"
-                                echo 'Exception occurred: ' + e.toString()
-                                throw e
-                            }
-                            finally{
-                                reboot()
-                            }
-                        }
->>>>>>> 8e2f418d
                     }
                 }
                 stage('Fp32 Hip Tensile-Latest All gfx908') {
                     agent{ label rocmnode("gfx908") }
                     environment{
-<<<<<<< HEAD
-                        setup_cmd =   "CXX=/opt/rocm/llvm/bin/clang++ cmake -DBUILD_DEV=On -DCMAKE_BUILD_TYPE=release -DMIOPEN_GPU_SYNC=On -DMIOPEN_TEST_GFX908=On -DMIOPEN_TEST_ALL=On  -DMIOPEN_TEST_LIMIT=2 -DMIOPEN_TEST_MIOTENSILE=ON -DMIOPEN_USE_MIOPENTENSILE=ON -DMIOPEN_USE_ROCBLAS=OFF -DMIOPEN_TEST_FLAGS='--verbose --disable-verification-cache' .."
+                        setup_cmd =   "CXX=/opt/rocm/llvm/bin/clang++ cmake -DBUILD_DEV=On -DCMAKE_BUILD_TYPE=release -DMIOPEN_TEST_GFX908=On -DMIOPEN_TEST_ALL=On  -DMIOPEN_TEST_LIMIT=2 -DMIOPEN_TEST_MIOTENSILE=ON -DMIOPEN_USE_MIOPENTENSILE=ON -DMIOPEN_USE_ROCBLAS=OFF -DMIOPEN_TEST_FLAGS='--verbose --disable-verification-cache' .."
                         build_cmd =   "MIOPEN_DEBUG_HIP_KERNELS=0 MIOPEN_LOG_LEVEL=5 CTEST_PARALLEL_LEVEL=4 MIOPEN_DEBUG_IMPLICIT_GEMM_NON_XDLOPS_INLINE_ASM=0 MIOPEN_CONV_PRECISE_ROCBLAS_TIMING=0 make -j\$(nproc) check"
                     }
                     steps{
                         buildHipClangJobAndReboot( setup_cmd: setup_cmd, build_cmd: build_cmd, gpu_arch: "gfx908", miotensile_version: "latest")
-=======
-                        cmd = """
-                            ulimit -c unlimited
-                            rm -rf build
-                            mkdir build
-                            cd build
-                            CXX=/opt/rocm/llvm/bin/clang++ cmake -DBUILD_DEV=On -DCMAKE_BUILD_TYPE=release -DMIOPEN_TEST_GFX908=On -DMIOPEN_TEST_ALL=On -DMIOPEN_TEST_MIOTENSILE=ON -DMIOPEN_USE_MIOPENTENSILE=ON -DMIOPEN_USE_ROCBLAS=OFF -DMIOPEN_TEST_FLAGS='--verbose --disable-verification-cache' ..
-                            MIOPEN_DEBUG_HIP_KERNELS=0 MIOPEN_LOG_LEVEL=5 CTEST_PARALLEL_LEVEL=4 MIOPEN_DEBUG_IMPLICIT_GEMM_NON_XDLOPS_INLINE_ASM=0 MIOPEN_CONV_PRECISE_ROCBLAS_TIMING=0 make -j\$(nproc) check
-                        """
-                    }
-                    steps{
-                        script{
-                            try{
-                                buildHipClangJob('/opt/rocm/llvm/bin/clang++', cmd: cmd, gpu_arch: "gfx908", miotensile_version: "latest")
-                            }
-                            catch(e){
-                                echo "throwing error exception for the stage"
-                                echo 'Exception occurred: ' + e.toString()
-                                throw e
-                            }
-                            finally{
-                                reboot()
-                            }
-                        }
->>>>>>> 8e2f418d
                     }
                 }
             }
         }
         stage("Packages"){
             parallel {
-<<<<<<< HEAD
-                stage('OpenCL Release Package') {
-                    agent{ label rocmnode("nogpu") }
-                    steps{
-                        buildHipClangJobAndReboot(compiler: 'g++', package_build: "true", flags: '-DCMAKE_BUILD_TYPE=release', gpu_arch: "gfx900;gfx906;gfx908")
-                    }
-                }
-                stage("HIP Release Package /opt/rocm"){
-                    agent{ label rocmnode("nogpu") }
-                    steps{
-                        buildHipClangJobAndReboot( package_build:"true", flags: '-DCMAKE_BUILD_TYPE=release', prefixpath: '/opt/rocm', gpu_arch: "gfx900;gfx906;gfx908")
-=======
                 stage('OpenCL Package') {
                     agent{ label rocmnode("nogpu") }
                     steps{
-                        script{
-                            try{
-                                buildHipClangJob('g++', flags: '-DCMAKE_BUILD_TYPE=release', gpu_arch: "gfx900;gfx906;gfx908")
-                            }
-                            catch(e){
-                                echo "throwing error exception for the stage"
-                                echo 'Exception occurred: ' + e.toString()
-                                throw e
-                            }
-                            finally{
-                                reboot()
-                            }
-                        }
+                        buildHipClangJobAndReboot(compiler: 'g++', package_build: "true", flags: '-DCMAKE_BUILD_TYPE=release', gpu_arch: "gfx900;gfx906;gfx908")
                     }
                 }
                 stage("HIP Package /opt/rocm"){
                     agent{ label rocmnode("nogpu") }
                     steps{
-                        script{
-                            try{
-                                buildHipClangJob('/opt/rocm/llvm/bin/clang++', flags: '-DCMAKE_BUILD_TYPE=release', prefixpath: '/opt/rocm', gpu_arch: "gfx900;gfx906;gfx908")
-                            }
-                            catch(e){
-                                echo "throwing error exception for the stage"
-                                echo 'Exception occurred: ' + e.toString()
-                                throw e
-                            }
-                            finally{
-                                reboot()
-                            }
-                        }
->>>>>>> 8e2f418d
+                        buildHipClangJobAndReboot( package_build:"true", flags: '-DCMAKE_BUILD_TYPE=release', prefixpath: '/opt/rocm', gpu_arch: "gfx900;gfx906;gfx908")
                     }
                 }
             }
