def rocmnode(name) {
    return 'rocmtest-trial && miopen && ' + name
}

def show_node_info() {
    sh """
        echo "NODE_NAME = \$NODE_NAME"
        lsb_release -sd
        uname -r
        cat /sys/module/amdgpu/version
        ls /opt/ -la
    """
}

//default
// CXX=/opt/rocm/llvm/bin/clang++ CXXFLAGS='-Werror' cmake -DMIOPEN_GPU_SYNC=Off -DCMAKE_PREFIX_PATH=/usr/local -DBUILD_DEV=On -DCMAKE_BUILD_TYPE=release ..
//
def cmake_build(Map conf=[:]){

    def compiler = conf.get("compiler","/opt/rocm/llvm/bin/clang++")
    def config_targets = conf.get("config_targets","check")
    def debug_flags = "-g -fno-omit-frame-pointer -fsanitize=undefined -fno-sanitize-recover=undefined -Wno-option-ignored " + conf.get("extradebugflags", "")
    def build_envs = "CTEST_PARALLEL_LEVEL=4 MIOPEN_CONV_PRECISE_ROCBLAS_TIMING=0 " + conf.get("build_env","")
    def prefixpath = conf.get("prefixpath","/usr/local")
    def mlir_args = " -DMIOPEN_USE_MLIR=" + conf.get("mlir_build", "ON")
    def setup_args = mlir_args + " -DMIOPEN_GPU_SYNC=Off " + conf.get("setup_flags","")

    if (prefixpath != "/usr/local"){
        setup_args = setup_args + " -DCMAKE_PREFIX_PATH=${prefixpath} "
    }

    def build_type_debug = (conf.get("build_type",'release') == 'debug')

    //cmake_env can overwrite default CXX variables.
    def cmake_envs = "CXX=${compiler} CXXFLAGS='-Werror' " + conf.get("cmake_ex_env","")

    def package_build = (conf.get("package_build","") == "true")

    if (package_build == true) {
        config_targets = "package"
    }

    if(conf.get("build_install","") == "true")
    {
        config_targets = 'install ' + config_targets
        setup_args = ' -DBUILD_DEV=Off -DCMAKE_INSTALL_PREFIX=../install' + setup_args
    } else{
        setup_args = ' -DBUILD_DEV=On' + setup_args
    }

    // test_flags = ctest -> MIopen flags
    def test_flags = conf.get("test_flags","")

    if (conf.get("vcache_enable","") == "true"){
        def vcache = conf.get(vcache_path,"/var/jenkins/.cache/miopen/vcache")
        build_envs = " MIOPEN_VERIFY_CACHE_PATH='${vcache}' " + build_envs
    } else{
        test_flags = " --disable-verification-cache " + test_flags
    }

    if(conf.get("codecov", false)){ //Need
        setup_args = " -DCMAKE_BUILD_TYPE=debug -DCMAKE_CXX_FLAGS_DEBUG='${debug_flags} -fprofile-arcs -ftest-coverage' -DCODECOV_TEST=On " + setup_args
    }else if(build_type_debug){
        setup_args = " -DCMAKE_BUILD_TYPE=debug -DCMAKE_CXX_FLAGS_DEBUG='${debug_flags}'" + setup_args
    }else{
        setup_args = " -DCMAKE_BUILD_TYPE=release" + setup_args
    }

    if(test_flags != ""){
       setup_args = "-DMIOPEN_TEST_FLAGS='${test_flags}'" + setup_args
    }

    if(conf.containsKey("find_mode"))
    {
        def fmode = conf.get("find_mode", "")
        setup_args = " -DMIOPEN_DEFAULT_FIND_MODE=${fmode} " + setup_args
    }
    if(env.CCACHE_HOST)
    {
        setup_args = " -DCMAKE_CXX_COMPILER_LAUNCHER='ccache' -DCMAKE_C_COMPILER_LAUNCHER='ccache' " + setup_args
    }

    def pre_setup_cmd = """
            echo \$HSA_ENABLE_SDMA
            ulimit -c unlimited
            rm -rf build
            mkdir build
            rm -rf install
            mkdir install
            rm -f src/kernels/*.ufdb.txt
            rm -f src/kernels/miopen*.udb
            cd build
        """
    def setup_cmd = conf.get("setup_cmd", "${cmake_envs} cmake ${setup_args}   .. ")
    // WORKAROUND_SWDEV_290754
    // It seems like this W/A is not required since 4.5.
    def build_cmd = conf.get("build_cmd", "LLVM_PATH=/opt/rocm/llvm ${build_envs} dumb-init make -j\$(nproc) ${config_targets}")
    def execute_cmd = conf.get("execute_cmd", "")

    def cmd = conf.get("cmd", """
            ${pre_setup_cmd}
            ${setup_cmd}
            ${build_cmd}
            ${execute_cmd}
        """)

    echo cmd
    sh cmd

    // Only archive from master or develop
    if (package_build == true && (env.BRANCH_NAME == "develop" || env.BRANCH_NAME == "master")) {
        archiveArtifacts artifacts: "build/*.deb", allowEmptyArchive: true, fingerprint: true
    }
}
def getDockerImageName(prefixpath)
{
    def branch =  sh(script: "echo ${scm.branches[0].name} | sed 's/[^a-zA-Z0-9]/_/g' ", returnStdout: true).trim()
    def image = "${env.MIOPEN_IMAGE_URL}:miopen_ci_${branch}"
    if(prefixpath == "/usr/local")
    {
        image = image + "_usr"
    }
    else if(prefixpath == "/opt/rocm")
    {
        image = image + "_opt"
    }
    else
    {
        error "Unknown prefixpath: ${prefixpath}"
    }
    return image

}
def getDockerImage(Map conf=[:])
{
    env.DOCKER_BUILDKIT=1
    def prefixpath = conf.get("prefixpath", "/usr/local") // one image for each prefix 1: /usr/local 2:/opt/rocm
    def gpu_arch = conf.get("gpu_arch", "gfx900;gfx906") // prebuilt dockers should have all the architectures enabled so one image can be used for all stages
    def miotensile_version = conf.get("miotensile_version", "default") // deprecated
    def target_id = conf.get("target_id", "OFF") // deprecated
    def mlir_build = conf.get("mlir_build", "ON") // always ON
    def build_fin = conf.get("build_fin", "OFF") // forcing this to be always on means fewer docker containers since this ensures all dependencies are present in the docker image
    def no_cache = conf.get("no_cache", false)
    def dockerArgs = "--build-arg BUILDKIT_INLINE_CACHE=1 --build-arg PREFIX=${prefixpath} --build-arg GPU_ARCH='${gpu_arch}' --build-arg MIOTENSILE_VER='${miotensile_version}' --build-arg USE_TARGETID='${target_id}' --build-arg USE_MLIR='${mlir_build}' --build-arg USE_FIN='${build_fin}' "
    if(env.CCACHE_HOST)
    {
        def check_host = sh(script:"""(printf "PING\r\n";) | nc -N ${env.CCACHE_HOST} 6379 """, returnStdout: true).trim()
        if(check_host == "+PONG")
        {
            echo "FOUND CCACHE SERVER: ${CCACHE_HOST}"
        }
        else 
        {
            echo "CCACHE SERVER: ${CCACHE_HOST} NOT FOUND, got ${check_host} response"
        }
        dockerArgs = dockerArgs + " --build-arg CCACHE_SECONDARY_STORAGE='redis://${env.CCACHE_HOST}' --build-arg COMPILER_LAUNCHER='ccache' "
        env.CCACHE_DIR = """/tmp/ccache_store"""
        env.CCACHE_SECONDARY_STORAGE="""redis://${env.CCACHE_HOST}"""
    }
    if(no_cache)
    {
        dockerArgs = dockerArgs + " --no-cache "
    }
    echo "Docker Args: ${dockerArgs}"
    def image = getDockerImageName(prefixpath)
    //Check if image exists 
    def retimage
    try 
    {
        echo "Pulling down image: ${image}"
        retimage = docker.image("${image}")
        retimage.pull()
    }
    catch(Exception ex)
    {
        error "Unable to locate image: ${image}"
    }
    return [retimage, image]
}

def buildHipClangJob(Map conf=[:]){
        show_node_info()

        env.HSA_ENABLE_SDMA=0
        env.CODECOV_TOKEN="aec031be-7673-43b5-9840-d8fb71a2354e"
        env.DOCKER_BUILDKIT=1
        def image
        def dockerOpts="--device=/dev/kfd --device=/dev/dri --group-add video --group-add render --cap-add=SYS_PTRACE --security-opt seccomp=unconfined"
        if (conf.get("enforce_xnack_on", false)) {
            dockerOpts = dockerOpts + " --env HSA_XNACK=1"
        }

        def variant = env.STAGE_NAME

        def codecov = conf.get("codecov", false)
        def needs_gpu = conf.get("needs_gpu", true)

        def retimage
        gitStatusWrapper(credentialsId: "${env.status_wrapper_creds}", gitHubContext: "Jenkins - ${variant}", account: 'ROCmSoftwarePlatform', repo: 'MIOpen') {
            try {
<<<<<<< HEAD
                retimage = docker.build("${image}", dockerArgs + '.')
=======
                (retimage, image) = getDockerImage(conf)
>>>>>>> 498982f9
                if (needs_gpu) {
                    withDockerContainer(image: image, args: dockerOpts) {
                        timeout(time: 5, unit: 'MINUTES')
                        {
                            sh 'PATH="/opt/rocm/opencl/bin:/opt/rocm/opencl/bin/x86_64:$PATH" clinfo'
                        }
                    }
                }
            }
            catch (org.jenkinsci.plugins.workflow.steps.FlowInterruptedException e){
                echo "The job was cancelled or aborted"
                throw e
            }
            catch(Exception ex) {
                conf.put("no_cache", true)
                (retimage, image) = getDockerImage(conf)
                retimage = docker.build("${image}", dockerArgs + "--no-cache .")
                if (needs_gpu) {
                    withDockerContainer(image: image, args: dockerOpts) {
                        timeout(time: 5, unit: 'MINUTES')
                        {
                            sh 'PATH="/opt/rocm/opencl/bin:/opt/rocm/opencl/bin/x86_64:$PATH" clinfo'
                        }
                    }
                }
            }

            withDockerContainer(image: image, args: dockerOpts + ' -v=/var/jenkins/:/var/jenkins') {
                timeout(time: 150, unit:'MINUTES')
                {
                    cmake_build(conf)

                    if (codecov) {
                        sh '''
                            cd build
                            lcov --directory . --capture --output-file $(pwd)/coverage.info
                            lcov --remove $(pwd)/coverage.info '/usr/*' --output-file $(pwd)/coverage.info
                            lcov --list $(pwd)/coverage.info
                            curl -s https://codecov.io/bash | bash
                            echo "Uploaded"
                        '''
                    }
                }
            }
        }
        return retimage
}

def reboot(){
    build job: 'reboot-slaves', propagate: false , parameters: [string(name: 'server', value: "${env.NODE_NAME}"),]
}

def buildHipClangJobAndReboot(Map conf=[:]){
    try{
        buildHipClangJob(conf)
    }
    catch(e){
        echo "throwing error exception for the stage"
        echo 'Exception occurred: ' + e.toString()
        throw e
    }
    finally{
        if (conf.get("needs_gpu", true)) {
            reboot()
        }
    }
}

def CheckDeserializePerfDb(Map conf=[:]){
    def pdb_image = buildHipClangJob(conf)
    pdb_image.inside(){
        sh "MIOPEN_LOG_LEVEL=4 LD_LIBRARY_PATH='install/lib:/opt/rocm/lib/' install/bin/fin -i fin/tests/pdb_check_all.json -o pdb_deserialize_error.json"
        archiveArtifacts "pdb_deserialize_error.json"
        sh "grep clear pdb_deserialize_error.json"
        def has_error = sh (
            script: "echo \$?",
            returnStdout: true
        ).trim()
        assert has_error.toInteger() == 0
    }
}

def buildDocker(install_prefix)
{
    env.DOCKER_BUILDKIT=1
    checkout scm
    def image_name = getDockerImageName(install_prefix)
    echo "Building Docker for ${image_name}"
    def dockerArgs = "--build-arg BUILDKIT_INLINE_CACHE=1 --build-arg PREFIX=${install_prefix} --build-arg GPU_ARCH='gfx900;gfx906;gfx908;gfx90a;gfx90a:xnack-;gfx1030' --build-arg MIOTENSILE_VER='default' --build-arg USE_TARGETID='OFF' --build-arg USE_MLIR='ON' --build-arg USE_FIN='ON' "
    if(env.CCACHE_HOST)
    {
        def check_host = sh(script:"""(printf "PING\\r\\n";) | nc  -N ${env.CCACHE_HOST} 6379 """, returnStdout: true).trim()
        if(check_host == "+PONG")
        {
            echo "FOUND CCACHE SERVER: ${CCACHE_HOST}"
        }
        else 
        {
            echo "CCACHE SERVER: ${CCACHE_HOST} NOT FOUND, got ${check_host} response"
        }
        dockerArgs = dockerArgs + " --build-arg CCACHE_SECONDARY_STORAGE='redis://${env.CCACHE_HOST}' --build-arg COMPILER_LAUNCHER='ccache' "
        env.CCACHE_DIR = """/tmp/ccache_store"""
        env.CCACHE_SECONDARY_STORAGE="""redis://${env.CCACHE_HOST}"""
    }

    echo "Build Args: ${dockerArgs}"
    try 
    {
        echo "Checking for image: ${image_name}"
        sh "docker manifest inspect --insecure ${image_name}"
        echo "Image: ${image_name} found!! Skipping building image"
    }
    catch(Exception ex)
    {
        echo "Unable to locate image: ${image_name}. Building image now"
        retimage = docker.build("${image_name}", dockerArgs + ' .')
        retimage.push()
    }
}


/// Stage name format:
/// [DataType] Backend[/Compiler] BuildType [TestSet] [Target]
///
/// The only mandatory elements are Backend and BuildType; others are optional.
///
/// DataType := { Fp16 | Bf16 | Int8 | Fp32 }
/// Backend := { Hip | OpenCL | HipNoGPU}
/// Compiler := { Clang* | GCC* }
///   * "Clang" is the default for the Hip backend, and implies hip-clang compiler.
///     For the OpenCL backend, "Clang" implies the system x86 compiler.
///   * "GCC" is the default for OpenCL backend.
///   * The default compiler is usually not specified.
/// BuildType := { Release* | Debug | Install } [ BuildTypeModifier ]
///   * BuildTypeModifier := { NOCOMGR | Embedded | Static | Normal-Find | Fast-Find
///                            MLIR | Tensile | Tensile-Latest | Package | ... }
/// TestSet := { All | Smoke* } [ Codecov ]
///   * "All" corresponds to "cmake -DMIOPEN_TEST_ALL=On".
///   * "Smoke" (-DMIOPEN_TEST_ALL=Off) is the default and usually not specified.
///   * "Codecov" is optional code coverage analysis.
/// Target := { gfx908 | gfx90a | Vega20 | Vega10 | Vega* | gfx1030 } [ Xnack+ ]
///   * "Vega" (gfx906 or gfx900) is the default and usually not specified.


pipeline {
    agent none
    options {
        parallelsAlwaysFailFast()
        // disable stage-wise timeout due to long wait with queue (limited resources)
        // timeout(time: 90, unit:'MINUTES')
    }
    parameters {
        booleanParam(
            name: "BUILD_DOCKER",
            defaultValue: true,
            description: "")
        booleanParam(
            name: "BUILD_STATIC_CHECKS",
            defaultValue: true,
            description: "")
        booleanParam(
            name: "BUILD_SMOKE_FP32",
            defaultValue: true,
            description: "")
        booleanParam(
            name: "BUILD_SMOKE_AUX1",
            defaultValue: true,
            description: "")
        booleanParam(
            name: "BUILD_SMOKE_FP16_BF16_INT8",
            defaultValue: true,
            description: "")
        booleanParam(
            name: "BUILD_FULL_TESTS",
            defaultValue: true,
            description: "")
        booleanParam(
            name: "BUILD_FULL_TESTS_OCL",
            defaultValue: false,
            description: "")
        booleanParam(
            name: "BUILD_PACKAGES",
            defaultValue: true,
            description: "")
        booleanParam(
            name: "TARGET_NOGPU",
            defaultValue: true,
            description: "")
        booleanParam(
            name: "TARGET_VEGA10",
            defaultValue: false,
            description: "")
        booleanParam(
            name: "TARGET_VEGA20",
            defaultValue: false,
            description: "")
        booleanParam(
            name: "TARGET_GFX908",
            defaultValue: false,
            description: "")
        booleanParam(
            name: "TARGET_GFX90A",
            defaultValue: false,
            description: "")
        booleanParam(
            name: "TARGET_NAVI21",
            defaultValue: false,
            description: "")
        booleanParam(
            name: "DATATYPE_NA",
            defaultValue: true,
            description: "")
        booleanParam(
            name: "DATATYPE_FP32",
            defaultValue: true,
            description: "")
        booleanParam(
            name: "DATATYPE_FP16",
            defaultValue: true,
            description: "")
        booleanParam(
            name: "DATATYPE_BF16",
            defaultValue: true,
            description: "")
        booleanParam(
            name: "DATATYPE_INT8",
            defaultValue: true,
            description: "")
        booleanParam(
            name: "OPENCL_BACKEND",
            defaultValue: false,
            description: "Enable OpenCL backend stages")
    }

    environment{
        extra_log_env   = " MIOPEN_LOG_LEVEL=5 "
        Fp16_flags      = " -DMIOPEN_TEST_HALF=On"
        Bf16_flags      = " -DMIOPEN_TEST_BFLOAT16=On"
        Int8_flags      = " -DMIOPEN_TEST_INT8=On"
        Full_test       = " -DMIOPEN_TEST_ALL=On"
        Smoke_targets = "check doc MIOpenDriver"
        NOCOMGR_flags   = " -DMIOPEN_USE_COMGR=Off"
    }
    stages{
        stage("Build Docker"){
            when {
                expression {params.BUILD_DOCKER && params.TARGET_NOGPU}
            }
            parallel{
                stage('Docker /opt/rocm'){
                    agent{ label rocmnode("nogpu") }
                    steps{
                        buildDocker('/opt/rocm')
                    }
                }
                stage('Docker /usr/local'){
                    agent{ label rocmnode("nogpu") }
                    steps{
                        buildDocker('/usr/local')
                    }
                }
            }
        }
        stage("Static checks") {
            when {
                expression { params.BUILD_STATIC_CHECKS && params.TARGET_NOGPU && params.DATATYPE_NA }
            }
            parallel{
                stage('Hip Tidy') {
                    agent{ label rocmnode("nogpu") }
                    environment{
                        setup_cmd = "CXX='/opt/rocm/llvm/bin/clang++' cmake -DMIOPEN_BACKEND=HIP -DBUILD_DEV=On .. "
                        build_cmd = "make -j\$(nproc) -k analyze"
                    }
                    steps{
                        buildHipClangJobAndReboot(setup_cmd: setup_cmd, build_cmd: build_cmd, needs_gpu:false)
                    }
                }
                stage('OpenCL Tidy') {
                    agent{ label rocmnode("nogpu") }
                    environment{
                        setup_cmd = "cmake -DMIOPEN_BACKEND=OpenCL -DBUILD_DEV=On .."
                        build_cmd = "make -j\$(nproc) -k analyze"
                    }
                    steps{
                        buildHipClangJobAndReboot(setup_cmd: setup_cmd, build_cmd: build_cmd, needs_gpu:false)
                    }
                }
                stage('Clang Format') {
                    agent{ label rocmnode("nogpu") }
                    environment{
                        execute_cmd = "find .. -iname \'*.h\' \
                                -o -iname \'*.hpp\' \
                                -o -iname \'*.cpp\' \
                                -o -iname \'*.h.in\' \
                                -o -iname \'*.hpp.in\' \
                                -o -iname \'*.cpp.in\' \
                                -o -iname \'*.cl\' \
                                | grep -v -E '(build/)|(install/)' \
                                | xargs -n 1 -P 1 -I{} -t sh -c \'clang-format-10 -style=file {} | diff - {}\'"
                    }
                    steps{
                        buildHipClangJobAndReboot(setup_cmd: "", build_cmd: "", execute_cmd: execute_cmd, needs_gpu:false)
                    }
                }
                stage('Tuna Fin Build Test') {
                    agent{ label rocmnode("nogpu") }
                    environment{
                      setup_cmd = "CXX='/opt/rocm/llvm/bin/clang++' cmake -DCMAKE_BUILD_TYPE=DEBUG -DMIOPEN_BACKEND=HIPNOGPU -DBUILD_SHARED_LIBS=Off -DMIOPEN_INSTALL_CXX_HEADERS=On -DMIOPEN_ENABLE_FIN=ON .. "
                      build_cmd = "make -j\$(nproc) "
                    }
                    steps{
                      buildHipClangJobAndReboot(setup_cmd: setup_cmd, execute_cmd: "", build_cmd: build_cmd, build_fin: "ON", needs_gpu:false)
                  }
                }
                stage('Perf DB Deserialize Test') {
                    agent{ label rocmnode("nogpu") }
                    environment{
                        fin_flags = "-DCMAKE_BUILD_TYPE=DEBUG -DMIOPEN_BACKEND=HIPNOGPU -DBUILD_SHARED_LIBS=Off -DMIOPEN_INSTALL_CXX_HEADERS=On -DMIOPEN_ENABLE_FIN=ON"

                    }
                    steps{
                        CheckDeserializePerfDb(setup_flags: fin_flags, build_fin: "ON", config_targets: "MIOpenDriver", build_install: "true", needs_gpu:false)
                    }
                }
                stage('HipNoGPU Debug Build Test') {
                    when {
                        beforeAgent true
                        expression { params.TARGET_NOGPU }
                    }
                    agent{ label rocmnode("nogpu") }
                    environment{
                        HipNoGPU_flags = "-DMIOPEN_BACKEND=HIPNOGPU -DMIOPEN_INSTALL_CXX_HEADERS=On"
                        build_cmd = "make -j\$(nproc)"
                    }
                    steps{
                        buildHipClangJob( build_type: 'debug', setup_flags: HipNoGPU_flags, build_cmd: build_cmd, needs_gpu:false)
                    }
                }
            }
        }
        stage("Smoke Fp32") {
            when {
                expression { params.BUILD_SMOKE_FP32 && params.DATATYPE_FP32 }
            }
            parallel{
               stage('Fp32 OpenCL Debug + Codecov') {
                    when {
                        beforeAgent true
                        expression { params.TARGET_VEGA20 || params.TARGET_VEGA10 || params.TARGET_GFX908 }
                    }
                    options {
                        retry(2)
                    }
                    agent{ label rocmnode("vega || gfx908") }
                    steps{
                        buildHipClangJobAndReboot(compiler: 'g++', build_type: 'debug', config_targets: Smoke_targets, codecov: true)
                    }
                }
                stage('Fp32 OpenCL gfx908') {
                    when {
                        beforeAgent true
                        expression { params.TARGET_GFX908 && params.OPENCL_BACKEND}
                    }
                    options {
                        retry(2)
                    }
                    agent{ label rocmnode("gfx908") }
                    steps{
                        buildHipClangJobAndReboot(compiler: 'g++', config_targets: Smoke_targets, gpu_arch: "gfx908")
                    }
                }
                stage('Fp32 OpenCL gfx90a') {
                    when {
                        beforeAgent true
                        expression { params.TARGET_GFX90A && params.OPENCL_BACKEND}
                    }
                    options {
                        retry(2)
                    }
                    agent{ label rocmnode("gfx90a") }
                    steps{
                        buildHipClangJobAndReboot(compiler: 'g++', config_targets: Smoke_targets, gpu_arch: "gfx90a:xnack-")
                    }
                }
                stage('Fp32 Hip /opt/rocm') {
                    when {
                        beforeAgent true
                        expression { params.TARGET_VEGA20 || params.TARGET_VEGA10 || params.TARGET_GFX908 }
                    }
                    options {
                        retry(2)
                    }
                    agent{ label rocmnode("vega || gfx908") }
                    steps{
                        buildHipClangJobAndReboot(prefixpath: '/opt/rocm', config_targets: Smoke_targets)
                    }
                }
                stage('Fp32 Hip Debug') {
                    when {
                        beforeAgent true
                        expression { params.TARGET_VEGA20 || params.TARGET_VEGA10 || params.TARGET_GFX908 }
                    }
                    options {
                        retry(2)
                    }
                    agent{ label rocmnode("vega || gfx908") }
                    steps{
                        buildHipClangJobAndReboot(build_type: 'debug', config_targets: Smoke_targets)
                    }
                }
                stage('Fp32 OpenCL Debug gfx1030') {
                    when {
                        beforeAgent true
                        expression { params.TARGET_NAVI21 && params.OPENCL_BACKEND}
                    }
                    options {
                        retry(2)
                    }
                    agent{ label rocmnode("navi21") }
                    steps{
                        buildHipClangJobAndReboot(compiler: 'g++', build_type: 'debug', config_targets: Smoke_targets, build_env: extra_log_env, gpu_arch: "gfx1030")
                    }
                }
                stage('Fp32 Hip Debug gfx908 /opt/rocm') {
                    when {
                        beforeAgent true
                        expression { params.TARGET_GFX908 }
                    }
                    options {
                        retry(2)
                    }
                    agent{ label rocmnode("gfx908") }
                    environment{
                        gpu_arch = "gfx908"
                        prefixpath = "/opt/rocm"
                    }
                    steps{
                        buildHipClangJobAndReboot(prefixpath: prefixpath, build_type: 'debug', config_targets: Smoke_targets, gpu_arch: gpu_arch)
                    }
                }
                stage('Fp32 Hip Debug gfx90a /opt/rocm') {
                    when {
                        beforeAgent true
                        expression { params.TARGET_GFX90A }
                    }
                    options {
                        retry(2)
                    }
                    agent{ label rocmnode("gfx90a") }
                    environment{
                        gpu_arch = "gfx90a:xnack-"
                        prefixpath = "/opt/rocm"
                    }
                    steps{
                        buildHipClangJobAndReboot(prefixpath: prefixpath, build_type: 'debug', config_targets: Smoke_targets, gpu_arch: gpu_arch)
                    }
                }
            }
        }
        stage("Smoke Aux 1") {
            when {
                expression { params.BUILD_SMOKE_AUX1 && params.DATATYPE_FP32 }
            }
            parallel{
                stage('Fp32 Hip Debug NOCOMGR') {
                    when {
                        beforeAgent true
                        expression { params.TARGET_VEGA20 || params.TARGET_VEGA10 || params.TARGET_GFX908 }
                    }
                    options {
                        retry(2)
                    }
                    agent{ label rocmnode("vega || gfx908") }
                    environment{
                        // Can be removed altogether with when WORKAROUND_SWDEV_290754.
                        NOCOMGR_build_cmd = "CTEST_PARALLEL_LEVEL=4 MIOPEN_CONV_PRECISE_ROCBLAS_TIMING=0 MIOPEN_LOG_LEVEL=5 make -j\$(nproc) check"
                    }
                    steps{
                        buildHipClangJobAndReboot( build_type: 'debug', setup_flags: NOCOMGR_flags, build_cmd: NOCOMGR_build_cmd, test_flags: ' --verbose ')
                    }
                }
                stage('Fp32 Hip Debug Embedded Vega20') {
                    when {
                        beforeAgent true
                        expression { params.TARGET_VEGA20 }
                    }
                    options {
                        retry(2)
                    }
                    agent{ label rocmnode("vega20") }
                    environment{
                        Embedded_flags = "-DMIOPEN_EMBED_DB='gfx906_60'"
                    }
                    steps{
                        buildHipClangJobAndReboot( build_type: 'debug', setup_flags: Embedded_flags, build_env: extra_log_env, test_flags: ' --verbose ')
                    }
                }
                stage('Fp32 Hip Static') {
                    when {
                        beforeAgent true
                        expression { params.TARGET_VEGA20 || params.TARGET_VEGA10 || params.TARGET_GFX908 }
                    }
                    options {
                        retry(2)
                    }
                    agent{ label rocmnode("vega || gfx908") }
                    steps{
                        buildHipClangJobAndReboot( setup_flags: "-DBUILD_SHARED_LIBS=Off", mlir_build: 'OFF')
                    }
                }
                stage('Fp32 Hip Normal-Find') {
                    when {
                        beforeAgent true
                        expression { params.TARGET_VEGA20 || params.TARGET_VEGA10 || params.TARGET_GFX908 }
                    }
                    options {
                        retry(2)
                    }
                    agent{ label rocmnode("vega || gfx908") }
                    environment{
                        config_targets = "test_conv2d"
                        execute_cmd = "MIOPEN_CONV_PRECISE_ROCBLAS_TIMING=0 bin/test_conv2d --disable-verification-cache"
                    }
                    steps{
                        buildHipClangJobAndReboot(config_targets: config_targets, execute_cmd: execute_cmd, find_mode: "Normal")
                    }
                }
                stage('Fp32 Hip Fast-Find') {
                    when {
                        beforeAgent true
                        expression { params.TARGET_VEGA20 || params.TARGET_VEGA10 || params.TARGET_GFX908 }
                    }
                    options {
                        retry(2)
                    }
                    agent{ label rocmnode("vega || gfx908") }
                    environment{
                        config_targets =   "test_conv2d"
                        execute_cmd = "MIOPEN_FIND_MODE=2 CTEST_PARALLEL_LEVEL=4  MIOPEN_CONV_PRECISE_ROCBLAS_TIMING=0 bin/test_conv2d --disable-verification-cache"
                    }
                    steps{
                        buildHipClangJobAndReboot( config_targets: config_targets, execute_cmd: execute_cmd)
                    }
                }
                stage('Fp32 Hip') {
                    when {
                        beforeAgent true
                        expression { params.TARGET_VEGA20 || params.TARGET_VEGA10 || params.TARGET_GFX908 }
                    }
                    options {
                        retry(2)
                    }
                    agent{ label rocmnode("vega || gfx908") }
                    steps{
                        buildHipClangJobAndReboot()
                    }
                }
            }
        }
        stage("Smoke Fp16/Bf16/Int8") {
            when {
                expression { params.BUILD_SMOKE_FP16_BF16_INT8 }
            }
            parallel{
                stage('Fp16 OpenCL Vega20') {
                    when {
                        beforeAgent true
                        expression { params.TARGET_VEGA20 && params.DATATYPE_FP16 && params.OPENCL_BACKEND}
                    }
                    options {
                        retry(2)
                    }
                    agent{ label rocmnode("vega20") }
                    steps{
                        buildHipClangJobAndReboot(compiler: 'g++', setup_flags: Fp16_flags, config_targets: Smoke_targets)
                    }
                }
                stage('Int8 OpenCL Vega20') {
                    when {
                        beforeAgent true
                        expression { params.TARGET_VEGA20 && params.DATATYPE_INT8 && params.OPENCL_BACKEND}
                    }
                    options {
                        retry(2)
                    }
                    agent{ label rocmnode("vega20") }
                    steps{
                        buildHipClangJobAndReboot(compiler: 'g++', setup_flags: Int8_flags, config_targets: Smoke_targets)
                    }
                }
                stage('Fp16 Hip Vega20 /opt/rocm') {
                    when {
                        beforeAgent true
                        expression { params.TARGET_VEGA20 && params.DATATYPE_FP16 }
                    }
                    options {
                        retry(2)
                    }
                    agent{ label rocmnode("vega20") }
                    steps{
                        buildHipClangJobAndReboot( setup_flags: Fp16_flags, prefixpath: '/opt/rocm', config_targets: Smoke_targets)
                    }
                }
                stage('Bf16 Hip Vega20 /opt/rocm') {
                    when {
                        beforeAgent true
                        expression { params.TARGET_VEGA20 && params.DATATYPE_BF16 }
                    }
                    options {
                        retry(2)
                    }
                    agent{ label rocmnode("vega20") }
                    steps{
                        buildHipClangJobAndReboot(setup_flags: Bf16_flags, prefixpath: '/opt/rocm', config_targets: Smoke_targets)
                    }
                }
                stage('Fp16 Hip gfx908 /opt/rocm') {
                    when {
                        beforeAgent true
                        expression { params.TARGET_GFX908 && params.DATATYPE_FP16 }
                    }
                    options {
                        retry(2)
                    }
                    agent{ label rocmnode("gfx908") }
                    steps{
                        buildHipClangJobAndReboot( setup_flags: Fp16_flags, prefixpath: '/opt/rocm', config_targets: Smoke_targets, gpu_arch: "gfx908")
                    }
                }
                stage('Bf16 Hip gfx908 /opt/rocm') {
                    when {
                        beforeAgent true
                        expression { params.TARGET_GFX908 && params.DATATYPE_BF16 }
                    }
                    options {
                        retry(2)
                    }
                    agent{ label rocmnode("gfx908") }
                    steps{
                        buildHipClangJobAndReboot(setup_flags: Bf16_flags, prefixpath: '/opt/rocm', config_targets: Smoke_targets, gpu_arch: "gfx908")
                    }
                }
                stage('Fp16 Hip gfx90a /opt/rocm') {
                    when {
                        beforeAgent true
                        expression { params.TARGET_GFX90A && params.DATATYPE_FP16 }
                    }
                    options {
                        retry(2)
                    }
                    agent{ label rocmnode("gfx90a") }
                    steps{
                        buildHipClangJobAndReboot( setup_flags: Fp16_flags, prefixpath: '/opt/rocm', config_targets: Smoke_targets, gpu_arch: "gfx90a:xnack-")
                    }
                }
                stage('Bf16 Hip gfx90a /opt/rocm') {
                    when {
                        beforeAgent true
                        expression { params.TARGET_GFX90A && params.DATATYPE_BF16 }
                    }
                    options {
                        retry(2)
                    }
                    agent{ label rocmnode("gfx90a") }
                    steps{
                        buildHipClangJobAndReboot(setup_flags: Bf16_flags, prefixpath: '/opt/rocm', config_targets: Smoke_targets, gpu_arch: "gfx90a:xnack-")
                    }
                }
            }
        }
        stage("Full Tests") {
            when {
                expression { params.BUILD_FULL_TESTS}
            }
            environment{
                WORKAROUND_iGemm_936 = " MIOPEN_DEBUG_CONV_IMPLICIT_GEMM_HIP_FWD_V4R1=0"
                // WORKAROUND_ISSUE_1148: "CTEST_PARALLEL_LEVEL=2"
                // WORKAROUND_SWDEV_290754: "LLVM_PATH=/opt/rocm/llvm"
                Navi21_build_cmd = "LLVM_PATH=/opt/rocm/llvm CTEST_PARALLEL_LEVEL=2 MIOPEN_CONV_PRECISE_ROCBLAS_TIMING=0 MIOPEN_LOG_LEVEL=5 make -j\$(nproc) check"
            }
            parallel{
                stage('Int8 HIP All Vega20 /opt/rocm') {
                    when {
                        beforeAgent true
                        expression { params.TARGET_VEGA20 && params.DATATYPE_INT8 }
                    }
                    options {
                        retry(2)
                    }
                    agent{ label rocmnode("vega20") }
                    steps{
                        buildHipClangJobAndReboot( setup_flags: Int8_flags + Full_test, prefixpath: '/opt/rocm')
                    }
                }
                stage('Bf16 Hip Install All gfx908') {
                    when {
                        beforeAgent true
                        expression { params.TARGET_GFX908 && params.DATATYPE_BF16 }
                    }
                    options {
                        retry(2)
                    }
                    agent{ label rocmnode("gfx908") }
                    steps{
                        buildHipClangJobAndReboot(setup_flags: Bf16_flags + Full_test, build_install: "true", gpu_arch: "gfx908")
                    }
                }
                stage('Bf16 Hip Install All gfx90a') {
                    when {
                        beforeAgent true
                        expression { params.TARGET_GFX90A && params.DATATYPE_BF16 }
                    }
                    options {
                        retry(2)
                    }
                    agent{ label rocmnode("gfx90a") }
                    steps{
                        buildHipClangJobAndReboot(setup_flags: Bf16_flags + Full_test, build_install: "true", gpu_arch: "gfx90a:xnack-")
                    }
                }
                stage('Fp16 Hip All gfx1030') {
                    when {
                        beforeAgent true
                        expression { params.TARGET_NAVI21 && params.DATATYPE_FP16 }
                    }
                    options {
                        retry(2)
                    }
                    agent{ label rocmnode("navi21") }
                    steps{
                        buildHipClangJobAndReboot(setup_flags: Full_test + Fp16_flags, gpu_arch: "gfx1030")
                    }
                }
                stage('Fp32 Hip All gfx908') {
                    when {
                        beforeAgent true
                        expression { params.TARGET_GFX908 && params.DATATYPE_FP32 }
                    }
                    options {
                        retry(2)
                    }
                    agent{ label rocmnode("gfx908") }
                    steps{
                        buildHipClangJobAndReboot(setup_flags: Full_test, gpu_arch: "gfx908")
                    }
                }
                stage('Fp32 Hip All gfx90a') {
                    when {
                        beforeAgent true
                        expression { params.TARGET_GFX90A && params.DATATYPE_FP32 }
                    }
                    options {
                        retry(2)
                    }
                    agent{ label rocmnode("gfx90a") }
                    steps{
                        buildHipClangJobAndReboot(setup_flags: Full_test, gpu_arch: "gfx90a:xnack-")
                    }
                }
                // #TODO Code Quality WORKAROUND ROCm 5.1 update
                // stage('Fp32 Hip All gfx90a Xnack+') {
                //     when {
                //         beforeAgent true
                //         expression { params.TARGET_GFX90A && params.DATATYPE_FP32 }
                //     }
                //     agent{ label rocmnode("gfx90a") }
                //     steps{
                //         buildHipClangJobAndReboot(setup_flags: Full_test, gpu_arch: "gfx90a:xnack+", enforce_xnack_on: true)
                //     }
                // }
                stage('Fp16 Hip Install All Vega20') {
                    when {
                        beforeAgent true
                        expression { params.TARGET_VEGA20 && params.DATATYPE_FP16 }
                    }
                    options {
                        retry(2)
                    }
                    agent{ label rocmnode("vega20") }
                    steps{
                        buildHipClangJobAndReboot( setup_flags: Full_test + Fp16_flags, build_env: WORKAROUND_iGemm_936, build_install: "true")
                    }
                }
                stage('Fp32 Hip All Vega20') {
                    when {
                        beforeAgent true
                        expression { params.TARGET_VEGA20 && params.DATATYPE_FP32 }
                    }
                    options {
                        retry(2)
                    }
                    agent{ label rocmnode("vega20") }
                    steps{
                        buildHipClangJobAndReboot( setup_flags: Full_test)
                    }
                }
                stage('Fp32 Hip All Install gfx1030') {
                    when {
                        beforeAgent true
                        expression { params.TARGET_NAVI21 && params.DATATYPE_FP32 }
                    }
                    options {
                        retry(2)
                    }
                    agent{ label rocmnode("navi21") }
                    steps{
                        buildHipClangJobAndReboot(setup_flags: Full_test, build_cmd: Navi21_build_cmd, build_install: "true", gpu_arch: "gfx1030")
                    }
                }
                stage('Fp16 Hip All Install gfx908') {
                    when {
                        beforeAgent true
                        expression { params.TARGET_GFX908 && params.DATATYPE_FP16 }
                    }
                    options {
                        retry(2)
                    }
                    agent{ label rocmnode("gfx908") }
                    steps{
                        buildHipClangJobAndReboot(setup_flags: Full_test + Fp16_flags, build_env: WORKAROUND_iGemm_936, build_install: "true", gpu_arch: "gfx908")
                    }
                }
                stage('Fp16 Hip All Install gfx90a') {
                    when {
                        beforeAgent true
                        expression { params.TARGET_GFX90A && params.DATATYPE_FP16 }
                    }
                    options {
                        retry(2)
                    }
                    agent{ label rocmnode("gfx90a") }
                    steps{
                        buildHipClangJobAndReboot(setup_flags: Full_test + Fp16_flags, build_env: WORKAROUND_iGemm_936, build_install: "true", gpu_arch: "gfx90a:xnack-")
                    }
                }
            }
        }
        stage("Full Tests - OpenCL") {
            when {
                expression { params.BUILD_FULL_TESTS_OCL}
            }
            environment{
                Navi21_build_cmd = "LLVM_PATH=/opt/rocm/llvm CTEST_PARALLEL_LEVEL=2 MIOPEN_CONV_PRECISE_ROCBLAS_TIMING=0 MIOPEN_LOG_LEVEL=5 make -j\$(nproc) check"
            }
            parallel{
                stage('Fp32 OpenCL Install All') {
                    when {
                        beforeAgent true
                        expression { (params.TARGET_VEGA20 || params.TARGET_VEGA10) && params.DATATYPE_FP32 && params.OPENCL_BACKEND}
                    }
                    options {
                        retry(2)
                    }
                    agent{ label rocmnode("vega") }
                    steps{
                        buildHipClangJobAndReboot(compiler: 'g++', setup_flags: Full_test, build_install: "true")
                    }
                }
                stage('Fp32 OpenCL All gfx908') {
                    when {
                        beforeAgent true
                        expression { params.TARGET_GFX908 && params.DATATYPE_FP32 && params.OPENCL_BACKEND}
                    }
                    options {
                        retry(2)
                    }
                    agent{ label rocmnode("gfx908") }
                    steps{
                        buildHipClangJobAndReboot(compiler: 'g++', setup_flags: Full_test, gpu_arch: "gfx908")
                    }
                }
                stage('Fp32 OpenCL All gfx1030') {
                    when {
                        beforeAgent true
                        expression { params.TARGET_NAVI21 && params.DATATYPE_FP32 && params.OPENCL_BACKEND}
                    }
                    options {
                        retry(2)
                    }
                    agent{ label rocmnode("navi21") }
                    steps{
                        buildHipClangJobAndReboot(compiler: 'g++', setup_flags: Full_test, build_cmd: Navi21_build_cmd, gpu_arch: "gfx1030")
                    }
                }
                stage('Fp32 OpenCL Install All gfx90a') {
                    when {
                        beforeAgent true
                        expression { params.TARGET_GFX90A && params.DATATYPE_FP32 && params.OPENCL_BACKEND}
                    }
                    options {
                        retry(2)
                    }
                    agent{ label rocmnode("gfx90a") }
                    steps{
                        buildHipClangJobAndReboot(compiler: 'g++', setup_flags: Full_test, build_install: "true", gpu_arch: "gfx90a:xnack-")
                    }
                }
            }
        }
        stage("Packages") {
            when {
                expression { params.BUILD_PACKAGES && params.TARGET_NOGPU && params.DATATYPE_NA }
            }
            parallel {
                stage('OpenCL Package') {
                    agent{ label rocmnode("nogpu") }
                    steps{
                        buildHipClangJobAndReboot(compiler: 'g++', package_build: "true", gpu_arch: "gfx900;gfx906;gfx908;gfx90a", needs_gpu:false)
                    }
                }
                stage("HIP Package /opt/rocm") {
                    agent{ label rocmnode("nogpu") }
                    steps{
                        buildHipClangJobAndReboot( package_build: "true", prefixpath: '/opt/rocm', gpu_arch: "gfx900;gfx906;gfx908;gfx90a", needs_gpu:false)
                    }
                }
            }
        }
    }
}<|MERGE_RESOLUTION|>--- conflicted
+++ resolved
@@ -198,11 +198,7 @@
         def retimage
         gitStatusWrapper(credentialsId: "${env.status_wrapper_creds}", gitHubContext: "Jenkins - ${variant}", account: 'ROCmSoftwarePlatform', repo: 'MIOpen') {
             try {
-<<<<<<< HEAD
-                retimage = docker.build("${image}", dockerArgs + '.')
-=======
                 (retimage, image) = getDockerImage(conf)
->>>>>>> 498982f9
                 if (needs_gpu) {
                     withDockerContainer(image: image, args: dockerOpts) {
                         timeout(time: 5, unit: 'MINUTES')
