--- conflicted
+++ resolved
@@ -284,25 +284,6 @@
                     }
                 }
 
-<<<<<<< HEAD
-                stage('GCC Debug') {
-                    agent{ label rocmnode("vega") }
-                    steps{
-                        buildJob('g++-5', flags: '-DBUILD_DEV=On -DCMAKE_BUILD_TYPE=debug', codecov: true, gpu_arch: "gfx900;gfx906")
-                    }
-                }
-
-                stage('Fiji GCC Release') {
-                    agent{ label rocmnode("fiji") }
-=======
-                stage('GCC Release') {
-                    agent{ label rocmnode("vega") }
->>>>>>> 2a182a8c
-                    steps{
-                        buildJob('g++-5', flags: '-DBUILD_DEV=On -DCMAKE_BUILD_TYPE=release', gpu_arch: "gfx900;gfx906")
-                    }
-                }
-
                 stage('Hip debug') {
                     agent{ label rocmnode("vega") }
                     environment{
@@ -489,23 +470,12 @@
                         buildJob('hcc', flags: '-DMIOPEN_TEST_HALF=On -DBUILD_DEV=On -DCMAKE_BUILD_TYPE=release', image: image+"rocm", prefixpath: '/opt/rocm', gpu_arch: "gfx906")
                     }
                 }
-<<<<<<< HEAD
-
-                stage('Int8 Hip Release All') {
-=======
                 stage('Half GCC Release') {
                     agent{ label rocmnode("vega20") }
                     steps{
                         buildJob('g++-5', flags: '-DMIOPEN_TEST_HALF=On -DBUILD_DEV=On -DCMAKE_BUILD_TYPE=release', gpu_arch: "gfx906")
                     }
                 }
-                stage('Int8 GCC Release') {
->>>>>>> 2a182a8c
-                    agent{ label rocmnode("vega20") }
-                    steps{
-                        buildJob('hcc', flags: '-DMIOPEN_TEST_INT8=On -DBUILD_DEV=On -DMIOPEN_TEST_ALL=On -DCMAKE_BUILD_TYPE=release', image: image+"rocm", prefixpath: '/opt/rocm', gpu_arch: "gfx906")
-                    }
-                }
 
                 stage('Bfloat16 gfx908 HCC Debug') {
                     agent{ label rocmnode("gfx908") }   
@@ -513,12 +483,7 @@
                         buildJob('hcc', flags: '-DMIOPEN_TEST_BFLOAT16=On -DMIOPEN_TEST_GFX908=On -DBUILD_DEV=On -DCMAKE_BUILD_TYPE=debug', image: image+"rocm", prefixpath: '/opt/rocm', gpu_arch: "gfx908")
                     }
                 }
-<<<<<<< HEAD
-
                 stage('Half gfx908 HCC Debug') {
-=======
-                stage('Half gfx908 Hip Debug') {
->>>>>>> 2a182a8c
                     agent{ label rocmnode("gfx908") }   
                     steps{
                         buildJob('hcc', flags: '-DMIOPEN_TEST_BFLOAT16=On -DMIOPEN_TEST_GFX908=On -DBUILD_DEV=On -DCMAKE_BUILD_TYPE=debug', image: image+"rocm", prefixpath: '/opt/rocm', gpu_arch: "gfx908")
@@ -529,7 +494,6 @@
 
         stage("Long Tests I"){
             parallel{
-<<<<<<< HEAD
                 stage('Int8 conv2d Release conv2d') {
                     agent{ label rocmnode("vega") }
                     environment{
@@ -561,7 +525,6 @@
                             CTEST_PARALLEL_LEVEL=4 MIOPEN_DEBUG_IMPLICIT_GEMM_NON_XDLOPS_INLINE_ASM=0 MIOPEN_CONV_PRECISE_ROCBLAS_TIMING=0 bin/test_conv2d --limit 3 --disable-verification-cache
                         """
                     }
-=======
 
                 stage('GCC codecov') {
                     agent{ label rocmnode("vega") }
@@ -570,14 +533,6 @@
                     }
                 }
                 
-                stage('Int8 Hip Release All') {
-                    agent{ label rocmnode("vega20") }
->>>>>>> 2a182a8c
-                    steps{
-                        buildJob('hcc', flags: '-DMIOPEN_TEST_INT8=On -DBUILD_DEV=On -DMIOPEN_TEST_ALL=On -DCMAKE_BUILD_TYPE=release', image: image+"rocm", prefixpath: '/opt/rocm', gpu_arch: "gfx906")
-                    }
-                }
- 
                 stage('Bfloat16 gfx908 Hip Release All Subset') {
                     agent{ label rocmnode("gfx908") }
                     environment{
