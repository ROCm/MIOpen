def rocmnode(name) {
    return 'rocmtest-trial && miopen && ' + name
}

def show_node_info() {
    sh """
        echo "NODE_NAME = \$NODE_NAME"
        lsb_release -sd
        uname -r
        cat /sys/module/amdgpu/version
        ls /opt/ -la
    """
}

def cmake_build(compiler, flags, env4make, extradebugflags, prefixpath){
    def workspace_dir = pwd()
    def vcache = "/var/jenkins/.cache/miopen/vcache"
    def archive = (flags == '-DCMAKE_BUILD_TYPE=release')
    def config_targets = "check doc MIOpenDriver"
    def test_flags = "--disable-verification-cache"
    def debug_flags = "-g ${extradebugflags} -fno-omit-frame-pointer -fsanitize=undefined -fno-sanitize-recover=undefined"
    def compilerpath = ""
    def configargs = ""

    compilerpath = compiler;
    if (prefixpath != "/usr/local") {
        configargs = "-DCMAKE_PREFIX_PATH=${prefixpath}"
    }

    if(!flags.contains('-DBUILD_DEV=On'))
    {
    	config_targets = 'install ' + config_targets
    	flags = '-DCMAKE_INSTALL_PREFIX=../install ' + flags
    }

    if (archive == true) {
        config_targets = "package"
    }
    def cmd = """
        echo \$HSA_ENABLE_SDMA
        ulimit -c unlimited
        cd build
        CXX=${compilerpath} CXXFLAGS='-Werror' cmake ${configargs} -DMIOPEN_TEST_FLAGS='${test_flags}' -DCMAKE_CXX_FLAGS_DEBUG='${debug_flags}' ${flags} ..
        MIOPEN_DEBUG_CONV_IMPLICIT_GEMM_XDLOPS=1 CTEST_PARALLEL_LEVEL=4 MIOPEN_VERIFY_CACHE_PATH=${vcache} MIOPEN_CONV_PRECISE_ROCBLAS_TIMING=0 ${env4make} dumb-init make -j\$(nproc) ${config_targets}
    """
    echo cmd
    sh cmd
    // Only archive from master or develop
    if (archive == true && (env.BRANCH_NAME == "develop" || env.BRANCH_NAME == "master")) {
        archiveArtifacts artifacts: "build/*.deb", allowEmptyArchive: true, fingerprint: true
    }
}

def buildhipclangjob(Map conf){
        show_node_info()

        env.HSA_ENABLE_SDMA=0
        env.CODECOV_TOKEN="aec031be-7673-43b5-9840-d8fb71a2354e"
        checkout scm
        def compiler = conf.get("compiler", "/opt/rocm/llvm/bin/clang++")
        def prefixpath = conf.get("prefixpath", "/usr/local")
        def flags = conf.get("flags", "")
        def env4make = conf.get("env4make", "")
        def image = "miopen"
        def cmd = conf.get("cmd", "")
        def gpu_arch = conf.get("gpu_arch", "gfx900;gfx906")
        def target_id = conf.get("target_id", "OFF")
        def mlir_build = conf.get("mlir_build", "OFF")
        def codecov = conf.get("codecov", false)
        def miotensile_version = conf.get("miotensile_version", "default")
        def dockerOpts="--device=/dev/kfd --device=/dev/dri --group-add video --cap-add=SYS_PTRACE --security-opt seccomp=unconfined"
        def dockerArgs = "--build-arg PREFIX=${prefixpath} --build-arg GPU_ARCH='${gpu_arch}' --build-arg MIOTENSILE_VER='${miotensile_version}' --build-arg USE_TARGETID='${target_id}' --build-arg USE_MLIR='${mlir_build}' "
        def extradebugflags = ""
        def variant = env.STAGE_NAME
        if (codecov) {
            extradebugflags = "-fprofile-arcs -ftest-coverage"
        }
        def retimage
        gitStatusWrapper(credentialsId: '7126e5fe-eb51-4576-b52b-9aaf1de8f0fd', gitHubContext: "Jenkins - ${variant}", account: 'ROCmSoftwarePlatform', repo: 'MIOpen') {
            try {
                retimage = docker.build("${image}", dockerArgs + '.')
                withDockerContainer(image: image, args: dockerOpts) {
                    timeout(time: 5, unit: 'MINUTES')
                    {
                        sh 'PATH="/opt/rocm/opencl/bin:/opt/rocm/opencl/bin/x86_64:$PATH" clinfo'
                    }
                }
            }
            catch (org.jenkinsci.plugins.workflow.steps.FlowInterruptedException e){
                echo "The job was cancelled or aborted"
                throw e
            }
            catch(Exception ex) {
                retimage = docker.build("${image}", dockerArgs + "--no-cache .")
                withDockerContainer(image: image, args: dockerOpts) {
                    timeout(time: 5, unit: 'MINUTES')
                    {
                        sh 'PATH="/opt/rocm/opencl/bin:/opt/rocm/opencl/bin/x86_64:$PATH" clinfo'
                    }
                }
            }

            withDockerContainer(image: image, args: dockerOpts + ' -v=/var/jenkins/:/var/jenkins') {
                timeout(time: 5, unit: 'HOURS')
                {
                    sh '''
                        rm -rf build
                        mkdir build
                        rm -rf install
                        mkdir install
                        rm -f src/kernels/*.ufdb.txt
                        rm -f src/kernels/miopen*.udb
                    '''
                    if(cmd == ""){
                        cmake_build(compiler, flags, env4make, extradebugflags, prefixpath)
                    }else{
                        sh cmd
                    }
                    if (codecov) {
                        sh '''
                            cd build
                            lcov --directory . --capture --output-file $(pwd)/coverage.info
                            lcov --remove $(pwd)/coverage.info '/usr/*' --output-file $(pwd)/coverage.info
                            lcov --list $(pwd)/coverage.info
                            curl -s https://codecov.io/bash | bash
                            echo "Uploaded"
                        '''
                    }
                }
            }
        }
        return retimage
}

def reboot(){
    build job: 'reboot-slaves', propagate: false , parameters: [string(name: 'server', value: "${env.NODE_NAME}"),]
}

def runDockerJob(Map conf){
    try{
        def build_config = conf
        buildhipclangjob(build_config)
    }
    catch(e){
        echo "throwing error exception for the stage"
        echo 'Exception occurred: ' + e.toString()
        throw e
    }
    finally{
        reboot()
    }
}

/// Stage name format:
/// [DataType] Backend[/Compiler] BuildType [TestSet] [Target]
///
/// The only mandatory elements are Backend and BuildType; others are optional.
///
/// DataType := { Fp16 | Bf16 | Int8 | Fp32 }
/// Backend := { Hip | OpenCL | HipNoGPU}
/// Compiler := { Clang* | GCC* }
///   * "Clang" is the default for the Hip backend, and implies hip-clang compiler.
///     For the OpenCL backend, "Clang" implies the system x86 compiler.
///   * "GCC" is the default for OpenCL backend.
///   * The default compiler is usually not specified.
/// BuildType := { Release* | Debug | Install } [ BuildTypeModifier ]
///   * BuildTypeModifier := { COMGR | Embedded | Static | Normal-Find | Fast-Find
///                            MLIR | Tensile | Tensile-Latest | Package | ... }
/// TestSet := { All | Smoke* } [ Codecov ]
///   * "All" corresponds to "cmake -DMIOPEN_TEST_ALL=On".
///   * "Smoke" (-DMIOPEN_TEST_ALL=Off) is the default and usually not specified.
///   * "Codecov" is optional code coverage analysis.
/// Target := { gfx908 | Vega20 | Vega10 | Vega* }
///   * "Vega" (gfx906 or gfx900) is the default and usually not specified.

pipeline {
    agent none
    options {
        parallelsAlwaysFailFast()
    }
    parameters {
        booleanParam(
            name: "STATIC_CHECKS",
            defaultValue: true,
            description: "")
        booleanParam(
            name: "SMOKE_FP32_AUX1",
            defaultValue: true,
            description: "")
        booleanParam(
            name: "SMOKE_FP16_BF16_INT8",
            defaultValue: true,
            description: "")
        booleanParam(
            name: "SMOKE_MLIR",
            defaultValue: true,
            description: "")
        booleanParam(
            name: "SMOKE_MIOPENTENSILE_LATEST",
            defaultValue: true,
            description: "")
        booleanParam(
            name: "FULL_TESTS",
            defaultValue: true,
            description: "")
        booleanParam(
            name: "MIOPENTENSILE",
            defaultValue: false,
            description: "")
        booleanParam(
            name: "MIOPENTENSILE_LATEST",
            defaultValue: false,
            description: "")
        booleanParam(
            name: "PACKAGES",
            defaultValue: true,
            description: "")
    }
    stages{
<<<<<<< HEAD
        stage("Smoke Fp32"){
            when { expression { params.SMOKE_TESTS } }
            parallel{
                stage('Fp32 Hip Debug gfx908 /opt/rocm') {
                    agent{ label rocmnode("gfx908") }
                    steps{
                        script{
                            try{
                                buildHipClangJob('/opt/rocm/llvm/bin/clang++', flags: '-DMIOPEN_TEST_GFX908=On -DBUILD_DEV=On -DCMAKE_BUILD_TYPE=debug', prefixpath: '/opt/rocm', gpu_arch: "gfx908")
                            }
                            catch(e){
                                echo "throwing error exception for the stage"
                                echo 'Exception occurred: ' + e.toString()
                                throw e
                            }
                            finally{
                                reboot()
                            }
=======
        stage("Static checks"){
            when { expression { params.STATIC_CHECKS } }
            parallel{
                stage('Hip Tidy') {
                    agent{  label rocmnode("nogpu") }
                    environment{
                        cmd = "cd build; CXX='/opt/rocm/llvm/bin/clang++' cmake -DMIOPEN_BACKEND=HIP -DBUILD_DEV=On ..; make -j\$(nproc) -k analyze;"
                    }
                    steps{
                        script{
                            try{
                                buildhipclangjob(compiler: 'clang++', flags: '-DCMAKE_BUILD_TYPE=release', cmd: cmd)
                            }
                            catch(e){
                                echo "throwing error exception for the stage"
                                echo 'Exception occurred: ' + e.toString()
                                throw e
                            }
                        }
                    }
                }
                stage('OpenCL Tidy') {
                    agent{  label rocmnode("nogpu") }
                    environment{
                        cmd = "cd build; cmake -DMIOPEN_BACKEND=OpenCL -DBUILD_DEV=On ..; make -j\$(nproc) -k analyze;"
                    }
                    steps{
                        script{
                            try{
                                buildhipclangjob(compiler: 'g++', flags: '-DCMAKE_BUILD_TYPE=release', cmd: cmd)
                            }
                            catch(e){
                                echo "throwing error exception for the stage"
                                echo 'Exception occurred: ' + e.toString()
                                throw e
                            }
                        }
                    }
                }
                stage('Clang Format') {
                    agent{ label rocmnode("nogpu") }
                    environment{
                        cmd = "find . -iname \'*.h\' \
                                -o -iname \'*.hpp\' \
                                -o -iname \'*.cpp\' \
                                -o -iname \'*.h.in\' \
                                -o -iname \'*.hpp.in\' \
                                -o -iname \'*.cpp.in\' \
                                -o -iname \'*.cl\' \
                                | grep -v 'build/' \
                                | xargs -n 1 -P 1 -I{} -t sh -c \'clang-format-3.8 -style=file {} | diff - {}\'"
                    }
                    steps{
                        script{
                            try{
                                buildhipclangjob(compiler: 'clang++', flags: '-DCMAKE_BUILD_TYPE=release', cmd: cmd)
                            }
                            catch(e){
                                echo "throwing error exception for the stage"
                                echo 'Exception occurred: ' + e.toString()
                                throw e
                            }
                        }
                    }
                }
            }
        }
        stage("Smoke Fp32"){
            when { expression { params.SMOKE_FP32_AUX1 } }
            parallel{
               stage('Fp32 OpenCL Debug') {
                    agent{ label rocmnode("vega") }
                    steps{
                        script{
                            runDockerJob(compiler: 'g++', flags: '-DBUILD_DEV=On -DCMAKE_BUILD_TYPE=debug')
                        }
                    }
                }
                stage('Fp32 OpenCL') {
                    agent{ label rocmnode("vega") }
                    steps{
                        script{
                            runDockerJob(compiler: 'g++', flags: '-DBUILD_DEV=On -DCMAKE_BUILD_TYPE=release')
                        }
                    }
                }
                stage('Fp32 Hip') {
                    agent{ label rocmnode("vega") }
                    steps{
                        script{
                            runDockerJob(flags: '-DBUILD_DEV=On -DCMAKE_BUILD_TYPE=release')
                        }
                    }
                }
                stage('Fp32 Hip /opt/rocm') {
                    agent{ label rocmnode("vega") }
                    steps{
                        script{
                            runDockerJob(flags: '-DBUILD_DEV=On -DCMAKE_BUILD_TYPE=release', prefixpath: '/opt/rocm')
                        }
                    }
                }
                stage('Fp32 Hip Debug') {
                    agent{ label rocmnode("vega") }
                    environment{
                        cmd = """
                            ulimit -c unlimited
                            cd build
                            CXX=/opt/rocm/llvm/bin/clang++ cmake -DBUILD_DEV=On -DCMAKE_BUILD_TYPE=debug -DMIOPEN_TEST_FLAGS=--disable-verification-cache ..
                            CTEST_PARALLEL_LEVEL=4 MIOPEN_CONV_PRECISE_ROCBLAS_TIMING=0 make -j\$(nproc) check
                        """
                    }
                    steps{
                        script{
                            runDockerJob(cmd: cmd)
                        }
                    }
                }
                stage('Fp32 Hip Debug gfx908 /opt/rocm') {
                    agent{ label rocmnode("gfx908") }
                    steps{
                        script{
                            runDockerJob(flags: '-DMIOPEN_TEST_GFX908=On -DBUILD_DEV=On -DCMAKE_BUILD_TYPE=debug', prefixpath: '/opt/rocm', gpu_arch: "gfx908")
                        }
                    }
                }
            }
        }
        stage("Smoke Aux 1"){
            when { expression { params.SMOKE_FP32_AUX1 } }
            parallel{
                stage('Fp32 HipNoGPU Debug') {
                    agent{  label rocmnode("nogpu") }
                    environment{
                        cmd = """
                            ulimit -c unlimited
                            cd build
                            CXX=/opt/rocm/llvm/bin/clang++ cmake -DBUILD_DEV=On -DCMAKE_BUILD_TYPE=debug -DMIOPEN_BACKEND=HIPNOGPU -DMIOPEN_INSTALL_CXX_HEADERS=On ..
                            make -j\$(nproc)
                        """
                    }
                    steps{
                        buildhipclangjob(env4make: "MIOPEN_LOG_LEVEL=5 MIOPEN_COMPILE_PARALLEL_LEVEL=1", cmd: cmd)
                    }
                }
                stage('Fp32 Hip Debug COMGR') {
                    agent{ label rocmnode("vega") }
                    environment{
                        cmd = """
                            ulimit -c unlimited
                            cd build
                            CXX=/opt/rocm/llvm/bin/clang++ cmake -DMIOPEN_USE_COMGR=On -DBUILD_DEV=On -DCMAKE_BUILD_TYPE=debug -DMIOPEN_TEST_FLAGS='--verbose --disable-verification-cache' ..
                            CTEST_PARALLEL_LEVEL=2 MIOPEN_CONV_PRECISE_ROCBLAS_TIMING=0 MIOPEN_LOG_LEVEL=5 make -j\$(nproc) check
                        """
                    }
                    steps{
                        script{
                            runDockerJob(cmd: cmd)
                        }
                    }
                }
                stage('Fp32 Hip Debug Embedded Vega20') {
                    agent{ label rocmnode("vega20") }
                    environment{
                        cmd = """
                            ulimit -c unlimited
                            cd build
                            CXX=/opt/rocm/llvm/bin/clang++ cmake -DMIOPEN_EMBED_DB="gfx906_60;gfx906_64" -DBUILD_DEV=On -DCMAKE_BUILD_TYPE=debug -DMIOPEN_TEST_FLAGS='--verbose --disable-verification-cache' ..
                            MIOPEN_LOG_LEVEL=5 make -j\$(nproc) check
                        """
                    }
                    steps{
                        script{
                            runDockerJob(cmd: cmd)
                        }
                    }
                }
                stage('Fp32 Hip Static') {
                    agent{ label rocmnode("vega") }
                    environment{
                        cmd = """
                            ulimit -c unlimited
                            cd build
                            CXX=/opt/rocm/llvm/bin/clang++ cmake -DBUILD_DEV=On -DBUILD_SHARED_LIBS=Off -DCMAKE_BUILD_TYPE=release -DMIOPEN_TEST_FLAGS=--disable-verification-cache ..
                            CTEST_PARALLEL_LEVEL=4 MIOPEN_CONV_PRECISE_ROCBLAS_TIMING=0 make -j\$(nproc) check
                        """
                    }
                    steps{
                        script{
                            runDockerJob(cmd: cmd)
                        }
                    }
                }
                stage('Fp32 Hip Normal-Find') {
                    agent{ label rocmnode("vega") }
                    environment{
                        cmd = """
                            ulimit -c unlimited
                            cd build
                            CXX=/opt/rocm/llvm/bin/clang++ cmake -DBUILD_DEV=On -DCMAKE_BUILD_TYPE=release ..
                            make -j test_conv2d
                            MIOPEN_FIND_MODE=normal CTEST_PARALLEL_LEVEL=4 MIOPEN_CONV_PRECISE_ROCBLAS_TIMING=0 bin/test_conv2d --disable-verification-cache
                        """
                    }
                    steps{
                        script{
                            runDockerJob(cmd: cmd)
                        }
                    }
                }
                stage('Fp32 Hip Fast-Find') {
                    agent{ label rocmnode("vega") }
                    environment{
                        cmd = """
                            ulimit -c unlimited
                            cd build
                            CXX=/opt/rocm/llvm/bin/clang++ cmake -DBUILD_DEV=On -DCMAKE_BUILD_TYPE=release ..
                            make -j test_conv2d
                            MIOPEN_FIND_MODE=fast CTEST_PARALLEL_LEVEL=4 MIOPEN_CONV_PRECISE_ROCBLAS_TIMING=0 bin/test_conv2d --disable-verification-cache
                        """
                    }
                    steps{
                        script{
                            runDockerJob(cmd: cmd)
                        }
                    }
                }
            }
        }
        stage("Smoke MLIR"){
            when { expression { params.SMOKE_MLIR } }
            parallel{
                stage('Fp32 Hip MLIR') {
                    agent{ label rocmnode("vega") }
                    environment{
                        cmd = """
                            ulimit -c unlimited
                            cd build
                            CXX=/opt/rocm/llvm/bin/clang++ cmake -DMIOPEN_USE_MLIR=On -DBUILD_DEV=On -DCMAKE_BUILD_TYPE=release -DMIOPEN_TEST_FLAGS='--verbose --disable-verification-cache' ..
                            CTEST_PARALLEL_LEVEL=4 MIOPEN_LOG_LEVEL=5 make -j\$(nproc) check
                        """
                    }
                    steps{
                        script{
                            runDockerJob(cmd: cmd, gpu_arch: "gfx900;gfx906", mlir_build: "ON")
                        }
                    }
                }
                stage('Fp16 Hip MLIR') {
                    agent{ label rocmnode("vega") }
                    environment{
                        cmd = """
                            ulimit -c unlimited
                            cd build
                            CXX=/opt/rocm/llvm/bin/clang++ cmake -DMIOPEN_TEST_HALF=On -DMIOPEN_USE_MLIR=On -DBUILD_DEV=On -DCMAKE_BUILD_TYPE=release -DMIOPEN_TEST_FLAGS='--verbose --disable-verification-cache' ..
                            CTEST_PARALLEL_LEVEL=4 MIOPEN_LOG_LEVEL=5 make -j\$(nproc) check
                        """
                    }
                    steps{
                        script{
                            runDockerJob(cmd: cmd, gpu_arch: "gfx900;gfx906", mlir_build: "ON")
                        }
                    }
                }
                stage('Fp32 Hip MLIR Xdlops') {
                    agent{ label rocmnode("gfx908") }
                    environment{
                        cmd = """
                            ulimit -c unlimited
                            cd build
                            CXX=/opt/rocm/llvm/bin/clang++ cmake -DMIOPEN_USE_MLIR=On -DMIOPEN_TEST_GFX908=On -DBUILD_DEV=On -DCMAKE_BUILD_TYPE=release -DMIOPEN_TEST_FLAGS='--verbose --disable-verification-cache' ..
                            CTEST_PARALLEL_LEVEL=4 MIOPEN_LOG_LEVEL=5 make -j\$(nproc) check
                        """
                    }
                    steps{
                        script{
                            runDockerJob(cmd: cmd, gpu_arch: "gfx908", mlir_build: "ON")
                        }
                    }
                }
                stage('Fp16 Hip MLIR Xdlops') {
                    agent{ label rocmnode("gfx908") }
                    environment{
                        cmd = """
                            ulimit -c unlimited
                            cd build
                            CXX=/opt/rocm/llvm/bin/clang++ cmake  -DMIOPEN_TEST_HALF=On -DMIOPEN_USE_MLIR=On -DMIOPEN_TEST_GFX908=On -DBUILD_DEV=On -DCMAKE_BUILD_TYPE=release -DMIOPEN_TEST_FLAGS='--verbose --disable-verification-cache' ..
                            CTEST_PARALLEL_LEVEL=4 MIOPEN_LOG_LEVEL=5 make -j\$(nproc) check
                        """
                    }
                    steps{
                        script{
                            runDockerJob(cmd: cmd, gpu_arch: "gfx908", mlir_build: "ON")
                        }
                    }
                }
            }
        }
        stage("Smoke Fp16/Bf16/Int8"){
            when { expression { params.SMOKE_FP16_BF16_INT8 } }
            parallel{
                stage('Fp16 Hip Vega20 /opt/rocm') {
                    agent{ label rocmnode("vega20") }
                    steps{
                        script{
                            runDockerJob(flags: '-DMIOPEN_TEST_HALF=On -DBUILD_DEV=On -DCMAKE_BUILD_TYPE=release', prefixpath: '/opt/rocm')
                        }
                    }
                }
                stage('Fp16 OpenCL Vega20') {
                    agent{ label rocmnode("vega20") }
                    steps{
                        script{
                            runDockerJob(compiler: 'g++', flags: '-DMIOPEN_TEST_HALF=On -DBUILD_DEV=On -DCMAKE_BUILD_TYPE=release')
                        }
                    }
                }
                stage('Int8 OpenCL Vega20') {
                    agent{ label rocmnode("vega20") }
                    steps{
                        script{
                            runDockerJob(compiler: 'g++', flags: '-DMIOPEN_TEST_INT8=On -DBUILD_DEV=On -DCMAKE_BUILD_TYPE=release')
                        }
                    }
                }
                stage('Bf16 Hip Vega20 /opt/rocm') {
                    agent{ label rocmnode("vega20") }
                    steps{
                        script{
                            runDockerJob(flags: '-DMIOPEN_TEST_BFLOAT16=On -DBUILD_DEV=On -DCMAKE_BUILD_TYPE=release', prefixpath: '/opt/rocm')
>>>>>>> afbcf4c0
                        }
                    }
                }
            }
        }
        stage("Smoke Fp16/Bf16/Int8"){
            when { expression { params.SMOKE_TESTS } }
            parallel{
                stage('Bf16 Hip Debug gfx908 /opt/rocm') {
                    agent{ label rocmnode("gfx908") }
                    steps{
                        script{
                            runDockerJob(flags: '-DMIOPEN_TEST_BFLOAT16=On -DMIOPEN_TEST_GFX908=On -DBUILD_DEV=On -DCMAKE_BUILD_TYPE=debug', prefixpath: '/opt/rocm', gpu_arch: "gfx908")
                        }
                    }
                }
                stage('Fp16 Hip Debug gfx908 /opt/rocm') {
                    agent{ label rocmnode("gfx908") }
                    steps{
                        script{
                            runDockerJob(flags: '-DMIOPEN_TEST_HALF=On -DMIOPEN_TEST_GFX908=On -DBUILD_DEV=On -DCMAKE_BUILD_TYPE=debug', prefixpath: '/opt/rocm', gpu_arch: "gfx908")
                        }
                    }
                }
            }
        }
        stage("Smoke MIOpenTensile Latest"){
            when { expression { params.SMOKE_MIOPENTENSILE_LATEST } }
            parallel{
<<<<<<< HEAD
=======
                stage('Fp16 Hip Tensile-Latest Vega20') {
                    agent{ label rocmnode("vega20") }
                    environment{
                        cmd = """
                            ulimit -c unlimited
                            cd build
                            CXX=/opt/rocm/llvm/bin/clang++ cmake -DBUILD_DEV=On -DCMAKE_BUILD_TYPE=release -DMIOPEN_TEST_HALF=On -DMIOPEN_GPU_SYNC=On -DMIOPEN_TEST_MIOTENSILE=ON -DMIOPEN_USE_MIOPENTENSILE=ON -DMIOPEN_USE_ROCBLAS=OFF -DMIOPEN_TEST_FLAGS='--verbose --disable-verification-cache' ..
                            MIOPEN_DEBUG_HIP_KERNELS=0 CTEST_PARALLEL_LEVEL=4 MIOPEN_CONV_PRECISE_ROCBLAS_TIMING=0 make -j\$(nproc) check
                        """
                    }
                    steps{
                        script{
                            runDockerJob(cmd: cmd, gpu_arch: "gfx906:xnack-", miotensile_version: "latest", target_id: "ON")
                        }
                    }
                }
                stage('Int8 Hip Tensile-Latest Vega20') {
                    agent{ label rocmnode("vega20") }
                    environment{
                        cmd = """
                            ulimit -c unlimited
                            cd build
                            CXX=/opt/rocm/llvm/bin/clang++ cmake -DMIOPEN_TEST_INT8=On -DBUILD_DEV=On -DCMAKE_BUILD_TYPE=release -DMIOPEN_GPU_SYNC=On -DMIOPEN_TEST_MIOTENSILE=ON -DMIOPEN_USE_MIOPENTENSILE=ON -DMIOPEN_USE_ROCBLAS=OFF -DMIOPEN_TEST_FLAGS='--verbose --disable-verification-cache' ..
                            MIOPEN_DEBUG_HIP_KERNELS=0 MIOPEN_LOG_LEVEL=5 CTEST_PARALLEL_LEVEL=4 MIOPEN_CONV_PRECISE_ROCBLAS_TIMING=0 make -j\$(nproc) check
                        """
                    }
                    steps{
                        script{
                            runDockerJob(cmd: cmd, gpu_arch: "gfx906:xnack-", miotensile_version: "latest", target_id: "ON")
                        }
                    }
                }
>>>>>>> afbcf4c0
                stage('Fp32 Hip Tensile-Latest gfx908') {
                    agent{ label rocmnode("gfx908") }
                    environment{
                        cmd = """
                            ulimit -c unlimited
                            cd build
                            CXX=/opt/rocm/llvm/bin/clang++ cmake -DBUILD_DEV=On -DCMAKE_BUILD_TYPE=release -DMIOPEN_TEST_GFX908=On -DMIOPEN_TEST_MIOTENSILE=ON -DMIOPEN_USE_MIOPENTENSILE=ON -DMIOPEN_USE_ROCBLAS=OFF -DMIOPEN_TEST_FLAGS='--verbose --disable-verification-cache' ..
                            MIOPEN_DEBUG_HIP_KERNELS=0 MIOPEN_LOG_LEVEL=5 CTEST_PARALLEL_LEVEL=4 MIOPEN_CONV_PRECISE_ROCBLAS_TIMING=0 make -j\$(nproc) check
                        """
                    }
                    steps{
                        script{
                            runDockerJob(cmd: cmd, gpu_arch: "gfx908:xnack-", miotensile_version: "latest", target_id: "ON")
                        }
                    }
                }
                stage('Bf16 Hip Tensile-Latest gfx908') {
                    agent{ label rocmnode("gfx908") }
                    environment{
                        cmd = """
                            ulimit -c unlimited
                            cd build
                            CXX=/opt/rocm/llvm/bin/clang++ cmake -DMIOPEN_TEST_BFLOAT16=On -DMIOPEN_TEST_GFX908=On -DBUILD_DEV=On -DCMAKE_BUILD_TYPE=release -DMIOPEN_GPU_SYNC=On -DMIOPEN_TEST_MIOTENSILE=ON -DMIOPEN_USE_MIOPENTENSILE=ON -DMIOPEN_USE_ROCBLAS=OFF -DMIOPEN_TEST_FLAGS='--verbose --disable-verification-cache' ..
                            MIOPEN_DEBUG_HIP_KERNELS=0 MIOPEN_LOG_LEVEL=5 CTEST_PARALLEL_LEVEL=4 MIOPEN_CONV_PRECISE_ROCBLAS_TIMING=0 make -j\$(nproc) check
                        """
                    }
                    steps{
                        script{
                            runDockerJob(cmd: cmd, gpu_arch: "gfx908:xnack-", miotensile_version: "latest", target_id: "ON")
                        }
                    }
                }
            }
        }
        stage("Full tests I"){
            when { expression { params.FULL_TESTS } }
            parallel{
<<<<<<< HEAD
=======
                stage('Fp32 OpenCL Debug + Codecov') {
                    agent{ label rocmnode("vega") }
                    steps{
                        script{
                            runDockerJob(compiler: 'g++', flags: '-DBUILD_DEV=On -DCMAKE_BUILD_TYPE=debug', codecov: true)
                        }
                    }
                }
                stage('Int8 Hip All Vega20 /opt/rocm') {
                    agent{ label rocmnode("vega20") }
                    steps{
                        script{
                            runDockerJob(flags: '-DMIOPEN_TEST_INT8=On -DBUILD_DEV=On -DMIOPEN_TEST_ALL=On -DCMAKE_BUILD_TYPE=release', prefixpath: '/opt/rocm')
                        }
                    }
                }
>>>>>>> afbcf4c0
                stage('Bf16 Hip Install All gfx908') {
                    agent{ label rocmnode("gfx908") }
                    environment{
                        cmd = """
                            ulimit -c unlimited
                            cd build
                            CXX=/opt/rocm/llvm/bin/clang++ cmake -DMIOPEN_TEST_BFLOAT16=On -DMIOPEN_TEST_GFX908=On -DMIOPEN_TEST_ALL=On -DBUILD_DEV=Off -DCMAKE_INSTALL_PREFIX=../install -DCMAKE_BUILD_TYPE=release -DMIOPEN_TEST_FLAGS='--verbose --disable-verification-cache' ..
                            MIOPEN_LOG_LEVEL=5 CTEST_PARALLEL_LEVEL=4 MIOPEN_CONV_PRECISE_ROCBLAS_TIMING=0 make -j\$(nproc) install check
                        """
                    }
                    steps{
                        script{
                            runDockerJob(cmd: cmd, gpu_arch: "gfx908")
                        }
                    }
                }
            }
        }
        stage("Full tests II"){
            when { expression { params.FULL_TESTS } }
            parallel{
<<<<<<< HEAD
=======
                stage('Fp32 OpenCL Install All') {
                    agent{ label rocmnode("vega") }
                    steps{
                        script{
                            runDockerJob(compiler: 'g++', flags: '-DBUILD_DEV=Off -DMIOPEN_TEST_ALL=On -DCMAKE_BUILD_TYPE=release')
                        }
                    }
                }
>>>>>>> afbcf4c0
                stage('Fp32 Hip All gfx908') {
                    agent{ label rocmnode("gfx908") }
                    environment{
                        cmd = """
                            ulimit -c unlimited
                            cd build
                            CXX=/opt/rocm/llvm/bin/clang++ cmake -DMIOPEN_TEST_GFX908=On -DMIOPEN_TEST_ALL=On -DBUILD_DEV=On -DCMAKE_BUILD_TYPE=release -DMIOPEN_TEST_FLAGS='--verbose --disable-verification-cache' ..
                            MIOPEN_LOG_LEVEL=5 CTEST_PARALLEL_LEVEL=4 MIOPEN_CONV_PRECISE_ROCBLAS_TIMING=0 make -j\$(nproc) check
                        """
                    }
                    steps{
                        script{
                            runDockerJob(cmd: cmd, gpu_arch: "gfx908")
                        }
                    }
                }
                stage('Fp16 Hip Install All gfx908') {
                    agent{ label rocmnode("gfx908") }
                    environment{
                        cmd = """
                            ulimit -c unlimited
                            cd build
                            CXX=/opt/rocm/llvm/bin/clang++ cmake -DMIOPEN_TEST_HALF=On -DMIOPEN_TEST_GFX908=On -DMIOPEN_TEST_ALL=On -DBUILD_DEV=Off -DCMAKE_INSTALL_PREFIX=../install -DCMAKE_BUILD_TYPE=release -DMIOPEN_TEST_FLAGS='--verbose --disable-verification-cache' ..
                            MIOPEN_LOG_LEVEL=5 CTEST_PARALLEL_LEVEL=4 MIOPEN_CONV_PRECISE_ROCBLAS_TIMING=0 make -j\$(nproc) install check
                        """
                    }
                    steps{
                        script{
                            runDockerJob(cmd: cmd, gpu_arch: "gfx908")
                        }
                    }
                }
            }
        }
<<<<<<< HEAD
        stage("MIOpenTensile"){
            when { expression { params.MIOPENTENSILE } }
            parallel{
=======
        stage("Full tests III"){
            when { expression { params.FULL_TESTS } }
            parallel{
                stage('Fp16 Hip Install All Vega20') {
                    agent{ label rocmnode("vega20") }
                    environment{
                        cmd = """
                            ulimit -c unlimited
                            cd build
                            CXX=/opt/rocm/llvm/bin/clang++ cmake -DBUILD_DEV=Off -DCMAKE_INSTALL_PREFIX=../install -DCMAKE_BUILD_TYPE=release -DMIOPEN_TEST_HALF=On -DMIOPEN_TEST_ALL=On -DMIOPEN_TEST_FLAGS=--disable-verification-cache ..
                            CTEST_PARALLEL_LEVEL=4 MIOPEN_CONV_PRECISE_ROCBLAS_TIMING=0 make -j\$(nproc) install check
                        """
                    }
                    steps{
                        script{
                            runDockerJob(cmd: cmd)
                        }
                    }
                }
                stage('Fp32 Hip All Vega20') {
                    agent{ label rocmnode("vega20") }
                    environment{
                        cmd = """
                            ulimit -c unlimited
                            cd build
                            CXX=/opt/rocm/llvm/bin/clang++ cmake -DBUILD_DEV=On -DCMAKE_BUILD_TYPE=release -DMIOPEN_TEST_ALL=On -DMIOPEN_TEST_FLAGS=--disable-verification-cache ..
                            CTEST_PARALLEL_LEVEL=4 MIOPEN_CONV_PRECISE_ROCBLAS_TIMING=0 make -j\$(nproc) check
                        """
                    }
                    steps{
                        script{
                            runDockerJob(cmd: cmd)
                        }
                    }
                }
            }
        }
        stage("MIOpenTensile"){
            when { expression { params.MIOPENTENSILE } }
            parallel{
                stage('Fp32 Hip Tensile All Vega20') {
                    agent{ label rocmnode("vega20") }
                    environment{
                        cmd = """
                            ulimit -c unlimited
                            cd build
                            CXX=/opt/rocm/llvm/bin/clang++ cmake -DBUILD_DEV=On -DCMAKE_BUILD_TYPE=release -DMIOPEN_TEST_ALL=On -DMIOPEN_TEST_MIOTENSILE=ON -DMIOPEN_USE_MIOPENTENSILE=ON -DMIOPEN_USE_ROCBLAS=OFF -DMIOPEN_TEST_FLAGS='--verbose --disable-verification-cache' ..
                            MIOPEN_DEBUG_HIP_KERNELS=0 CTEST_PARALLEL_LEVEL=4 MIOPEN_CONV_PRECISE_ROCBLAS_TIMING=0 make -j\$(nproc) check
                        """
                    }
                    steps{
                        script{
                            runDockerJob(cmd: cmd, gpu_arch: "gfx906:xnack-", miotensile_version: "default", target_id: "ON")
                        }
                    }
                }
                stage('Fp16 Hip Tensile All Vega20') {
                    agent{ label rocmnode("vega20") }
                    environment{
                        cmd = """
                            ulimit -c unlimited
                            cd build
                            CXX=/opt/rocm/llvm/bin/clang++ cmake -DBUILD_DEV=On -DCMAKE_BUILD_TYPE=release -DMIOPEN_TEST_HALF=On -DMIOPEN_GPU_SYNC=On -DMIOPEN_TEST_ALL=On -DMIOPEN_TEST_MIOTENSILE=ON -DMIOPEN_USE_MIOPENTENSILE=ON -DMIOPEN_USE_ROCBLAS=OFF -DMIOPEN_TEST_FLAGS='--verbose --disable-verification-cache' ..
                            MIOPEN_DEBUG_HIP_KERNELS=0 CTEST_PARALLEL_LEVEL=4 MIOPEN_CONV_PRECISE_ROCBLAS_TIMING=0 make -j\$(nproc) check
                        """
                    }
                    steps{
                        script{
                            runDockerJob(cmd: cmd, gpu_arch: "gfx906:xnack-", miotensile_version: "default", target_id: "ON")
                        }
                    }
                }
                stage('Bf16 Hip Tensile All Vega20') {
                    agent{ label rocmnode("vega20") }
                    environment{
                        cmd = """
                            ulimit -c unlimited
                            cd build
                            CXX=/opt/rocm/llvm/bin/clang++ cmake -DMIOPEN_TEST_BFLOAT16=On -DMIOPEN_TEST_ALL=On -DBUILD_DEV=On -DCMAKE_BUILD_TYPE=release -DMIOPEN_GPU_SYNC=On -DMIOPEN_TEST_MIOTENSILE=ON -DMIOPEN_USE_MIOPENTENSILE=ON -DMIOPEN_USE_ROCBLAS=OFF -DMIOPEN_TEST_FLAGS='--verbose --disable-verification-cache' ..
                            MIOPEN_DEBUG_HIP_KERNELS=0 MIOPEN_LOG_LEVEL=5 CTEST_PARALLEL_LEVEL=4 MIOPEN_CONV_PRECISE_ROCBLAS_TIMING=0 make -j\$(nproc) check
                        """
                    }
                    steps{
                        script{
                            runDockerJob(cmd: cmd, gpu_arch: "gfx906:xnack-", miotensile_version: "default", target_id: "ON")
                        }
                    }
                }
                stage('Int8 Hip Tensile All Vega20') {
                    agent{ label rocmnode("vega20") }
                    environment{
                        cmd = """
                            ulimit -c unlimited
                            cd build
                            CXX=/opt/rocm/llvm/bin/clang++ cmake -DMIOPEN_TEST_INT8=On -DMIOPEN_TEST_ALL=On -DBUILD_DEV=On -DCMAKE_BUILD_TYPE=release -DMIOPEN_GPU_SYNC=On -DMIOPEN_TEST_MIOTENSILE=ON -DMIOPEN_USE_MIOPENTENSILE=ON -DMIOPEN_USE_ROCBLAS=OFF -DMIOPEN_TEST_FLAGS='--verbose --disable-verification-cache' ..
                            MIOPEN_DEBUG_HIP_KERNELS=0 MIOPEN_LOG_LEVEL=5 CTEST_PARALLEL_LEVEL=4 MIOPEN_CONV_PRECISE_ROCBLAS_TIMING=0 make -j\$(nproc) check
                        """
                    }
                    steps{
                        script{
                            runDockerJob(cmd: cmd, gpu_arch: "gfx906:xnack-", miotensile_version: "default", target_id: "ON")
                        }
                    }
                }
>>>>>>> afbcf4c0
                stage('Fp32 Hip Tensile All gfx908') {
                    agent{ label rocmnode("gfx908") }
                    environment{
                        cmd = """
                            ulimit -c unlimited
                            cd build
                            CXX=/opt/rocm/llvm/bin/clang++ cmake -DBUILD_DEV=On -DCMAKE_BUILD_TYPE=release -DMIOPEN_TEST_GFX908=On -DMIOPEN_TEST_ALL=On -DMIOPEN_TEST_MIOTENSILE=ON -DMIOPEN_USE_MIOPENTENSILE=ON -DMIOPEN_USE_ROCBLAS=OFF -DMIOPEN_TEST_FLAGS='--verbose --disable-verification-cache' ..
                            MIOPEN_DEBUG_HIP_KERNELS=0 MIOPEN_LOG_LEVEL=5 CTEST_PARALLEL_LEVEL=4 MIOPEN_CONV_PRECISE_ROCBLAS_TIMING=0 make -j\$(nproc) check
                        """
                    }
                    steps{
                        script{
                            runDockerJob(cmd: cmd, gpu_arch: "gfx908:xnack-", miotensile_version: "default", target_id: "ON")
                        }
                    }
                }
                stage('Fp16 Hip Tensile All gfx908') {
                    agent{ label rocmnode("gfx908") }
                    environment{
                        cmd = """
                            ulimit -c unlimited
                            cd build
                            CXX=/opt/rocm/llvm/bin/clang++ cmake -DMIOPEN_TEST_HALF=On -DMIOPEN_TEST_GFX908=On -DMIOPEN_TEST_ALL=On -DBUILD_DEV=On -DCMAKE_BUILD_TYPE=release -DMIOPEN_GPU_SYNC=On -DMIOPEN_TEST_MIOTENSILE=ON -DMIOPEN_USE_MIOPENTENSILE=ON -DMIOPEN_USE_ROCBLAS=OFF -DMIOPEN_TEST_FLAGS='--verbose --disable-verification-cache' ..
                            MIOPEN_DEBUG_HIP_KERNELS=0 MIOPEN_LOG_LEVEL=5 CTEST_PARALLEL_LEVEL=4 MIOPEN_CONV_PRECISE_ROCBLAS_TIMING=0 make -j\$(nproc) check
                        """
                    }
                    steps{
                        script{
                            runDockerJob(cmd: cmd, gpu_arch: "gfx908:xnack-", miotensile_version: "default", target_id: "ON")
                        }
                    }
                }
                stage('Bf16 Hip Tensile All gfx908') {
                    agent{ label rocmnode("gfx908") }
                    environment{
                        cmd = """
                            ulimit -c unlimited
                            cd build
                            CXX=/opt/rocm/llvm/bin/clang++ cmake -DMIOPEN_TEST_BFLOAT16=On -DMIOPEN_TEST_GFX908=On -DMIOPEN_TEST_ALL=On -DBUILD_DEV=On -DCMAKE_BUILD_TYPE=release -DMIOPEN_GPU_SYNC=On -DMIOPEN_TEST_MIOTENSILE=ON -DMIOPEN_USE_MIOPENTENSILE=ON -DMIOPEN_USE_ROCBLAS=OFF -DMIOPEN_TEST_FLAGS='--verbose --disable-verification-cache' ..
                            MIOPEN_DEBUG_HIP_KERNELS=0 MIOPEN_LOG_LEVEL=5 CTEST_PARALLEL_LEVEL=4 MIOPEN_CONV_PRECISE_ROCBLAS_TIMING=0 make -j\$(nproc) check
                        """
                    }
                    steps{
                        script{
                            runDockerJob(cmd: cmd, gpu_arch: "gfx908:xnack-", miotensile_version: "default", target_id: "ON")
                        }
                    }
                }
                stage('Int8 Hip Tensile All gfx908') {
                    agent{ label rocmnode("gfx908") }
                    environment{
                        cmd = """
                            ulimit -c unlimited
                            cd build
                            CXX=/opt/rocm/llvm/bin/clang++ cmake -DMIOPEN_TEST_INT8=On -DMIOPEN_TEST_GFX908=On -DMIOPEN_TEST_ALL=On -DBUILD_DEV=On -DCMAKE_BUILD_TYPE=release -DMIOPEN_GPU_SYNC=On -DMIOPEN_TEST_MIOTENSILE=ON -DMIOPEN_USE_MIOPENTENSILE=ON -DMIOPEN_USE_ROCBLAS=OFF -DMIOPEN_TEST_FLAGS='--verbose --disable-verification-cache' ..
                            MIOPEN_DEBUG_HIP_KERNELS=0 MIOPEN_LOG_LEVEL=5 CTEST_PARALLEL_LEVEL=4 MIOPEN_CONV_PRECISE_ROCBLAS_TIMING=0 make -j\$(nproc) check
                        """
                    }
                    steps{
                        script{
                            runDockerJob(cmd: cmd, gpu_arch: "gfx908:xnack-", miotensile_version: "default", target_id: "ON")
                        }
                    }
                }
            }
        }
        stage("MIOpenTensile Latest"){
            when { expression { params.MIOPENTENSILE_LATEST } }
            parallel{
<<<<<<< HEAD
=======
                stage('Fp32 Hip Tensile-Latest All Vega20') {
                    agent{ label rocmnode("vega20") }
                    environment{
                        cmd = """
                            ulimit -c unlimited
                            cd build
                            CXX=/opt/rocm/llvm/bin/clang++ cmake -DBUILD_DEV=On -DCMAKE_BUILD_TYPE=release -DMIOPEN_TEST_ALL=On -DMIOPEN_TEST_MIOTENSILE=ON -DMIOPEN_USE_MIOPENTENSILE=ON -DMIOPEN_USE_ROCBLAS=OFF -DMIOPEN_TEST_FLAGS='--verbose --disable-verification-cache' ..
                            MIOPEN_DEBUG_HIP_KERNELS=0 CTEST_PARALLEL_LEVEL=4 MIOPEN_CONV_PRECISE_ROCBLAS_TIMING=0 make -j\$(nproc) check
                        """
                    }
                    steps{
                        script{
                            runDockerJob(cmd: cmd, gpu_arch: "gfx906:xnack-", miotensile_version: "latest", target_id: "ON")
                        }
                    }
                }
                stage('Fp16 Hip Tensile-Latest All Vega20') {
                    agent{ label rocmnode("vega20") }
                    environment{
                        cmd = """
                            ulimit -c unlimited
                            cd build
                            CXX=/opt/rocm/llvm/bin/clang++ cmake -DBUILD_DEV=On -DCMAKE_BUILD_TYPE=release -DMIOPEN_TEST_HALF=On -DMIOPEN_GPU_SYNC=On -DMIOPEN_TEST_ALL=On -DMIOPEN_TEST_MIOTENSILE=ON -DMIOPEN_USE_MIOPENTENSILE=ON -DMIOPEN_USE_ROCBLAS=OFF -DMIOPEN_TEST_FLAGS='--verbose --disable-verification-cache' ..
                            MIOPEN_DEBUG_HIP_KERNELS=0 CTEST_PARALLEL_LEVEL=4 MIOPEN_CONV_PRECISE_ROCBLAS_TIMING=0 make -j\$(nproc) check
                        """
                    }
                    steps{
                        script{
                            runDockerJob(cmd: cmd, gpu_arch: "gfx906:xnack-", miotensile_version: "latest", target_id: "ON")
                        }
                    }
                }
                stage('Bf16 Hip Tensile-Latest All Vega20') {
                    agent{ label rocmnode("vega20") }
                    environment{
                        cmd = """
                            ulimit -c unlimited
                            cd build
                            CXX=/opt/rocm/llvm/bin/clang++ cmake -DMIOPEN_TEST_BFLOAT16=On -DMIOPEN_TEST_ALL=On -DBUILD_DEV=On -DCMAKE_BUILD_TYPE=release -DMIOPEN_GPU_SYNC=On -DMIOPEN_TEST_MIOTENSILE=ON -DMIOPEN_USE_MIOPENTENSILE=ON -DMIOPEN_USE_ROCBLAS=OFF -DMIOPEN_TEST_FLAGS='--verbose --disable-verification-cache' ..
                            MIOPEN_DEBUG_HIP_KERNELS=0 MIOPEN_LOG_LEVEL=5 CTEST_PARALLEL_LEVEL=4 MIOPEN_CONV_PRECISE_ROCBLAS_TIMING=0 make -j\$(nproc) check
                        """
                    }
                    steps{
                        script{
                            runDockerJob(cmd: cmd, gpu_arch: "gfx906:xnack-", miotensile_version: "latest", target_id: "ON")
                        }
                    }
                }
                stage('Int8 Hip Tensile-Latest All Vega20') {
                    agent{ label rocmnode("vega20") }
                    environment{
                        cmd = """
                            ulimit -c unlimited
                            cd build
                            CXX=/opt/rocm/llvm/bin/clang++ cmake -DMIOPEN_TEST_INT8=On -DMIOPEN_TEST_ALL=On -DBUILD_DEV=On -DCMAKE_BUILD_TYPE=release -DMIOPEN_GPU_SYNC=On -DMIOPEN_TEST_MIOTENSILE=ON -DMIOPEN_USE_MIOPENTENSILE=ON -DMIOPEN_USE_ROCBLAS=OFF -DMIOPEN_TEST_FLAGS='--verbose --disable-verification-cache' ..
                            MIOPEN_DEBUG_HIP_KERNELS=0 MIOPEN_LOG_LEVEL=5 CTEST_PARALLEL_LEVEL=4 MIOPEN_CONV_PRECISE_ROCBLAS_TIMING=0 make -j\$(nproc) check
                        """
                    }
                    steps{
                        script{
                            runDockerJob(cmd: cmd, gpu_arch: "gfx906:xnack-", miotensile_version: "latest", target_id: "ON")
                        }
                    }
                }
>>>>>>> afbcf4c0
                stage('Fp32 Hip Tensile-Latest All gfx908') {
                    agent{ label rocmnode("gfx908") }
                    environment{
                        cmd = """
                            ulimit -c unlimited
                            cd build
                            CXX=/opt/rocm/llvm/bin/clang++ cmake -DBUILD_DEV=On -DCMAKE_BUILD_TYPE=release -DMIOPEN_TEST_GFX908=On -DMIOPEN_TEST_ALL=On -DMIOPEN_TEST_MIOTENSILE=ON -DMIOPEN_USE_MIOPENTENSILE=ON -DMIOPEN_USE_ROCBLAS=OFF -DMIOPEN_TEST_FLAGS='--verbose --disable-verification-cache' ..
                            MIOPEN_DEBUG_HIP_KERNELS=0 MIOPEN_LOG_LEVEL=5 CTEST_PARALLEL_LEVEL=4 MIOPEN_CONV_PRECISE_ROCBLAS_TIMING=0 make -j\$(nproc) check
                        """
                    }
                    steps{
                        script{
                            runDockerJob(cmd: cmd, gpu_arch: "gfx908:xnack-", miotensile_version: "latest", target_id: "ON")
                        }
                    }
                }
                stage('Fp16 Hip Tensile-Latest All gfx908') {
                    agent{ label rocmnode("gfx908") }
                    environment{
                        cmd = """
                            ulimit -c unlimited
                            cd build
                            CXX=/opt/rocm/llvm/bin/clang++ cmake -DMIOPEN_TEST_HALF=On -DMIOPEN_TEST_GFX908=On -DMIOPEN_TEST_ALL=On -DBUILD_DEV=On -DCMAKE_BUILD_TYPE=release -DMIOPEN_GPU_SYNC=On -DMIOPEN_TEST_MIOTENSILE=ON -DMIOPEN_USE_MIOPENTENSILE=ON -DMIOPEN_USE_ROCBLAS=OFF -DMIOPEN_TEST_FLAGS='--verbose --disable-verification-cache' ..
                            MIOPEN_DEBUG_HIP_KERNELS=0 MIOPEN_LOG_LEVEL=5 CTEST_PARALLEL_LEVEL=4 MIOPEN_CONV_PRECISE_ROCBLAS_TIMING=0 make -j\$(nproc) check
                        """
                    }
                    steps{
                        script{
                            runDockerJob(cmd: cmd, gpu_arch: "gfx908:xnack-", miotensile_version: "latest", target_id: "ON")
                        }
                    }
                }
                stage('Bf16 Hip Tensile-Latest All gfx908') {
                    agent{ label rocmnode("gfx908") }
                    environment{
                        cmd = """
                            ulimit -c unlimited
                            cd build
                            CXX=/opt/rocm/llvm/bin/clang++ cmake -DMIOPEN_TEST_BFLOAT16=On -DMIOPEN_TEST_GFX908=On -DMIOPEN_TEST_ALL=On -DBUILD_DEV=On -DCMAKE_BUILD_TYPE=release -DMIOPEN_GPU_SYNC=On -DMIOPEN_TEST_MIOTENSILE=ON -DMIOPEN_USE_MIOPENTENSILE=ON -DMIOPEN_USE_ROCBLAS=OFF -DMIOPEN_TEST_FLAGS='--verbose --disable-verification-cache' ..
                            MIOPEN_DEBUG_HIP_KERNELS=0 MIOPEN_LOG_LEVEL=5 CTEST_PARALLEL_LEVEL=4 MIOPEN_CONV_PRECISE_ROCBLAS_TIMING=0 make -j\$(nproc) check
                        """
                    }
                    steps{
                        script{
                            runDockerJob(cmd: cmd, gpu_arch: "gfx908:xnack-", miotensile_version: "latest", target_id: "ON")
                        }
                    }
                }
                stage('Int8 Hip Tensile-Latest All gfx908') {
                    agent{ label rocmnode("gfx908") }
                    environment{
                        cmd = """
                            ulimit -c unlimited
                            cd build
                            CXX=/opt/rocm/llvm/bin/clang++ cmake -DMIOPEN_TEST_INT8=On -DMIOPEN_TEST_GFX908=On -DMIOPEN_TEST_ALL=On -DBUILD_DEV=On -DCMAKE_BUILD_TYPE=release -DMIOPEN_GPU_SYNC=On -DMIOPEN_TEST_MIOTENSILE=ON -DMIOPEN_USE_MIOPENTENSILE=ON -DMIOPEN_USE_ROCBLAS=OFF -DMIOPEN_TEST_FLAGS='--verbose --disable-verification-cache' ..
                            MIOPEN_DEBUG_HIP_KERNELS=0 MIOPEN_LOG_LEVEL=5 CTEST_PARALLEL_LEVEL=4 MIOPEN_CONV_PRECISE_ROCBLAS_TIMING=0 make -j\$(nproc) check
                        """
                    }
                    steps{
                        script{
                            runDockerJob(cmd: cmd, gpu_arch: "gfx908:xnack-", miotensile_version: "latest", target_id: "ON")
                        }
                    }
                }
            }
        }
<<<<<<< HEAD
=======
        stage("Packages"){
            when { expression { params.PACKAGES } }
            parallel {
                stage('OpenCL Package') {
                    agent{ label rocmnode("nogpu") }
                    steps{
                        script{
                            runDockerJob(compiler: 'g++', flags: '-DCMAKE_BUILD_TYPE=release', gpu_arch: "gfx900;gfx906;gfx908")
                        }
                    }
                }
                stage("HIP Package /opt/rocm"){
                    agent{ label rocmnode("nogpu") }
                    steps{
                        script{
                            runDockerJob(flags: '-DCMAKE_BUILD_TYPE=release', prefixpath: '/opt/rocm', gpu_arch: "gfx900;gfx906;gfx908")
                        }
                    }
                }
            }
        }
>>>>>>> afbcf4c0
    }
}<|MERGE_RESOLUTION|>--- conflicted
+++ resolved
@@ -217,250 +217,14 @@
             description: "")
     }
     stages{
-<<<<<<< HEAD
-        stage("Smoke Fp32"){
-            when { expression { params.SMOKE_TESTS } }
-            parallel{
-                stage('Fp32 Hip Debug gfx908 /opt/rocm') {
-                    agent{ label rocmnode("gfx908") }
-                    steps{
-                        script{
-                            try{
-                                buildHipClangJob('/opt/rocm/llvm/bin/clang++', flags: '-DMIOPEN_TEST_GFX908=On -DBUILD_DEV=On -DCMAKE_BUILD_TYPE=debug', prefixpath: '/opt/rocm', gpu_arch: "gfx908")
-                            }
-                            catch(e){
-                                echo "throwing error exception for the stage"
-                                echo 'Exception occurred: ' + e.toString()
-                                throw e
-                            }
-                            finally{
-                                reboot()
-                            }
-=======
-        stage("Static checks"){
-            when { expression { params.STATIC_CHECKS } }
-            parallel{
-                stage('Hip Tidy') {
-                    agent{  label rocmnode("nogpu") }
-                    environment{
-                        cmd = "cd build; CXX='/opt/rocm/llvm/bin/clang++' cmake -DMIOPEN_BACKEND=HIP -DBUILD_DEV=On ..; make -j\$(nproc) -k analyze;"
-                    }
-                    steps{
-                        script{
-                            try{
-                                buildhipclangjob(compiler: 'clang++', flags: '-DCMAKE_BUILD_TYPE=release', cmd: cmd)
-                            }
-                            catch(e){
-                                echo "throwing error exception for the stage"
-                                echo 'Exception occurred: ' + e.toString()
-                                throw e
-                            }
-                        }
-                    }
-                }
-                stage('OpenCL Tidy') {
-                    agent{  label rocmnode("nogpu") }
-                    environment{
-                        cmd = "cd build; cmake -DMIOPEN_BACKEND=OpenCL -DBUILD_DEV=On ..; make -j\$(nproc) -k analyze;"
-                    }
-                    steps{
-                        script{
-                            try{
-                                buildhipclangjob(compiler: 'g++', flags: '-DCMAKE_BUILD_TYPE=release', cmd: cmd)
-                            }
-                            catch(e){
-                                echo "throwing error exception for the stage"
-                                echo 'Exception occurred: ' + e.toString()
-                                throw e
-                            }
-                        }
-                    }
-                }
-                stage('Clang Format') {
-                    agent{ label rocmnode("nogpu") }
-                    environment{
-                        cmd = "find . -iname \'*.h\' \
-                                -o -iname \'*.hpp\' \
-                                -o -iname \'*.cpp\' \
-                                -o -iname \'*.h.in\' \
-                                -o -iname \'*.hpp.in\' \
-                                -o -iname \'*.cpp.in\' \
-                                -o -iname \'*.cl\' \
-                                | grep -v 'build/' \
-                                | xargs -n 1 -P 1 -I{} -t sh -c \'clang-format-3.8 -style=file {} | diff - {}\'"
-                    }
-                    steps{
-                        script{
-                            try{
-                                buildhipclangjob(compiler: 'clang++', flags: '-DCMAKE_BUILD_TYPE=release', cmd: cmd)
-                            }
-                            catch(e){
-                                echo "throwing error exception for the stage"
-                                echo 'Exception occurred: ' + e.toString()
-                                throw e
-                            }
-                        }
-                    }
-                }
-            }
-        }
         stage("Smoke Fp32"){
             when { expression { params.SMOKE_FP32_AUX1 } }
             parallel{
-               stage('Fp32 OpenCL Debug') {
-                    agent{ label rocmnode("vega") }
-                    steps{
-                        script{
-                            runDockerJob(compiler: 'g++', flags: '-DBUILD_DEV=On -DCMAKE_BUILD_TYPE=debug')
-                        }
-                    }
-                }
-                stage('Fp32 OpenCL') {
-                    agent{ label rocmnode("vega") }
-                    steps{
-                        script{
-                            runDockerJob(compiler: 'g++', flags: '-DBUILD_DEV=On -DCMAKE_BUILD_TYPE=release')
-                        }
-                    }
-                }
-                stage('Fp32 Hip') {
-                    agent{ label rocmnode("vega") }
-                    steps{
-                        script{
-                            runDockerJob(flags: '-DBUILD_DEV=On -DCMAKE_BUILD_TYPE=release')
-                        }
-                    }
-                }
-                stage('Fp32 Hip /opt/rocm') {
-                    agent{ label rocmnode("vega") }
-                    steps{
-                        script{
-                            runDockerJob(flags: '-DBUILD_DEV=On -DCMAKE_BUILD_TYPE=release', prefixpath: '/opt/rocm')
-                        }
-                    }
-                }
-                stage('Fp32 Hip Debug') {
-                    agent{ label rocmnode("vega") }
-                    environment{
-                        cmd = """
-                            ulimit -c unlimited
-                            cd build
-                            CXX=/opt/rocm/llvm/bin/clang++ cmake -DBUILD_DEV=On -DCMAKE_BUILD_TYPE=debug -DMIOPEN_TEST_FLAGS=--disable-verification-cache ..
-                            CTEST_PARALLEL_LEVEL=4 MIOPEN_CONV_PRECISE_ROCBLAS_TIMING=0 make -j\$(nproc) check
-                        """
-                    }
-                    steps{
-                        script{
-                            runDockerJob(cmd: cmd)
-                        }
-                    }
-                }
                 stage('Fp32 Hip Debug gfx908 /opt/rocm') {
                     agent{ label rocmnode("gfx908") }
                     steps{
                         script{
                             runDockerJob(flags: '-DMIOPEN_TEST_GFX908=On -DBUILD_DEV=On -DCMAKE_BUILD_TYPE=debug', prefixpath: '/opt/rocm', gpu_arch: "gfx908")
-                        }
-                    }
-                }
-            }
-        }
-        stage("Smoke Aux 1"){
-            when { expression { params.SMOKE_FP32_AUX1 } }
-            parallel{
-                stage('Fp32 HipNoGPU Debug') {
-                    agent{  label rocmnode("nogpu") }
-                    environment{
-                        cmd = """
-                            ulimit -c unlimited
-                            cd build
-                            CXX=/opt/rocm/llvm/bin/clang++ cmake -DBUILD_DEV=On -DCMAKE_BUILD_TYPE=debug -DMIOPEN_BACKEND=HIPNOGPU -DMIOPEN_INSTALL_CXX_HEADERS=On ..
-                            make -j\$(nproc)
-                        """
-                    }
-                    steps{
-                        buildhipclangjob(env4make: "MIOPEN_LOG_LEVEL=5 MIOPEN_COMPILE_PARALLEL_LEVEL=1", cmd: cmd)
-                    }
-                }
-                stage('Fp32 Hip Debug COMGR') {
-                    agent{ label rocmnode("vega") }
-                    environment{
-                        cmd = """
-                            ulimit -c unlimited
-                            cd build
-                            CXX=/opt/rocm/llvm/bin/clang++ cmake -DMIOPEN_USE_COMGR=On -DBUILD_DEV=On -DCMAKE_BUILD_TYPE=debug -DMIOPEN_TEST_FLAGS='--verbose --disable-verification-cache' ..
-                            CTEST_PARALLEL_LEVEL=2 MIOPEN_CONV_PRECISE_ROCBLAS_TIMING=0 MIOPEN_LOG_LEVEL=5 make -j\$(nproc) check
-                        """
-                    }
-                    steps{
-                        script{
-                            runDockerJob(cmd: cmd)
-                        }
-                    }
-                }
-                stage('Fp32 Hip Debug Embedded Vega20') {
-                    agent{ label rocmnode("vega20") }
-                    environment{
-                        cmd = """
-                            ulimit -c unlimited
-                            cd build
-                            CXX=/opt/rocm/llvm/bin/clang++ cmake -DMIOPEN_EMBED_DB="gfx906_60;gfx906_64" -DBUILD_DEV=On -DCMAKE_BUILD_TYPE=debug -DMIOPEN_TEST_FLAGS='--verbose --disable-verification-cache' ..
-                            MIOPEN_LOG_LEVEL=5 make -j\$(nproc) check
-                        """
-                    }
-                    steps{
-                        script{
-                            runDockerJob(cmd: cmd)
-                        }
-                    }
-                }
-                stage('Fp32 Hip Static') {
-                    agent{ label rocmnode("vega") }
-                    environment{
-                        cmd = """
-                            ulimit -c unlimited
-                            cd build
-                            CXX=/opt/rocm/llvm/bin/clang++ cmake -DBUILD_DEV=On -DBUILD_SHARED_LIBS=Off -DCMAKE_BUILD_TYPE=release -DMIOPEN_TEST_FLAGS=--disable-verification-cache ..
-                            CTEST_PARALLEL_LEVEL=4 MIOPEN_CONV_PRECISE_ROCBLAS_TIMING=0 make -j\$(nproc) check
-                        """
-                    }
-                    steps{
-                        script{
-                            runDockerJob(cmd: cmd)
-                        }
-                    }
-                }
-                stage('Fp32 Hip Normal-Find') {
-                    agent{ label rocmnode("vega") }
-                    environment{
-                        cmd = """
-                            ulimit -c unlimited
-                            cd build
-                            CXX=/opt/rocm/llvm/bin/clang++ cmake -DBUILD_DEV=On -DCMAKE_BUILD_TYPE=release ..
-                            make -j test_conv2d
-                            MIOPEN_FIND_MODE=normal CTEST_PARALLEL_LEVEL=4 MIOPEN_CONV_PRECISE_ROCBLAS_TIMING=0 bin/test_conv2d --disable-verification-cache
-                        """
-                    }
-                    steps{
-                        script{
-                            runDockerJob(cmd: cmd)
-                        }
-                    }
-                }
-                stage('Fp32 Hip Fast-Find') {
-                    agent{ label rocmnode("vega") }
-                    environment{
-                        cmd = """
-                            ulimit -c unlimited
-                            cd build
-                            CXX=/opt/rocm/llvm/bin/clang++ cmake -DBUILD_DEV=On -DCMAKE_BUILD_TYPE=release ..
-                            make -j test_conv2d
-                            MIOPEN_FIND_MODE=fast CTEST_PARALLEL_LEVEL=4 MIOPEN_CONV_PRECISE_ROCBLAS_TIMING=0 bin/test_conv2d --disable-verification-cache
-                        """
-                    }
-                    steps{
-                        script{
-                            runDockerJob(cmd: cmd)
                         }
                     }
                 }
@@ -469,38 +233,6 @@
         stage("Smoke MLIR"){
             when { expression { params.SMOKE_MLIR } }
             parallel{
-                stage('Fp32 Hip MLIR') {
-                    agent{ label rocmnode("vega") }
-                    environment{
-                        cmd = """
-                            ulimit -c unlimited
-                            cd build
-                            CXX=/opt/rocm/llvm/bin/clang++ cmake -DMIOPEN_USE_MLIR=On -DBUILD_DEV=On -DCMAKE_BUILD_TYPE=release -DMIOPEN_TEST_FLAGS='--verbose --disable-verification-cache' ..
-                            CTEST_PARALLEL_LEVEL=4 MIOPEN_LOG_LEVEL=5 make -j\$(nproc) check
-                        """
-                    }
-                    steps{
-                        script{
-                            runDockerJob(cmd: cmd, gpu_arch: "gfx900;gfx906", mlir_build: "ON")
-                        }
-                    }
-                }
-                stage('Fp16 Hip MLIR') {
-                    agent{ label rocmnode("vega") }
-                    environment{
-                        cmd = """
-                            ulimit -c unlimited
-                            cd build
-                            CXX=/opt/rocm/llvm/bin/clang++ cmake -DMIOPEN_TEST_HALF=On -DMIOPEN_USE_MLIR=On -DBUILD_DEV=On -DCMAKE_BUILD_TYPE=release -DMIOPEN_TEST_FLAGS='--verbose --disable-verification-cache' ..
-                            CTEST_PARALLEL_LEVEL=4 MIOPEN_LOG_LEVEL=5 make -j\$(nproc) check
-                        """
-                    }
-                    steps{
-                        script{
-                            runDockerJob(cmd: cmd, gpu_arch: "gfx900;gfx906", mlir_build: "ON")
-                        }
-                    }
-                }
                 stage('Fp32 Hip MLIR Xdlops') {
                     agent{ label rocmnode("gfx908") }
                     environment{
@@ -538,44 +270,6 @@
         stage("Smoke Fp16/Bf16/Int8"){
             when { expression { params.SMOKE_FP16_BF16_INT8 } }
             parallel{
-                stage('Fp16 Hip Vega20 /opt/rocm') {
-                    agent{ label rocmnode("vega20") }
-                    steps{
-                        script{
-                            runDockerJob(flags: '-DMIOPEN_TEST_HALF=On -DBUILD_DEV=On -DCMAKE_BUILD_TYPE=release', prefixpath: '/opt/rocm')
-                        }
-                    }
-                }
-                stage('Fp16 OpenCL Vega20') {
-                    agent{ label rocmnode("vega20") }
-                    steps{
-                        script{
-                            runDockerJob(compiler: 'g++', flags: '-DMIOPEN_TEST_HALF=On -DBUILD_DEV=On -DCMAKE_BUILD_TYPE=release')
-                        }
-                    }
-                }
-                stage('Int8 OpenCL Vega20') {
-                    agent{ label rocmnode("vega20") }
-                    steps{
-                        script{
-                            runDockerJob(compiler: 'g++', flags: '-DMIOPEN_TEST_INT8=On -DBUILD_DEV=On -DCMAKE_BUILD_TYPE=release')
-                        }
-                    }
-                }
-                stage('Bf16 Hip Vega20 /opt/rocm') {
-                    agent{ label rocmnode("vega20") }
-                    steps{
-                        script{
-                            runDockerJob(flags: '-DMIOPEN_TEST_BFLOAT16=On -DBUILD_DEV=On -DCMAKE_BUILD_TYPE=release', prefixpath: '/opt/rocm')
->>>>>>> afbcf4c0
-                        }
-                    }
-                }
-            }
-        }
-        stage("Smoke Fp16/Bf16/Int8"){
-            when { expression { params.SMOKE_TESTS } }
-            parallel{
                 stage('Bf16 Hip Debug gfx908 /opt/rocm') {
                     agent{ label rocmnode("gfx908") }
                     steps{
@@ -597,41 +291,6 @@
         stage("Smoke MIOpenTensile Latest"){
             when { expression { params.SMOKE_MIOPENTENSILE_LATEST } }
             parallel{
-<<<<<<< HEAD
-=======
-                stage('Fp16 Hip Tensile-Latest Vega20') {
-                    agent{ label rocmnode("vega20") }
-                    environment{
-                        cmd = """
-                            ulimit -c unlimited
-                            cd build
-                            CXX=/opt/rocm/llvm/bin/clang++ cmake -DBUILD_DEV=On -DCMAKE_BUILD_TYPE=release -DMIOPEN_TEST_HALF=On -DMIOPEN_GPU_SYNC=On -DMIOPEN_TEST_MIOTENSILE=ON -DMIOPEN_USE_MIOPENTENSILE=ON -DMIOPEN_USE_ROCBLAS=OFF -DMIOPEN_TEST_FLAGS='--verbose --disable-verification-cache' ..
-                            MIOPEN_DEBUG_HIP_KERNELS=0 CTEST_PARALLEL_LEVEL=4 MIOPEN_CONV_PRECISE_ROCBLAS_TIMING=0 make -j\$(nproc) check
-                        """
-                    }
-                    steps{
-                        script{
-                            runDockerJob(cmd: cmd, gpu_arch: "gfx906:xnack-", miotensile_version: "latest", target_id: "ON")
-                        }
-                    }
-                }
-                stage('Int8 Hip Tensile-Latest Vega20') {
-                    agent{ label rocmnode("vega20") }
-                    environment{
-                        cmd = """
-                            ulimit -c unlimited
-                            cd build
-                            CXX=/opt/rocm/llvm/bin/clang++ cmake -DMIOPEN_TEST_INT8=On -DBUILD_DEV=On -DCMAKE_BUILD_TYPE=release -DMIOPEN_GPU_SYNC=On -DMIOPEN_TEST_MIOTENSILE=ON -DMIOPEN_USE_MIOPENTENSILE=ON -DMIOPEN_USE_ROCBLAS=OFF -DMIOPEN_TEST_FLAGS='--verbose --disable-verification-cache' ..
-                            MIOPEN_DEBUG_HIP_KERNELS=0 MIOPEN_LOG_LEVEL=5 CTEST_PARALLEL_LEVEL=4 MIOPEN_CONV_PRECISE_ROCBLAS_TIMING=0 make -j\$(nproc) check
-                        """
-                    }
-                    steps{
-                        script{
-                            runDockerJob(cmd: cmd, gpu_arch: "gfx906:xnack-", miotensile_version: "latest", target_id: "ON")
-                        }
-                    }
-                }
->>>>>>> afbcf4c0
                 stage('Fp32 Hip Tensile-Latest gfx908') {
                     agent{ label rocmnode("gfx908") }
                     environment{
@@ -669,25 +328,6 @@
         stage("Full tests I"){
             when { expression { params.FULL_TESTS } }
             parallel{
-<<<<<<< HEAD
-=======
-                stage('Fp32 OpenCL Debug + Codecov') {
-                    agent{ label rocmnode("vega") }
-                    steps{
-                        script{
-                            runDockerJob(compiler: 'g++', flags: '-DBUILD_DEV=On -DCMAKE_BUILD_TYPE=debug', codecov: true)
-                        }
-                    }
-                }
-                stage('Int8 Hip All Vega20 /opt/rocm') {
-                    agent{ label rocmnode("vega20") }
-                    steps{
-                        script{
-                            runDockerJob(flags: '-DMIOPEN_TEST_INT8=On -DBUILD_DEV=On -DMIOPEN_TEST_ALL=On -DCMAKE_BUILD_TYPE=release', prefixpath: '/opt/rocm')
-                        }
-                    }
-                }
->>>>>>> afbcf4c0
                 stage('Bf16 Hip Install All gfx908') {
                     agent{ label rocmnode("gfx908") }
                     environment{
@@ -709,17 +349,6 @@
         stage("Full tests II"){
             when { expression { params.FULL_TESTS } }
             parallel{
-<<<<<<< HEAD
-=======
-                stage('Fp32 OpenCL Install All') {
-                    agent{ label rocmnode("vega") }
-                    steps{
-                        script{
-                            runDockerJob(compiler: 'g++', flags: '-DBUILD_DEV=Off -DMIOPEN_TEST_ALL=On -DCMAKE_BUILD_TYPE=release')
-                        }
-                    }
-                }
->>>>>>> afbcf4c0
                 stage('Fp32 Hip All gfx908') {
                     agent{ label rocmnode("gfx908") }
                     environment{
@@ -754,116 +383,9 @@
                 }
             }
         }
-<<<<<<< HEAD
         stage("MIOpenTensile"){
             when { expression { params.MIOPENTENSILE } }
             parallel{
-=======
-        stage("Full tests III"){
-            when { expression { params.FULL_TESTS } }
-            parallel{
-                stage('Fp16 Hip Install All Vega20') {
-                    agent{ label rocmnode("vega20") }
-                    environment{
-                        cmd = """
-                            ulimit -c unlimited
-                            cd build
-                            CXX=/opt/rocm/llvm/bin/clang++ cmake -DBUILD_DEV=Off -DCMAKE_INSTALL_PREFIX=../install -DCMAKE_BUILD_TYPE=release -DMIOPEN_TEST_HALF=On -DMIOPEN_TEST_ALL=On -DMIOPEN_TEST_FLAGS=--disable-verification-cache ..
-                            CTEST_PARALLEL_LEVEL=4 MIOPEN_CONV_PRECISE_ROCBLAS_TIMING=0 make -j\$(nproc) install check
-                        """
-                    }
-                    steps{
-                        script{
-                            runDockerJob(cmd: cmd)
-                        }
-                    }
-                }
-                stage('Fp32 Hip All Vega20') {
-                    agent{ label rocmnode("vega20") }
-                    environment{
-                        cmd = """
-                            ulimit -c unlimited
-                            cd build
-                            CXX=/opt/rocm/llvm/bin/clang++ cmake -DBUILD_DEV=On -DCMAKE_BUILD_TYPE=release -DMIOPEN_TEST_ALL=On -DMIOPEN_TEST_FLAGS=--disable-verification-cache ..
-                            CTEST_PARALLEL_LEVEL=4 MIOPEN_CONV_PRECISE_ROCBLAS_TIMING=0 make -j\$(nproc) check
-                        """
-                    }
-                    steps{
-                        script{
-                            runDockerJob(cmd: cmd)
-                        }
-                    }
-                }
-            }
-        }
-        stage("MIOpenTensile"){
-            when { expression { params.MIOPENTENSILE } }
-            parallel{
-                stage('Fp32 Hip Tensile All Vega20') {
-                    agent{ label rocmnode("vega20") }
-                    environment{
-                        cmd = """
-                            ulimit -c unlimited
-                            cd build
-                            CXX=/opt/rocm/llvm/bin/clang++ cmake -DBUILD_DEV=On -DCMAKE_BUILD_TYPE=release -DMIOPEN_TEST_ALL=On -DMIOPEN_TEST_MIOTENSILE=ON -DMIOPEN_USE_MIOPENTENSILE=ON -DMIOPEN_USE_ROCBLAS=OFF -DMIOPEN_TEST_FLAGS='--verbose --disable-verification-cache' ..
-                            MIOPEN_DEBUG_HIP_KERNELS=0 CTEST_PARALLEL_LEVEL=4 MIOPEN_CONV_PRECISE_ROCBLAS_TIMING=0 make -j\$(nproc) check
-                        """
-                    }
-                    steps{
-                        script{
-                            runDockerJob(cmd: cmd, gpu_arch: "gfx906:xnack-", miotensile_version: "default", target_id: "ON")
-                        }
-                    }
-                }
-                stage('Fp16 Hip Tensile All Vega20') {
-                    agent{ label rocmnode("vega20") }
-                    environment{
-                        cmd = """
-                            ulimit -c unlimited
-                            cd build
-                            CXX=/opt/rocm/llvm/bin/clang++ cmake -DBUILD_DEV=On -DCMAKE_BUILD_TYPE=release -DMIOPEN_TEST_HALF=On -DMIOPEN_GPU_SYNC=On -DMIOPEN_TEST_ALL=On -DMIOPEN_TEST_MIOTENSILE=ON -DMIOPEN_USE_MIOPENTENSILE=ON -DMIOPEN_USE_ROCBLAS=OFF -DMIOPEN_TEST_FLAGS='--verbose --disable-verification-cache' ..
-                            MIOPEN_DEBUG_HIP_KERNELS=0 CTEST_PARALLEL_LEVEL=4 MIOPEN_CONV_PRECISE_ROCBLAS_TIMING=0 make -j\$(nproc) check
-                        """
-                    }
-                    steps{
-                        script{
-                            runDockerJob(cmd: cmd, gpu_arch: "gfx906:xnack-", miotensile_version: "default", target_id: "ON")
-                        }
-                    }
-                }
-                stage('Bf16 Hip Tensile All Vega20') {
-                    agent{ label rocmnode("vega20") }
-                    environment{
-                        cmd = """
-                            ulimit -c unlimited
-                            cd build
-                            CXX=/opt/rocm/llvm/bin/clang++ cmake -DMIOPEN_TEST_BFLOAT16=On -DMIOPEN_TEST_ALL=On -DBUILD_DEV=On -DCMAKE_BUILD_TYPE=release -DMIOPEN_GPU_SYNC=On -DMIOPEN_TEST_MIOTENSILE=ON -DMIOPEN_USE_MIOPENTENSILE=ON -DMIOPEN_USE_ROCBLAS=OFF -DMIOPEN_TEST_FLAGS='--verbose --disable-verification-cache' ..
-                            MIOPEN_DEBUG_HIP_KERNELS=0 MIOPEN_LOG_LEVEL=5 CTEST_PARALLEL_LEVEL=4 MIOPEN_CONV_PRECISE_ROCBLAS_TIMING=0 make -j\$(nproc) check
-                        """
-                    }
-                    steps{
-                        script{
-                            runDockerJob(cmd: cmd, gpu_arch: "gfx906:xnack-", miotensile_version: "default", target_id: "ON")
-                        }
-                    }
-                }
-                stage('Int8 Hip Tensile All Vega20') {
-                    agent{ label rocmnode("vega20") }
-                    environment{
-                        cmd = """
-                            ulimit -c unlimited
-                            cd build
-                            CXX=/opt/rocm/llvm/bin/clang++ cmake -DMIOPEN_TEST_INT8=On -DMIOPEN_TEST_ALL=On -DBUILD_DEV=On -DCMAKE_BUILD_TYPE=release -DMIOPEN_GPU_SYNC=On -DMIOPEN_TEST_MIOTENSILE=ON -DMIOPEN_USE_MIOPENTENSILE=ON -DMIOPEN_USE_ROCBLAS=OFF -DMIOPEN_TEST_FLAGS='--verbose --disable-verification-cache' ..
-                            MIOPEN_DEBUG_HIP_KERNELS=0 MIOPEN_LOG_LEVEL=5 CTEST_PARALLEL_LEVEL=4 MIOPEN_CONV_PRECISE_ROCBLAS_TIMING=0 make -j\$(nproc) check
-                        """
-                    }
-                    steps{
-                        script{
-                            runDockerJob(cmd: cmd, gpu_arch: "gfx906:xnack-", miotensile_version: "default", target_id: "ON")
-                        }
-                    }
-                }
->>>>>>> afbcf4c0
                 stage('Fp32 Hip Tensile All gfx908') {
                     agent{ label rocmnode("gfx908") }
                     environment{
@@ -933,73 +455,6 @@
         stage("MIOpenTensile Latest"){
             when { expression { params.MIOPENTENSILE_LATEST } }
             parallel{
-<<<<<<< HEAD
-=======
-                stage('Fp32 Hip Tensile-Latest All Vega20') {
-                    agent{ label rocmnode("vega20") }
-                    environment{
-                        cmd = """
-                            ulimit -c unlimited
-                            cd build
-                            CXX=/opt/rocm/llvm/bin/clang++ cmake -DBUILD_DEV=On -DCMAKE_BUILD_TYPE=release -DMIOPEN_TEST_ALL=On -DMIOPEN_TEST_MIOTENSILE=ON -DMIOPEN_USE_MIOPENTENSILE=ON -DMIOPEN_USE_ROCBLAS=OFF -DMIOPEN_TEST_FLAGS='--verbose --disable-verification-cache' ..
-                            MIOPEN_DEBUG_HIP_KERNELS=0 CTEST_PARALLEL_LEVEL=4 MIOPEN_CONV_PRECISE_ROCBLAS_TIMING=0 make -j\$(nproc) check
-                        """
-                    }
-                    steps{
-                        script{
-                            runDockerJob(cmd: cmd, gpu_arch: "gfx906:xnack-", miotensile_version: "latest", target_id: "ON")
-                        }
-                    }
-                }
-                stage('Fp16 Hip Tensile-Latest All Vega20') {
-                    agent{ label rocmnode("vega20") }
-                    environment{
-                        cmd = """
-                            ulimit -c unlimited
-                            cd build
-                            CXX=/opt/rocm/llvm/bin/clang++ cmake -DBUILD_DEV=On -DCMAKE_BUILD_TYPE=release -DMIOPEN_TEST_HALF=On -DMIOPEN_GPU_SYNC=On -DMIOPEN_TEST_ALL=On -DMIOPEN_TEST_MIOTENSILE=ON -DMIOPEN_USE_MIOPENTENSILE=ON -DMIOPEN_USE_ROCBLAS=OFF -DMIOPEN_TEST_FLAGS='--verbose --disable-verification-cache' ..
-                            MIOPEN_DEBUG_HIP_KERNELS=0 CTEST_PARALLEL_LEVEL=4 MIOPEN_CONV_PRECISE_ROCBLAS_TIMING=0 make -j\$(nproc) check
-                        """
-                    }
-                    steps{
-                        script{
-                            runDockerJob(cmd: cmd, gpu_arch: "gfx906:xnack-", miotensile_version: "latest", target_id: "ON")
-                        }
-                    }
-                }
-                stage('Bf16 Hip Tensile-Latest All Vega20') {
-                    agent{ label rocmnode("vega20") }
-                    environment{
-                        cmd = """
-                            ulimit -c unlimited
-                            cd build
-                            CXX=/opt/rocm/llvm/bin/clang++ cmake -DMIOPEN_TEST_BFLOAT16=On -DMIOPEN_TEST_ALL=On -DBUILD_DEV=On -DCMAKE_BUILD_TYPE=release -DMIOPEN_GPU_SYNC=On -DMIOPEN_TEST_MIOTENSILE=ON -DMIOPEN_USE_MIOPENTENSILE=ON -DMIOPEN_USE_ROCBLAS=OFF -DMIOPEN_TEST_FLAGS='--verbose --disable-verification-cache' ..
-                            MIOPEN_DEBUG_HIP_KERNELS=0 MIOPEN_LOG_LEVEL=5 CTEST_PARALLEL_LEVEL=4 MIOPEN_CONV_PRECISE_ROCBLAS_TIMING=0 make -j\$(nproc) check
-                        """
-                    }
-                    steps{
-                        script{
-                            runDockerJob(cmd: cmd, gpu_arch: "gfx906:xnack-", miotensile_version: "latest", target_id: "ON")
-                        }
-                    }
-                }
-                stage('Int8 Hip Tensile-Latest All Vega20') {
-                    agent{ label rocmnode("vega20") }
-                    environment{
-                        cmd = """
-                            ulimit -c unlimited
-                            cd build
-                            CXX=/opt/rocm/llvm/bin/clang++ cmake -DMIOPEN_TEST_INT8=On -DMIOPEN_TEST_ALL=On -DBUILD_DEV=On -DCMAKE_BUILD_TYPE=release -DMIOPEN_GPU_SYNC=On -DMIOPEN_TEST_MIOTENSILE=ON -DMIOPEN_USE_MIOPENTENSILE=ON -DMIOPEN_USE_ROCBLAS=OFF -DMIOPEN_TEST_FLAGS='--verbose --disable-verification-cache' ..
-                            MIOPEN_DEBUG_HIP_KERNELS=0 MIOPEN_LOG_LEVEL=5 CTEST_PARALLEL_LEVEL=4 MIOPEN_CONV_PRECISE_ROCBLAS_TIMING=0 make -j\$(nproc) check
-                        """
-                    }
-                    steps{
-                        script{
-                            runDockerJob(cmd: cmd, gpu_arch: "gfx906:xnack-", miotensile_version: "latest", target_id: "ON")
-                        }
-                    }
-                }
->>>>>>> afbcf4c0
                 stage('Fp32 Hip Tensile-Latest All gfx908') {
                     agent{ label rocmnode("gfx908") }
                     environment{
@@ -1066,29 +521,5 @@
                 }
             }
         }
-<<<<<<< HEAD
-=======
-        stage("Packages"){
-            when { expression { params.PACKAGES } }
-            parallel {
-                stage('OpenCL Package') {
-                    agent{ label rocmnode("nogpu") }
-                    steps{
-                        script{
-                            runDockerJob(compiler: 'g++', flags: '-DCMAKE_BUILD_TYPE=release', gpu_arch: "gfx900;gfx906;gfx908")
-                        }
-                    }
-                }
-                stage("HIP Package /opt/rocm"){
-                    agent{ label rocmnode("nogpu") }
-                    steps{
-                        script{
-                            runDockerJob(flags: '-DCMAKE_BUILD_TYPE=release', prefixpath: '/opt/rocm', gpu_arch: "gfx900;gfx906;gfx908")
-                        }
-                    }
-                }
-            }
-        }
->>>>>>> afbcf4c0
     }
 }