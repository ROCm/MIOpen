--- conflicted
+++ resolved
@@ -196,15 +196,7 @@
         def needs_gpu = conf.get("needs_gpu", true)
 
         def retimage
-<<<<<<< HEAD
-        gitStatusWrapper(credentialsId: '911f286b-40ee-4cab-9d47-3de2be50fc67', gitHubContext: "Jenkins - ${variant}", account: 'ROCmSoftwarePlatform', repo: 'MIOpen') {
-=======
-        if(env.DOCKER_REPO)
-        {
-            image = "${DOCKER_REPO}/miopen_build_cache/miopen:${branch}"
-        }
         gitStatusWrapper(credentialsId: "${env.status_wrapper_creds}", gitHubContext: "Jenkins - ${variant}", account: 'ROCmSoftwarePlatform', repo: 'MIOpen') {
->>>>>>> edae4e69
             try {
                 (retimage, image) = getDockerImage(conf)
                 if (needs_gpu) {
