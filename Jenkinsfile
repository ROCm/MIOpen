--- conflicted
+++ resolved
@@ -193,13 +193,8 @@
                         }
                     }
                 }
-<<<<<<< HEAD
-                stage('Clang Format') {
-                    agent{ label rocmnode("rocmtest") }
-=======
                 stage('Clang OpenCL Tidy') {
                     agent{  label rocmnode("rocmtest") }
->>>>>>> bdd81a25
                     environment{
                         cmd = "rm -rf build; mkdir build; cd build; CXX='clang++-3.8' cmake -DMIOPEN_BACKEND=OpenCL -DBUILD_DEV=On ..; make -j\$(nproc) -k analyze;"
                     }
@@ -216,12 +211,7 @@
                         }
                     }
                 }
-<<<<<<< HEAD
-                stage('Hip Tidy') {
-=======
-
                 stage('Clang Format') {
->>>>>>> bdd81a25
                     agent{ label rocmnode("rocmtest") }
                     environment{
                         cmd = "find . -iname \'*.h\' \
