--- conflicted
+++ resolved
@@ -100,11 +100,7 @@
     # via
     #   pygithub
     #   sphinx
-<<<<<<< HEAD
-rocm-docs-core==0.27.0
-=======
 rocm-docs-core==0.28.0
->>>>>>> f0606ba1
     # via -r requirements.in
 smmap==5.0.0
     # via gitdb
