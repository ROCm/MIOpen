--- conflicted
+++ resolved
@@ -1,85 +1,47 @@
+
 defaults:
   numbered: False
-   maxdepth: 7
+  maxdepth: 7
 root: index
 subtrees:
+- entries: 
+  - file: install/install.rst
+    title: MIOpen installation
+subtrees:
 - entries:
-  - file: what-is-MIOpen.rst
-    title: What is MIOpen?
-  - file: install/install.rst
-    title: MIOpen Installation
- subtrees:
-<<<<<<< HEAD
-    - entries:
-  	 - file: install/install.rst
-  	 - file: install/driver.md
-  	 - file: install/embed.md   
+  - file: install/driver.md
+  - file: install/embed.md   
+  
+subtrees:
+- entries:
   - file: conceptual/index.md
-    title: MIOpen Concepts
-    subtrees:
-      - entries:
-      	   - file: conceptual/find_and_immediate.md
-      	   - file: conceptual/finddb.md
-      	   - file: conceptual/cache.md
-      	   - file: conceptual/perfdatabase.md
-      	   - file: conceptual/Getting_Started_FusionAPI.md
-      	   - file: conceptual/MI200AlternateImplementation.md
-      	   - file: conceptual/MIOpen_Porting_Guide.md
-   - file: reference/index.rst
-     title: MIOpen API Reference
-     subtrees:
-       - entries:   	   
-      	    - file: reference/activation.rst
-      	    - file: reference/batchnorm.rst
-      	    - file: reference/convolution.rst
-      	    - file: reference/datatypes.md
-      	    - file: reference/dropout.rst
-      	    - file: reference/fusion.rst
-      	    - file: reference/handle.rst
-      	    - file: reference/layernorm.rst
-      	    - file: reference/loss.rst
-      	    - file: reference/lrn.rst
-      	    - file: reference/pooling.rst
-      	    - file: reference/reduction.rst
-      	    - file: reference/rnn.rst
-      	    - file: reference/softmax.rst
-      	    - file: reference/sum.rst
-      	    - file: reference/tensor.rst
-=======
- - entries:
-  	- file: install/install.rst
-  	- file: install/driver.md
-  	- file: install/embed.md   
-- file: conceptual/index.md
-  title: MIOpen Concepts
-  subtrees:
-  - entries:
-    - file: conceptual/find_and_immediate.md
-    - file: conceptual/finddb.md
-    - file: conceptual/cache.md
-    - file: conceptual/perfdatabase.md
-    - file: conceptual/Getting_Started_FusionAPI.md
-    - file: conceptual/MI200AlternateImplementation.md
-    - file: conceptual/MIOpen_Porting_Guide.md
-- file: reference/index.rst
-  title: MIOpen API Reference
-  subtrees:
-  - entries:   	   
-    - file: reference/activation.rst
-    - file: reference/batchnorm.rst
-    - file: reference/convolution.rst
-    - file: reference/datatypes.md
-    - file: reference/dropout.rst
-    - file: reference/fusion.rst
-    - file: reference/handle.rst
-    - file: reference/layernorm.rst
-    - file: reference/loss.rst
-    - file: reference/lrn.rst
-    - file: reference/pooling.rst
-    - file: reference/reduction.rst
-    - file: reference/rnn.rst
-    - file: reference/softmax.rst
-    - file: reference/sum.rst
-    - file: reference/tensor.rst
->>>>>>> c304128b
+    title: MIOpen concepts
+      - file: conceptual/find_and_immediate.md
+      - file: conceptual/finddb.md
+      - file: conceptual/cache.md
+      - file: conceptual/perfdatabase.md
+      - file: conceptual/Getting_Started_FusionAPI.md
+      - file: conceptual/MI200AlternateImplementation.md
+      - file: conceptual/MIOpen_Porting_Guide.md
+   
+subtrees:
+- entries: 
+  - file: reference/index.rst
+    title: MIOpen API reference  	   
+      - file: reference/activation.rst
+      - file: reference/batchnorm.rst
+      - file: reference/convolution.rst
+      - file: reference/datatypes.md
+      - file: reference/dropout.rst
+      - file: reference/fusion.rst
+      - file: reference/handle.rst
+      - file: reference/layernorm.rst
+      - file: reference/loss.rst
+      - file: reference/lrn.rst
+      - file: reference/pooling.rst
+      - file: reference/reduction.rst
+      - file: reference/rnn.rst
+      - file: reference/softmax.rst
+      - file: reference/sum.rst
+      - file: reference/tensor.rst
   