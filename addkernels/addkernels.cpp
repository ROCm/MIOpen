--- conflicted
+++ resolved
@@ -114,11 +114,7 @@
 
 [[noreturn]] void WrongUsage(std::string_view error)
 {
-<<<<<<< HEAD
-    std::cout << "Wrong usage: " << error << "\n";
-=======
     std::cout << "Wrong usage: " << error << "\n" << std::endl;
->>>>>>> 34e26013
     PrintHelp();
     // NOLINTNEXTLINE (concurrency-mt-unsafe)
     std::exit(1);
@@ -213,13 +209,8 @@
         return 2;
     }
 
-<<<<<<< HEAD
-    // Prerequisites: the configuration to establish with command line options
-    //                before running the algorithm.
-=======
     // The configuration to establish with command line options
     // before running the algorithm.
->>>>>>> 34e26013
 
     std::string guard;
     size_t bufferSize = 512;
@@ -228,19 +219,11 @@
     std::string targetFile;
     std::vector<fs::path> sourceFiles;
 
-<<<<<<< HEAD
-    bool recurse         = true;
-    bool as_extern       = false;
-    bool mark_includes   = false;
-=======
     bool recurse       = true;
     bool as_extern     = false;
     bool mark_includes = false;
 
     // Parse command line options to establish configuration
->>>>>>> 34e26013
-
-    // Step 1: parse command line options to establish configuration
 
     int i = 0;
     while(++i < argc)
@@ -291,11 +274,7 @@
         }
     }
 
-<<<<<<< HEAD
-    // Step 2: execute the algorithm on established configuration
-=======
     // Execute the algorithm on the established configuration
->>>>>>> 34e26013
 
     if(sourceFiles.empty())
         WrongUsage("'source' option is required");
