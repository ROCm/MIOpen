/*******************************************************************************
 *
 * MIT License
 *
 * Copyright (c) 2017 Advanced Micro Devices, Inc.
 *
 * Permission is hereby granted, free of charge, to any person obtaining a copy
 * of this software and associated documentation files (the "Software"), to deal
 * in the Software without restriction, including without limitation the rights
 * to use, copy, modify, merge, publish, distribute, sublicense, and/or sell
 * copies of the Software, and to permit persons to whom the Software is
 * furnished to do so, subject to the following conditions:
 *
 * The above copyright notice and this permission notice shall be included in all
 * copies or substantial portions of the Software.
 *
 * THE SOFTWARE IS PROVIDED "AS IS", WITHOUT WARRANTY OF ANY KIND, EXPRESS OR
 * IMPLIED, INCLUDING BUT NOT LIMITED TO THE WARRANTIES OF MERCHANTABILITY,
 * FITNESS FOR A PARTICULAR PURPOSE AND NONINFRINGEMENT. IN NO EVENT SHALL THE
 * AUTHORS OR COPYRIGHT HOLDERS BE LIABLE FOR ANY CLAIM, DAMAGES OR OTHER
 * LIABILITY, WHETHER IN AN ACTION OF CONTRACT, TORT OR OTHERWISE, ARISING FROM,
 * OUT OF OR IN CONNECTION WITH THE SOFTWARE OR THE USE OR OTHER DEALINGS IN THE
 * SOFTWARE.
 *
 *******************************************************************************/
#include <algorithm>
#include <exception>
#include <fstream>
#include <sstream>

#ifdef _WIN32
#include <Windows.h>
#endif
#ifdef __linux__
#include <linux/limits.h>
#include <cstdlib>
<<<<<<< HEAD
#endif // !_WIN32
=======
#endif // __linux__
>>>>>>> b42dc717

#include "include_inliner.hpp"

namespace {
int GetMaxPath()
{
#ifdef _WIN32
    return MAX_PATH;
#else
    return PATH_MAX;
#endif
}

std::string GetAbsolutePath(const std::string& path)
{
    std::string result(GetMaxPath(), ' ');
#ifdef _WIN32
    const auto retval = GetFullPathName(path.c_str(), result.size(), &result[0], nullptr);

    if(retval == 0)
        return "";
#else
    auto* const retval = realpath(path.c_str(), &result[0]);

    if(retval == nullptr)
        return "";
#endif
    return result;
}
} // namespace

std::string IncludeFileExceptionBase::What() const
{
    std::ostringstream ss;
    ss << GetMessage() << ": <" << _file << ">";

    return ss.str();
}

void IncludeInliner::Process(std::istream& input,
                             std::ostream& output,
                             const std::string& root,
                             const std::string& file_name,
                             const std::string& directive,
                             bool allow_angle_brackets,
                             bool recurse)
{
    ProcessCore(input, output, root, file_name, 0, directive, allow_angle_brackets, recurse);
}

void IncludeInliner::ProcessCore(std::istream& input,
                                 std::ostream& output,
                                 const std::string& root,
                                 const std::string& file_name,
                                 int line_number,
                                 const std::string& directive,
                                 bool allow_angle_brackets,
                                 bool recurse)
{
    if(_include_depth >= include_depth_limit)
        throw InlineStackOverflowException(GetIncludeStackTrace(0));

    _include_depth++;
    _included_stack_head =
        std::make_shared<SourceFileDesc>(file_name, _included_stack_head, line_number);
    auto current_line          = 0;
    auto next_include_optional = false;

    while(!input.eof())
    {
        std::string line;
        std::string word;
        std::getline(input, line);
        std::istringstream line_parser(line);
        line_parser >> word;
        current_line++;
        std::transform(word.begin(), word.end(), word.begin(), ::tolower);

        const auto include_optional = next_include_optional;
        next_include_optional       = false;

        if(!word.empty() && word == "//inliner-include-optional")
        {
            if(include_optional)
                throw IncludeExpectedException(GetIncludeStackTrace(current_line));
            next_include_optional = true;
            continue;
        }

        if(!word.empty() && word == directive && recurse)
        {
            auto first_quote_pos = line.find('"', static_cast<int>(line_parser.tellg()) + 1);
            std::string::size_type second_quote_pos;

            if(first_quote_pos != std::string::npos)
            {
                second_quote_pos = line.find('"', first_quote_pos + 1);
                if(second_quote_pos == std::string::npos)
                    throw WrongInlineDirectiveException(GetIncludeStackTrace(current_line));
            }
            else
            {
                if(!allow_angle_brackets)
                    throw WrongInlineDirectiveException(GetIncludeStackTrace(current_line));

                first_quote_pos = line.find('<', static_cast<int>(line_parser.tellg()) + 1);
                if(first_quote_pos == std::string::npos)
                    throw WrongInlineDirectiveException(GetIncludeStackTrace(current_line));

                second_quote_pos = line.find('>', first_quote_pos + 1);
                if(second_quote_pos == std::string::npos)
                    throw WrongInlineDirectiveException(GetIncludeStackTrace(current_line));
            }

            const std::string include_file_path =
                line.substr(first_quote_pos + 1, second_quote_pos - first_quote_pos - 1);
            const std::string abs_include_file_path(
                GetAbsolutePath(root + "/" + include_file_path)); // NOLINT

            if(abs_include_file_path.empty())
            {
                if(include_optional)
                    continue;
                throw IncludeNotFoundException(include_file_path,
                                               GetIncludeStackTrace(current_line));
            }
            std::ifstream include_file(abs_include_file_path, std::ios::in);

            if(!include_file.good())
            {
                throw IncludeCantBeOpenedException(include_file_path,
                                                   GetIncludeStackTrace(current_line));
            }

            ProcessCore(include_file,
                        output,
                        root,
                        include_file_path,
                        current_line,
                        directive,
                        allow_angle_brackets,
                        recurse);
        }
        else
        {
            if(include_optional)
                throw IncludeExpectedException(GetIncludeStackTrace(current_line));

            if(output.tellp() > 0)
                output << std::endl;

            output << line;
        }
    }

    auto prev_file       = _included_stack_head->included_from;
    _included_stack_head = prev_file;
    _include_depth--;
}

std::string IncludeInliner::GetIncludeStackTrace(int line)
{
    std::ostringstream ss;

    if(_included_stack_head == nullptr)
        return "";

    auto item = _included_stack_head;
    ss << "    " << item->path << ":" << line;

    while(item->included_from != nullptr)
    {
        ss << std::endl << "    from " << item->included_from->path << ":" << item->included_line;
        item = item->included_from;
    }

    return ss.str();
}<|MERGE_RESOLUTION|>--- conflicted
+++ resolved
@@ -34,11 +34,7 @@
 #ifdef __linux__
 #include <linux/limits.h>
 #include <cstdlib>
-<<<<<<< HEAD
-#endif // !_WIN32
-=======
 #endif // __linux__
->>>>>>> b42dc717
 
 #include "include_inliner.hpp"
 
