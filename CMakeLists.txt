################################################################################
#
# MIT License
#
# Copyright (c) 2017 Advanced Micro Devices, Inc.
#
# Permission is hereby granted, free of charge, to any person obtaining a copy
# of this software and associated documentation files (the "Software"), to deal
# in the Software without restriction, including without limitation the rights
# to use, copy, modify, merge, publish, distribute, sublicense, and/or sell
# copies of the Software, and to permit persons to whom the Software is
# furnished to do so, subject to the following conditions:
#
# The above copyright notice and this permission notice shall be included in all
# copies or substantial portions of the Software.
#
# THE SOFTWARE IS PROVIDED "AS IS", WITHOUT WARRANTY OF ANY KIND, EXPRESS OR
# IMPLIED, INCLUDING BUT NOT LIMITED TO THE WARRANTIES OF MERCHANTABILITY,
# FITNESS FOR A PARTICULAR PURPOSE AND NONINFRINGEMENT. IN NO EVENT SHALL THE
# AUTHORS OR COPYRIGHT HOLDERS BE LIABLE FOR ANY CLAIM, DAMAGES OR OTHER
# LIABILITY, WHETHER IN AN ACTION OF CONTRACT, TORT OR OTHERWISE, ARISING FROM,
# OUT OF OR IN CONNECTION WITH THE SOFTWARE OR THE USE OR OTHER DEALINGS IN THE
# SOFTWARE.
#
################################################################################
cmake_minimum_required( VERSION 3.11 )

macro(set_var_to_condition var)
    if(${ARGN})
        set(${var} TRUE)
    else()
        set(${name} FALSE)
    endif()
endmacro()

# This has to be initialized before the project() command appears
# Set the default of CMAKE_BUILD_TYPE to be release, unless user specifies with -D.  MSVC_IDE does not use CMAKE_BUILD_TYPE
if( NOT MSVC_IDE AND NOT CMAKE_BUILD_TYPE )
    set( CMAKE_BUILD_TYPE Release CACHE STRING "Choose the type of build, options are: None Debug Release RelWithDebInfo MinSizeRel." )
endif()

# Default installation path
if(WIN32)
    set(CMAKE_INSTALL_PREFIX "/opt/rocm/x86_64-w64-mingw32" CACHE PATH "")
else()
    set(CMAKE_INSTALL_PREFIX "/opt/rocm" CACHE PATH "")
endif()

project ( MIOpen C CXX )

enable_testing()

find_package(ROCM 0.7.3 REQUIRED PATHS /opt/rocm)

include(ROCMInstallTargets)
include(ROCMPackageConfigHelpers)
include(ROCMSetupVersion)
include(ROCMInstallSymlinks)
include(ROCMCreatePackage)
include(CheckCXXCompilerFlag)
include(ROCMHeaderWrapper)


set(MIOPEN_ENABLE_SQLITE On CACHE BOOL "")
# Use SQLITE for compiled kernels, when turned off this will use raw files
set(MIOPEN_ENABLE_SQLITE_KERN_CACHE On CACHE BOOL "")
if(MIOPEN_ENABLE_SQLITE)
    # MIOpen now depends on SQLite as well
    find_package(PkgConfig)
    pkg_check_modules(SQLITE3 REQUIRED sqlite3)
endif()
find_package(BZip2)
find_package(nlohmann_json 3.9.1 REQUIRED)
if(MIOPEN_ENABLE_SQLITE_KERN_CACHE AND NOT MIOPEN_ENABLE_SQLITE)
    message(FATAL_ERROR "MIOPEN_ENABLE_SQLITE_KERN_CACHE requires MIOPEN_ENABLE_SQLITE")
endif()
set(MIOPEN_LOG_FUNC_TIME_ENABLE Off CACHE BOOL "")
set(MIOPEN_ENABLE_SQLITE_BACKOFF On CACHE BOOL "")

option( BUILD_DEV "Build for development only" OFF)
option(MIOPEN_ENABLE_FIN "Enable the fin driver for MIOpen"  OFF)


# Strip symbols for release
if(NOT WIN32 AND NOT APPLE)
    set(CMAKE_C_FLAGS_RELEASE "${CMAKE_C_FLAGS_RELEASE} -s")
    set(CMAKE_CXX_FLAGS_RELEASE "${CMAKE_CXX_FLAGS_RELEASE} -s")
endif()

rocm_setup_version(VERSION 2.19.0)

list( APPEND CMAKE_MODULE_PATH ${PROJECT_SOURCE_DIR}/cmake )
include(TargetFlags)

if(CMAKE_CXX_COMPILER_ID STREQUAL "GNU")
    if(CMAKE_CXX_COMPILER_VERSION VERSION_LESS "5.3")
        message(FATAL_ERROR "MIOpen requires at least gcc 5.3")
    endif()
endif()


############################################################
# require C++14
add_compile_options(-std=c++17)

############################################################
# OPTION - MIOpen Backend
# - OpenCL
# - HIP
check_cxx_compiler_flag("--cuda-host-only -x hip" HAS_HIP)
if(HAS_HIP)
    set(MIOPEN_DEFAULT_BACKEND "HIP")
else()
    set(MIOPEN_DEFAULT_BACKEND "OpenCL")
endif()

if(WIN32 AND CMAKE_CROSSCOMPILING)
    set(WINE_CMD "wine")
else()
    set(WINE_CMD)
endif()

list(APPEND CMAKE_PREFIX_PATH ${CMAKE_INSTALL_PREFIX} ${CMAKE_INSTALL_PREFIX}/llvm ${CMAKE_INSTALL_PREFIX}/hip /opt/rocm /opt/rocm/llvm /opt/rocm/hip)

option(ENABLE_HIP_WORKAROUNDS Off)
set(MIOPEN_INSTALL_CXX_HEADERS Off CACHE BOOL "Install MIOpen's C++ header interface")


# Embedded Build Configuration
set(MIOPEN_EMBED_DB "" CACHE STRING "Semi-colon separated list of architecture to embed on-disk DBs in the binary. Example gfx906_60;gfx900_56")
if(NOT MIOPEN_EMBED_DB STREQUAL "")
    option(MIOPEN_DISABLE_SYSDB  "Disable sys database access" Off)
else()
    option(MIOPEN_DISABLE_SYSDB  "Disable sys database access" ${MIOPEN_EMBED_BUILD})
endif()
set(MIOPEN_BINCACHE_PATH "" CACHE STRING "URL or path containing binary cache files to embed")
option(MIOPEN_EMBED_BINCACHE "Embed Binary Cache or KDB" Off)
option(MIOPEN_EMBED_BUILD "Build with the set of embed flags." Off)
option(MIOPEN_DISABLE_USERDB "Disable user database access" ${MIOPEN_EMBED_BUILD})


# MIOPEN_USE_HIP_KERNELS is a Workaround for COMgr issues
if(MIOPEN_EMBED_BUILD)
    option(BUILD_SHARED_LIBS "Build as a shared library" Off)
    option(MIOPEN_USE_HIP_KERNELS "Use HIP kernels." Off)
    option(MIOPEN_BUILD_DRIVER "Build MIOpenDriver" Off)
else()
    option(BUILD_SHARED_LIBS "Build as a shared library" ON)
    option(MIOPEN_USE_HIP_KERNELS "Use HIP kernels." On)
    option(MIOPEN_BUILD_DRIVER "Build MIOpenDriver" On)
endif()


set( MIOPEN_BACKEND ${MIOPEN_DEFAULT_BACKEND} CACHE STRING
    "Which of MIOpens's backends to use?" )
set_property( CACHE MIOPEN_BACKEND PROPERTY STRINGS
    OpenCL HIP HIPOC HIPNOGPU)

# OpenCL 1.2
if( MIOPEN_BACKEND STREQUAL "OpenCL")
    set(MIOPEN_BACKEND_OPENCL 1)
    find_package( OpenCL REQUIRED )
    set(MIOPEN_USE_MIOPENGEMM ON CACHE BOOL "")
    find_program(MIOPEN_HIP_COMPILER clang++
        PATH_SUFFIXES bin
        PATHS
            /opt/rocm/llvm
            ${CMAKE_INSTALL_PREFIX}/llvm
    )
    if(MIOPEN_HIP_COMPILER)
        message(STATUS "hip compiler: ${MIOPEN_HIP_COMPILER}")
    else()
        message(FATAL_ERROR "hip compiler not found")
    endif()

    # MIOpenTensile does not support opencl backend yet.
    set(MIOPEN_USE_MIOPENTENSILE OFF CACHE BOOL "")

    # TODO (priority_low) Use to build HIP and ASM kernels.
    if(MIOPEN_USE_COMGR)
        message(FATAL_ERROR "comgr cannot be used with OpenCL backend")
    endif()

    # This is to pass all necessary build flags to HIP compiler
    # for device code compilation. Used within "find_package(hip...".
    # See https://github.com/ROCm-Developer-Tools/HIP/pull/2035#issuecomment-616861118.
    set (HIP_CXX_COMPILER ${MIOPEN_HIP_COMPILER})
endif()


# HIP is always required
find_package(hip REQUIRED PATHS /opt/rocm)
message(STATUS "Build with HIP ${hip_VERSION}")
target_flags(HIP_COMPILER_FLAGS hip::device)
# Remove cuda arch flags
string(REGEX REPLACE --cuda-gpu-arch=[a-z0-9]+ "" HIP_COMPILER_FLAGS "${HIP_COMPILER_FLAGS}")
string(REGEX REPLACE --offload-arch=[a-z0-9:+-]+ "" HIP_COMPILER_FLAGS "${HIP_COMPILER_FLAGS}")
# Skip library paths since hip will incorrectly treat it as a source file
string(APPEND HIP_COMPILER_FLAGS " ")
foreach(_unused RANGE 2)
    string(REGEX REPLACE " /[^ ]+\\.(a|so) " " " HIP_COMPILER_FLAGS "${HIP_COMPILER_FLAGS}")
endforeach()

# Override HIP version in config.h, if necessary.
# The variables set by find_package() can't be overwritten,
# therefore let's use intermediate variables.
set(MIOPEN_hip_VERSION_MAJOR "${hip_VERSION_MAJOR}")
set(MIOPEN_hip_VERSION_MINOR "${hip_VERSION_MINOR}")
set(MIOPEN_hip_VERSION_PATCH "${hip_VERSION_PATCH}")
if( DEFINED MIOPEN_OVERRIDE_HIP_VERSION_MAJOR )
    set(MIOPEN_hip_VERSION_MAJOR "${MIOPEN_OVERRIDE_HIP_VERSION_MAJOR}")
    message(STATUS "MIOPEN_hip_VERSION_MAJOR overriden with ${MIOPEN_OVERRIDE_HIP_VERSION_MAJOR}")
endif()
if( DEFINED MIOPEN_OVERRIDE_HIP_VERSION_MINOR )
    set(MIOPEN_hip_VERSION_MINOR "${MIOPEN_OVERRIDE_HIP_VERSION_MINOR}")
    message(STATUS "MIOPEN_hip_VERSION_MINOR overriden with ${MIOPEN_OVERRIDE_HIP_VERSION_MINOR}")
endif()
if( DEFINED MIOPEN_OVERRIDE_HIP_VERSION_PATCH )
    set(MIOPEN_hip_VERSION_PATCH "${MIOPEN_OVERRIDE_HIP_VERSION_PATCH}")
    message(STATUS "MIOPEN_hip_VERSION_PATCH overriden with ${MIOPEN_OVERRIDE_HIP_VERSION_PATCH}")
endif()

# Depend on Composable Kernels
option(MIOPEN_USE_COMPOSABLEKERNEL "Enable MIOpen to use composable kernels for various operations" On)
if(MIOPEN_BACKEND_OPENCL)
    set(MIOPEN_USE_COMPOSABLEKERNEL OFF)
endif()
message(STATUS "Enable Composable Kernels: ${MIOPEN_USE_COMPOSABLEKERNEL}")
if(MIOPEN_USE_COMPOSABLEKERNEL)
    find_package(composable_kernel 1.0.0 COMPONENTS device_operations)
endif()

set_var_to_condition(MIOPEN_USE_COMGR_DEFAULT (NOT DEFINED MIOPEN_BACKEND_OPENCL) AND (NOT (MIOPEN_BACKEND STREQUAL "HIPNOGPU")))
option(MIOPEN_USE_COMGR "Use comgr to build kernels instead of offline tools" ${MIOPEN_USE_COMGR_DEFAULT})

# TODO: Unify MIOPEN_HIP_VERSION_FLAT in config.h with this.
# in config.h we reserve 6 digits for patch, but here only 5 digits reserved to avoid overflow.
# Actually 5 digits should be Ok everywhere.
math(EXPR MIOPEN_hip_VERSION_FLAT "(${MIOPEN_hip_VERSION_MAJOR} * 1000 + ${MIOPEN_hip_VERSION_MINOR}) * 100000 + ${MIOPEN_hip_VERSION_PATCH}")

# Do not enable HIPRTC by default for older ROCm versions in order to avoid
# build time errors, because HIPRTC is a relatively new component.
set_var_to_condition(MIOPEN_USE_HIPRTC_DEFAULT ${MIOPEN_USE_COMGR} AND (${MIOPEN_hip_VERSION_FLAT} GREATER 500000000))
option(MIOPEN_USE_HIPRTC "Use HIPRTC to build HIP kernels instead of COMGR" ${MIOPEN_USE_HIPRTC_DEFAULT})

message(STATUS "Hip compiler flags: ${HIP_COMPILER_FLAGS}")

add_definitions("-DHIP_COMPILER_FLAGS=${HIP_COMPILER_FLAGS}")


# HIP
if( MIOPEN_BACKEND STREQUAL "HIP" OR MIOPEN_BACKEND STREQUAL "HIPOC" OR MIOPEN_BACKEND STREQUAL "HIPNOGPU")
    if(MIOPEN_USE_COMPOSABLEKERNEL)
    find_package(composable_kernel 1.0.0 COMPONENTS device_operations)
    endif()
    if( MIOPEN_BACKEND STREQUAL "HIPNOGPU")
        set(MIOPEN_MODE_NOGPU 1)
    endif()
    set(MIOPEN_BACKEND_HIP 1)
    set(MIOPEN_USE_MIOPENGEMM OFF CACHE BOOL "")
    # miopentensile default off
    set(MIOPEN_USE_MIOPENTENSILE OFF CACHE BOOL "")

    find_program(HIP_OC_COMPILER clang
        PATH_SUFFIXES bin
        PATHS
            /opt/rocm
            ${CMAKE_INSTALL_PREFIX}
    )
    if(HIP_OC_COMPILER)
        message(STATUS "OpenCL compiler: ${HIP_OC_COMPILER}")
        set(HIP_OC_COMPILER "${HIP_OC_COMPILER}")
    else()
        message(STATUS "OpenCL compiler not found")
    endif()

        # Hcc's clang always defines __HCC__ even when not using hcc driver
        add_definitions(-U__HCC__)

    set(MIOPEN_HIP_COMPILER ${CMAKE_CXX_COMPILER} CACHE PATH "")

    # rocblas
    set(MIOPEN_USE_ROCBLAS ON CACHE BOOL "")
    if(MIOPEN_USE_ROCBLAS)
        find_package(rocblas REQUIRED PATHS /opt/rocm)
        message(STATUS "Build with rocblas ${rocblas_VERSION}")
    else()
        message(STATUS "Build without rocblas")
    endif()
else()
    #CK is only enabled when HIP backend is selected   
    set(MIOPEN_USE_COMPOSABLEKERNEL Off)
    if(MIOPEN_USE_HIPRTC)
        message(FATAL_ERROR "HIPRTC cannot be used without HIP backend")
    endif()
endif()
message( STATUS "${MIOPEN_BACKEND} backend selected." )

# look for and register clang-offload-bundler
if(MIOPEN_HIP_COMPILER MATCHES ".*clang\\+\\+$")
    find_program(MIOPEN_OFFLOADBUNDLER_BIN clang-offload-bundler
        PATH_SUFFIXES bin
        PATHS
            /opt/rocm/llvm
            ${CMAKE_INSTALL_PREFIX}/llvm
    )
endif()
if(MIOPEN_OFFLOADBUNDLER_BIN)
    message(STATUS "clang-offload-bundler found: ${MIOPEN_OFFLOADBUNDLER_BIN}")
    set(MIOPEN_OFFLOADBUNDLER_BIN "${MIOPEN_OFFLOADBUNDLER_BIN}")
else()
    # look for and register extractkernel
    message(STATUS "clang-offload-bundler not found")

    find_program(EXTRACTKERNEL_BIN extractkernel
        PATH_SUFFIXES bin
        PATHS
            /opt/rocm/hip
            /opt/rocm
            ${CMAKE_INSTALL_PREFIX}/hip
            ${CMAKE_INSTALL_PREFIX}
    )
    if(EXTRACTKERNEL_BIN)
        message(STATUS "extractkernel found: ${EXTRACTKERNEL_BIN}")
        set(EXTRACTKERNEL_BIN "${EXTRACTKERNEL_BIN}")
    else()
        message(FATAL_ERROR "extractkernel not found")
    endif()
endif()

set_var_to_condition(MIOPEN_USE_MLIR_DEFAULT NOT (NOT ${BUILD_SHARED_LIBS} AND ${MIOPEN_USE_COMGR}))
option(MIOPEN_USE_MLIR "Use MLIR compilation backend" ${MIOPEN_USE_MLIR_DEFAULT})

if(MIOPEN_USE_MLIR)
    if(NOT ${BUILD_SHARED_LIBS} AND ${MIOPEN_USE_COMGR})
        message(FATAL_ERROR "Potential symbol conflict between mlir and comgr in static build")
    endif()
    # Try to find package rocMLIR
    # REQUIRED is omitted since we do not want cmake to abort if the package is not found
    find_package(rocMLIR 1.0.0 CONFIG)
    if(NOT rocMLIR_FOUND)
        message(STATUS "Falling back to find library libMLIRMIOpen")
        # Backward compatibility with ROCm 5.3
        # If the rocMLIR package is not found, try to find the library libMLIRMIOpen directly
        find_library(LIBMLIRMIOPEN MLIRMIOpen REQUIRED)
        if(NOT LIBMLIRMIOPEN)
            message(FATAL_ERROR "library libMLIRMIOpen not found, please reinstall dependencies. \
            Refer to https://github.com/ROCmSoftwarePlatform/MIOpen#installing-the-dependencies")
        else()
            message(STATUS "Build with library libMLIRMIOpen: " ${LIBMLIRMIOPEN})
        endif()
    else()
        message(STATUS "Build with rocMLIR::rockCompiler ${rocMLIR_VERSION}")
    endif()
endif()


# Online assembler
find_program(MIOPEN_AMDGCN_ASSEMBLER
    NAMES clang
    PATHS
        ${MIOPEN_AMDGCN_ASSEMBLER_PATH}
        /opt/rocm
        /opt/rocm/llvm
        ${CMAKE_INSTALL_PREFIX}
        ${CMAKE_INSTALL_PREFIX}/llvm
    PATH_SUFFIXES
        /opencl/bin/x86_64
        /opencl/bin
        /bin
)
message(STATUS "AMDGCN assembler: ${MIOPEN_AMDGCN_ASSEMBLER}")

# miopentensile
if(MIOPEN_USE_MIOPENTENSILE)
    find_package(miopentensile)
    message(STATUS "Build with miopentensile")
else()
    message(STATUS "Build without miopentensile")
endif()

# miopengemm
if(MIOPEN_USE_MIOPENGEMM)
    find_package(miopengemm PATHS /opt/rocm)
    if(NOT miopengemm_FOUND)
        set(MIOPEN_USE_MIOPENGEMM 0)
    endif()
endif()

if(MIOPEN_USE_MIOPENGEMM)
    message(STATUS "Build with miopengemm")
else()
    if(MIOPEN_BACKEND_OPENCL)
        message(FATAL_ERROR "MIOpen OpenCL backend requires MIOpenGEMM")
    endif()
    message(STATUS "Build without miopengemm")
endif()

if(MIOPEN_USE_COMGR)
    find_package(amd_comgr REQUIRED CONFIG)
    message(STATUS "Build with comgr ${amd_comgr_VERSION}")
endif()

if(MIOPEN_USE_HIPRTC)
    if(NOT MIOPEN_USE_COMGR)
        message(FATAL_ERROR "HIPRTC can be used only together with COMGR")
    else()
        message(STATUS "Build with HIPRTC")
    endif()
endif()

option(Boost_USE_STATIC_LIBS "Use boost static libraries" ON)
set(BOOST_COMPONENTS filesystem)
add_definitions(-DBOOST_ALL_NO_LIB=1)
find_package(Boost REQUIRED COMPONENTS ${BOOST_COMPONENTS})

find_path(HALF_INCLUDE_DIR half.hpp)
message(STATUS "HALF_INCLUDE_DIR: ${HALF_INCLUDE_DIR}")

option( MIOPEN_DEBUG_FIND_DB_CACHING "Use system find-db caching" ON)

# FOR HANDLING ENABLE/DISABLE OPTIONAL BACKWARD COMPATIBILITY for FILE/FOLDER REORG
option(BUILD_FILE_REORG_BACKWARD_COMPATIBILITY "Build with file/folder reorg with backward compatibility enabled" ON)

set( MIOPEN_INSTALL_DIR miopen)
set( DATA_INSTALL_DIR ${CMAKE_INSTALL_DATAROOTDIR}/miopen )

set(MIOPEN_GPU_SYNC Off CACHE BOOL "")
if(BUILD_DEV)
    set(MIOPEN_BUILD_DEV 1)
    set(MIOPEN_SYSTEM_DB_PATH "${CMAKE_SOURCE_DIR}/src/kernels" CACHE PATH "Default path of system db files")
    set(MIOPEN_USER_DB_PATH "${CMAKE_SOURCE_DIR}/src/kernels" CACHE PATH "Default path of user db files")
    set(MIOPEN_USER_DB_SUFFIX "${MIOPEN_BACKEND}.${MIOpen_VERSION_MAJOR}_${MIOpen_VERSION_MINOR}_${MIOpen_VERSION_PATCH}" CACHE PATH "Filename suffix for the user find-db files")
    set(MIOPEN_CACHE_DIR "" CACHE STRING "")
else()
    set(MIOPEN_BUILD_DEV 0)
    set(MIOPEN_USER_DB_PATH "~/.config/miopen/" CACHE STRING "Default path of user db files")
    set(MIOPEN_CACHE_DIR "~/.cache/miopen/" CACHE STRING "")
    set(MIOPEN_USER_DB_SUFFIX "${MIOPEN_BACKEND}.${MIOpen_VERSION_MAJOR}_${MIOpen_VERSION_MINOR}_${MIOpen_VERSION_PATCH}_${MIOpen_VERSION_TWEAK}" CACHE PATH "Filename suffix for the user find-db files")
endif()
set(MIOPEN_SYSTEM_FIND_DB_SUFFIX "${MIOPEN_BACKEND}" CACHE PATH "Filename suffix for the system find-db files")

set(MIOPEN_PACKAGE_REQS "hip-rocclr")

if(MIOPEN_USE_MIOPENGEMM)
    set(MIOPEN_PACKAGE_REQS "${MIOPEN_PACKAGE_REQS}, miopengemm")
endif()

if(MIOPEN_USE_ROCBLAS)
    set(MIOPEN_PACKAGE_REQS "${MIOPEN_PACKAGE_REQS}, rocblas")
endif()

if(MIOPEN_BACKEND STREQUAL "HIP")
    set(CPACK_DEBIAN_PACKAGE_DEPENDS "${MIOPEN_PACKAGE_REQS}")
    set(CPACK_RPM_PACKAGE_REQUIRES "${MIOPEN_PACKAGE_REQS}")

    # Make backends explicitly conflict
    set(CPACK_DEBIAN_PACKAGE_CONFLICTS miopen-opencl)
    set(CPACK_RPM_PACKAGE_CONFLICTS miopen-opencl)

elseif(MIOPEN_BACKEND STREQUAL "OpenCL")
    set(CPACK_DEBIAN_PACKAGE_DEPENDS "${MIOPEN_PACKAGE_REQS}, rocm-opencl-dev")
    set(CPACK_RPM_PACKAGE_REQUIRES "${MIOPEN_PACKAGE_REQS}, rocm-opencl-devel")

    # Make backends explicitly conflict
    set(CPACK_DEBIAN_PACKAGE_CONFLICTS miopen-hip)
    set(CPACK_RPM_PACKAGE_CONFLICTS miopen-hip)
endif()
# Begin KDB component install 
function(install_kdb)
    set(oneValueArgs NAME COMPONENT_NAME)
    cmake_parse_arguments(PARSE "" "${oneValueArgs}" "" ${ARGN})

    if(PARSE_NAME)
        set(FILE_NAME ${PARSE_NAME})
    endif()
    STRING(REPLACE - _ FILE_NAME "${ARCH_NAME}")
    file(READ "${CMAKE_SOURCE_DIR}/src/kernels/${FILE_NAME}.kdb" FILE_CONTENTS LIMIT 7)
    string(STRIP "${FILE_CONTENTS}" FILE_CONTENTS)
    if(FILE_CONTENTS STREQUAL "version")
        set(LFS_MISSING_FILES ${LFS_MISSING_FILES} ${FILE_NAME}.kdb PARENT_SCOPE)
    else()
        message("Installing ${FILE_NAME} in component ${PARSE_COMPONENT_NAME}")
        rocm_install(FILES
            src/kernels/${FILE_NAME}.kdb
        DESTINATION ${DATA_INSTALL_DIR}/db
        COMPONENT ${PARSE_COMPONENT_NAME})
    endif()
endfunction()

# Both the lists below should be in sync always
list(APPEND ARCH_LST gfx90a68 gfx90a6e gfx1030-36 gfx90878 gfx906-64 gfx906-60 gfx900-64 gfx900-56)
list(APPEND ARCH_FILE_LST gfx90a-104kdb gfx90a-110kdb gfx1030-36kdb gfx908-120kdb gfx906-64kdb gfx906-60kdb gfx900-64kdb gfx900-56kdb)

list(LENGTH ARCH_LST FULL_LEN)
math(EXPR ARCH_LST_LEN "${FULL_LEN} - 1")


foreach(IDX RANGE ${ARCH_LST_LEN})
    list(GET ARCH_LST ${IDX} ARCH_NAME)
    list(GET ARCH_FILE_LST ${IDX} ARCH_FILE_NAME)
    install_kdb(
        NAME ${ARCH_NAME}
        COMPONENT_NAME ${ARCH_FILE_NAME}
    )
endforeach()

if(LFS_MISSING_FILES)
    string(REPLACE ";" "; " LFS_MISSING_FILES "${LFS_MISSING_FILES}")
    message(WARNING "GIT LFS Files not pulled down, skipped: ${LFS_MISSING_FILES}")
    set(MIOPEN_NO_LFS_PULLED TRUE CACHE INTERNAL "")
endif()

set(CPACK_COMPONENTS_ALL ${ARCH_FILE_LST})
#end kdb package creation

rocm_create_package(
    NAME MIOpen-${MIOPEN_BACKEND}
    DESCRIPTION "AMD's DNN Library"
    MAINTAINER "MIOpen Maintainer <miopen-lib.support@amd.com>"
    LDCONFIG
    # DEPENDS rocm-opencl hip-rocclr tinygemm
)

include(EnableCompilerWarnings)
set(MIOPEN_TIDY_ERRORS ERRORS * -readability-inconsistent-declaration-parameter-name)
if(CMAKE_CXX_COMPILER MATCHES ".*clang\\+\\+")
    set(MIOPEN_TIDY_CHECKS -modernize-use-override -readability-non-const-parameter)
# Enable tidy on hip
elseif(MIOPEN_BACKEND STREQUAL "HIP" OR MIOPEN_BACKEND STREQUAL "HIPNOGPU")
    set(MIOPEN_TIDY_ERRORS ALL)

endif()

include(ClangTidy)
enable_clang_tidy(
    CHECKS
        *
        -abseil-*
        -altera-struct-pack-align
        -altera-unroll-loops
        -android-cloexec-fopen
        -bugprone-exception-escape
        -bugprone-macro-parentheses
        # too many narrowing conversions in our code
        -bugprone-narrowing-conversions
        -cert-dcl37-c
        -cert-dcl51-cpp
        -cert-env33-c
        # Yea we shouldn't be using rand()
        -cert-msc30-c
        -cert-msc32-c
        -cert-msc50-cpp
        -cert-msc51-cpp
        -clang-analyzer-alpha.core.CastToStruct
        -clang-analyzer-optin.performance.Padding
        -clang-diagnostic-deprecated-declarations
        -clang-diagnostic-extern-c-compat
        -clang-diagnostic-unused-command-line-argument
        -cppcoreguidelines-avoid-c-arrays
        -cppcoreguidelines-avoid-magic-numbers
        -cppcoreguidelines-explicit-virtual-functions
        -cppcoreguidelines-init-variables
        -cppcoreguidelines-macro-usage
        -cppcoreguidelines-narrowing-conversions
        -cppcoreguidelines-non-private-member-variables-in-classes
        -cppcoreguidelines-prefer-member-initializer
        -cppcoreguidelines-pro-bounds-array-to-pointer-decay
        -cppcoreguidelines-pro-bounds-constant-array-index
        -cppcoreguidelines-pro-bounds-pointer-arithmetic
        -cppcoreguidelines-pro-type-member-init
        -cppcoreguidelines-pro-type-reinterpret-cast
        -cppcoreguidelines-pro-type-union-access
        -cppcoreguidelines-pro-type-vararg
        -cppcoreguidelines-special-member-functions
        -fuchsia-*
        -google-explicit-constructor
        -google-readability-braces-around-statements
        -google-readability-todo
        -google-runtime-int
        -google-runtime-references
        # We really shouldn't use bitwise operators with signed integers, but
        # opencl leaves us no choice
        -hicpp-avoid-c-arrays
        -hicpp-braces-around-statements
        -hicpp-explicit-conversions
        -hicpp-named-parameter
        -hicpp-no-array-decay
        -hicpp-signed-bitwise
        -hicpp-special-member-functions
        -hicpp-uppercase-literal-suffix
        -hicpp-use-auto
        -hicpp-use-equals-default
        -hicpp-use-override
        -hicpp-vararg
        -llvm-else-after-return
        -llvm-header-guard
        -llvm-include-order
        -llvmlibc-callee-namespace
        -llvmlibc-implementation-in-namespace
        -llvmlibc-restrict-system-libc-headers
        -llvm-qualified-auto
        -misc-misplaced-const
        -misc-non-private-member-variables-in-classes
        -misc-no-recursion
        -modernize-avoid-bind
        -modernize-avoid-c-arrays
        -modernize-pass-by-value
        -modernize-use-auto
        -modernize-use-default-member-init
        -modernize-use-equals-default
        -modernize-use-trailing-return-type
        -modernize-use-transparent-functors
        -modernize-use-nodiscard
        -modernize-concat-nested-namespaces
        -modernize-unary-static-assert
        -performance-unnecessary-value-param
        -readability-braces-around-statements
        -readability-convert-member-functions-to-static
        -readability-else-after-return
        # we are not ready to use it, but very useful
        -readability-function-cognitive-complexity
        -readability-isolate-declaration
        -readability-magic-numbers
        -readability-named-parameter
        -readability-qualified-auto
        -readability-redundant-string-init
        -readability-uppercase-literal-suffix
        #TODO Code Quality WORKAROUND ROCm 5.1 update
        -altera-id-dependent-backward-branch
        -bugprone-easily-swappable-parameters
        -bugprone-implicit-widening-of-multiplication-result
        -cert-err33-c
        -google-readability-casting
        -hicpp-use-emplace
        -modernize-use-emplace
        -performance-unnecessary-copy-initialization
        -readability-container-data-pointer
        -readability-identifier-length
        -readability-suspicious-call-argument
<<<<<<< HEAD
        #TODO Code Quality WORKAROUND ROCm 5.3 && Ubuntu 22.04 && C++17 && cppcheck 2.9 update
        -bugprone-use-after-move
        -hicpp-invalid-access-moved
        -modernize-use-nodiscard
        -misc-confusable-identifiers
        -modernize-unary-static-assert
        -modernize-macro-to-enum
        -modernize-concat-nested-namespaces
        -readability-redundant-declaration
        -readability-simplify-boolean-expr
        -bugprone-branch-clone
        -clang-diagnostic-deprecated
        -hicpp-deprecated-headers
        -hicpp-member-init
        -performance-no-automatic-move
        -clang-analyzer-cplusplus.NewDeleteLeaks
        -modernize-deprecated-headers
=======
        #CPP-17 and ROCM 5.3 update related warning
        -misc-confusable-identifiers
        -modernize-use-nodiscard
        -modernize-concat-nested-namespaces
        -modernize-unary-static-assert
        -modernize-macro-to-enum
        -readability-simplify-boolean-expr
        -readability-redundant-declaration
        -hicpp-member-init
        -bugprone-use-after-move
        -hicpp-invalid-access-moved

>>>>>>> 5e78e715
        ${MIOPEN_TIDY_CHECKS}
    ${MIOPEN_TIDY_ERRORS}
    HEADER_FILTER
        "\.hpp$"
    EXTRA_ARGS
        -DMIOPEN_USE_CLANG_TIDY

)
include(CppCheck)
enable_cppcheck(
    CHECKS
        warning
        style
        performance
        portability
    SUPPRESS
        ConfigurationNotChecked
        constStatement
        duplicateCondition
        noExplicitConstructor
        passedByValue
        # preprocessorErrorDirective
        shadowVariable
        unusedFunction
        unusedPrivateFunction
        unusedStructMember
        # Ignore initializer lists in the tests
        useInitializationList:*test/*.cpp
        *:*src/sqlite/*.cpp
        *:*.cl
        *:*src/kernels/*.h
        knownConditionTrueFalse:*src/kernels/static_composable_kernel/*/*
        redundantAssignment:*src/kernels/static_composable_kernel/*/*
        unreadVariable:*src/kernels/static_composable_kernel/*/*
        unusedScopedObject:*src/kernels/static_composable_kernel/*/*
        wrongPrintfScanfArgNum:*src/kernels/static_composable_kernel/*/*
        knownConditionTrueFalse:*src/composable_kernel/composable_kernel/*/*
        identicalConditionAfterEarlyExit:*src/composable_kernel/composable_kernel/*/*
        duplicateExpression:*src/composable_kernel/composable_kernel/*/*
        multiCondition:*src/composable_kernel/composable_kernel/*/*
        unreadVariable:*src/composable_kernel/composable_kernel/*/*
        unreadVariable:*src/composable_kernel/host/*/*
        unreadVariable:*src/composable_kernel/external/*/*
        unmatchedSuppression
        #TODO Code Quality WORKAROUND ROCm 5.3 && Ubuntu 22.04 && C++17 && cppcheck 2.9 update
        ctuOneDefinitionRuleViolation:*test/*
        ctuOneDefinitionRuleViolation:*src/composable_kernel/composable_kernel/*/*
        ctuPointerArith:*test/*
        constParameter
        constVariable
        variableScope
        missingReturn
        cstyleCast
        unknownMacro
        uselessCallsSubstr
        uninitMemberVar
        overlappingWriteUnion
        operatorEqVarError
        returnTempReference
        objectIndex
        integerOverflowCond
        rethrowNoCurrentException
        mismatchingContainers
        unreadVariable
        CastIntegerToAddressAtReturn
        knownConditionTrueFalse
        shadowFunction
        moduloofone
    FORCE
    SOURCES
        addkernels/
        # driver/
        include/
        src/
        test/
    INCLUDE
        ${CMAKE_CURRENT_SOURCE_DIR}/include
        ${CMAKE_CURRENT_BINARY_DIR}/include
        ${CMAKE_CURRENT_SOURCE_DIR}/src/include
    DEFINE
        CPPCHECK=1
        MIOPEN_USE_MIOPENGEMM=1
        __linux__=1
)


set(CMAKE_LIBRARY_OUTPUT_DIRECTORY ${CMAKE_CURRENT_BINARY_DIR}/lib)
set(CMAKE_ARCHIVE_OUTPUT_DIRECTORY ${CMAKE_CURRENT_BINARY_DIR}/lib)
set(CMAKE_RUNTIME_OUTPUT_DIRECTORY ${CMAKE_CURRENT_BINARY_DIR}/bin)

add_subdirectory(addkernels)
add_subdirectory(doc)
add_subdirectory(src)
if(MIOPEN_BUILD_DRIVER)
    add_subdirectory(driver)
endif()
add_subdirectory(test)
add_subdirectory(speedtests)
add_subdirectory(utils)
if(MIOPEN_ENABLE_FIN)
add_subdirectory(fin)
endif()<|MERGE_RESOLUTION|>--- conflicted
+++ resolved
@@ -222,6 +222,10 @@
 
 # Depend on Composable Kernels
 option(MIOPEN_USE_COMPOSABLEKERNEL "Enable MIOpen to use composable kernels for various operations" On)
+if(MIOPEN_BACKEND_OPENCL)
+    set(MIOPEN_USE_COMPOSABLEKERNEL OFF)
+endif()
+message(STATUS "Enable Composable Kernels: ${MIOPEN_USE_COMPOSABLEKERNEL}")
 if(MIOPEN_BACKEND_OPENCL)
     set(MIOPEN_USE_COMPOSABLEKERNEL OFF)
 endif()
@@ -638,7 +642,6 @@
         -readability-container-data-pointer
         -readability-identifier-length
         -readability-suspicious-call-argument
-<<<<<<< HEAD
         #TODO Code Quality WORKAROUND ROCm 5.3 && Ubuntu 22.04 && C++17 && cppcheck 2.9 update
         -bugprone-use-after-move
         -hicpp-invalid-access-moved
@@ -656,20 +659,6 @@
         -performance-no-automatic-move
         -clang-analyzer-cplusplus.NewDeleteLeaks
         -modernize-deprecated-headers
-=======
-        #CPP-17 and ROCM 5.3 update related warning
-        -misc-confusable-identifiers
-        -modernize-use-nodiscard
-        -modernize-concat-nested-namespaces
-        -modernize-unary-static-assert
-        -modernize-macro-to-enum
-        -readability-simplify-boolean-expr
-        -readability-redundant-declaration
-        -hicpp-member-init
-        -bugprone-use-after-move
-        -hicpp-invalid-access-moved
-
->>>>>>> 5e78e715
         ${MIOPEN_TIDY_CHECKS}
     ${MIOPEN_TIDY_ERRORS}
     HEADER_FILTER
