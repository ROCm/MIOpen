################################################################################
#
# MIT License
#
# Copyright (c) 2017 Advanced Micro Devices, Inc.
#
# Permission is hereby granted, free of charge, to any person obtaining a copy
# of this software and associated documentation files (the "Software"), to deal
# in the Software without restriction, including without limitation the rights
# to use, copy, modify, merge, publish, distribute, sublicense, and/or sell
# copies of the Software, and to permit persons to whom the Software is
# furnished to do so, subject to the following conditions:
#
# The above copyright notice and this permission notice shall be included in all
# copies or substantial portions of the Software.
#
# THE SOFTWARE IS PROVIDED "AS IS", WITHOUT WARRANTY OF ANY KIND, EXPRESS OR
# IMPLIED, INCLUDING BUT NOT LIMITED TO THE WARRANTIES OF MERCHANTABILITY,
# FITNESS FOR A PARTICULAR PURPOSE AND NONINFRINGEMENT. IN NO EVENT SHALL THE
# AUTHORS OR COPYRIGHT HOLDERS BE LIABLE FOR ANY CLAIM, DAMAGES OR OTHER
# LIABILITY, WHETHER IN AN ACTION OF CONTRACT, TORT OR OTHERWISE, ARISING FROM,
# OUT OF OR IN CONNECTION WITH THE SOFTWARE OR THE USE OR OTHER DEALINGS IN THE
# SOFTWARE.
#
################################################################################
cmake_minimum_required( VERSION 3.5 )

# This has to be initialized before the project() command appears
# Set the default of CMAKE_BUILD_TYPE to be release, unless user specifies with -D.  MSVC_IDE does not use CMAKE_BUILD_TYPE
if( NOT MSVC_IDE AND NOT CMAKE_BUILD_TYPE )
    set( CMAKE_BUILD_TYPE Release CACHE STRING "Choose the type of build, options are: None Debug Release RelWithDebInfo MinSizeRel." )
endif()

# Default installation path
if(WIN32)
    set(CMAKE_INSTALL_PREFIX "/opt/rocm/x86_64-w64-mingw32" CACHE PATH "")
else()
    set(CMAKE_INSTALL_PREFIX "/opt/rocm" CACHE PATH "")
endif()

project ( MIOpen C CXX )

enable_testing()

find_package(ROCM REQUIRED PATHS /opt/rocm)

include(ROCMInstallTargets)
include(ROCMPackageConfigHelpers)
include(ROCMSetupVersion)
include(ROCMInstallSymlinks)
include(ROCMCreatePackage)
include(CheckCXXCompilerFlag)

set(MIOPEN_ENABLE_SQLITE On CACHE BOOL "")
# Use SQLITE for compiled kernels, when turned off this will use raw files
set(MIOPEN_ENABLE_SQLITE_KERN_CACHE On CACHE BOOL "")
if(MIOPEN_ENABLE_SQLITE)
    # MIOpen now depends on SQLite as well
    find_package(PkgConfig)
    pkg_check_modules(SQLITE3 REQUIRED sqlite3)
endif()
find_package(BZip2)
if(MIOPEN_ENABLE_SQLITE_KERN_CACHE AND NOT MIOPEN_ENABLE_SQLITE)
    message(FATAL_ERROR "MIOPEN_ENABLE_SQLITE_KERN_CACHE requires MIOPEN_ENABLE_SQLITE")
endif()
set(MIOPEN_ENABLE_SQLITE_BACKOFF On CACHE BOOL "")

option( BUILD_DEV "Build for development only" OFF)


# Strip symbols for release
if(NOT WIN32 AND NOT APPLE)
    set(CMAKE_C_FLAGS_RELEASE "${CMAKE_C_FLAGS_RELEASE} -s")
    set(CMAKE_CXX_FLAGS_RELEASE "${CMAKE_CXX_FLAGS_RELEASE} -s")
endif()

rocm_setup_version(VERSION 2.11.0)

list( APPEND CMAKE_MODULE_PATH ${PROJECT_SOURCE_DIR}/cmake )
include(TargetFlags)

if(CMAKE_CXX_COMPILER_ID STREQUAL "GNU")
    if(CMAKE_CXX_COMPILER_VERSION VERSION_LESS "5.3")
        message(FATAL_ERROR "MIOpen requires at least gcc 5.3")
    endif()
endif()


############################################################
# require C++14
add_compile_options(-std=c++14)

############################################################
# OPTION - MIOpen Backend
# - OpenCL
# - HIP
check_cxx_compiler_flag("--cuda-host-only -x hip" HAS_HIP)
if(CMAKE_CXX_COMPILER MATCHES ".*hcc" OR CMAKE_CXX_COMPILER MATCHES ".*hipcc" OR HAS_HIP)
    set(MIOPEN_DEFAULT_BACKEND "HIP")
else()
    set(MIOPEN_DEFAULT_BACKEND "OpenCL")
endif()

if(WIN32 AND CMAKE_CROSSCOMPILING)
    set(WINE_CMD "wine")
else()
    set(WINE_CMD)
endif()

list(APPEND CMAKE_PREFIX_PATH ${CMAKE_INSTALL_PREFIX} ${CMAKE_INSTALL_PREFIX}/llvm ${CMAKE_INSTALL_PREFIX}/hip /opt/rocm /opt/rocm/llvm /opt/rocm/hip /opt/rocm/hcc)

option(ENABLE_HIP_WORKAROUNDS Off)
set(MIOPEN_INSTALL_CXX_HEADERS Off CACHE BOOL "Install MIOpen's C++ header interface")


# Embedded Build Configuration
set(MIOPEN_EMBED_DB "" CACHE STRING "Semi-colon separated list of architecture CU pairs to embed on-disk DBs in the binary. Example gfx906_60;gfx900_56")
if(NOT MIOPEN_EMBED_DB STREQUAL "")
    option(MIOPEN_DISABLE_SYSDB  "Disable sys database access" Off)
else()
    option(MIOPEN_DISABLE_SYSDB  "Disable sys database access" ${MIOPEN_EMBED_BUILD})
endif()
set(MIOPEN_BINCACHE_PATH "" CACHE STRING "URL or path containing binary cache files to embed")
option(MIOPEN_EMBED_BUILD "Build with the set of embed flags." Off)
option(MIOPEN_USE_COMGR "Use comgr to build kernels instead of offline tools" ${MIOPEN_EMBED_BUILD})
option(MIOPEN_DISABLE_USERDB "Disable user database access" ${MIOPEN_EMBED_BUILD})


# MIOPEN_USE_HIP_KERNELS is a Workaround for COMgr issues
if(MIOPEN_EMBED_BUILD)
    option(BUILD_SHARED_LIBS "Build as a shared library" Off)
    option(MIOPEN_USE_HIP_KERNELS "Use HIP kernels." Off)
    option(MIOPEN_BUILD_DRIVER "Build MIOpenDriver" Off)
else()
    option(BUILD_SHARED_LIBS "Build as a shared library" ON)
    option(MIOPEN_USE_HIP_KERNELS "Use HIP kernels." On)
    option(MIOPEN_BUILD_DRIVER "Build MIOpenDriver" On)
endif()


set( MIOPEN_BACKEND ${MIOPEN_DEFAULT_BACKEND} CACHE STRING
    "Which of MIOpens's backends to use?" )
set_property( CACHE MIOPEN_BACKEND PROPERTY STRINGS
    OpenCL HIP HIPOC HIPNOGPU)

# OpenCL 1.2
if( MIOPEN_BACKEND STREQUAL "OpenCL")
    set(MIOPEN_BACKEND_OPENCL 1)
    find_package( OpenCL REQUIRED )
    find_program(MIOPEN_HIP_COMPILER hcc
            PATH_SUFFIXES bin
            PATHS 
	        /opt/rocm
    )
    set(MIOPEN_USE_MIOPENGEMM ON CACHE BOOL "")
    if(MIOPEN_HIP_COMPILER)
        message("hip compiler: ${MIOPEN_HIP_COMPILER}")
    else()
        find_program(MIOPEN_HIP_COMPILER clang++
            PATH_SUFFIXES bin
<<<<<<< HEAD
            PATHS /opt/rocm/llvm
=======
	        PATHS 
		    /opt/rocm/llvm
		    ${CMAKE_INSTALL_PREFIX}/llvm
>>>>>>> 98fb10e6
        )
        if(MIOPEN_HIP_COMPILER)
            message("hip compiler: ${MIOPEN_HIP_COMPILER}")
        else()
            message(FATAL_ERROR "hip compiler not found")
        endif()
    endif()

    # MIOpenTensile does not support opencl backend yet.
    set(MIOPEN_USE_MIOPENTENSILE OFF CACHE BOOL "")

    # TODO (priority_low) Use to build HIP and ASM kernels.
    if(MIOPEN_USE_COMGR)
        message(FATAL_ERROR "comgr cannot be used with OpenCL backend")
    endif()
endif()


# HIP is always required
find_package(hip REQUIRED PATHS /opt/rocm)
message(STATUS "Build with HIP ${hip_VERSION}")
target_flags(HIP_COMPILER_FLAGS hip::device)
# Remove cuda arch flags
string(REGEX REPLACE --cuda-gpu-arch=[a-z0-9]+ "" HIP_COMPILER_FLAGS "${HIP_COMPILER_FLAGS}")
string(REGEX REPLACE --offload-arch=[a-z0-9]+ "" HIP_COMPILER_FLAGS "${HIP_COMPILER_FLAGS}")

# Override HIP version in config.h, if necessary.
# The variables set by find_package() can't be overwritten,
# therefore let's use intermediate variables.
set(MIOPEN_hip_VERSION_MAJOR "${hip_VERSION_MAJOR}")
set(MIOPEN_hip_VERSION_MINOR "${hip_VERSION_MINOR}")
set(MIOPEN_hip_VERSION_PATCH "${hip_VERSION_PATCH}")
if( DEFINED MIOPEN_OVERRIDE_HIP_VERSION_MAJOR )
    set(MIOPEN_hip_VERSION_MAJOR "${MIOPEN_OVERRIDE_HIP_VERSION_MAJOR}")
    message(STATUS "MIOPEN_hip_VERSION_MAJOR overriden with ${MIOPEN_OVERRIDE_HIP_VERSION_MAJOR}")
endif()
if( DEFINED MIOPEN_OVERRIDE_HIP_VERSION_MINOR )
    set(MIOPEN_hip_VERSION_MINOR "${MIOPEN_OVERRIDE_HIP_VERSION_MINOR}")
    message(STATUS "MIOPEN_hip_VERSION_MINOR overriden with ${MIOPEN_OVERRIDE_HIP_VERSION_MINOR}")
endif()
if( DEFINED MIOPEN_OVERRIDE_HIP_VERSION_PATCH )
    set(MIOPEN_hip_VERSION_PATCH "${MIOPEN_OVERRIDE_HIP_VERSION_PATCH}")
    message(STATUS "MIOPEN_hip_VERSION_PATCH overriden with ${MIOPEN_OVERRIDE_HIP_VERSION_PATCH}")
endif()


message(STATUS "Hip compiler flags: ${HIP_COMPILER_FLAGS}")

add_definitions("-DHIP_COMPILER_FLAGS=${HIP_COMPILER_FLAGS}")


# HIP
if( MIOPEN_BACKEND STREQUAL "HIP" OR MIOPEN_BACKEND STREQUAL "HIPOC" OR MIOPEN_BACKEND STREQUAL "HIPNOGPU")
    if( MIOPEN_BACKEND STREQUAL "HIPNOGPU")
        set(MIOPEN_MODE_NOGPU 1)
    endif()
    set(MIOPEN_BACKEND_HIP 1)
    set(MIOPEN_USE_MIOPENGEMM OFF CACHE BOOL "")
    # miopentensile default off
    set(MIOPEN_USE_MIOPENTENSILE OFF CACHE BOOL "")

    find_program(HIP_OC_COMPILER clang-ocl
        PATH_SUFFIXES bin
        PATHS 
	    /opt/rocm
	    ${CMAKE_INSTALL_PREFIX}

    )
    if(HIP_OC_COMPILER)
        message(STATUS "hip compiler: ${HIP_OC_COMPILER}")
        set(HIP_OC_COMPILER "${HIP_OC_COMPILER}")
    else()
        message(FATAL_ERROR "clang-ocl not found")
    endif()

    if(CMAKE_CXX_COMPILER MATCHES ".*hcc")
        link_libraries(stdc++)

        # A hack to make this work without the device enumerator
        link_libraries(-amdgpu-target=gfx803 -amdgpu-target=gfx900 -Wno-unused-command-line-argument)
        CHECK_CXX_COMPILER_FLAG("-amdgpu-target=gfx906 -Werror" GFX_906_FLAG_VALID)
        if(GFX_906_FLAG_VALID)
            link_libraries(-amdgpu-target=gfx906)
        endif()

        CHECK_CXX_COMPILER_FLAG(-amdgpu-target=gfx908 -Werror, GFX_908_FLAG_VALID)
        if(GFX_908_FLAG_VALID)
            link_libraries(-amdgpu-target=gfx908)
        endif()
        # end hack
    else()
        # Hcc's clang always defines __HCC__ even when not using hcc driver
        add_definitions(-U__HCC__)
    endif()
    # end hack

    set(MIOPEN_HIP_COMPILER ${CMAKE_CXX_COMPILER} CACHE PATH "")


    # rocblas
    set(MIOPEN_USE_ROCBLAS ON CACHE BOOL "")
    if(MIOPEN_USE_ROCBLAS)
        find_package(rocblas REQUIRED PATHS /opt/rocm)
        message(STATUS "Build with rocblas")
    else()
        message(STATUS "Build without rocblas")
    endif()
endif()
message( STATUS "${MIOPEN_BACKEND} backend selected." )

# look for and register clang-offload-bundler
if(MIOPEN_HIP_COMPILER MATCHES ".*clang\\+\\+$")
    find_program(MIOPEN_OFFLOADBUNDLER_BIN clang-offload-bundler
        PATH_SUFFIXES bin
        PATHS 
	    /opt/rocm/llvm
	    ${CMAKE_INSTALL_PREFIX}/llvm
    )
endif()
if(MIOPEN_OFFLOADBUNDLER_BIN)
    message(STATUS "clang-offload-bundler found: ${MIOPEN_OFFLOADBUNDLER_BIN}")
    set(MIOPEN_OFFLOADBUNDLER_BIN "${MIOPEN_OFFLOADBUNDLER_BIN}")
else()
    # look for and register extractkernel
    message(STATUS "clang-offload-bundler not found")

    find_program(EXTRACTKERNEL_BIN extractkernel
        PATH_SUFFIXES bin
        PATHS
            /opt/rocm/hip
            /opt/rocm/hcc
            /opt/rocm
	        ${CMAKE_INSTALL_PREFIX}/hip
            ${CMAKE_INSTALL_PREFIX}/hcc
            ${CMAKE_INSTALL_PREFIX}

    )
    if(EXTRACTKERNEL_BIN)
        message(STATUS "extractkernel found: ${EXTRACTKERNEL_BIN}")
        set(EXTRACTKERNEL_BIN "${EXTRACTKERNEL_BIN}")
    else()
        message(FATAL_ERROR "extractkernel not found")
    endif()
endif()


# Online assembler
find_program(MIOPEN_AMDGCN_ASSEMBLER
    NAMES clang
    PATHS
        ${MIOPEN_AMDGCN_ASSEMBLER_PATH}
        /opt/rocm
        /opt/rocm/llvm
        /opt/rocm/hcc
        ${CMAKE_INSTALL_PREFIX}
        ${CMAKE_INSTALL_PREFIX}/llvm
        ${CMAKE_INSTALL_PREFIX}/hcc
    PATH_SUFFIXES
        /opencl/bin/x86_64
        /bin
    NO_DEFAULT_PATH
)
message(STATUS "AMDGCN assembler: ${MIOPEN_AMDGCN_ASSEMBLER}")

# miopentensile
if(MIOPEN_USE_MIOPENTENSILE)
    find_package(miopentensile)
    message(STATUS "Build with miopentensile")
else()
    message(STATUS "Build without miopentensile")
endif()

# miopengemm
if(MIOPEN_USE_MIOPENGEMM)
    find_package(miopengemm PATHS /opt/rocm)
    if(miopengemm_FOUND)
        message(STATUS "Build with miopengemm")
        set(MIOPEN_USE_MIOPENGEMM 1)
    else()
        message(STATUS "Build without miopengemm")
        set(MIOPEN_USE_MIOPENGEMM 0)
    endif()
else()
    message(STATUS "Build without miopengemm")
    set(MIOPEN_USE_MIOPENGEMM 0)
endif()

if(MIOPEN_USE_COMGR)
    find_package(amd_comgr REQUIRED CONFIG)
    message(STATUS "Build with comgr ${amd_comgr_VERSION}")
endif()

option(Boost_USE_STATIC_LIBS "Use boost static libraries" ON)
set(BOOST_COMPONENTS filesystem)
add_definitions(-DBOOST_ALL_NO_LIB=1)
find_package(Boost REQUIRED COMPONENTS ${BOOST_COMPONENTS})

find_path(HALF_INCLUDE_DIR half.hpp)

option( MIOPEN_DEBUG_FIND_DB_CACHING "Use system find-db caching" ON)

set( MIOPEN_INSTALL_DIR miopen)
set( DATA_INSTALL_DIR ${MIOPEN_INSTALL_DIR}/${CMAKE_INSTALL_DATAROOTDIR}/miopen )

set(MIOPEN_GPU_SYNC Off CACHE BOOL "")
if(BUILD_DEV)
    set(MIOPEN_BUILD_DEV 1)
    set(MIOPEN_SYSTEM_DB_PATH "${CMAKE_SOURCE_DIR}/src/kernels" CACHE PATH "Default path of system db files")
    set(MIOPEN_USER_DB_PATH "${CMAKE_SOURCE_DIR}/src/kernels" CACHE PATH "Default path of user db files")
    set(MIOPEN_USER_DB_SUFFIX "${MIOPEN_BACKEND}.${MIOpen_VERSION_MAJOR}_${MIOpen_VERSION_MINOR}_${MIOpen_VERSION_PATCH}" CACHE PATH "Filename suffix for the user find-db files")
    set(MIOPEN_CACHE_DIR "" CACHE STRING "")
else()
    set(MIOPEN_BUILD_DEV 0)
    set(MIOPEN_SYSTEM_DB_PATH "${CMAKE_INSTALL_PREFIX}/${DATA_INSTALL_DIR}/db" CACHE PATH "Default path of system db files")
    set(MIOPEN_USER_DB_PATH "~/.config/miopen/" CACHE STRING "Default path of user db files")
    set(MIOPEN_CACHE_DIR "~/.cache/miopen/" CACHE STRING "")
    set(MIOPEN_USER_DB_SUFFIX "${MIOPEN_BACKEND}.${MIOpen_VERSION_MAJOR}_${MIOpen_VERSION_MINOR}_${MIOpen_VERSION_PATCH}_${MIOpen_VERSION_TWEAK}" CACHE PATH "Filename suffix for the user find-db files")
endif()
set(MIOPEN_SYSTEM_FIND_DB_SUFFIX "${MIOPEN_BACKEND}" CACHE PATH "Filename suffix for the system find-db files")


set(MIOPEN_PACKAGE_REQS "rocm-clang-ocl, hip-rocclr")
if(MIOPEN_USE_MIOPENGEMM)
    set(MIOPEN_PACKAGE_REQS "${MIOPEN_PACKAGE_REQS}, miopengemm")
endif()

if(MIOPEN_USE_ROCBLAS)
    set(MIOPEN_PACKAGE_REQS "${MIOPEN_PACKAGE_REQS}, rocblas")
endif()

set(CPACK_DEBIAN_PACKAGE_DEPENDS "${MIOPEN_PACKAGE_REQS}, rocm-opencl-dev")
set(CPACK_RPM_PACKAGE_REQUIRES "${MIOPEN_PACKAGE_REQS}, rocm-opencl-devel")

# Make backends explicitly conflict
if(MIOPEN_BACKEND STREQUAL "HIP")
    set(CPACK_DEBIAN_PACKAGE_CONFLICTS miopen-opencl)
    set(CPACK_RPM_PACKAGE_CONFLICTS miopen-opencl)
elseif(MIOPEN_BACKEND STREQUAL "OpenCL")
    set(CPACK_DEBIAN_PACKAGE_CONFLICTS miopen-hip)
    set(CPACK_RPM_PACKAGE_CONFLICTS miopen-hip)
endif()

rocm_create_package(
    NAME MIOpen-${MIOPEN_BACKEND}
    DESCRIPTION "AMD's DNN Library"
    MAINTAINER "Paul Fultz II <paul.fultz@amd.com>"
    LDCONFIG
    # DEPENDS rocm-opencl hip-rocclr tinygemm
)

include(EnableCompilerWarnings)
set(MIOPEN_TIDY_ERRORS ERRORS * -readability-inconsistent-declaration-parameter-name)
if(CMAKE_CXX_COMPILER MATCHES ".*hcc" OR CMAKE_CXX_COMPILER MATCHES ".*clang\\+\\+")
    set(MIOPEN_TIDY_CHECKS -modernize-use-override -readability-non-const-parameter)
# Enable tidy on hip
elseif(MIOPEN_BACKEND STREQUAL "HIP" OR MIOPEN_BACKEND STREQUAL "HIPNOGPU")
    set(MIOPEN_TIDY_ERRORS ALL)

endif()

include(ClangTidy)
enable_clang_tidy(
    CHECKS
        *
        -abseil-string-find-startswith
        -android-cloexec-fopen
        # Yea we shouldn't be using rand()
        -cert-msc30-c
        -bugprone-exception-escape
        -cert-env33-c
        -cert-msc32-c
        -cert-msc50-cpp
        -cert-msc51-cpp
        -clang-analyzer-alpha.core.CastToStruct
        -clang-analyzer-optin.performance.Padding
        -clang-diagnostic-deprecated-declarations
        -clang-diagnostic-extern-c-compat
        -clang-diagnostic-unused-command-line-argument
        -cppcoreguidelines-avoid-c-arrays
        -cppcoreguidelines-avoid-magic-numbers
        -cppcoreguidelines-explicit-virtual-functions
        -cppcoreguidelines-init-variables
        -cppcoreguidelines-macro-usage
        -cppcoreguidelines-non-private-member-variables-in-classes
        -cppcoreguidelines-pro-bounds-array-to-pointer-decay
        -cppcoreguidelines-pro-bounds-constant-array-index
        -cppcoreguidelines-pro-bounds-pointer-arithmetic
        -cppcoreguidelines-pro-type-member-init
        -cppcoreguidelines-pro-type-reinterpret-cast
        -cppcoreguidelines-pro-type-union-access
        -cppcoreguidelines-pro-type-vararg
        -cppcoreguidelines-special-member-functions
        -fuchsia-*
        -google-explicit-constructor
        -google-readability-braces-around-statements
        -google-readability-todo
        -google-runtime-int
        -google-runtime-references
        -hicpp-braces-around-statements
        -hicpp-explicit-conversions
        -hicpp-no-array-decay
        # We really shouldn't use bitwise operators with signed integers, but
        # opencl leaves us no choice
        -hicpp-avoid-c-arrays
        -hicpp-signed-bitwise
        -hicpp-special-member-functions
        -hicpp-uppercase-literal-suffix
        -hicpp-use-auto
        -hicpp-use-equals-default
        -hicpp-use-override
        -llvm-header-guard
        -llvm-include-order
        -misc-misplaced-const
        -misc-non-private-member-variables-in-classes
        -modernize-avoid-bind
        -modernize-avoid-c-arrays
        -modernize-pass-by-value
        -modernize-use-auto
        -modernize-use-default-member-init
        -modernize-use-equals-default
        -modernize-use-trailing-return-type
        -modernize-use-transparent-functors
        -performance-unnecessary-value-param
        -readability-braces-around-statements
        -readability-else-after-return
        -readability-isolate-declaration
        -readability-magic-numbers
        -readability-named-parameter
        -readability-uppercase-literal-suffix
        -readability-convert-member-functions-to-static

        ${MIOPEN_TIDY_CHECKS}
    ${MIOPEN_TIDY_ERRORS}
    HEADER_FILTER
        ".*hpp"
    EXTRA_ARGS
        -DMIOPEN_USE_CLANG_TIDY

)
include(CppCheck)
enable_cppcheck(
    CHECKS
        warning
        style
        performance
        portability
    SUPPRESS
        ConfigurationNotChecked
        constStatement
        duplicateCondition
        noExplicitConstructor
        passedByValue
        # preprocessorErrorDirective
        shadowVariable
        unusedFunction
        unusedPrivateFunction
        unusedStructMember
        # Ignore initializer lists in the tests
        useInitializationList:*test/*.cpp
        *:*src/sqlite/*.cpp
        *:*.cl
        *:*src/kernels/*.h
        knownConditionTrueFalse:*src/kernels/composable_kernel/*/*
        redundantAssignment:*src/kernels/composable_kernel/*/*
        unreadVariable:*src/kernels/composable_kernel/*/*
        unusedScopedObject:*src/kernels/composable_kernel/*/*
        wrongPrintfScanfArgNum:*src/kernels/composable_kernel/*/*
        unmatchedSuppression
    FORCE
    SOURCES
        addkernels/
        # driver/
        include/
        src/
        test/
    INCLUDE
        ${CMAKE_CURRENT_SOURCE_DIR}/include
        ${CMAKE_CURRENT_BINARY_DIR}/include
        ${CMAKE_CURRENT_SOURCE_DIR}/src/include
    DEFINE
        CPPCHECK=1
        MIOPEN_USE_MIOPENGEMM=1
        __linux__=1
)


set(CMAKE_LIBRARY_OUTPUT_DIRECTORY ${CMAKE_CURRENT_BINARY_DIR}/lib)
set(CMAKE_ARCHIVE_OUTPUT_DIRECTORY ${CMAKE_CURRENT_BINARY_DIR}/lib)
set(CMAKE_RUNTIME_OUTPUT_DIRECTORY ${CMAKE_CURRENT_BINARY_DIR}/bin)

add_subdirectory(addkernels)
add_subdirectory(doc)
add_subdirectory(src)
if(MIOPEN_BUILD_DRIVER)
    add_subdirectory(driver)
endif()
add_subdirectory(test)
add_subdirectory(speedtests)
add_subdirectory(utils)<|MERGE_RESOLUTION|>--- conflicted
+++ resolved
@@ -158,13 +158,9 @@
     else()
         find_program(MIOPEN_HIP_COMPILER clang++
             PATH_SUFFIXES bin
-<<<<<<< HEAD
-            PATHS /opt/rocm/llvm
-=======
 	        PATHS 
 		    /opt/rocm/llvm
 		    ${CMAKE_INSTALL_PREFIX}/llvm
->>>>>>> 98fb10e6
         )
         if(MIOPEN_HIP_COMPILER)
             message("hip compiler: ${MIOPEN_HIP_COMPILER}")
