################################################################################
#
# MIT License
#
# Copyright (c) 2017 Advanced Micro Devices, Inc.
#
# Permission is hereby granted, free of charge, to any person obtaining a copy
# of this software and associated documentation files (the "Software"), to deal
# in the Software without restriction, including without limitation the rights
# to use, copy, modify, merge, publish, distribute, sublicense, and/or sell
# copies of the Software, and to permit persons to whom the Software is
# furnished to do so, subject to the following conditions:
#
# The above copyright notice and this permission notice shall be included in all
# copies or substantial portions of the Software.
#
# THE SOFTWARE IS PROVIDED "AS IS", WITHOUT WARRANTY OF ANY KIND, EXPRESS OR
# IMPLIED, INCLUDING BUT NOT LIMITED TO THE WARRANTIES OF MERCHANTABILITY,
# FITNESS FOR A PARTICULAR PURPOSE AND NONINFRINGEMENT. IN NO EVENT SHALL THE
# AUTHORS OR COPYRIGHT HOLDERS BE LIABLE FOR ANY CLAIM, DAMAGES OR OTHER
# LIABILITY, WHETHER IN AN ACTION OF CONTRACT, TORT OR OTHERWISE, ARISING FROM,
# OUT OF OR IN CONNECTION WITH THE SOFTWARE OR THE USE OR OTHER DEALINGS IN THE
# SOFTWARE.
#
################################################################################
cmake_minimum_required( VERSION 3.11 )

macro(set_var_to_condition var)
    if(${ARGN})
        set(${var} TRUE)
    else()
        set(${name} FALSE)
    endif()
endmacro()

# This has to be initialized before the project() command appears
# Set the default of CMAKE_BUILD_TYPE to be release, unless user specifies with -D.  MSVC_IDE does not use CMAKE_BUILD_TYPE
if( NOT MSVC_IDE AND NOT CMAKE_BUILD_TYPE )
    set( CMAKE_BUILD_TYPE Release CACHE STRING "Choose the type of build, options are: None Debug Release RelWithDebInfo MinSizeRel." )
endif()

# Default installation path
if(WIN32)
    set(CMAKE_INSTALL_PREFIX "/opt/rocm/x86_64-w64-mingw32" CACHE PATH "")
else()
    set(CMAKE_INSTALL_PREFIX "/opt/rocm" CACHE PATH "")
endif()

project ( MIOpen C CXX )

enable_testing()

find_package(ROCM 0.7.3 REQUIRED PATHS /opt/rocm)

include(ROCMInstallTargets)
include(ROCMPackageConfigHelpers)
include(ROCMSetupVersion)
include(ROCMInstallSymlinks)
include(ROCMCreatePackage)
include(CheckCXXCompilerFlag)
include(ROCMHeaderWrapper)


set(MIOPEN_ENABLE_SQLITE On CACHE BOOL "")
# Use SQLITE for compiled kernels, when turned off this will use raw files
set(MIOPEN_ENABLE_SQLITE_KERN_CACHE On CACHE BOOL "")
if(MIOPEN_ENABLE_SQLITE)
    # MIOpen now depends on SQLite as well
    find_package(PkgConfig)
    pkg_check_modules(SQLITE3 REQUIRED sqlite3)
endif()
find_package(BZip2)
find_package(nlohmann_json 3.9.1 REQUIRED)
if(MIOPEN_ENABLE_SQLITE_KERN_CACHE AND NOT MIOPEN_ENABLE_SQLITE)
    message(FATAL_ERROR "MIOPEN_ENABLE_SQLITE_KERN_CACHE requires MIOPEN_ENABLE_SQLITE")
endif()
set(MIOPEN_LOG_FUNC_TIME_ENABLE Off CACHE BOOL "")
set(MIOPEN_ENABLE_SQLITE_BACKOFF On CACHE BOOL "")

option( BUILD_DEV "Build for development only" OFF)
option(MIOPEN_ENABLE_FIN "Enable the fin driver for MIOpen"  OFF)


# Strip symbols for release
if(NOT WIN32 AND NOT APPLE)
    set(CMAKE_C_FLAGS_RELEASE "${CMAKE_C_FLAGS_RELEASE} -s")
    set(CMAKE_CXX_FLAGS_RELEASE "${CMAKE_CXX_FLAGS_RELEASE} -s")
endif()

rocm_setup_version(VERSION 2.19.0)

list( APPEND CMAKE_MODULE_PATH ${PROJECT_SOURCE_DIR}/cmake )
include(TargetFlags)

if(CMAKE_CXX_COMPILER_ID STREQUAL "GNU")
    if(CMAKE_CXX_COMPILER_VERSION VERSION_LESS "5.3")
        message(FATAL_ERROR "MIOpen requires at least gcc 5.3")
    endif()
endif()


############################################################
# require C++14
add_compile_options(-std=c++17)

############################################################
# OPTION - MIOpen Backend
# - OpenCL
# - HIP
check_cxx_compiler_flag("--cuda-host-only -x hip" HAS_HIP)
if(HAS_HIP)
    set(MIOPEN_DEFAULT_BACKEND "HIP")
else()
    set(MIOPEN_DEFAULT_BACKEND "OpenCL")
endif()

if(WIN32 AND CMAKE_CROSSCOMPILING)
    set(WINE_CMD "wine")
else()
    set(WINE_CMD)
endif()

list(APPEND CMAKE_PREFIX_PATH ${CMAKE_INSTALL_PREFIX} ${CMAKE_INSTALL_PREFIX}/llvm ${CMAKE_INSTALL_PREFIX}/hip /opt/rocm /opt/rocm/llvm /opt/rocm/hip)

option(ENABLE_HIP_WORKAROUNDS Off)
set(MIOPEN_INSTALL_CXX_HEADERS Off CACHE BOOL "Install MIOpen's C++ header interface")


# Embedded Build Configuration
set(MIOPEN_EMBED_DB "" CACHE STRING "Semi-colon separated list of architecture to embed on-disk DBs in the binary. Example gfx906_60;gfx900_56")
if(NOT MIOPEN_EMBED_DB STREQUAL "")
    option(MIOPEN_DISABLE_SYSDB  "Disable sys database access" Off)
else()
    option(MIOPEN_DISABLE_SYSDB  "Disable sys database access" ${MIOPEN_EMBED_BUILD})
endif()
set(MIOPEN_BINCACHE_PATH "" CACHE STRING "URL or path containing binary cache files to embed")
option(MIOPEN_EMBED_BINCACHE "Embed Binary Cache or KDB" Off)
option(MIOPEN_EMBED_BUILD "Build with the set of embed flags." Off)
option(MIOPEN_DISABLE_USERDB "Disable user database access" ${MIOPEN_EMBED_BUILD})


# MIOPEN_USE_HIP_KERNELS is a Workaround for COMgr issues
if(MIOPEN_EMBED_BUILD)
    option(BUILD_SHARED_LIBS "Build as a shared library" Off)
    option(MIOPEN_USE_HIP_KERNELS "Use HIP kernels." Off)
    option(MIOPEN_BUILD_DRIVER "Build MIOpenDriver" Off)
else()
    option(BUILD_SHARED_LIBS "Build as a shared library" ON)
    option(MIOPEN_USE_HIP_KERNELS "Use HIP kernels." On)
    option(MIOPEN_BUILD_DRIVER "Build MIOpenDriver" On)
endif()


set( MIOPEN_BACKEND ${MIOPEN_DEFAULT_BACKEND} CACHE STRING
    "Which of MIOpens's backends to use?" )
set_property( CACHE MIOPEN_BACKEND PROPERTY STRINGS
    OpenCL HIP HIPOC HIPNOGPU)

# OpenCL 1.2
if( MIOPEN_BACKEND STREQUAL "OpenCL")
    set(MIOPEN_BACKEND_OPENCL 1)
    find_package( OpenCL REQUIRED )
    set(MIOPEN_USE_MIOPENGEMM ON CACHE BOOL "")
    find_program(MIOPEN_HIP_COMPILER clang++
        PATH_SUFFIXES bin
        PATHS
            /opt/rocm/llvm
            ${CMAKE_INSTALL_PREFIX}/llvm
    )
    if(MIOPEN_HIP_COMPILER)
        message(STATUS "hip compiler: ${MIOPEN_HIP_COMPILER}")
    else()
        message(FATAL_ERROR "hip compiler not found")
    endif()

    # MIOpenTensile does not support opencl backend yet.
    set(MIOPEN_USE_MIOPENTENSILE OFF CACHE BOOL "")

    # TODO (priority_low) Use to build HIP and ASM kernels.
    if(MIOPEN_USE_COMGR)
        message(FATAL_ERROR "comgr cannot be used with OpenCL backend")
    endif()

    # This is to pass all necessary build flags to HIP compiler
    # for device code compilation. Used within "find_package(hip...".
    # See https://github.com/ROCm-Developer-Tools/HIP/pull/2035#issuecomment-616861118.
    set (HIP_CXX_COMPILER ${MIOPEN_HIP_COMPILER})
endif()


# HIP is always required
find_package(hip REQUIRED PATHS /opt/rocm)
message(STATUS "Build with HIP ${hip_VERSION}")
target_flags(HIP_COMPILER_FLAGS hip::device)
# Remove cuda arch flags
string(REGEX REPLACE --cuda-gpu-arch=[a-z0-9]+ "" HIP_COMPILER_FLAGS "${HIP_COMPILER_FLAGS}")
string(REGEX REPLACE --offload-arch=[a-z0-9:+-]+ "" HIP_COMPILER_FLAGS "${HIP_COMPILER_FLAGS}")
# Skip library paths since hip will incorrectly treat it as a source file
string(APPEND HIP_COMPILER_FLAGS " ")
foreach(_unused RANGE 2)
    string(REGEX REPLACE " /[^ ]+\\.(a|so) " " " HIP_COMPILER_FLAGS "${HIP_COMPILER_FLAGS}")
endforeach()

# Override HIP version in config.h, if necessary.
# The variables set by find_package() can't be overwritten,
# therefore let's use intermediate variables.
set(MIOPEN_hip_VERSION_MAJOR "${hip_VERSION_MAJOR}")
set(MIOPEN_hip_VERSION_MINOR "${hip_VERSION_MINOR}")
set(MIOPEN_hip_VERSION_PATCH "${hip_VERSION_PATCH}")
if( DEFINED MIOPEN_OVERRIDE_HIP_VERSION_MAJOR )
    set(MIOPEN_hip_VERSION_MAJOR "${MIOPEN_OVERRIDE_HIP_VERSION_MAJOR}")
    message(STATUS "MIOPEN_hip_VERSION_MAJOR overriden with ${MIOPEN_OVERRIDE_HIP_VERSION_MAJOR}")
endif()
if( DEFINED MIOPEN_OVERRIDE_HIP_VERSION_MINOR )
    set(MIOPEN_hip_VERSION_MINOR "${MIOPEN_OVERRIDE_HIP_VERSION_MINOR}")
    message(STATUS "MIOPEN_hip_VERSION_MINOR overriden with ${MIOPEN_OVERRIDE_HIP_VERSION_MINOR}")
endif()
if( DEFINED MIOPEN_OVERRIDE_HIP_VERSION_PATCH )
    set(MIOPEN_hip_VERSION_PATCH "${MIOPEN_OVERRIDE_HIP_VERSION_PATCH}")
    message(STATUS "MIOPEN_hip_VERSION_PATCH overriden with ${MIOPEN_OVERRIDE_HIP_VERSION_PATCH}")
endif()

# Depend on Composable Kernels
option(MIOPEN_USE_COMPOSABLEKERNEL "Enable MIOpen to use composable kernels for various operations" On)
if(MIOPEN_BACKEND_OPENCL)
    set(MIOPEN_USE_COMPOSABLEKERNEL OFF)
endif()
message(STATUS "Enable Composable Kernels: ${MIOPEN_USE_COMPOSABLEKERNEL}")
if(MIOPEN_USE_COMPOSABLEKERNEL)
    find_package(composable_kernel 1.0.0 COMPONENTS device_operations)
endif()

set_var_to_condition(MIOPEN_USE_COMGR_DEFAULT (NOT DEFINED MIOPEN_BACKEND_OPENCL) AND (NOT (MIOPEN_BACKEND STREQUAL "HIPNOGPU")))
option(MIOPEN_USE_COMGR "Use comgr to build kernels instead of offline tools" ${MIOPEN_USE_COMGR_DEFAULT})

# TODO: Unify MIOPEN_HIP_VERSION_FLAT in config.h with this.
# in config.h we reserve 6 digits for patch, but here only 5 digits reserved to avoid overflow.
# Actually 5 digits should be Ok everywhere.
math(EXPR MIOPEN_hip_VERSION_FLAT "(${MIOPEN_hip_VERSION_MAJOR} * 1000 + ${MIOPEN_hip_VERSION_MINOR}) * 100000 + ${MIOPEN_hip_VERSION_PATCH}")

# Do not enable HIPRTC by default for older ROCm versions in order to avoid
# build time errors, because HIPRTC is a relatively new component.
set_var_to_condition(MIOPEN_USE_HIPRTC_DEFAULT ${MIOPEN_USE_COMGR} AND (${MIOPEN_hip_VERSION_FLAT} GREATER 500000000))
option(MIOPEN_USE_HIPRTC "Use HIPRTC to build HIP kernels instead of COMGR" ${MIOPEN_USE_HIPRTC_DEFAULT})

message(STATUS "Hip compiler flags: ${HIP_COMPILER_FLAGS}")

add_definitions("-DHIP_COMPILER_FLAGS=${HIP_COMPILER_FLAGS}")


# HIP
if( MIOPEN_BACKEND STREQUAL "HIP" OR MIOPEN_BACKEND STREQUAL "HIPOC" OR MIOPEN_BACKEND STREQUAL "HIPNOGPU")
    if( MIOPEN_BACKEND STREQUAL "HIPNOGPU")
        set(MIOPEN_MODE_NOGPU 1)
    endif()
    set(MIOPEN_BACKEND_HIP 1)
    set(MIOPEN_USE_MIOPENGEMM OFF CACHE BOOL "")
    # miopentensile default off
    set(MIOPEN_USE_MIOPENTENSILE OFF CACHE BOOL "")

    find_program(HIP_OC_COMPILER clang
        PATH_SUFFIXES bin
        PATHS
            /opt/rocm
            ${CMAKE_INSTALL_PREFIX}
    )
    if(HIP_OC_COMPILER)
        message(STATUS "OpenCL compiler: ${HIP_OC_COMPILER}")
        set(HIP_OC_COMPILER "${HIP_OC_COMPILER}")
    else()
        message(STATUS "OpenCL compiler not found")
    endif()

        # Hcc's clang always defines __HCC__ even when not using hcc driver
        add_definitions(-U__HCC__)

    set(MIOPEN_HIP_COMPILER ${CMAKE_CXX_COMPILER} CACHE PATH "")

    # rocblas
    set(MIOPEN_USE_ROCBLAS ON CACHE BOOL "")
    if(MIOPEN_USE_ROCBLAS)
        find_package(rocblas REQUIRED PATHS /opt/rocm)
        message(STATUS "Build with rocblas ${rocblas_VERSION}")
    else()
        message(STATUS "Build without rocblas")
    endif()
else()
    if(MIOPEN_USE_HIPRTC)
        message(FATAL_ERROR "HIPRTC cannot be used without HIP backend")
    endif()
endif()
message( STATUS "${MIOPEN_BACKEND} backend selected." )

# look for and register clang-offload-bundler
if(MIOPEN_HIP_COMPILER MATCHES ".*clang\\+\\+$")
    find_program(MIOPEN_OFFLOADBUNDLER_BIN clang-offload-bundler
        PATH_SUFFIXES bin
        PATHS
            /opt/rocm/llvm
            ${CMAKE_INSTALL_PREFIX}/llvm
    )
endif()
if(MIOPEN_OFFLOADBUNDLER_BIN)
    message(STATUS "clang-offload-bundler found: ${MIOPEN_OFFLOADBUNDLER_BIN}")
    set(MIOPEN_OFFLOADBUNDLER_BIN "${MIOPEN_OFFLOADBUNDLER_BIN}")
else()
    # look for and register extractkernel
    message(STATUS "clang-offload-bundler not found")

    find_program(EXTRACTKERNEL_BIN extractkernel
        PATH_SUFFIXES bin
        PATHS
            /opt/rocm/hip
            /opt/rocm
            ${CMAKE_INSTALL_PREFIX}/hip
            ${CMAKE_INSTALL_PREFIX}
    )
    if(EXTRACTKERNEL_BIN)
        message(STATUS "extractkernel found: ${EXTRACTKERNEL_BIN}")
        set(EXTRACTKERNEL_BIN "${EXTRACTKERNEL_BIN}")
    else()
        message(FATAL_ERROR "extractkernel not found")
    endif()
endif()

set_var_to_condition(MIOPEN_USE_MLIR_DEFAULT NOT (NOT ${BUILD_SHARED_LIBS} AND ${MIOPEN_USE_COMGR}))
option(MIOPEN_USE_MLIR "Use MLIR compilation backend" ${MIOPEN_USE_MLIR_DEFAULT})

if(MIOPEN_USE_MLIR)
    # REQUIRED is not supported before cmake 3.18
    find_library(LIBMLIRMIOPEN MLIRMIOpen REQUIRED)
    if(NOT ${BUILD_SHARED_LIBS} AND ${MIOPEN_USE_COMGR})
        message(FATAL_ERROR "Potential symbol conflict between mlir and comgr in static build")
    endif()

    if(NOT LIBMLIRMIOPEN)
        message(FATAL_ERROR "libMLIRMIOpen not found, please reinstall dependencies. \
        Refer to https://github.com/ROCmSoftwarePlatform/MIOpen#installing-the-dependencies")
    else()
        message(STATUS "Build with libMLIRMIOpen: " ${LIBMLIRMIOPEN})
    endif()
endif()


# Online assembler
find_program(MIOPEN_AMDGCN_ASSEMBLER
    NAMES clang
    PATHS
        ${MIOPEN_AMDGCN_ASSEMBLER_PATH}
        /opt/rocm
        /opt/rocm/llvm
        ${CMAKE_INSTALL_PREFIX}
        ${CMAKE_INSTALL_PREFIX}/llvm
    PATH_SUFFIXES
        /opencl/bin/x86_64
        /opencl/bin
        /bin
)
message(STATUS "AMDGCN assembler: ${MIOPEN_AMDGCN_ASSEMBLER}")

# miopentensile
if(MIOPEN_USE_MIOPENTENSILE)
    find_package(miopentensile)
    message(STATUS "Build with miopentensile")
else()
    message(STATUS "Build without miopentensile")
endif()

# miopengemm
if(MIOPEN_USE_MIOPENGEMM)
    find_package(miopengemm PATHS /opt/rocm)
    if(NOT miopengemm_FOUND)
        set(MIOPEN_USE_MIOPENGEMM 0)
    endif()
endif()

if(MIOPEN_USE_MIOPENGEMM)
    message(STATUS "Build with miopengemm")
else()
    if(MIOPEN_BACKEND_OPENCL)
        message(FATAL_ERROR "MIOpen OpenCL backend requires MIOpenGEMM")
    endif()
    message(STATUS "Build without miopengemm")
endif()

if(MIOPEN_USE_COMGR)
    find_package(amd_comgr REQUIRED CONFIG)
    message(STATUS "Build with comgr ${amd_comgr_VERSION}")
endif()

if(MIOPEN_USE_HIPRTC)
    if(NOT MIOPEN_USE_COMGR)
        message(FATAL_ERROR "HIPRTC can be used only together with COMGR")
    else()
        message(STATUS "Build with HIPRTC")
    endif()
endif()

option(Boost_USE_STATIC_LIBS "Use boost static libraries" ON)
set(BOOST_COMPONENTS filesystem)
add_definitions(-DBOOST_ALL_NO_LIB=1)
find_package(Boost REQUIRED COMPONENTS ${BOOST_COMPONENTS})

find_path(HALF_INCLUDE_DIR half.hpp)
message(STATUS "HALF_INCLUDE_DIR: ${HALF_INCLUDE_DIR}")

option( MIOPEN_DEBUG_FIND_DB_CACHING "Use system find-db caching" ON)

# FOR HANDLING ENABLE/DISABLE OPTIONAL BACKWARD COMPATIBILITY for FILE/FOLDER REORG
option(BUILD_FILE_REORG_BACKWARD_COMPATIBILITY "Build with file/folder reorg with backward compatibility enabled" ON)

set( MIOPEN_INSTALL_DIR miopen)
set( DATA_INSTALL_DIR ${CMAKE_INSTALL_DATAROOTDIR}/miopen )

set(MIOPEN_GPU_SYNC Off CACHE BOOL "")
if(BUILD_DEV)
    set(MIOPEN_BUILD_DEV 1)
    set(MIOPEN_SYSTEM_DB_PATH "${CMAKE_SOURCE_DIR}/src/kernels" CACHE PATH "Default path of system db files")
    set(MIOPEN_USER_DB_PATH "${CMAKE_SOURCE_DIR}/src/kernels" CACHE PATH "Default path of user db files")
    set(MIOPEN_USER_DB_SUFFIX "${MIOPEN_BACKEND}.${MIOpen_VERSION_MAJOR}_${MIOpen_VERSION_MINOR}_${MIOpen_VERSION_PATCH}" CACHE PATH "Filename suffix for the user find-db files")
    set(MIOPEN_CACHE_DIR "" CACHE STRING "")
else()
    set(MIOPEN_BUILD_DEV 0)
    set(MIOPEN_USER_DB_PATH "~/.config/miopen/" CACHE STRING "Default path of user db files")
    set(MIOPEN_CACHE_DIR "~/.cache/miopen/" CACHE STRING "")
    set(MIOPEN_USER_DB_SUFFIX "${MIOPEN_BACKEND}.${MIOpen_VERSION_MAJOR}_${MIOpen_VERSION_MINOR}_${MIOpen_VERSION_PATCH}_${MIOpen_VERSION_TWEAK}" CACHE PATH "Filename suffix for the user find-db files")
endif()
set(MIOPEN_SYSTEM_FIND_DB_SUFFIX "${MIOPEN_BACKEND}" CACHE PATH "Filename suffix for the system find-db files")

set(MIOPEN_PACKAGE_REQS "hip-rocclr")

if(MIOPEN_USE_MIOPENGEMM)
    set(MIOPEN_PACKAGE_REQS "${MIOPEN_PACKAGE_REQS}, miopengemm")
endif()

if(MIOPEN_USE_ROCBLAS)
    set(MIOPEN_PACKAGE_REQS "${MIOPEN_PACKAGE_REQS}, rocblas")
endif()

if(MIOPEN_BACKEND STREQUAL "HIP")
    set(CPACK_DEBIAN_PACKAGE_DEPENDS "${MIOPEN_PACKAGE_REQS}")
    set(CPACK_RPM_PACKAGE_REQUIRES "${MIOPEN_PACKAGE_REQS}")

    # Make backends explicitly conflict
    set(CPACK_DEBIAN_PACKAGE_CONFLICTS miopen-opencl)
    set(CPACK_RPM_PACKAGE_CONFLICTS miopen-opencl)

elseif(MIOPEN_BACKEND STREQUAL "OpenCL")
    set(CPACK_DEBIAN_PACKAGE_DEPENDS "${MIOPEN_PACKAGE_REQS}, rocm-opencl-dev")
    set(CPACK_RPM_PACKAGE_REQUIRES "${MIOPEN_PACKAGE_REQS}, rocm-opencl-devel")

    # Make backends explicitly conflict
    set(CPACK_DEBIAN_PACKAGE_CONFLICTS miopen-hip)
    set(CPACK_RPM_PACKAGE_CONFLICTS miopen-hip)
endif()
# Begin KDB component install 
function(install_kdb)
    set(oneValueArgs NAME COMPONENT_NAME)
    cmake_parse_arguments(PARSE "" "${oneValueArgs}" "" ${ARGN})

    if(PARSE_NAME)
        set(FILE_NAME ${PARSE_NAME})
    endif()
    STRING(REPLACE - _ FILE_NAME "${ARCH_NAME}")
    file(READ "${CMAKE_SOURCE_DIR}/src/kernels/${FILE_NAME}.kdb" FILE_CONTENTS LIMIT 7)
    string(STRIP "${FILE_CONTENTS}" FILE_CONTENTS)
    if(FILE_CONTENTS STREQUAL "version")
        set(LFS_MISSING_FILES ${LFS_MISSING_FILES} ${FILE_NAME}.kdb PARENT_SCOPE)
    else()
        message("Installing ${FILE_NAME} in component ${PARSE_COMPONENT_NAME}")
        rocm_install(FILES
            src/kernels/${FILE_NAME}.kdb
        DESTINATION ${DATA_INSTALL_DIR}/db
        COMPONENT ${PARSE_COMPONENT_NAME})
    endif()
endfunction()

# Both the lists below should be in sync always
list(APPEND ARCH_LST gfx90a68 gfx90a6e gfx1030-36 gfx90878 gfx906-64 gfx906-60 gfx900-64 gfx900-56)
list(APPEND ARCH_FILE_LST gfx90a-104kdb gfx90a-110kdb gfx1030-36kdb gfx908-120kdb gfx906-64kdb gfx906-60kdb gfx900-64kdb gfx900-56kdb)

list(LENGTH ARCH_LST FULL_LEN)
math(EXPR ARCH_LST_LEN "${FULL_LEN} - 1")


foreach(IDX RANGE ${ARCH_LST_LEN})
    list(GET ARCH_LST ${IDX} ARCH_NAME)
    list(GET ARCH_FILE_LST ${IDX} ARCH_FILE_NAME)
    install_kdb(
        NAME ${ARCH_NAME}
        COMPONENT_NAME ${ARCH_FILE_NAME}
    )
endforeach()

if(LFS_MISSING_FILES)
    string(REPLACE ";" "; " LFS_MISSING_FILES "${LFS_MISSING_FILES}")
    message(WARNING "GIT LFS Files not pulled down, skipped: ${LFS_MISSING_FILES}")
    set(MIOPEN_NO_LFS_PULLED TRUE CACHE INTERNAL "")
endif()

set(CPACK_COMPONENTS_ALL ${ARCH_FILE_LST})
#end kdb package creation

rocm_create_package(
    NAME MIOpen-${MIOPEN_BACKEND}
    DESCRIPTION "AMD's DNN Library"
    MAINTAINER "MIOpen Maintainer <miopen-lib.support@amd.com>"
    LDCONFIG
    # DEPENDS rocm-opencl hip-rocclr tinygemm
)

include(EnableCompilerWarnings)
set(MIOPEN_TIDY_ERRORS ERRORS * -readability-inconsistent-declaration-parameter-name)
if(CMAKE_CXX_COMPILER MATCHES ".*clang\\+\\+")
    set(MIOPEN_TIDY_CHECKS -modernize-use-override -readability-non-const-parameter)
# Enable tidy on hip
elseif(MIOPEN_BACKEND STREQUAL "HIP" OR MIOPEN_BACKEND STREQUAL "HIPNOGPU")
    set(MIOPEN_TIDY_ERRORS ALL)

endif()

include(ClangTidy)
enable_clang_tidy(
    CHECKS
        *
        -abseil-*
        -altera-struct-pack-align
        -altera-unroll-loops
        -android-cloexec-fopen
        -bugprone-exception-escape
        -bugprone-macro-parentheses
        # too many narrowing conversions in our code
        -bugprone-narrowing-conversions
        -cert-dcl37-c
        -cert-dcl51-cpp
        -cert-env33-c
        # Yea we shouldn't be using rand()
        -cert-msc30-c
        -cert-msc32-c
        -cert-msc50-cpp
        -cert-msc51-cpp
        -clang-analyzer-alpha.core.CastToStruct
        -clang-analyzer-optin.performance.Padding
        -clang-diagnostic-deprecated-declarations
        -clang-diagnostic-extern-c-compat
        -clang-diagnostic-unused-command-line-argument
        -cppcoreguidelines-avoid-c-arrays
        -cppcoreguidelines-avoid-magic-numbers
        -cppcoreguidelines-explicit-virtual-functions
        -cppcoreguidelines-init-variables
        -cppcoreguidelines-macro-usage
        -cppcoreguidelines-narrowing-conversions
        -cppcoreguidelines-non-private-member-variables-in-classes
        -cppcoreguidelines-prefer-member-initializer
        -cppcoreguidelines-pro-bounds-array-to-pointer-decay
        -cppcoreguidelines-pro-bounds-constant-array-index
        -cppcoreguidelines-pro-bounds-pointer-arithmetic
        -cppcoreguidelines-pro-type-member-init
        -cppcoreguidelines-pro-type-reinterpret-cast
        -cppcoreguidelines-pro-type-union-access
        -cppcoreguidelines-pro-type-vararg
        -cppcoreguidelines-special-member-functions
        -fuchsia-*
        -google-explicit-constructor
        -google-readability-braces-around-statements
        -google-readability-todo
        -google-runtime-int
        -google-runtime-references
        # We really shouldn't use bitwise operators with signed integers, but
        # opencl leaves us no choice
        -hicpp-avoid-c-arrays
        -hicpp-braces-around-statements
        -hicpp-explicit-conversions
        -hicpp-named-parameter
        -hicpp-no-array-decay
        -hicpp-signed-bitwise
        -hicpp-special-member-functions
        -hicpp-uppercase-literal-suffix
        -hicpp-use-auto
        -hicpp-use-equals-default
        -hicpp-use-override
        -hicpp-vararg
        -llvm-else-after-return
        -llvm-header-guard
        -llvm-include-order
        -llvmlibc-callee-namespace
        -llvmlibc-implementation-in-namespace
        -llvmlibc-restrict-system-libc-headers
        -llvm-qualified-auto
        -misc-misplaced-const
        -misc-non-private-member-variables-in-classes
        -misc-no-recursion
        -modernize-avoid-bind
        -modernize-avoid-c-arrays
        -modernize-pass-by-value
        -modernize-use-auto
        -modernize-use-default-member-init
        -modernize-use-equals-default
        -modernize-use-trailing-return-type
        -modernize-use-transparent-functors
        -performance-unnecessary-value-param
        -readability-braces-around-statements
        -readability-convert-member-functions-to-static
        -readability-else-after-return
        # we are not ready to use it, but very useful
        -readability-function-cognitive-complexity
        -readability-isolate-declaration
        -readability-magic-numbers
        -readability-named-parameter
        -readability-qualified-auto
        -readability-redundant-string-init
        -readability-uppercase-literal-suffix
        #TODO Code Quality WORKAROUND ROCm 5.1 update
        -altera-id-dependent-backward-branch
        -bugprone-easily-swappable-parameters
        -bugprone-implicit-widening-of-multiplication-result
        -cert-err33-c
        -google-readability-casting
        -hicpp-use-emplace
        -modernize-use-emplace
        -performance-unnecessary-copy-initialization
        -readability-container-data-pointer
        -readability-identifier-length
        -readability-suspicious-call-argument
<<<<<<< HEAD
        #TODO Code Quality WORKAROUND ROCm 5.3 && Ubuntu 22.04 && C++17 && cppcheck 2.9 update
        -modernize-use-nodiscard
        -misc-confusable-identifiers
        -modernize-unary-static-assert
        -modernize-macro-to-enum
        -modernize-concat-nested-namespaces
        -readability-redundant-declaration
        -readability-simplify-boolean-expr
        -bugprone-branch-clone
        -clang-diagnostic-deprecated
        -hicpp-deprecated-headers
        -hicpp-member-init
        -performance-no-automatic-move
        -clang-analyzer-cplusplus.NewDeleteLeaks
        -modernize-deprecated-headers
=======
        #CPP-17 and ROCM 5.3 update related warning
        -misc-confusable-identifiers
        -modernize-use-nodiscard
        -modernize-concat-nested-namespaces
        -modernize-unary-static-assert
        -modernize-macro-to-enum
        -readability-simplify-boolean-expr
        -readability-redundant-declaration
        -hicpp-member-init
        -bugprone-use-after-move
        -hicpp-invalid-access-moved

>>>>>>> 974937a2
        ${MIOPEN_TIDY_CHECKS}
    ${MIOPEN_TIDY_ERRORS}
    HEADER_FILTER
        "\.hpp$"
    EXTRA_ARGS
        -DMIOPEN_USE_CLANG_TIDY

)
include(CppCheck)
enable_cppcheck(
    CHECKS
        warning
        style
        performance
        portability
    SUPPRESS
        ConfigurationNotChecked
        constStatement
        duplicateCondition
        noExplicitConstructor
        passedByValue
        # preprocessorErrorDirective
        shadowVariable
        unusedFunction
        unusedPrivateFunction
        unusedStructMember
        # Ignore initializer lists in the tests
        useInitializationList:*test/*.cpp
        *:*src/sqlite/*.cpp
        *:*.cl
        *:*src/kernels/*.h
        knownConditionTrueFalse:*src/kernels/static_composable_kernel/*/*
        redundantAssignment:*src/kernels/static_composable_kernel/*/*
        unreadVariable:*src/kernels/static_composable_kernel/*/*
        unusedScopedObject:*src/kernels/static_composable_kernel/*/*
        wrongPrintfScanfArgNum:*src/kernels/static_composable_kernel/*/*
        knownConditionTrueFalse:*src/composable_kernel/composable_kernel/*/*
        identicalConditionAfterEarlyExit:*src/composable_kernel/composable_kernel/*/*
        duplicateExpression:*src/composable_kernel/composable_kernel/*/*
        multiCondition:*src/composable_kernel/composable_kernel/*/*
        unreadVariable:*src/composable_kernel/composable_kernel/*/*
        unreadVariable:*src/composable_kernel/host/*/*
        unreadVariable:*src/composable_kernel/external/*/*
        unmatchedSuppression
        #TODO Code Quality WORKAROUND ROCm 5.3 && Ubuntu 22.04 && C++17 && cppcheck 2.9 update
        ctuOneDefinitionRuleViolation:*test/*
        ctuOneDefinitionRuleViolation:*src/composable_kernel/composable_kernel/*/*
        ctuPointerArith:*test/*
        constParameter
        constVariable
        variableScope
        missingReturn
        cstyleCast
    FORCE
    SOURCES
        addkernels/
        # driver/
        include/
        src/
        test/
    INCLUDE
        ${CMAKE_CURRENT_SOURCE_DIR}/include
        ${CMAKE_CURRENT_BINARY_DIR}/include
        ${CMAKE_CURRENT_SOURCE_DIR}/src/include
    DEFINE
        CPPCHECK=1
        MIOPEN_USE_MIOPENGEMM=1
        __linux__=1
)


set(CMAKE_LIBRARY_OUTPUT_DIRECTORY ${CMAKE_CURRENT_BINARY_DIR}/lib)
set(CMAKE_ARCHIVE_OUTPUT_DIRECTORY ${CMAKE_CURRENT_BINARY_DIR}/lib)
set(CMAKE_RUNTIME_OUTPUT_DIRECTORY ${CMAKE_CURRENT_BINARY_DIR}/bin)

add_subdirectory(addkernels)
add_subdirectory(doc)
add_subdirectory(src)
if(MIOPEN_BUILD_DRIVER)
    add_subdirectory(driver)
endif()
add_subdirectory(test)
add_subdirectory(speedtests)
add_subdirectory(utils)
if(MIOPEN_ENABLE_FIN)
add_subdirectory(fin)
endif()<|MERGE_RESOLUTION|>--- conflicted
+++ resolved
@@ -622,8 +622,9 @@
         -readability-container-data-pointer
         -readability-identifier-length
         -readability-suspicious-call-argument
-<<<<<<< HEAD
         #TODO Code Quality WORKAROUND ROCm 5.3 && Ubuntu 22.04 && C++17 && cppcheck 2.9 update
+        -bugprone-use-after-move
+        -hicpp-invalid-access-moved
         -modernize-use-nodiscard
         -misc-confusable-identifiers
         -modernize-unary-static-assert
@@ -638,20 +639,6 @@
         -performance-no-automatic-move
         -clang-analyzer-cplusplus.NewDeleteLeaks
         -modernize-deprecated-headers
-=======
-        #CPP-17 and ROCM 5.3 update related warning
-        -misc-confusable-identifiers
-        -modernize-use-nodiscard
-        -modernize-concat-nested-namespaces
-        -modernize-unary-static-assert
-        -modernize-macro-to-enum
-        -readability-simplify-boolean-expr
-        -readability-redundant-declaration
-        -hicpp-member-init
-        -bugprone-use-after-move
-        -hicpp-invalid-access-moved
-
->>>>>>> 974937a2
         ${MIOPEN_TIDY_CHECKS}
     ${MIOPEN_TIDY_ERRORS}
     HEADER_FILTER
