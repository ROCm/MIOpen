--- conflicted
+++ resolved
@@ -60,12 +60,8 @@
 include(CheckCXXCompilerFlag)
 include(ROCMHeaderWrapper)
 
-<<<<<<< HEAD
 set(MIOPEN_ENABLE_AI_IMMED_MODE_FALLBACK On CACHE BOOL "Enable AI-based fallback for Immediate Mode")
 set(MIOPEN_ENABLE_AI_KERNEL_TUNING On CACHE BOOL "Enable AI heuristic for kernel tuning")
-=======
-set(MIOPEN_ENABLE_AI_KERNEL_TUNING On CACHE BOOL "Enable AI based heuristics")
->>>>>>> c5049aa7
 set(MIOPEN_ENABLE_SQLITE On CACHE BOOL "")
 # Use SQLITE for compiled kernels, when turned off this will use raw files
 set(MIOPEN_ENABLE_SQLITE_KERN_CACHE On CACHE BOOL "")
@@ -155,13 +151,10 @@
 endif()
 
 if(MIOPEN_EMBED_BUILD)
-<<<<<<< HEAD
     if(MIOPEN_ENABLE_AI_IMMED_MODE_FALLBACK)
         message(FATAL_ERROR "AI-based fallback for Immediate Mode cannot be used \
         with database embedding")
     endif()
-=======
->>>>>>> c5049aa7
     if(MIOPEN_ENABLE_AI_KERNEL_TUNING)
         message(FATAL_ERROR "AI Kernel tuning cannot be used with database embedding")
     endif()
