--- conflicted
+++ resolved
@@ -121,13 +121,8 @@
 	NAME MIOpen-${MIOPEN_BACKEND}
 	DESCRIPTION "AMD's DNN Library"
 	MAINTAINER "Paul Fultz II <paul.fultz@amd.com>"
-<<<<<<< HEAD
-	LDCONFIG ${LIB_INSTALL_DIR}
-	DEPENDS rocm-opencl rocm-utils hip_hcc miopengemm
-=======
 	LDCONFIG
 	# DEPENDS rocm-opencl rocm-utils hip_hcc tinygemm
->>>>>>> 38c5c2b2
 )
 
 include(EnableCompilerWarnings)
