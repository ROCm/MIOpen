--- conflicted
+++ resolved
@@ -474,10 +474,7 @@
     # list(APPEND BOOST_COMPONENTS core)
 endif()
 
-<<<<<<< HEAD
 # The FindBoost module has been removed since CMake 3.30. Use the Boost 1.83 configuration file instead.
-=======
->>>>>>> d0d7063e
 add_definitions(-DBOOST_ALL_NO_LIB=1)
 find_package(Boost REQUIRED COMPONENTS ${BOOST_COMPONENTS} CONFIG)
 
