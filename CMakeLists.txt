--- conflicted
+++ resolved
@@ -37,19 +37,11 @@
     endif()
 endmacro()
 
-<<<<<<< HEAD
-get_property(_GENERATOR_IS_MULTI_CONFIG GLOBAL PROPERTY GENERATOR_IS_MULTI_CONFIG)
-
-# This has to be initialized before the project() command appears
-# Set the default of CMAKE_BUILD_TYPE to be release, unless user specifies with -D.
-if(_GENERATOR_IS_MULTI_CONFIG)
-=======
 get_property(MIOPEN_GENERATOR_IS_MULTI_CONFIG GLOBAL PROPERTY GENERATOR_IS_MULTI_CONFIG)
 
 # This has to be initialized before the project() command appears
 # Set the default of CMAKE_BUILD_TYPE to be release, unless user specifies with -D.
 if(MIOPEN_GENERATOR_IS_MULTI_CONFIG)
->>>>>>> b42dc717
     if (NOT CMAKE_CONFIGURATION_TYPES)
         set(CMAKE_CONFIGURATION_TYPES "Debug;Release;RelWithDebInfo;MinSizeRel" CACHE STRING
             "Available build types (configurations) on multi-config generators")
@@ -270,16 +262,8 @@
 set_var_to_condition(MIOPEN_USE_HIPRTC_DEFAULT (MIOPEN_USE_COMGR AND (MIOPEN_hip_VERSION VERSION_GREATER_EQUAL 5)))
 option(MIOPEN_USE_HIPRTC "Use HIPRTC to build HIP kernels instead of COMGR" ${MIOPEN_USE_HIPRTC_DEFAULT})
 
-<<<<<<< HEAD
-# WORKAROUND_SWDEV_413293 - do not include on Windows, error message unknown command line option
-if(NOT WIN32 AND MIOPEN_hip_VERSION VERSION_GREATER_EQUAL 5.7.23302)
-    # No assumption that HIP kernels are launched with uniform block size for backward compatibility
-    # SWDEV-413293 and https://reviews.llvm.org/D155213 effective HIP_FLAT_VERSION 500723302
-    add_compile_definitions($<$<COMPILE_LANGUAGE:CXX>:WORKAROUND_SWDEV_413293>)
-=======
 # WORKAROUND_SWDEV_413293 - do not use on Windows. Compiler error message: unknown command line option
 if(NOT WIN32 AND MIOPEN_hip_VERSION VERSION_GREATER_EQUAL 5.7.23302)
->>>>>>> b42dc717
     string(APPEND HIP_COMPILER_FLAGS " -fno-offload-uniform-block ")
 endif()
 
@@ -289,11 +273,7 @@
 
 message(STATUS "Hip compiler flags: ${HIP_COMPILER_FLAGS}")
 
-<<<<<<< HEAD
-add_compile_definitions($<$<COMPILE_LANGUAGE:CXX>:HIP_COMPILER_FLAGS="${HIP_COMPILER_FLAGS}">)
-=======
 add_compile_definitions($<$<COMPILE_LANGUAGE:CXX>:HIP_COMPILER_FLAGS=${HIP_COMPILER_FLAGS}>)
->>>>>>> b42dc717
 
 # HIP
 if( MIOPEN_BACKEND STREQUAL "HIP" OR MIOPEN_BACKEND STREQUAL "HIPOC" OR MIOPEN_BACKEND STREQUAL "HIPNOGPU")
@@ -444,10 +424,6 @@
 set(MIOPEN_GPU_SYNC Off CACHE BOOL "")
 if(BUILD_DEV)
     set(MIOPEN_BUILD_DEV 1)
-<<<<<<< HEAD
-    set(KERNELS_BINARY_DIR ${PROJECT_BINARY_DIR}/share/miopen/db)
-=======
->>>>>>> b42dc717
     set(MIOPEN_SYSTEM_DB_PATH "${KERNELS_BINARY_DIR}" CACHE PATH "Default path of system db files")
     set(MIOPEN_USER_DB_PATH "${KERNELS_BINARY_DIR}" CACHE PATH "Default path of user db files")
     set(MIOPEN_USER_DB_SUFFIX "${MIOPEN_BACKEND}.${MIOpen_VERSION_MAJOR}_${MIOpen_VERSION_MINOR}_${MIOpen_VERSION_PATCH}" CACHE PATH "Filename suffix for the user find-db files")
@@ -488,23 +464,9 @@
     set(CPACK_RPM_PACKAGE_CONFLICTS miopen-hip)
 endif()
 
-<<<<<<< HEAD
-if(NOT BUILD_DEV)
-    if(WIN32)
-        set(KERNELS_BINARY_DIR ${PROJECT_BINARY_DIR}/bin)
-    else()
-        set(KERNELS_BINARY_DIR ${PROJECT_BINARY_DIR}/share/miopen/db)
-    endif()
-endif()
 set(KERNELS_SOURCE_DIR ${PROJECT_SOURCE_DIR}/src/kernels)
 
 find_program(UNZIPPER lbzcat bzcat REQUIRED)
-file(MAKE_DIRECTORY ${KERNELS_BINARY_DIR})
-=======
-set(KERNELS_SOURCE_DIR ${PROJECT_SOURCE_DIR}/src/kernels)
-
-find_program(UNZIPPER lbzcat bzcat REQUIRED)
->>>>>>> b42dc717
 
 function(unpack_db db_bzip2_file)
     get_filename_component(__fname ${db_bzip2_file} NAME_WLE)
