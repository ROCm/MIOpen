################################################################################
#
# MIT License
#
# Copyright (c) 2017 Advanced Micro Devices, Inc.
#
# Permission is hereby granted, free of charge, to any person obtaining a copy
# of this software and associated documentation files (the "Software"), to deal
# in the Software without restriction, including without limitation the rights
# to use, copy, modify, merge, publish, distribute, sublicense, and/or sell
# copies of the Software, and to permit persons to whom the Software is
# furnished to do so, subject to the following conditions:
#
# The above copyright notice and this permission notice shall be included in all
# copies or substantial portions of the Software.
#
# THE SOFTWARE IS PROVIDED "AS IS", WITHOUT WARRANTY OF ANY KIND, EXPRESS OR
# IMPLIED, INCLUDING BUT NOT LIMITED TO THE WARRANTIES OF MERCHANTABILITY,
# FITNESS FOR A PARTICULAR PURPOSE AND NONINFRINGEMENT. IN NO EVENT SHALL THE
# AUTHORS OR COPYRIGHT HOLDERS BE LIABLE FOR ANY CLAIM, DAMAGES OR OTHER
# LIABILITY, WHETHER IN AN ACTION OF CONTRACT, TORT OR OTHERWISE, ARISING FROM,
# OUT OF OR IN CONNECTION WITH THE SOFTWARE OR THE USE OR OTHER DEALINGS IN THE
# SOFTWARE.
#
################################################################################
cmake_minimum_required( VERSION 3.5 )

# This has to be initialized before the project() command appears
# Set the default of CMAKE_BUILD_TYPE to be release, unless user specifies with -D.  MSVC_IDE does not use CMAKE_BUILD_TYPE
if( NOT MSVC_IDE AND NOT CMAKE_BUILD_TYPE )
    set( CMAKE_BUILD_TYPE Release CACHE STRING "Choose the type of build, options are: None Debug Release RelWithDebInfo MinSizeRel." )
endif()

# Default installation path
if(WIN32)
    set(CMAKE_INSTALL_PREFIX "/opt/rocm/x86_64-w64-mingw32" CACHE PATH "")
else()
    set(CMAKE_INSTALL_PREFIX "/opt/rocm" CACHE PATH "")
endif()

project ( MIOpen C CXX )

enable_testing()

find_package(ROCM REQUIRED PATHS /opt/rocm)

include(ROCMInstallTargets)
include(ROCMPackageConfigHelpers)
include(ROCMSetupVersion)
include(ROCMInstallSymlinks)
include(ROCMCreatePackage)
include(CheckCXXCompilerFlag)

set(MIOPEN_ENABLE_SQLITE On CACHE BOOL "")
# Use SQLITE for compiled kernels, when turned off this will use raw files
set(MIOPEN_ENABLE_SQLITE_KERN_CACHE On CACHE BOOL "")
if(MIOPEN_ENABLE_SQLITE)
    # MIOpen now depends on SQLite as well
    find_package(PkgConfig)
    pkg_check_modules(SQLITE3 REQUIRED sqlite3)
endif()
find_package(BZip2)
if(MIOPEN_ENABLE_SQLITE_KERN_CACHE AND NOT MIOPEN_ENABLE_SQLITE)
    message(FATAL_ERROR "MIOPEN_ENABLE_SQLITE_KERN_CACHE requires MIOPEN_ENABLE_SQLITE")
endif()

option( BUILD_DEV "Build for development only" OFF)

<<<<<<< HEAD
set(MIOPEN_DISABLE_USERDB Off CACHE BOOL "Disable user database access")
set(MIOPEN_DISABLE_SYSDB Off CACHE BOOL "Disable sys database access")
=======
>>>>>>> 46a7bcbc

# Strip symbols for release
if(NOT WIN32 AND NOT APPLE)
    set(CMAKE_C_FLAGS_RELEASE "${CMAKE_C_FLAGS_RELEASE} -s")
    set(CMAKE_CXX_FLAGS_RELEASE "${CMAKE_CXX_FLAGS_RELEASE} -s")
endif()

rocm_setup_version(VERSION 2.6.0)

list( APPEND CMAKE_MODULE_PATH ${PROJECT_SOURCE_DIR}/cmake )
include(TargetFlags)

if(CMAKE_CXX_COMPILER_ID STREQUAL "GNU")
    if(CMAKE_CXX_COMPILER_VERSION VERSION_LESS "5.3")
        message(FATAL_ERROR "MIOpen requires at least gcc 5.3")
    endif()
endif()




############################################################
# require C++14
add_compile_options(-std=c++14)

############################################################
# OPTION - MIOpen Backend
# - OpenCL
# - HIP
check_cxx_compiler_flag("--cuda-host-only -x hip" HAS_HIP)
if(CMAKE_CXX_COMPILER MATCHES ".*hcc" OR CMAKE_CXX_COMPILER MATCHES ".*hipcc" OR HAS_HIP)
    set(MIOPEN_DEFAULT_BACKEND "HIP")
else()
    set(MIOPEN_DEFAULT_BACKEND "OpenCL")
endif()

if(WIN32 AND CMAKE_CROSSCOMPILING)
    set(WINE_CMD "wine")
else()
    set(WINE_CMD)
endif()

list(APPEND CMAKE_PREFIX_PATH /opt/rocm /opt/rocm/llvm /opt/rocm/hip /opt/rocm/hcc)

option(ENABLE_HIP_WORKAROUNDS Off)
set(MIOPEN_INSTALL_CXX_HEADERS Off CACHE BOOL "Install MIOpen's C++ header interface")


# Embedded Build Configuration
option(MIOPEN_EMBED_BUILD "Build with the set of embed flags." Off)
option(MIOPEN_USE_COMGR "Use comgr to build kernels instead of offline tools" ${MIOPEN_EMBED_BUILD})
option(MIOPEN_DISABLE_USERDB "Disable user database access" ${MIOPEN_EMBED_BUILD})

# MIOPEN_USE_HIP_KERNELS is a Workaround for COMgr issues
if(MIOPEN_EMBED_BUILD)
    option(BUILD_SHARED_LIBS "Build as a shared library" Off)
    option(MIOPEN_USE_HIP_KERNELS "Use HIP kernels." Off)
else()
    option(BUILD_SHARED_LIBS "Build as a shared library" ON)
    option(MIOPEN_USE_HIP_KERNELS "Use HIP kernels." On)
endif()


set( MIOPEN_BACKEND ${MIOPEN_DEFAULT_BACKEND} CACHE STRING
    "Which of MIOpens's backends to use?" )
set_property( CACHE MIOPEN_BACKEND PROPERTY STRINGS
    OpenCL HIP HIPOC )

# OpenCL 1.2
if( MIOPEN_BACKEND STREQUAL "OpenCL")
    set(MIOPEN_BACKEND_OPENCL 1)
    find_package( OpenCL REQUIRED )
    find_program(MIOPEN_HIP_COMPILER hcc
            PATH_SUFFIXES bin
            PATHS /opt/rocm
    )
    set(MIOPEN_USE_MIOPENGEMM ON CACHE BOOL "")
    if(MIOPEN_HIP_COMPILER)
        message("hip compiler: ${MIOPEN_HIP_COMPILER}")
    else()
        find_program(MIOPEN_HIP_COMPILER clang++
            PATH_SUFFIXES bin
	        PATHS /opt/rocm/llvm
        )
        if(MIOPEN_HIP_COMPILER)
            message("hip compiler: ${MIOPEN_HIP_COMPILER}")
        else()
            message(FATAL_ERROR "hip compiler not found")
        endif()
    endif()

    # TODO (priority_low) Use to build HIP and ASM kernels.
    if(MIOPEN_USE_COMGR)
        message(FATAL_ERROR "comgr cannot be used with OpenCL backend")
    endif()
endif()


# HIP is always required
find_package(hip REQUIRED PATHS /opt/rocm)
message(STATUS "Build with HIP ${hip_VERSION}")
target_flags(HIP_COMPILER_FLAGS hip::device)
# Remove cuda arch flags
string(REGEX REPLACE --cuda-gpu-arch=[a-z0-9]+ "" HIP_COMPILER_FLAGS "${HIP_COMPILER_FLAGS}")

message(STATUS "Hip compiler flags: ${HIP_COMPILER_FLAGS}")

add_definitions("-DHIP_COMPILER_FLAGS=${HIP_COMPILER_FLAGS}")



# HIP
if( MIOPEN_BACKEND STREQUAL "HIP" OR MIOPEN_BACKEND STREQUAL "HIPOC")
    set(MIOPEN_BACKEND_HIP 1)
    set(MIOPEN_USE_MIOPENGEMM OFF CACHE BOOL "")
    find_program(HIP_OC_COMPILER clang-ocl
        PATH_SUFFIXES bin
        PATHS /opt/rocm
    )
    if(HIP_OC_COMPILER)
        message(STATUS "hip compiler: ${HIP_OC_COMPILER}")
        set(HIP_OC_COMPILER "${HIP_OC_COMPILER}")
    else()
        message(FATAL_ERROR "clang-ocl not found")
    endif()

    if(CMAKE_CXX_COMPILER MATCHES ".*hcc")
        link_libraries(stdc++)

        # A hack to make this work without the device enumerator
        link_libraries(-amdgpu-target=gfx803 -amdgpu-target=gfx900 -Wno-unused-command-line-argument)
        CHECK_CXX_COMPILER_FLAG("-amdgpu-target=gfx906 -Werror" GFX_906_FLAG_VALID)
        if(GFX_906_FLAG_VALID)
            link_libraries(-amdgpu-target=gfx906)
        endif()

        CHECK_CXX_COMPILER_FLAG(-amdgpu-target=gfx908 -Werror, GFX_908_FLAG_VALID)
        if(GFX_908_FLAG_VALID)
            link_libraries(-amdgpu-target=gfx908)
        endif()
        # end hack
    else()
        # Hcc's clang always defines __HCC__ even when not using hcc driver
        add_definitions(-U__HCC__)
    endif()
    # end hack

    set(MIOPEN_HIP_COMPILER ${CMAKE_CXX_COMPILER} CACHE PATH "")


    # rocblas
    set(MIOPEN_USE_ROCBLAS ON CACHE BOOL "")
    if(MIOPEN_USE_ROCBLAS)
        find_package(rocblas REQUIRED PATHS /opt/rocm)
        message(STATUS "Build with rocblas")
    else()
        message(STATUS "Build without rocblas")
    endif()
endif()
message( STATUS "${MIOPEN_BACKEND} backend selected." )
	
# look for and register clang-offload-bundler
if(MIOPEN_HIP_COMPILER MATCHES ".*clang\\+\\+$")
    find_program(MIOPEN_OFFLOADBUNDLER_BIN clang-offload-bundler
        PATH_SUFFIXES bin
        PATHS /opt/rocm/llvm
    )
endif()
if(MIOPEN_OFFLOADBUNDLER_BIN)
    message(STATUS "clang-offload-bundler found: ${MIOPEN_OFFLOADBUNDLER_BIN}")
    set(MIOPEN_OFFLOADBUNDLER_BIN "${MIOPEN_OFFLOADBUNDLER_BIN}")
else()
    # look for and register extractkernel
    message(STATUS "clang-offload-bundler not found")

    find_program(EXTRACTKERNEL_BIN extractkernel
        PATH_SUFFIXES bin
        PATHS
            /opt/rocm/hip
            /opt/rocm/hcc
            /opt/rocm
    )
    if(EXTRACTKERNEL_BIN)
        message(STATUS "extractkernel found: ${EXTRACTKERNEL_BIN}")
        set(EXTRACTKERNEL_BIN "${EXTRACTKERNEL_BIN}")
    else()
        message(FATAL_ERROR "extractkernel not found")
    endif()
endif()


# Online assembler
find_program(MIOPEN_AMDGCN_ASSEMBLER
    NAMES clang
    PATHS
        ${MIOPEN_AMDGCN_ASSEMBLER_PATH}
        /opt/rocm
        /opt/rocm/llvm
        /opt/rocm/hcc
        ${CMAKE_INSTALL_PREFIX}
        ${CMAKE_INSTALL_PREFIX}/llvm
        ${CMAKE_INSTALL_PREFIX}/hcc
    PATH_SUFFIXES
        /opencl/bin/x86_64
        /bin
    NO_DEFAULT_PATH
)
message(STATUS "AMDGCN assembler: ${MIOPEN_AMDGCN_ASSEMBLER}")

# miopengemm
if(MIOPEN_USE_MIOPENGEMM)
    find_package(miopengemm PATHS /opt/rocm)
    if(miopengemm_FOUND)
        message(STATUS "Build with miopengemm")
        set(MIOPEN_USE_MIOPENGEMM 1)
    else()
        message(STATUS "Build without miopengemm")
        set(MIOPEN_USE_MIOPENGEMM 0)
    endif()
else()
    message(STATUS "Build without miopengemm")
    set(MIOPEN_USE_MIOPENGEMM 0)
endif()

if(MIOPEN_USE_COMGR)
    find_package(amd_comgr REQUIRED CONFIG)
    message(STATUS "Build with comgr ${amd_comgr_VERSION}")
endif()

option(Boost_USE_STATIC_LIBS "Use boost static libraries" ON)
set(BOOST_COMPONENTS filesystem)
add_definitions(-DBOOST_ALL_NO_LIB=1)
find_package(Boost REQUIRED COMPONENTS ${BOOST_COMPONENTS})

find_path(HALF_INCLUDE_DIR half.hpp)

option( MIOPEN_DEBUG_FIND_DB_CACHING "Use system find-db caching" ON)

set( MIOPEN_INSTALL_DIR miopen)
set( DATA_INSTALL_DIR ${MIOPEN_INSTALL_DIR}/${CMAKE_INSTALL_DATAROOTDIR}/miopen )

set(MIOPEN_GPU_SYNC Off CACHE BOOL "")
if(BUILD_DEV)
    set(MIOPEN_BUILD_DEV 1)
    set(MIOPEN_SYSTEM_DB_PATH "${CMAKE_SOURCE_DIR}/src/kernels" CACHE PATH "Default path of system db files")
    set(MIOPEN_USER_DB_PATH "${CMAKE_SOURCE_DIR}/src/kernels" CACHE PATH "Default path of user db files")
    set(MIOPEN_USER_DB_SUFFIX "${MIOPEN_BACKEND}.${MIOpen_VERSION_MAJOR}_${MIOpen_VERSION_MINOR}_${MIOpen_VERSION_PATCH}" CACHE PATH "Filename suffix for the user find-db files")
    set(MIOPEN_CACHE_DIR "" CACHE STRING "")
else()
    set(MIOPEN_BUILD_DEV 0)
    set(MIOPEN_SYSTEM_DB_PATH "${CMAKE_INSTALL_PREFIX}/${DATA_INSTALL_DIR}/db" CACHE PATH "Default path of system db files")
    set(MIOPEN_USER_DB_PATH "~/.config/miopen/" CACHE STRING "Default path of user db files")
    set(MIOPEN_CACHE_DIR "~/.cache/miopen/" CACHE STRING "")
    set(MIOPEN_USER_DB_SUFFIX "${MIOPEN_BACKEND}.${MIOpen_VERSION_MAJOR}_${MIOpen_VERSION_MINOR}_${MIOpen_VERSION_PATCH}_${MIOpen_VERSION_TWEAK}" CACHE PATH "Filename suffix for the user find-db files")
endif()
set(MIOPEN_SYSTEM_FIND_DB_SUFFIX "${MIOPEN_BACKEND}" CACHE PATH "Filename suffix for the system find-db files")


set(MIOPEN_PACKAGE_REQS "rocm-utils, hip-hcc")
if(MIOPEN_USE_MIOPENGEMM)
    set(MIOPEN_PACKAGE_REQS "${MIOPEN_PACKAGE_REQS}, miopengemm")
endif()
set(CPACK_DEBIAN_PACKAGE_DEPENDS "${MIOPEN_PACKAGE_REQS}, rocm-opencl-dev")
set(CPACK_RPM_PACKAGE_REQUIRES "${MIOPEN_PACKAGE_REQS}, rocm-opencl-devel")

rocm_create_package(
    NAME MIOpen-${MIOPEN_BACKEND}
    DESCRIPTION "AMD's DNN Library"
    MAINTAINER "Paul Fultz II <paul.fultz@amd.com>"
    LDCONFIG
    # DEPENDS rocm-opencl rocm-utils hip-hcc tinygemm
)

include(EnableCompilerWarnings)
set(MIOPEN_TIDY_ERRORS ERRORS * -readability-inconsistent-declaration-parameter-name)
if(CMAKE_CXX_COMPILER MATCHES ".*hcc" OR CMAKE_CXX_COMPILER MATCHES ".*clang\\+\\+")
    set(MIOPEN_TIDY_CHECKS -modernize-use-override -readability-non-const-parameter)
# Enable tidy on hip
elseif(MIOPEN_BACKEND STREQUAL "HIP")
    set(MIOPEN_TIDY_ERRORS ALL)

endif()

include(ClangTidy)
enable_clang_tidy(
    CHECKS
        *
        -abseil-string-find-startswith
        -android-cloexec-fopen
        # Yea we shouldn't be using rand()
        -cert-msc30-c
        -bugprone-exception-escape
        -cert-env33-c
        -cert-msc32-c
        -cert-msc50-cpp
        -cert-msc51-cpp
        -clang-analyzer-alpha.core.CastToStruct
        -clang-analyzer-optin.performance.Padding
        -clang-diagnostic-deprecated-declarations
        -clang-diagnostic-extern-c-compat
        -clang-diagnostic-unused-command-line-argument
        -cppcoreguidelines-avoid-c-arrays
        -cppcoreguidelines-avoid-magic-numbers
        -cppcoreguidelines-explicit-virtual-functions
        -cppcoreguidelines-init-variables
        -cppcoreguidelines-macro-usage
        -cppcoreguidelines-non-private-member-variables-in-classes
        -cppcoreguidelines-pro-bounds-array-to-pointer-decay
        -cppcoreguidelines-pro-bounds-constant-array-index
        -cppcoreguidelines-pro-bounds-pointer-arithmetic
        -cppcoreguidelines-pro-type-member-init
        -cppcoreguidelines-pro-type-reinterpret-cast
        -cppcoreguidelines-pro-type-union-access
        -cppcoreguidelines-pro-type-vararg
        -cppcoreguidelines-special-member-functions
        -fuchsia-*
        -google-explicit-constructor
        -google-readability-braces-around-statements
        -google-readability-todo
        -google-runtime-int
        -google-runtime-references
        -hicpp-braces-around-statements
        -hicpp-explicit-conversions
        -hicpp-no-array-decay
        # We really shouldn't use bitwise operators with signed integers, but
        # opencl leaves us no choice
        -hicpp-avoid-c-arrays
        -hicpp-signed-bitwise
        -hicpp-special-member-functions
        -hicpp-uppercase-literal-suffix
        -hicpp-use-auto
        -hicpp-use-equals-default
        -hicpp-use-override
        -llvm-header-guard
        -llvm-include-order
        -misc-misplaced-const
        -misc-non-private-member-variables-in-classes
        -modernize-avoid-bind
        -modernize-avoid-c-arrays
        -modernize-pass-by-value
        -modernize-use-auto
        -modernize-use-default-member-init
        -modernize-use-equals-default
        -modernize-use-trailing-return-type
        -modernize-use-transparent-functors
        -performance-unnecessary-value-param
        -readability-braces-around-statements
        -readability-else-after-return
        -readability-isolate-declaration
        -readability-magic-numbers
        -readability-named-parameter
        -readability-uppercase-literal-suffix
        -readability-convert-member-functions-to-static

        ${MIOPEN_TIDY_CHECKS}
    ${MIOPEN_TIDY_ERRORS}
    HEADER_FILTER
        ".*hpp"
    EXTRA_ARGS
        -DMIOPEN_USE_CLANG_TIDY

)
include(CppCheck)
enable_cppcheck(
    CHECKS
        warning
        style
        performance
        portability
    SUPPRESS
        ConfigurationNotChecked
        constStatement
        duplicateCondition
        noExplicitConstructor
        passedByValue
        # preprocessorErrorDirective
        shadowVariable
        unusedFunction
        unusedPrivateFunction
        unusedStructMember
        # Ignore initializer lists in the tests
        useInitializationList:*test/*.cpp
        *:*.cl
        *:*src/kernels/*.h
        knownConditionTrueFalse:*src/kernels/composable_kernel/*/*
        redundantAssignment:*src/kernels/composable_kernel/*/*
        unreadVariable:*src/kernels/composable_kernel/*/*
        unusedScopedObject:*src/kernels/composable_kernel/*/*
        wrongPrintfScanfArgNum:*src/kernels/composable_kernel/*/*
        unmatchedSuppression
    FORCE
    SOURCES
        addkernels/
        # driver/
        include/
        src/
        test/
    INCLUDE
        ${CMAKE_CURRENT_SOURCE_DIR}/include
        ${CMAKE_CURRENT_BINARY_DIR}/include
        ${CMAKE_CURRENT_SOURCE_DIR}/src/include
    DEFINE
        CPPCHECK=1
        MIOPEN_USE_MIOPENGEMM=1
        __linux__=1
)

set(CMAKE_LIBRARY_OUTPUT_DIRECTORY ${CMAKE_CURRENT_BINARY_DIR}/lib)
set(CMAKE_ARCHIVE_OUTPUT_DIRECTORY ${CMAKE_CURRENT_BINARY_DIR}/lib)
set(CMAKE_RUNTIME_OUTPUT_DIRECTORY ${CMAKE_CURRENT_BINARY_DIR}/bin)

add_subdirectory(addkernels)
add_subdirectory(doc)
add_subdirectory(src)
add_subdirectory(driver)
add_subdirectory(test)
add_subdirectory(speedtests)
add_subdirectory(utils)<|MERGE_RESOLUTION|>--- conflicted
+++ resolved
@@ -66,11 +66,6 @@
 
 option( BUILD_DEV "Build for development only" OFF)
 
-<<<<<<< HEAD
-set(MIOPEN_DISABLE_USERDB Off CACHE BOOL "Disable user database access")
-set(MIOPEN_DISABLE_SYSDB Off CACHE BOOL "Disable sys database access")
-=======
->>>>>>> 46a7bcbc
 
 # Strip symbols for release
 if(NOT WIN32 AND NOT APPLE)
@@ -123,6 +118,7 @@
 option(MIOPEN_EMBED_BUILD "Build with the set of embed flags." Off)
 option(MIOPEN_USE_COMGR "Use comgr to build kernels instead of offline tools" ${MIOPEN_EMBED_BUILD})
 option(MIOPEN_DISABLE_USERDB "Disable user database access" ${MIOPEN_EMBED_BUILD})
+option(MIOPEN_DISABLE_SYSDB  "Disable sys database access" ${MIOPEN_EMBED_BUILD})
 
 # MIOPEN_USE_HIP_KERNELS is a Workaround for COMgr issues
 if(MIOPEN_EMBED_BUILD)
