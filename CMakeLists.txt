################################################################################
#
# MIT License
#
# Copyright (c) 2017 Advanced Micro Devices, Inc.
#
# Permission is hereby granted, free of charge, to any person obtaining a copy
# of this software and associated documentation files (the "Software"), to deal
# in the Software without restriction, including without limitation the rights
# to use, copy, modify, merge, publish, distribute, sublicense, and/or sell
# copies of the Software, and to permit persons to whom the Software is
# furnished to do so, subject to the following conditions:
#
# The above copyright notice and this permission notice shall be included in all
# copies or substantial portions of the Software.
#
# THE SOFTWARE IS PROVIDED "AS IS", WITHOUT WARRANTY OF ANY KIND, EXPRESS OR
# IMPLIED, INCLUDING BUT NOT LIMITED TO THE WARRANTIES OF MERCHANTABILITY,
# FITNESS FOR A PARTICULAR PURPOSE AND NONINFRINGEMENT. IN NO EVENT SHALL THE
# AUTHORS OR COPYRIGHT HOLDERS BE LIABLE FOR ANY CLAIM, DAMAGES OR OTHER
# LIABILITY, WHETHER IN AN ACTION OF CONTRACT, TORT OR OTHERWISE, ARISING FROM,
# OUT OF OR IN CONNECTION WITH THE SOFTWARE OR THE USE OR OTHER DEALINGS IN THE
# SOFTWARE.
#
################################################################################
cmake_minimum_required( VERSION 3.11 )

if (POLICY CMP0074)
  cmake_policy(SET CMP0074 NEW)
endif()

macro(set_var_to_condition var)
    if(${ARGN})
        set(${var} TRUE)
    else()
        set(${var} FALSE)
    endif()
endmacro()

# This has to be initialized before the project() command appears
# Set the default of CMAKE_BUILD_TYPE to be release, unless user specifies with -D.  MSVC_IDE does not use CMAKE_BUILD_TYPE
if( NOT MSVC_IDE AND NOT CMAKE_BUILD_TYPE )
    set( CMAKE_BUILD_TYPE Release CACHE STRING "Choose the type of build, options are: None Debug Release RelWithDebInfo MinSizeRel." )
endif()

# Default installation path
if(WIN32)
    set(CMAKE_INSTALL_PREFIX "/opt/rocm/x86_64-w64-mingw32" CACHE PATH "")
else()
    set(CMAKE_INSTALL_PREFIX "/opt/rocm" CACHE PATH "")
endif()

project ( MIOpen C CXX )

set(CMAKE_CXX_STANDARD 17)
set(CMAKE_CXX_STANDARD_REQUIRED ON)
set(CMAKE_CXX_EXTENSIONS OFF)

enable_testing()

find_package(ROCM 0.7.3 REQUIRED PATHS /opt/rocm)

include(ROCMInstallTargets)
include(ROCMPackageConfigHelpers)
include(ROCMSetupVersion)
include(ROCMInstallSymlinks)
include(ROCMCreatePackage)
include(CheckCXXCompilerFlag)
include(ROCMHeaderWrapper)

set(MIOPEN_ENABLE_AI_IMMED_MODE_FALLBACK On CACHE BOOL "Enable AI-based fallback for Immediate Mode")
set(MIOPEN_ENABLE_AI_KERNEL_TUNING On CACHE BOOL "Enable AI heuristic for kernel tuning")
set(MIOPEN_ENABLE_SQLITE On CACHE BOOL "")
# Use SQLITE for compiled kernels, when turned off this will use raw files
set(MIOPEN_ENABLE_SQLITE_KERN_CACHE On CACHE BOOL "")
if(MIOPEN_ENABLE_SQLITE)
    # MIOpen now depends on SQLite as well
    find_package(PkgConfig)
    pkg_check_modules(SQLITE3 REQUIRED sqlite3)
endif()
find_package(BZip2)
find_package(nlohmann_json 3.9.1 REQUIRED)
if(MIOPEN_ENABLE_SQLITE_KERN_CACHE AND NOT MIOPEN_ENABLE_SQLITE)
    message(FATAL_ERROR "MIOPEN_ENABLE_SQLITE_KERN_CACHE requires MIOPEN_ENABLE_SQLITE")
endif()
set(MIOPEN_LOG_FUNC_TIME_ENABLE Off CACHE BOOL "")
set(MIOPEN_ENABLE_SQLITE_BACKOFF On CACHE BOOL "")

option( BUILD_DEV "Build for development only" OFF)
option(MIOPEN_ENABLE_FIN "Enable the fin driver for MIOpen"  OFF)


# Strip symbols for release
if(NOT WIN32 AND NOT APPLE)
    set(CMAKE_C_FLAGS_RELEASE "${CMAKE_C_FLAGS_RELEASE} -s")
    set(CMAKE_CXX_FLAGS_RELEASE "${CMAKE_CXX_FLAGS_RELEASE} -s")
endif()

rocm_setup_version(VERSION 3.00.0)

list( APPEND CMAKE_MODULE_PATH ${PROJECT_SOURCE_DIR}/cmake )
include(TargetFlags)

if(CMAKE_CXX_COMPILER_ID STREQUAL "GNU")
    if(CMAKE_CXX_COMPILER_VERSION VERSION_LESS "5.3")
        message(FATAL_ERROR "MIOpen requires at least gcc 5.3")
    endif()
endif()

############################################################
# OPTION - MIOpen Backend
# - OpenCL
# - HIP
check_cxx_compiler_flag("--cuda-host-only -x hip" HAS_HIP)
if(HAS_HIP)
    set(MIOPEN_DEFAULT_BACKEND "HIP")
else()
    set(MIOPEN_DEFAULT_BACKEND "OpenCL")
endif()

if(WIN32 AND CMAKE_CROSSCOMPILING)
    set(WINE_CMD "wine")
else()
    set(WINE_CMD)
endif()

list(APPEND CMAKE_PREFIX_PATH ${CMAKE_INSTALL_PREFIX} ${CMAKE_INSTALL_PREFIX}/llvm ${CMAKE_INSTALL_PREFIX}/hip /opt/rocm /opt/rocm/llvm /opt/rocm/hip)

option(ENABLE_HIP_WORKAROUNDS Off)
set(MIOPEN_INSTALL_CXX_HEADERS Off CACHE BOOL "Install MIOpen's C++ header interface")


# Embedded Build Configuration
set(MIOPEN_EMBED_DB "" CACHE STRING "Semi-colon separated list of architecture to embed on-disk DBs in the binary. Example gfx906_60;gfx900_56")
if(NOT MIOPEN_EMBED_DB STREQUAL "")
    option(MIOPEN_DISABLE_SYSDB  "Disable sys database access" Off)
else()
    option(MIOPEN_DISABLE_SYSDB  "Disable sys database access" ${MIOPEN_EMBED_BUILD})
endif()
set(MIOPEN_BINCACHE_PATH "" CACHE STRING "URL or path containing binary cache files to embed")
option(MIOPEN_EMBED_BINCACHE "Embed Binary Cache or KDB" Off)
option(MIOPEN_EMBED_BUILD "Build with the set of embed flags." Off)
option(MIOPEN_DISABLE_USERDB "Disable user database access" ${MIOPEN_EMBED_BUILD})

# MIOPEN_USE_HIP_KERNELS is a Workaround for COMgr issues
if(MIOPEN_EMBED_BUILD)
    option(BUILD_SHARED_LIBS "Build as a shared library" Off)
    option(MIOPEN_USE_HIP_KERNELS "Use HIP kernels." Off)
    option(MIOPEN_BUILD_DRIVER "Build MIOpenDriver" Off)
else()
    option(BUILD_SHARED_LIBS "Build as a shared library" ON)
    option(MIOPEN_USE_HIP_KERNELS "Use HIP kernels." On)
    option(MIOPEN_BUILD_DRIVER "Build MIOpenDriver" On)
endif()

if(MIOPEN_EMBED_BUILD)
    if(MIOPEN_ENABLE_AI_IMMED_MODE_FALLBACK)
        message(FATAL_ERROR "AI-based fallback for Immediate Mode cannot be used \
        with database embedding")
    endif()
    if(MIOPEN_ENABLE_AI_KERNEL_TUNING)
        message(FATAL_ERROR "AI Kernel tuning cannot be used with database embedding")
    endif()
endif()

set( MIOPEN_BACKEND ${MIOPEN_DEFAULT_BACKEND} CACHE STRING
    "Which of MIOpens's backends to use?" )
set_property( CACHE MIOPEN_BACKEND PROPERTY STRINGS
    OpenCL HIP HIPOC HIPNOGPU)

# OpenCL 1.2
if( MIOPEN_BACKEND STREQUAL "OpenCL")
    set(MIOPEN_BACKEND_OPENCL 1)
    find_package( OpenCL REQUIRED )
    find_program(MIOPEN_HIP_COMPILER clang++
        PATH_SUFFIXES bin
        PATHS
            /opt/rocm/llvm
            ${CMAKE_INSTALL_PREFIX}/llvm
    )
    if(MIOPEN_HIP_COMPILER)
        message(STATUS "hip compiler: ${MIOPEN_HIP_COMPILER}")
    else()
        message(FATAL_ERROR "hip compiler not found")
    endif()

    # TODO (priority_low) Use to build HIP and ASM kernels.
    if(MIOPEN_USE_COMGR)
        message(FATAL_ERROR "comgr cannot be used with OpenCL backend")
    endif()

    # This is to pass all necessary build flags to HIP compiler
    # for device code compilation. Used within "find_package(hip...".
    # See https://github.com/ROCm-Developer-Tools/HIP/pull/2035#issuecomment-616861118.
    set (HIP_CXX_COMPILER ${MIOPEN_HIP_COMPILER})
endif()


# HIP is always required
find_package(hip REQUIRED PATHS /opt/rocm)
message(STATUS "Build with HIP ${hip_VERSION}")
target_flags(HIP_COMPILER_FLAGS hip::device)
# Remove cuda arch flags
string(REGEX REPLACE --cuda-gpu-arch=[a-z0-9]+ "" HIP_COMPILER_FLAGS "${HIP_COMPILER_FLAGS}")
string(REGEX REPLACE --offload-arch=[a-z0-9:+-]+ "" HIP_COMPILER_FLAGS "${HIP_COMPILER_FLAGS}")
# Skip library paths since hip will incorrectly treat it as a source file
string(APPEND HIP_COMPILER_FLAGS " ")
foreach(_unused RANGE 2)
    string(REGEX REPLACE " /[^ ]+\\.(a|so) " " " HIP_COMPILER_FLAGS "${HIP_COMPILER_FLAGS}")
endforeach()

# Override HIP version in config.h, if necessary.
# The variables set by find_package() can't be overwritten,
# therefore let's use intermediate variables.
set(MIOPEN_hip_VERSION_MAJOR "${hip_VERSION_MAJOR}")
set(MIOPEN_hip_VERSION_MINOR "${hip_VERSION_MINOR}")
set(MIOPEN_hip_VERSION_PATCH "${hip_VERSION_PATCH}")
if( DEFINED MIOPEN_OVERRIDE_HIP_VERSION_MAJOR )
    set(MIOPEN_hip_VERSION_MAJOR "${MIOPEN_OVERRIDE_HIP_VERSION_MAJOR}")
    message(STATUS "MIOPEN_hip_VERSION_MAJOR overriden with ${MIOPEN_OVERRIDE_HIP_VERSION_MAJOR}")
endif()
if( DEFINED MIOPEN_OVERRIDE_HIP_VERSION_MINOR )
    set(MIOPEN_hip_VERSION_MINOR "${MIOPEN_OVERRIDE_HIP_VERSION_MINOR}")
    message(STATUS "MIOPEN_hip_VERSION_MINOR overriden with ${MIOPEN_OVERRIDE_HIP_VERSION_MINOR}")
endif()
if( DEFINED MIOPEN_OVERRIDE_HIP_VERSION_PATCH )
    set(MIOPEN_hip_VERSION_PATCH "${MIOPEN_OVERRIDE_HIP_VERSION_PATCH}")
    message(STATUS "MIOPEN_hip_VERSION_PATCH overriden with ${MIOPEN_OVERRIDE_HIP_VERSION_PATCH}")
endif()

# Depend on Composable Kernels
option(MIOPEN_USE_COMPOSABLEKERNEL "Enable MIOpen to use composable kernels for various operations" On)
if(MIOPEN_BACKEND_OPENCL)
    set(MIOPEN_USE_COMPOSABLEKERNEL OFF)
endif()
message(STATUS "Enable Composable Kernels: ${MIOPEN_USE_COMPOSABLEKERNEL}")

set_var_to_condition(MIOPEN_USE_COMGR_DEFAULT (NOT DEFINED MIOPEN_BACKEND_OPENCL) AND (NOT (MIOPEN_BACKEND STREQUAL "HIPNOGPU")))
option(MIOPEN_USE_COMGR "Use comgr to build kernels instead of offline tools" ${MIOPEN_USE_COMGR_DEFAULT})

# TODO: Unify MIOPEN_HIP_VERSION_FLAT in config.h with this.
# in config.h we reserve 6 digits for patch, but here only 5 digits reserved to avoid overflow.
# Actually 5 digits should be Ok everywhere.
math(EXPR MIOPEN_hip_VERSION_FLAT "(${MIOPEN_hip_VERSION_MAJOR} * 1000 + ${MIOPEN_hip_VERSION_MINOR}) * 100000 + ${MIOPEN_hip_VERSION_PATCH}")

# Do not enable HIPRTC by default for older ROCm versions in order to avoid
# build time errors, because HIPRTC is a relatively new component.
set_var_to_condition(MIOPEN_USE_HIPRTC_DEFAULT ${MIOPEN_USE_COMGR} AND (${MIOPEN_hip_VERSION_FLAT} GREATER 500000000))
option(MIOPEN_USE_HIPRTC "Use HIPRTC to build HIP kernels instead of COMGR" ${MIOPEN_USE_HIPRTC_DEFAULT})

# WORKAROUND_SWDEV_413293
if(${MIOPEN_hip_VERSION_FLAT} GREATER_EQUAL 500723302)
    string(APPEND HIP_COMPILER_FLAGS " -fno-offload-uniform-block ")
endif()

message(STATUS "Hip compiler flags: ${HIP_COMPILER_FLAGS}")

add_definitions("-DHIP_COMPILER_FLAGS=${HIP_COMPILER_FLAGS}")


# HIP
if( MIOPEN_BACKEND STREQUAL "HIP" OR MIOPEN_BACKEND STREQUAL "HIPOC" OR MIOPEN_BACKEND STREQUAL "HIPNOGPU")
    if(MIOPEN_USE_COMPOSABLEKERNEL)
        find_package(composable_kernel 1.0.0 COMPONENTS device_operations)
    endif()
    if( MIOPEN_BACKEND STREQUAL "HIPNOGPU")
        set(MIOPEN_MODE_NOGPU 1)
    endif()
    set(MIOPEN_BACKEND_HIP 1)

    find_program(HIP_OC_COMPILER clang
        PATH_SUFFIXES bin
        PATHS
            /opt/rocm
            ${CMAKE_INSTALL_PREFIX}
    )
    if(HIP_OC_COMPILER)
        message(STATUS "OpenCL compiler: ${HIP_OC_COMPILER}")
        set(HIP_OC_COMPILER "${HIP_OC_COMPILER}")
    else()
        message(STATUS "OpenCL compiler not found")
    endif()

        # Hcc's clang always defines __HCC__ even when not using hcc driver
        add_definitions(-U__HCC__)

    set(MIOPEN_HIP_COMPILER ${CMAKE_CXX_COMPILER} CACHE PATH "")

    # rocblas
    set(MIOPEN_USE_ROCBLAS ON CACHE BOOL "")
    if(MIOPEN_USE_ROCBLAS)
        find_package(rocblas REQUIRED PATHS /opt/rocm)
        message(STATUS "Build with rocblas ${rocblas_VERSION}")
    else()
        message(STATUS "Build without rocblas")
    endif()
else()
    #CK is only enabled when HIP backend is selected   
    set(MIOPEN_USE_COMPOSABLEKERNEL Off)
    if(MIOPEN_USE_HIPRTC)
        message(FATAL_ERROR "HIPRTC cannot be used without HIP backend")
    endif()
endif()
message( STATUS "${MIOPEN_BACKEND} backend selected." )

# look for and register clang-offload-bundler
if(MIOPEN_HIP_COMPILER MATCHES ".*clang\\+\\+$")
    find_program(MIOPEN_OFFLOADBUNDLER_BIN clang-offload-bundler
        PATH_SUFFIXES bin
        PATHS
            /opt/rocm/llvm
            ${CMAKE_INSTALL_PREFIX}/llvm
    )
endif()
if(MIOPEN_OFFLOADBUNDLER_BIN)
    message(STATUS "clang-offload-bundler found: ${MIOPEN_OFFLOADBUNDLER_BIN}")
    set(MIOPEN_OFFLOADBUNDLER_BIN "${MIOPEN_OFFLOADBUNDLER_BIN}")
else()
    message(STATUS "clang-offload-bundler not found")
endif()

set_var_to_condition(MIOPEN_USE_MLIR_DEFAULT NOT (NOT ${BUILD_SHARED_LIBS} AND ${MIOPEN_USE_COMGR}))
option(MIOPEN_USE_MLIR "Use MLIR compilation backend" ${MIOPEN_USE_MLIR_DEFAULT})

set(rocMLIR_VERSION_FLAT 0)
if(MIOPEN_USE_MLIR)
    if(NOT ${BUILD_SHARED_LIBS} AND ${MIOPEN_USE_COMGR})
        message(FATAL_ERROR "Potential symbol conflict between mlir and comgr in static build")
    endif()
    # Try to find package rocMLIR
    # REQUIRED is omitted since we do not want cmake to abort if the package is not found
    find_package(rocMLIR 1.0.0 CONFIG)
    if(NOT rocMLIR_FOUND)
        message(STATUS "Falling back to find library libMLIRMIOpen")
        # Backward compatibility with ROCm 5.3
        # If the rocMLIR package is not found, try to find the library libMLIRMIOpen directly
        find_library(LIBMLIRMIOPEN MLIRMIOpen REQUIRED)
        if(NOT LIBMLIRMIOPEN)
            message(FATAL_ERROR "library libMLIRMIOpen not found, please reinstall dependencies. \
            Refer to https://github.com/ROCmSoftwarePlatform/MIOpen#installing-the-dependencies")
        else()
            message(STATUS "Build with library libMLIRMIOpen: " ${LIBMLIRMIOPEN})
            set(rocMLIR_VERSION_MAJOR 0)
            set(rocMLIR_VERSION_MINOR 0)
            set(rocMLIR_VERSION_PATCH 1)
        endif()
    else()
        message(STATUS "Build with rocMLIR::rockCompiler ${rocMLIR_VERSION}")
    endif()
    math(EXPR rocMLIR_VERSION_FLAT "(${rocMLIR_VERSION_MAJOR} * 1000 + ${rocMLIR_VERSION_MINOR}) * 100000 + ${rocMLIR_VERSION_PATCH}")
endif()


# Online assembler
find_program(MIOPEN_AMDGCN_ASSEMBLER
    NAMES clang
    PATHS
        ${MIOPEN_AMDGCN_ASSEMBLER_PATH}
        /opt/rocm
        /opt/rocm/llvm
        ${CMAKE_INSTALL_PREFIX}
        ${CMAKE_INSTALL_PREFIX}/llvm
    PATH_SUFFIXES
        /opencl/bin/x86_64
        /opencl/bin
        /bin
)
message(STATUS "AMDGCN assembler: ${MIOPEN_AMDGCN_ASSEMBLER}")

if(MIOPEN_USE_COMGR)
    find_package(amd_comgr REQUIRED CONFIG)
    message(STATUS "Build with comgr ${amd_comgr_VERSION}")
endif()

if(MIOPEN_USE_HIPRTC)
    if(NOT MIOPEN_USE_COMGR)
        message(FATAL_ERROR "HIPRTC can be used only together with COMGR")
    else()
        message(STATUS "Build with HIPRTC")
    endif()
endif()

option(Boost_USE_STATIC_LIBS "Use boost static libraries" ON)
set(BOOST_COMPONENTS filesystem)
add_definitions(-DBOOST_ALL_NO_LIB=1)
find_package(Boost REQUIRED COMPONENTS ${BOOST_COMPONENTS})

find_path(HALF_INCLUDE_DIR half/half.hpp)
message(STATUS "HALF_INCLUDE_DIR: ${HALF_INCLUDE_DIR}")

option( MIOPEN_DEBUG_FIND_DB_CACHING "Use system find-db caching" ON)

# FOR HANDLING ENABLE/DISABLE OPTIONAL BACKWARD COMPATIBILITY for FILE/FOLDER REORG
option(BUILD_FILE_REORG_BACKWARD_COMPATIBILITY "Build with file/folder reorg with backward compatibility enabled" OFF)

set( MIOPEN_INSTALL_DIR miopen)
set( DATA_INSTALL_DIR ${CMAKE_INSTALL_DATAROOTDIR}/miopen )

set(MIOPEN_GPU_SYNC Off CACHE BOOL "")
if(BUILD_DEV)
    set(MIOPEN_BUILD_DEV 1)
    set(MIOPEN_SYSTEM_DB_PATH "${CMAKE_SOURCE_DIR}/src/kernels" CACHE PATH "Default path of system db files")
    set(MIOPEN_USER_DB_PATH "${CMAKE_SOURCE_DIR}/src/kernels" CACHE PATH "Default path of user db files")
    set(MIOPEN_USER_DB_SUFFIX "${MIOPEN_BACKEND}.${MIOpen_VERSION_MAJOR}_${MIOpen_VERSION_MINOR}_${MIOpen_VERSION_PATCH}" CACHE PATH "Filename suffix for the user find-db files")
    set(MIOPEN_CACHE_DIR "" CACHE STRING "")
else()
    set(MIOPEN_BUILD_DEV 0)
    set(MIOPEN_USER_DB_PATH "~/.config/miopen/" CACHE STRING "Default path of user db files")
    set(MIOPEN_CACHE_DIR "~/.cache/miopen/" CACHE STRING "")
    set(MIOPEN_USER_DB_SUFFIX "${MIOPEN_BACKEND}.${MIOpen_VERSION_MAJOR}_${MIOpen_VERSION_MINOR}_${MIOpen_VERSION_PATCH}_${MIOpen_VERSION_TWEAK}" CACHE PATH "Filename suffix for the user find-db files")
endif()
set(MIOPEN_SYSTEM_FIND_DB_SUFFIX "${MIOPEN_BACKEND}" CACHE PATH "Filename suffix for the system find-db files")

set(MIOPEN_PACKAGE_REQS "hip-rocclr")

if(MIOPEN_USE_ROCBLAS)
    set(MIOPEN_PACKAGE_REQS "${MIOPEN_PACKAGE_REQS}, rocblas")
endif()

if(MIOPEN_BACKEND STREQUAL "HIP")
    set(CPACK_DEBIAN_PACKAGE_DEPENDS "${MIOPEN_PACKAGE_REQS}")
    set(CPACK_RPM_PACKAGE_REQUIRES "${MIOPEN_PACKAGE_REQS}")

    # Make backends explicitly conflict
    set(CPACK_DEBIAN_PACKAGE_CONFLICTS miopen-opencl)
    set(CPACK_RPM_PACKAGE_CONFLICTS miopen-opencl)

elseif(MIOPEN_BACKEND STREQUAL "OpenCL")
    set(CPACK_DEBIAN_PACKAGE_DEPENDS "${MIOPEN_PACKAGE_REQS}, rocm-opencl-dev")
    set(CPACK_RPM_PACKAGE_REQUIRES "${MIOPEN_PACKAGE_REQS}, rocm-opencl-devel")

    # Make backends explicitly conflict
    set(CPACK_DEBIAN_PACKAGE_CONFLICTS miopen-hip)
    set(CPACK_RPM_PACKAGE_CONFLICTS miopen-hip)
endif()

# Unpack DB files
function(unpack_db db_bzip2_file)
    set(KERNELS_DIR "${CMAKE_SOURCE_DIR}/src/kernels")
    STRING(REPLACE ".bz2" "" db_file "${db_bzip2_file}")
    find_program(UNZIPPER NAMES lbunzip2 bunzip2)
    if(EXISTS "${db_file}")
        message(STATUS "WARNING: ${db_file} already exists and will be overwritten")
    endif()
    if(EXISTS "${db_bzip2_file}")
        message(STATUS "${UNZIPPER} -k -f ${db_bzip2_file}")
        execute_process(
            COMMAND ${UNZIPPER} -k -f ${db_bzip2_file}
            WORKING_DIRECTORY ${KERNELS_DIR}
            RESULT_VARIABLE ret
            )
        if(NOT ret EQUAL "0")
            message(FATAL_ERROR "${db_file} could not be extracted, file is empty!")
            execute_process(
                COMMAND touch ${db_file}
                WORKING_DIRECTORY ${KERNELS_DIR}
                )
        endif()
    endif()
endfunction()

file(GLOB PERF_DB_BZIP_FILES "${CMAKE_SOURCE_DIR}/src/kernels/*.db.bz2")
foreach(DB_BZIP_FILE ${PERF_DB_BZIP_FILES})
    unpack_db(${DB_BZIP_FILE})
endforeach()

file(GLOB FIND_DB_BZIP_FILES "${CMAKE_SOURCE_DIR}/src/kernels/*.fdb.txt.bz2")
foreach(DB_BZIP_FILE ${FIND_DB_BZIP_FILES})
    unpack_db(${DB_BZIP_FILE})
endforeach()

# Begin KDB component install 
function(install_kdb)
    set(oneValueArgs NAME COMPONENT_NAME)
    cmake_parse_arguments(PARSE "" "${oneValueArgs}" "" ${ARGN})

    if(PARSE_NAME)
        set(FILE_NAME ${PARSE_NAME})
    endif()
    STRING(REPLACE - _ FILE_NAME "${ARCH_NAME}")
    file(READ "${CMAKE_SOURCE_DIR}/src/kernels/${FILE_NAME}.kdb.bz2" FILE_CONTENTS LIMIT 7)
    string(STRIP "${FILE_CONTENTS}" FILE_CONTENTS)
    if(FILE_CONTENTS STREQUAL "version")
        set(LFS_MISSING_FILES ${LFS_MISSING_FILES} ${FILE_NAME}.kdb.bz2 PARENT_SCOPE)
    else()
        unpack_db("${CMAKE_SOURCE_DIR}/src/kernels/${FILE_NAME}.kdb.bz2")
        message("Installing ${FILE_NAME} in component ${PARSE_COMPONENT_NAME}")
        if( NOT ENABLE_ASAN_PACKAGING )
          rocm_install(FILES
              src/kernels/${FILE_NAME}.kdb
          DESTINATION ${DATA_INSTALL_DIR}/db
          COMPONENT ${PARSE_COMPONENT_NAME})
        endif()
    endif()
endfunction()

# Both the lists below should be in sync always
list(APPEND ARCH_LST gfx90a gfx1030 gfx908 gfx906 gfx900)
list(APPEND ARCH_FILE_LST gfx90akdb gfx1030kdb gfx908kdb gfx906kdb gfx900kdb)

list(LENGTH ARCH_LST FULL_LEN)
math(EXPR ARCH_LST_LEN "${FULL_LEN} - 1")


foreach(IDX RANGE ${ARCH_LST_LEN})
    list(GET ARCH_LST ${IDX} ARCH_NAME)
    list(GET ARCH_FILE_LST ${IDX} ARCH_FILE_NAME)
    install_kdb(
        NAME ${ARCH_NAME}
        COMPONENT_NAME ${ARCH_FILE_NAME}
    )
endforeach()

if(LFS_MISSING_FILES)
    string(REPLACE ";" "; " LFS_MISSING_FILES "${LFS_MISSING_FILES}")
    message(WARNING "GIT LFS Files not pulled down, skipped: ${LFS_MISSING_FILES}")
    set(MIOPEN_NO_LFS_PULLED TRUE CACHE INTERNAL "")
else()
    set(CPACK_COMPONENTS_ALL ${ARCH_FILE_LST})
endif()

#end kdb package creation

rocm_create_package(
    NAME MIOpen-${MIOPEN_BACKEND}
    DESCRIPTION "AMD's DNN Library"
    MAINTAINER "MIOpen Maintainer <miopen-lib.support@amd.com>"
    LDCONFIG
    # DEPENDS rocm-opencl hip-rocclr tinygemm
)

include(EnableCompilerWarnings)
set(MIOPEN_TIDY_ERRORS ERRORS * -readability-inconsistent-declaration-parameter-name)
if(CMAKE_CXX_COMPILER MATCHES ".*clang\\+\\+")
    set(MIOPEN_TIDY_CHECKS -modernize-use-override -readability-non-const-parameter)
# Enable tidy on hip
elseif(MIOPEN_BACKEND STREQUAL "HIP" OR MIOPEN_BACKEND STREQUAL "HIPNOGPU")
    set(MIOPEN_TIDY_ERRORS ALL)

endif()

include(ClangTidy)
enable_clang_tidy(
    CHECKS
        *
        -abseil-*
        -altera-*
        -android-cloexec-fopen
        # This check is useless for us. Many objects (like tensors or problem descriptions)
        # naturally have mutiple parameters of the same type.
        -bugprone-easily-swappable-parameters
        -bugprone-exception-escape
        -bugprone-macro-parentheses
        # too many narrowing conversions in our code
        -bugprone-narrowing-conversions
        -cert-dcl37-c
        -cert-dcl51-cpp
        -cert-env33-c
        # Yea we shouldn't be using rand()
        -cert-msc30-c
        -cert-msc32-c
        -cert-msc50-cpp
        -cert-msc51-cpp
        -clang-analyzer-alpha.core.CastToStruct
        -clang-analyzer-optin.performance.Padding
        -clang-diagnostic-extern-c-compat
        -clang-diagnostic-unused-command-line-argument
        -cppcoreguidelines-avoid-c-arrays
        -cppcoreguidelines-avoid-magic-numbers
        -cppcoreguidelines-explicit-virtual-functions
        -cppcoreguidelines-init-variables
        -cppcoreguidelines-macro-usage
        -cppcoreguidelines-narrowing-conversions
        -cppcoreguidelines-non-private-member-variables-in-classes
        -cppcoreguidelines-prefer-member-initializer
        -cppcoreguidelines-pro-bounds-array-to-pointer-decay
        -cppcoreguidelines-pro-bounds-constant-array-index
        -cppcoreguidelines-pro-bounds-pointer-arithmetic
        -cppcoreguidelines-pro-type-member-init
        -cppcoreguidelines-pro-type-reinterpret-cast
        -cppcoreguidelines-pro-type-union-access
        -cppcoreguidelines-pro-type-vararg
        -cppcoreguidelines-special-member-functions
        -fuchsia-*
        -google-explicit-constructor
        -google-readability-braces-around-statements
        -google-readability-todo
        -google-runtime-int
        -google-runtime-references
        -hicpp-avoid-c-arrays
        -hicpp-braces-around-statements
        -hicpp-explicit-conversions
        -hicpp-named-parameter
        -hicpp-no-array-decay
        # We really shouldn't use bitwise operators with signed integers, but opencl leaves us no choice
        -hicpp-signed-bitwise
        -hicpp-special-member-functions
        -hicpp-uppercase-literal-suffix
        -hicpp-use-auto
        -hicpp-use-equals-default
        -hicpp-use-override
        -hicpp-vararg
        -llvm-else-after-return
        -llvm-header-guard
        -llvm-include-order
        -llvmlibc-callee-namespace
        -llvmlibc-implementation-in-namespace
        -llvmlibc-restrict-system-libc-headers
        -llvm-qualified-auto
        # This one is extremely slow, and probably has lots of FPs.
        -misc-confusable-identifiers
        -misc-misplaced-const
        -misc-non-private-member-variables-in-classes
        -misc-no-recursion
        -modernize-avoid-bind
        -modernize-avoid-c-arrays
        -modernize-pass-by-value
        -modernize-use-auto
        -modernize-use-default-member-init
        -modernize-use-equals-default
        -modernize-use-trailing-return-type
        -modernize-use-transparent-functors
        -modernize-use-nodiscard
        -modernize-concat-nested-namespaces
        -modernize-unary-static-assert
        -performance-unnecessary-value-param
        -readability-braces-around-statements
        -readability-convert-member-functions-to-static
        -readability-else-after-return
        # TODO We are not ready to use it, but very useful.
        -readability-function-cognitive-complexity
        # We dont think this is a useful check. Disabled on migraphx.
        -readability-identifier-length
        -readability-isolate-declaration
        -readability-magic-numbers
        -readability-named-parameter
        -readability-qualified-auto
        -readability-redundant-string-init
        # There are many FPs with this, let's disable it (ditto in MIGraphX)
        -readability-suspicious-call-argument
        -readability-uppercase-literal-suffix
        ###################################################################
        # TODO Code Quality WORKAROUND ROCm 5.1 update
        ###################################################################
        -cert-err33-c
        -google-readability-casting
        -hicpp-use-emplace
        -modernize-use-emplace
        -performance-unnecessary-copy-initialization
        -readability-container-data-pointer
        ###################################################################
        # TODO Code Quality WORKAROUND ROCm 5.3 &&
        # Ubuntu 22.04 && C++17 && cppcheck 2.9 update
        ###################################################################
        -bugprone-use-after-move
        -hicpp-invalid-access-moved
        -modernize-use-nodiscard
        -modernize-unary-static-assert
        -modernize-macro-to-enum
        -modernize-concat-nested-namespaces
        -readability-redundant-declaration
        -readability-simplify-boolean-expr
        -hicpp-deprecated-headers
        -hicpp-member-init
        -performance-no-automatic-move
        -clang-analyzer-cplusplus.NewDeleteLeaks
        -modernize-deprecated-headers
        ###################################################################
        # TODO Code Quality WORKAROUND ROCm 5.4.2
        ###################################################################
        -misc-const-correctness
        ###################################################################
        # TODO Code Quality WORKAROUND ROCm 5.6
        ###################################################################
        -cppcoreguidelines-avoid-const-or-ref-data-members
        -cppcoreguidelines-avoid-do-while
        -misc-use-anonymous-namespace
<<<<<<< HEAD
        # TODO Code Quality WORKAROUND ROCm 5.7 update
        ###################################################################
        -cppcoreguidelines-avoid-capture-default-when-capturing-this
        -cppcoreguidelines-rvalue-reference-param-not-moved
        -llvmlibc-inline-function-decl
        -readability-avoid-unconditional-preprocessor-if
=======
        ###################################################################
        # TODO Code Quality WORKAROUND ROCm 5.7
        ###################################################################
        -llvmlibc-inline-function-decl
        -cppcoreguidelines-avoid-capture-default-when-capturing-this
        -cppcoreguidelines-rvalue-reference-param-not-moved
        -readability-avoid-unconditional-preprocessor-if
        -bugprone-lambda-function-name
>>>>>>> d176b8ff
        ${MIOPEN_TIDY_CHECKS}
    ${MIOPEN_TIDY_ERRORS}
    HEADER_FILTER
        "\.hpp$"
    EXTRA_ARGS
        -DMIOPEN_USE_CLANG_TIDY

)
include(CppCheck)
enable_cppcheck(
    CHECKS
        warning
        style
        performance
        portability
    SUPPRESS
        ConfigurationNotChecked
        constStatement
        # There is no ODR violation because of using separate executables,
        # but cppcheck doesn't understand that as it assumes everything
        # will be compiled together in one binary.
        ctuOneDefinitionRuleViolation:*test/*
        ctuOneDefinitionRuleViolation:*src/composable_kernel/composable_kernel/*/*
        ctuOneDefinitionRuleViolation:*src/composable_kernel/host/*/*
        # There are many FPs with this, let's disable this (ditto in MIGraphX)
        ctuPointerArith:*test/*
        duplicateCondition
        noExplicitConstructor
        passedByValue
        # preprocessorErrorDirective
        shadowVariable
        unusedFunction
        unusedPrivateFunction
        unusedStructMember
        # Ignore initializer lists in the tests
        useInitializationList:*test/*.cpp
        *:*src/sqlite/*.cpp
        *:*.cl
        *:*src/kernels/*.h
        knownConditionTrueFalse:*src/kernels/static_composable_kernel/*/*
        redundantAssignment:*src/kernels/static_composable_kernel/*/*
        unreadVariable:*src/kernels/static_composable_kernel/*/*
        unusedScopedObject:*src/kernels/static_composable_kernel/*/*
        wrongPrintfScanfArgNum:*src/kernels/static_composable_kernel/*/*
        knownConditionTrueFalse:*src/composable_kernel/composable_kernel/*/*
        identicalConditionAfterEarlyExit:*src/composable_kernel/composable_kernel/*/*
        duplicateExpression:*src/composable_kernel/composable_kernel/*/*
        multiCondition:*src/composable_kernel/composable_kernel/*/*
        unreadVariable:*src/composable_kernel/composable_kernel/*/*
        unreadVariable:*src/composable_kernel/host/*/*
        unreadVariable:*src/composable_kernel/external/*/*
        unmatchedSuppression
        ###################################################################
        # TODO Code Quality WORKAROUND ROCm 5.3 &&
        # Ubuntu 22.04 && C++17 && cppcheck 2.9 update
        ###################################################################
        constParameter
        constVariable
        variableScope
        missingReturn
        cstyleCast
        uselessCallsSubstr
        uninitMemberVar
        overlappingWriteUnion
        operatorEqVarError
        returnTempReference
        objectIndex
        integerOverflowCond
        rethrowNoCurrentException
        mismatchingContainers
        unreadVariable
        CastIntegerToAddressAtReturn
        knownConditionTrueFalse
        shadowFunction
        moduloofone
    FORCE
    SOURCES
        addkernels/
        # driver/
        include/
        src/
        test/
    INCLUDE
        ${CMAKE_CURRENT_SOURCE_DIR}/include
        ${CMAKE_CURRENT_BINARY_DIR}/include
        ${CMAKE_CURRENT_SOURCE_DIR}/src/include
    DEFINE
        CPPCHECK=1
        __linux__=1
)


set(CMAKE_LIBRARY_OUTPUT_DIRECTORY ${CMAKE_CURRENT_BINARY_DIR}/lib)
set(CMAKE_ARCHIVE_OUTPUT_DIRECTORY ${CMAKE_CURRENT_BINARY_DIR}/lib)
set(CMAKE_RUNTIME_OUTPUT_DIRECTORY ${CMAKE_CURRENT_BINARY_DIR}/bin)

add_subdirectory(addkernels)
add_subdirectory(src)
if(MIOPEN_BUILD_DRIVER)
    add_subdirectory(driver)
endif()
add_subdirectory(test)
add_subdirectory(speedtests)
add_subdirectory(utils)
if(MIOPEN_ENABLE_FIN)
add_subdirectory(fin)
endif()<|MERGE_RESOLUTION|>--- conflicted
+++ resolved
@@ -675,14 +675,6 @@
         -cppcoreguidelines-avoid-const-or-ref-data-members
         -cppcoreguidelines-avoid-do-while
         -misc-use-anonymous-namespace
-<<<<<<< HEAD
-        # TODO Code Quality WORKAROUND ROCm 5.7 update
-        ###################################################################
-        -cppcoreguidelines-avoid-capture-default-when-capturing-this
-        -cppcoreguidelines-rvalue-reference-param-not-moved
-        -llvmlibc-inline-function-decl
-        -readability-avoid-unconditional-preprocessor-if
-=======
         ###################################################################
         # TODO Code Quality WORKAROUND ROCm 5.7
         ###################################################################
@@ -691,7 +683,6 @@
         -cppcoreguidelines-rvalue-reference-param-not-moved
         -readability-avoid-unconditional-preprocessor-if
         -bugprone-lambda-function-name
->>>>>>> d176b8ff
         ${MIOPEN_TIDY_CHECKS}
     ${MIOPEN_TIDY_ERRORS}
     HEADER_FILTER
