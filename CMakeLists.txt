################################################################################
#
# MIT License
#
# Copyright (c) 2017 Advanced Micro Devices, Inc.
#
# Permission is hereby granted, free of charge, to any person obtaining a copy
# of this software and associated documentation files (the "Software"), to deal
# in the Software without restriction, including without limitation the rights
# to use, copy, modify, merge, publish, distribute, sublicense, and/or sell
# copies of the Software, and to permit persons to whom the Software is
# furnished to do so, subject to the following conditions:
#
# The above copyright notice and this permission notice shall be included in all
# copies or substantial portions of the Software.
#
# THE SOFTWARE IS PROVIDED "AS IS", WITHOUT WARRANTY OF ANY KIND, EXPRESS OR
# IMPLIED, INCLUDING BUT NOT LIMITED TO THE WARRANTIES OF MERCHANTABILITY,
# FITNESS FOR A PARTICULAR PURPOSE AND NONINFRINGEMENT. IN NO EVENT SHALL THE
# AUTHORS OR COPYRIGHT HOLDERS BE LIABLE FOR ANY CLAIM, DAMAGES OR OTHER
# LIABILITY, WHETHER IN AN ACTION OF CONTRACT, TORT OR OTHERWISE, ARISING FROM,
# OUT OF OR IN CONNECTION WITH THE SOFTWARE OR THE USE OR OTHER DEALINGS IN THE
# SOFTWARE.
#
################################################################################
cmake_minimum_required(VERSION 3.15 FATAL_ERROR)

if (POLICY CMP0074)
  cmake_policy(SET CMP0074 NEW)
endif()

macro(set_var_to_condition var)
    if(${ARGN})
        set(${var} TRUE)
    else()
        set(${var} FALSE)
    endif()
endmacro()

# This has to be initialized before the project() command appears
# Set the default of CMAKE_BUILD_TYPE to be release, unless user specifies with -D.
if( NOT MSVC AND NOT CMAKE_BUILD_TYPE )
    set( CMAKE_BUILD_TYPE Release CACHE STRING "Choose the type of build, options are: None Debug Release RelWithDebInfo MinSizeRel." )
endif()

project ( MIOpen C CXX )

enable_testing()

find_package(Threads REQUIRED)
find_package(ROCM 0.7.3 REQUIRED)

include(ROCMInstallTargets)
include(ROCMPackageConfigHelpers)
include(ROCMSetupVersion)
include(ROCMInstallSymlinks)
include(ROCMCreatePackage)
include(CheckCXXCompilerFlag)
include(ROCMHeaderWrapper)

set(MIOPEN_ENABLE_AI_IMMED_MODE_FALLBACK On CACHE BOOL "Enable AI-based fallback for Immediate Mode")
set(MIOPEN_ENABLE_AI_KERNEL_TUNING On CACHE BOOL "Enable AI heuristic for kernel tuning")
set(MIOPEN_ENABLE_SQLITE On CACHE BOOL "")
# Use SQLITE for compiled kernels, when turned off this will use raw files
set(MIOPEN_ENABLE_SQLITE_KERN_CACHE On CACHE BOOL "")
if(WIN32)
    add_subdirectory(extern)
else()
    if(MIOPEN_ENABLE_SQLITE)
        # MIOpen now depends on SQLite as well
        find_package(PkgConfig)
        pkg_check_modules(SQLITE3 REQUIRED sqlite3)
        add_library(sqlite3::sqlite3 INTERFACE IMPORTED GLOBAL)
        target_include_directories(sqlite3::sqlite3 INTERFACE ${SQLITE3_INCLUDE_DIRS})
        target_compile_options(sqlite3::sqlite3 INTERFACE ${SQLITE3_CFLAGS} ${SQLITE3_CFLAGS_OTHER})
        target_link_libraries(sqlite3::sqlite3 INTERFACE ${SQLITE3_LIBRARIES})
        target_link_directories(sqlite3::sqlite3 INTERFACE ${SQLITE3_LIBRARY_DIRS})
        target_link_options(sqlite3::sqlite3 INTERFACE ${SQLITE3_LDFLAGS} ${SQLITE3_LDFLAGS_OTHER})
    endif()
    find_package(BZip2)
    find_package(nlohmann_json 3.9.1 REQUIRED)

    set(Boost_USE_STATIC_LIBS OFF)
    set(Boost_USE_STATIC_RUNTIME OFF)
    set(Boost_USE_MULTITHREADED ON)
    find_package(Boost 1.74 REQUIRED COMPONENTS filesystem system)
endif()

if(MIOPEN_ENABLE_SQLITE_KERN_CACHE AND NOT MIOPEN_ENABLE_SQLITE)
    message(FATAL_ERROR "MIOPEN_ENABLE_SQLITE_KERN_CACHE requires MIOPEN_ENABLE_SQLITE")
endif()
set(MIOPEN_LOG_FUNC_TIME_ENABLE Off CACHE BOOL "")
set(MIOPEN_ENABLE_SQLITE_BACKOFF On CACHE BOOL "")

option( BUILD_DEV "Build for development only" OFF)
option(MIOPEN_ENABLE_FIN "Enable the fin driver for MIOpen"  OFF)


# Strip symbols for release
if(NOT WIN32 AND NOT APPLE)
    set(CMAKE_C_FLAGS_RELEASE "${CMAKE_C_FLAGS_RELEASE} -s")
    set(CMAKE_CXX_FLAGS_RELEASE "${CMAKE_CXX_FLAGS_RELEASE} -s")
endif()

rocm_setup_version(VERSION 2.20.0)

list( APPEND CMAKE_MODULE_PATH ${PROJECT_SOURCE_DIR}/cmake )
include(TargetFlags)

if(CMAKE_CXX_COMPILER_ID STREQUAL "GNU")
    if(CMAKE_CXX_COMPILER_VERSION VERSION_LESS "5.3")
        message(FATAL_ERROR "MIOpen requires at least gcc 5.3")
    endif()
endif()


############################################################
# require C++17
set(CMAKE_CXX_STANDARD 17)
set(CMAKE_CXX_STANDARD_REQUIRED ON)
set(CMAKE_CXX_EXTENSIONS OFF)

############################################################
# OPTION - MIOpen Backend
# - OpenCL
# - HIP
check_cxx_compiler_flag("--cuda-host-only -x hip" HAS_HIP)
if(HAS_HIP)
    set(MIOPEN_DEFAULT_BACKEND "HIP")
else()
    set(MIOPEN_DEFAULT_BACKEND "OpenCL")
endif()

list(APPEND CMAKE_PREFIX_PATH ${CMAKE_INSTALL_PREFIX} ${CMAKE_INSTALL_PREFIX}/llvm ${CMAKE_INSTALL_PREFIX}/hip /opt/rocm /opt/rocm/llvm /opt/rocm/hip)

option(ENABLE_HIP_WORKAROUNDS Off)
set(MIOPEN_INSTALL_CXX_HEADERS Off CACHE BOOL "Install MIOpen's C++ header interface")


# Embedded Build Configuration
set(MIOPEN_EMBED_DB "" CACHE STRING "Semi-colon separated list of architecture to embed on-disk DBs in the binary. Example gfx906_60;gfx900_56")
if(NOT MIOPEN_EMBED_DB STREQUAL "")
    option(MIOPEN_DISABLE_SYSDB  "Disable sys database access" Off)
else()
    option(MIOPEN_DISABLE_SYSDB  "Disable sys database access" ${MIOPEN_EMBED_BUILD})
endif()
set(MIOPEN_BINCACHE_PATH "" CACHE STRING "URL or path containing binary cache files to embed")
option(MIOPEN_EMBED_BINCACHE "Embed Binary Cache or KDB" Off)
option(MIOPEN_EMBED_BUILD "Build with the set of embed flags." Off)
option(MIOPEN_DISABLE_USERDB "Disable user database access" ${MIOPEN_EMBED_BUILD})

# MIOPEN_USE_HIP_KERNELS is a Workaround for COMgr issues
if(MIOPEN_EMBED_BUILD)
    option(BUILD_SHARED_LIBS "Build as a shared library" Off)
    option(MIOPEN_USE_HIP_KERNELS "Use HIP kernels." Off)
    option(MIOPEN_BUILD_DRIVER "Build MIOpenDriver" Off)
else()
    option(BUILD_SHARED_LIBS "Build as a shared library" ON)
    option(MIOPEN_USE_HIP_KERNELS "Use HIP kernels." On)
    option(MIOPEN_BUILD_DRIVER "Build MIOpenDriver" On)
endif()

if(MIOPEN_EMBED_BUILD)
    if(MIOPEN_ENABLE_AI_IMMED_MODE_FALLBACK)
        message(FATAL_ERROR "AI-based fallback for Immediate Mode cannot be used \
        with database embedding")
    endif()
    if(MIOPEN_ENABLE_AI_KERNEL_TUNING)
        message(FATAL_ERROR "AI Kernel tuning cannot be used with database embedding")
    endif()
endif()

set( MIOPEN_BACKEND ${MIOPEN_DEFAULT_BACKEND} CACHE STRING
    "Which of MIOpens's backends to use?" )
set_property( CACHE MIOPEN_BACKEND PROPERTY STRINGS
    OpenCL HIP HIPOC HIPNOGPU)

# OpenCL 1.2
if( MIOPEN_BACKEND STREQUAL "OpenCL")
    set(MIOPEN_BACKEND_OPENCL 1)
    find_package( OpenCL REQUIRED )
    set(MIOPEN_USE_MIOPENGEMM ON CACHE BOOL "")
    find_program(MIOPEN_HIP_COMPILER clang++
        PATH_SUFFIXES bin
        PATHS
            ${ROCM_PATH}
            ${ROCM_PATH}/llvm
    )
    if(MIOPEN_HIP_COMPILER)
        message(STATUS "hip compiler: ${MIOPEN_HIP_COMPILER}")
    else()
        message(FATAL_ERROR "hip compiler not found")
    endif()

    # MIOpenTensile does not support opencl backend yet.
    set(MIOPEN_USE_MIOPENTENSILE OFF CACHE BOOL "")

    # TODO (priority_low) Use to build HIP and ASM kernels.
    if(MIOPEN_USE_COMGR)
        message(FATAL_ERROR "comgr cannot be used with OpenCL backend")
    endif()

    # This is to pass all necessary build flags to HIP compiler
    # for device code compilation. Used within "find_package(hip...".
    # See https://github.com/ROCm-Developer-Tools/HIP/pull/2035#issuecomment-616861118.
    set (HIP_CXX_COMPILER ${MIOPEN_HIP_COMPILER})
endif()


# HIP is always required
find_package(hip REQUIRED)
message(STATUS "Build with HIP ${hip_VERSION}")
target_flags(HIP_COMPILER_FLAGS hip::device)

find_package(hiprtc REQUIRED)

# Remove cuda arch flags
string(REGEX REPLACE --cuda-gpu-arch=[a-z0-9]+ "" HIP_COMPILER_FLAGS "${HIP_COMPILER_FLAGS}")
string(REGEX REPLACE --offload-arch=[a-z0-9:+-]+ "" HIP_COMPILER_FLAGS "${HIP_COMPILER_FLAGS}")
# Skip library paths since hip will incorrectly treat it as a source file
string(APPEND HIP_COMPILER_FLAGS " ")
foreach(_unused RANGE 2)
    string(REGEX REPLACE " /[^ ]+\\.(a|so) " " " HIP_COMPILER_FLAGS "${HIP_COMPILER_FLAGS}")
endforeach()

# Override HIP version in config.h, if necessary.
# The variables set by find_package() can't be overwritten,
# therefore let's use intermediate variables.
set(MIOPEN_hip_VERSION_MAJOR "${hip_VERSION_MAJOR}")
set(MIOPEN_hip_VERSION_MINOR "${hip_VERSION_MINOR}")
set(MIOPEN_hip_VERSION_PATCH "${hip_VERSION_PATCH}")
if( DEFINED MIOPEN_OVERRIDE_HIP_VERSION_MAJOR )
    set(MIOPEN_hip_VERSION_MAJOR "${MIOPEN_OVERRIDE_HIP_VERSION_MAJOR}")
    message(STATUS "MIOPEN_hip_VERSION_MAJOR overriden with ${MIOPEN_OVERRIDE_HIP_VERSION_MAJOR}")
endif()
if( DEFINED MIOPEN_OVERRIDE_HIP_VERSION_MINOR )
    set(MIOPEN_hip_VERSION_MINOR "${MIOPEN_OVERRIDE_HIP_VERSION_MINOR}")
    message(STATUS "MIOPEN_hip_VERSION_MINOR overriden with ${MIOPEN_OVERRIDE_HIP_VERSION_MINOR}")
endif()
if( DEFINED MIOPEN_OVERRIDE_HIP_VERSION_PATCH )
    set(MIOPEN_hip_VERSION_PATCH "${MIOPEN_OVERRIDE_HIP_VERSION_PATCH}")
    message(STATUS "MIOPEN_hip_VERSION_PATCH overriden with ${MIOPEN_OVERRIDE_HIP_VERSION_PATCH}")
endif()

# Depend on Composable Kernels
option(MIOPEN_USE_COMPOSABLEKERNEL "Enable MIOpen to use composable kernels for various operations" On)
if(MIOPEN_BACKEND_OPENCL)
    set(MIOPEN_USE_COMPOSABLEKERNEL OFF)
endif()
message(STATUS "Enable Composable Kernels: ${MIOPEN_USE_COMPOSABLEKERNEL}")

set_var_to_condition(MIOPEN_USE_COMGR_DEFAULT (NOT DEFINED MIOPEN_BACKEND_OPENCL) AND (NOT (MIOPEN_BACKEND STREQUAL "HIPNOGPU")))
option(MIOPEN_USE_COMGR "Use comgr to build kernels instead of offline tools" ${MIOPEN_USE_COMGR_DEFAULT})

# TODO: Unify MIOPEN_HIP_VERSION_FLAT in config.h with this.
# in config.h we reserve 6 digits for patch, but here only 5 digits reserved to avoid overflow.
# Actually 5 digits should be Ok everywhere.
math(EXPR MIOPEN_hip_VERSION_FLAT "(${MIOPEN_hip_VERSION_MAJOR} * 1000 + ${MIOPEN_hip_VERSION_MINOR}) * 100000 + ${MIOPEN_hip_VERSION_PATCH}")

# Do not enable HIPRTC by default for older ROCm versions in order to avoid
# build time errors, because HIPRTC is a relatively new component.
set_var_to_condition(MIOPEN_USE_HIPRTC_DEFAULT ${MIOPEN_USE_COMGR} AND (${MIOPEN_hip_VERSION_FLAT} GREATER 500000000))
option(MIOPEN_USE_HIPRTC "Use HIPRTC to build HIP kernels instead of COMGR" ${MIOPEN_USE_HIPRTC_DEFAULT})

message(STATUS "Hip compiler flags: \"${HIP_COMPILER_FLAGS}\"")
add_definitions(-DHIP_COMPILER_FLAGS="${HIP_COMPILER_FLAGS}")

if(WIN32)
    add_definitions(
        -D_MBCS
        -DWIN32
        -DWIN32_LEAN_AND_MEAN
        -DNOMINMAX
        -D_CRT_SECURE_NO_WARNINGS
        -D_SILENCE_EXPERIMENTAL_FILESYSTEM_DEPRECATION_WARNING
        -D_WINDOWS
        -D_WIN32_WINNT=0x0601
        -DBOOST_USE_WINDOWS_H)

    add_compile_options(
            -fdelayed-template-parsing
            -fms-extensions
            -fms-compatibility)
endif()

# HIP
if( MIOPEN_BACKEND STREQUAL "HIP" OR MIOPEN_BACKEND STREQUAL "HIPOC" OR MIOPEN_BACKEND STREQUAL "HIPNOGPU")
    if(MIOPEN_USE_COMPOSABLEKERNEL)
        find_package(composable_kernel 1.0.0 COMPONENTS device_operations)
    endif()
    if( MIOPEN_BACKEND STREQUAL "HIPNOGPU")
        set(MIOPEN_MODE_NOGPU 1)
    endif()
    set(MIOPEN_BACKEND_HIP 1)
    set(MIOPEN_USE_MIOPENGEMM OFF CACHE BOOL "")
    # miopentensile default off
    set(MIOPEN_USE_MIOPENTENSILE OFF CACHE BOOL "")

    find_program(HIP_OC_COMPILER clang
        PATH_SUFFIXES bin
        PATHS
            /opt/rocm
            ${CMAKE_INSTALL_PREFIX}
    )
    if(HIP_OC_COMPILER)
        message(STATUS "OpenCL compiler: ${HIP_OC_COMPILER}")
        set(HIP_OC_COMPILER "${HIP_OC_COMPILER}")
    else()
        message(STATUS "OpenCL compiler not found")
    endif()

        # Hcc's clang always defines __HCC__ even when not using hcc driver
        add_definitions(-U__HCC__)

    set(MIOPEN_HIP_COMPILER ${CMAKE_CXX_COMPILER} CACHE PATH "")

    # rocblas
    set(MIOPEN_USE_ROCBLAS ON CACHE BOOL "")
    if(MIOPEN_USE_ROCBLAS)
        find_package(rocblas REQUIRED PATHS /opt/rocm)
        message(STATUS "Build with rocblas ${rocblas_VERSION}")
    else()
        message(STATUS "Build without rocblas")
    endif()
else()
    #CK is only enabled when HIP backend is selected   
    set(MIOPEN_USE_COMPOSABLEKERNEL Off)
    if(MIOPEN_USE_HIPRTC)
        message(FATAL_ERROR "HIPRTC cannot be used without HIP backend")
    endif()
endif()
message( STATUS "${MIOPEN_BACKEND} backend selected." )

# look for and register clang-offload-bundler
if(MIOPEN_HIP_COMPILER MATCHES ".*clang\\+\\+.*")
    find_program(MIOPEN_OFFLOADBUNDLER_BIN clang-offload-bundler
        PATH_SUFFIXES bin
        PATHS
            ${ROCM_PATH}
            ${ROCM_PATH}/llvm
    )
endif()
if(MIOPEN_OFFLOADBUNDLER_BIN)
    message(STATUS "clang-offload-bundler found: ${MIOPEN_OFFLOADBUNDLER_BIN}")
    set(MIOPEN_OFFLOADBUNDLER_BIN "${MIOPEN_OFFLOADBUNDLER_BIN}")
else()
    message(STATUS "clang-offload-bundler not found")
endif()

set_var_to_condition(MIOPEN_USE_MLIR_DEFAULT NOT (NOT ${BUILD_SHARED_LIBS} AND ${MIOPEN_USE_COMGR}))
option(MIOPEN_USE_MLIR "Use MLIR compilation backend" ${MIOPEN_USE_MLIR_DEFAULT})

set(rocMLIR_VERSION_FLAT 0)
if(MIOPEN_USE_MLIR)
    if(NOT ${BUILD_SHARED_LIBS} AND ${MIOPEN_USE_COMGR})
        message(FATAL_ERROR "Potential symbol conflict between mlir and comgr in static build")
    endif()
    # Try to find package rocMLIR
    # REQUIRED is omitted since we do not want cmake to abort if the package is not found
    find_package(rocMLIR 1.0.0 CONFIG)
    if(NOT rocMLIR_FOUND)
        message(STATUS "Falling back to find library libMLIRMIOpen")
        # Backward compatibility with ROCm 5.3
        # If the rocMLIR package is not found, try to find the library libMLIRMIOpen directly
        find_library(LIBMLIRMIOPEN MLIRMIOpen REQUIRED)
        if(NOT LIBMLIRMIOPEN)
            message(FATAL_ERROR "library libMLIRMIOpen not found, please reinstall dependencies. \
            Refer to https://github.com/ROCmSoftwarePlatform/MIOpen#installing-the-dependencies")
        else()
            message(STATUS "Build with library libMLIRMIOpen: " ${LIBMLIRMIOPEN})
            set(rocMLIR_VERSION_MAJOR 0)
            set(rocMLIR_VERSION_MINOR 0)
            set(rocMLIR_VERSION_PATCH 1)
        endif()
    else()
        message(STATUS "Build with rocMLIR::rockCompiler ${rocMLIR_VERSION}")
    endif()
    math(EXPR rocMLIR_VERSION_FLAT "(${rocMLIR_VERSION_MAJOR} * 1000 + ${rocMLIR_VERSION_MINOR}) * 100000 + ${rocMLIR_VERSION_PATCH}")
endif()


# Online assembler
find_program(MIOPEN_AMDGCN_ASSEMBLER
    NAMES clang
    PATHS
        ${MIOPEN_AMDGCN_ASSEMBLER_PATH}
        /opt/rocm
        /opt/rocm/llvm
        ${CMAKE_INSTALL_PREFIX}
        ${CMAKE_INSTALL_PREFIX}/llvm
    PATH_SUFFIXES
        /opencl/bin/x86_64
        /opencl/bin
        /bin
)
message(STATUS "AMDGCN assembler: ${MIOPEN_AMDGCN_ASSEMBLER}")

# miopentensile
if(MIOPEN_USE_MIOPENTENSILE)
    find_package(miopentensile)
    message(STATUS "Build with miopentensile")
else()
    message(STATUS "Build without miopentensile")
endif()

# miopengemm
if(MIOPEN_USE_MIOPENGEMM)
    find_package(miopengemm PATHS /opt/rocm)
    if(NOT miopengemm_FOUND)
        set(MIOPEN_USE_MIOPENGEMM OFF CACHE BOOL "")
    endif()
endif()

if(MIOPEN_USE_MIOPENGEMM)
    message(STATUS "Build with miopengemm")
else()
    if(MIOPEN_BACKEND_OPENCL)
        message(FATAL_ERROR "MIOpen OpenCL backend requires MIOpenGEMM")
    endif()
    message(STATUS "Build without miopengemm")
endif()

if(MIOPEN_USE_COMGR)
    find_package(amd_comgr REQUIRED CONFIG)
    message(STATUS "Build with comgr ${amd_comgr_VERSION}")
endif()

if(MIOPEN_USE_HIPRTC)
    if(NOT MIOPEN_USE_COMGR)
        message(FATAL_ERROR "HIPRTC can be used only together with COMGR")
    else()
        message(STATUS "Build with HIPRTC")
    endif()
endif()

option(Boost_USE_STATIC_LIBS "Use boost static libraries" ON)
add_definitions(-DBOOST_ALL_NO_LIB=1)

message(STATUS "HALF_INCLUDE_DIR: ${HALF_INCLUDE_DIR}")

option( MIOPEN_DEBUG_FIND_DB_CACHING "Use system find-db caching" ON)

# FOR HANDLING ENABLE/DISABLE OPTIONAL BACKWARD COMPATIBILITY for FILE/FOLDER REORG
option(BUILD_FILE_REORG_BACKWARD_COMPATIBILITY "Build with file/folder reorg with backward compatibility enabled" ON)

set( MIOPEN_INSTALL_DIR miopen)
set( DATA_INSTALL_DIR ${CMAKE_INSTALL_DATAROOTDIR}/miopen )

set(MIOPEN_GPU_SYNC Off CACHE BOOL "")
if(BUILD_DEV)
    set(MIOPEN_BUILD_DEV 1)
    set(MIOPEN_SYSTEM_DB_PATH "${CMAKE_SOURCE_DIR}/src/kernels" CACHE PATH "Default path of system db files")
    set(MIOPEN_USER_DB_PATH "${CMAKE_SOURCE_DIR}/src/kernels" CACHE PATH "Default path of user db files")
    set(MIOPEN_USER_DB_SUFFIX "${MIOPEN_BACKEND}.${MIOpen_VERSION_MAJOR}_${MIOpen_VERSION_MINOR}_${MIOpen_VERSION_PATCH}" CACHE PATH "Filename suffix for the user find-db files")
    set(MIOPEN_CACHE_DIR "" CACHE STRING "")
else()
    set(MIOPEN_BUILD_DEV 0)
    if(WIN32)
        set(MIOPEN_USER_DB_PATH "$HOME/.miopen/db" CACHE STRING "Default path to user db files")
        set(MIOPEN_CACHE_DIR "$HOME/.miopen/cache" CACHE STRING "")
        set(MIOPEN_SYSTEM_DB_PATH "C:/ProgramData/miopen/db" CACHE PATH "Default path to system db files")
    else()
        set(MIOPEN_USER_DB_PATH "~/.config/miopen/" CACHE STRING "Default path of user db files")
        set(MIOPEN_CACHE_DIR "~/.cache/miopen/" CACHE STRING "")
    endif()
    set(MIOPEN_USER_DB_SUFFIX "${MIOPEN_BACKEND}.${MIOpen_VERSION_MAJOR}_${MIOpen_VERSION_MINOR}_${MIOpen_VERSION_PATCH}_${MIOpen_VERSION_TWEAK}" CACHE PATH "Filename suffix for the user find-db files")
endif()
set(MIOPEN_SYSTEM_FIND_DB_SUFFIX "${MIOPEN_BACKEND}" CACHE PATH "Filename suffix for the system find-db files")

set(MIOPEN_PACKAGE_REQS "hip-rocclr")

if(MIOPEN_USE_MIOPENGEMM)
    set(MIOPEN_PACKAGE_REQS "${MIOPEN_PACKAGE_REQS}, miopengemm")
endif()

if(MIOPEN_USE_ROCBLAS)
    set(MIOPEN_PACKAGE_REQS "${MIOPEN_PACKAGE_REQS}, rocblas")
endif()

if(MIOPEN_BACKEND STREQUAL "HIP")
    set(CPACK_DEBIAN_PACKAGE_DEPENDS "${MIOPEN_PACKAGE_REQS}")
    set(CPACK_RPM_PACKAGE_REQUIRES "${MIOPEN_PACKAGE_REQS}")

    # Make backends explicitly conflict
    set(CPACK_DEBIAN_PACKAGE_CONFLICTS miopen-opencl)
    set(CPACK_RPM_PACKAGE_CONFLICTS miopen-opencl)

elseif(MIOPEN_BACKEND STREQUAL "OpenCL")
    set(CPACK_DEBIAN_PACKAGE_DEPENDS "${MIOPEN_PACKAGE_REQS}, rocm-opencl-dev")
    set(CPACK_RPM_PACKAGE_REQUIRES "${MIOPEN_PACKAGE_REQS}, rocm-opencl-devel")

    # Make backends explicitly conflict
    set(CPACK_DEBIAN_PACKAGE_CONFLICTS miopen-hip)
    set(CPACK_RPM_PACKAGE_CONFLICTS miopen-hip)
endif()

find_program(UNZIPPER lbzcat bzcat REQUIRED)
file(MAKE_DIRECTORY ${CMAKE_BINARY_DIR}/src/kernels)

# Unpack DB files
function(unpack_db db_bzip2_file)
    get_filename_component(__fname ${db_bzip2_file} NAME_WLE)
    if(NOT EXISTS ${CMAKE_BINARY_DIR}/src/kernels/${__fname})
        message(STATUS "Installing ${CMAKE_BINARY_DIR}/src/kernels/${__fname}")
        execute_process(
            COMMAND ${UNZIPPER} -k ${db_bzip2_file}
            OUTPUT_FILE ${CMAKE_BINARY_DIR}/src/kernels/${__fname}
            WORKING_DIRECTORY ${CMAKE_BINARY_DIR}/src/kernels
            COMMAND_ERROR_IS_FATAL ANY)
    endif()
    unset(__fname)
endfunction()

set(BZIP_FILES
        gfx1030_36.db.bz2
        gfx900_56.db.bz2
        gfx906_60.db.bz2
        gfx90878.db.bz2
        gfx90a68.db.bz2
        gfx90a6e.db.bz2
        gfx1030_36.HIP.fdb.txt.bz2
        gfx803_36.HIP.fdb.txt.bz2
        gfx803_36.OpenCL.fdb.txt.bz2
        gfx803_64.HIP.fdb.txt.bz2
        gfx803_64.OpenCL.fdb.txt.bz2
        gfx900_56.HIP.fdb.txt.bz2
        gfx900_56.OpenCL.fdb.txt.bz2
        gfx900_64.HIP.fdb.txt.bz2
        gfx900_64.OpenCL.fdb.txt.bz2
        gfx906_60.HIP.fdb.txt.bz2
        gfx906_60.OpenCL.fdb.txt.bz2
        gfx906_64.HIP.fdb.txt.bz2
        gfx906_64.OpenCL.fdb.txt.bz2
        gfx90878.HIP.fdb.txt.bz2
        gfx90878.OpenCL.fdb.txt.bz2
        gfx90a68.HIP.fdb.txt.bz2
        gfx90a6e.HIP.fdb.txt.bz2
    )

foreach(__bzip_file ${BZIP_FILES})
    unpack_db(${CMAKE_SOURCE_DIR}/src/kernels/${__bzip_file})
endforeach()

# Begin KDB component install 
function(install_kdb FILE_NAME COMPONENT_NAME)
    get_filename_component(__file_name ${FILE_NAME} NAME_WLE)
    if (NOT EXISTS ${CMAKE_BINARY_DIR}/src/kernels/${__file_name})
        file(READ ${FILE_NAME} __contents LIMIT 7)
        if(__contents STREQUAL "version")
            message(FATAL_ERROR "GIT LFS: file not pulled down: ${FILE_NAME}")
        endif()
        message(STATUS "Installing ${CMAKE_BINARY_DIR}/src/kernels/${__file_name}")
        execute_process(
            COMMAND ${UNZIPPER} -k ${FILE_NAME}
            OUTPUT_FILE ${CMAKE_BINARY_DIR}/src/kernels/${__file_name}
            WORKING_DIRECTORY ${CMAKE_BINARY_DIR}/src/kernels
            COMMAND_ERROR_IS_FATAL ANY)
        rocm_install(FILES ${CMAKE_BINARY_DIR}/src/kernels/${__file_name}
                     DESTINATION ${DATA_INSTALL_DIR}/db
                     COMPONENT ${COMPONENT_NAME})
        unset(__contents)
        unset(__file_name)
    endif()
endfunction()

# Both the lists below should be in sync always
<<<<<<< HEAD
set(KDB_BZ2_FILES
    gfx1030_36.kdb.bz2
    gfx900_56.kdb.bz2
    gfx900_64.kdb.bz2
    gfx906_60.kdb.bz2
    gfx906_64.kdb.bz2
    gfx90878.kdb.bz2
    gfx90a68.kdb.bz2
    gfx90a6e.kdb.bz2
)
=======
list(APPEND ARCH_LST gfx90a gfx1030 gfx908 gfx906 gfx900)
list(APPEND ARCH_FILE_LST gfx90akdb gfx1030kdb gfx908kdb gfx906kdb gfx900kdb)

list(LENGTH ARCH_LST FULL_LEN)
math(EXPR ARCH_LST_LEN "${FULL_LEN} - 1")
>>>>>>> 0defc906

set(COMPONENT_LST
    gfx1030-36kdb
    gfx900-56kdb
    gfx900_64kdb
    gfx906-60kdb
    gfx906-64kdb
    gfx908-120kdb
    gfx90a-104kdb
    gfx90a-110kdb
)

foreach(__file __component IN ZIP_LISTS KDB_BZ2_FILES COMPONENT_LST)
    install_kdb(${CMAKE_SOURCE_DIR}/src/kernels/${__file} ${__component})
endforeach()

set(CPACK_COMPONENTS_ALL ${COMPONENT_LST})

#end kdb package creation

rocm_create_package(
    NAME MIOpen-${MIOPEN_BACKEND}
    DESCRIPTION "AMD's DNN Library"
    MAINTAINER "MIOpen Maintainer <miopen-lib.support@amd.com>"
    LDCONFIG
    # DEPENDS rocm-opencl hip-rocclr tinygemm
)

include(EnableCompilerWarnings)
set(MIOPEN_TIDY_ERRORS ERRORS * -readability-inconsistent-declaration-parameter-name)
if(CMAKE_CXX_COMPILER MATCHES ".*clang\\+\\+")
    set(MIOPEN_TIDY_CHECKS -modernize-use-override -readability-non-const-parameter)
# Enable tidy on hip
elseif(MIOPEN_BACKEND STREQUAL "HIP" OR MIOPEN_BACKEND STREQUAL "HIPNOGPU")
    set(MIOPEN_TIDY_ERRORS ALL)
endif()

include(ClangTidy)
if(CLANG_TIDY_EXE)
    enable_clang_tidy(
        CHECKS
            *
            -abseil-*
            -altera-*
            -android-cloexec-fopen
            # This check is useless for us. Many objects (like tensors or problem descriptions)
            # naturally have mutiple parameters of the same type.
            -bugprone-easily-swappable-parameters
            -bugprone-exception-escape
            -bugprone-macro-parentheses
            # too many narrowing conversions in our code
            -bugprone-narrowing-conversions
            -cert-dcl37-c
            -cert-dcl51-cpp
            -cert-env33-c
            # Yea we shouldn't be using rand()
            -cert-msc30-c
            -cert-msc32-c
            -cert-msc50-cpp
            -cert-msc51-cpp
            -clang-analyzer-alpha.core.CastToStruct
            -clang-analyzer-optin.performance.Padding
            -clang-diagnostic-extern-c-compat
            -clang-diagnostic-unused-command-line-argument
            -cppcoreguidelines-avoid-c-arrays
            -cppcoreguidelines-avoid-magic-numbers
            -cppcoreguidelines-explicit-virtual-functions
            -cppcoreguidelines-init-variables
            -cppcoreguidelines-macro-usage
            -cppcoreguidelines-narrowing-conversions
            -cppcoreguidelines-non-private-member-variables-in-classes
            -cppcoreguidelines-prefer-member-initializer
            -cppcoreguidelines-pro-bounds-array-to-pointer-decay
            -cppcoreguidelines-pro-bounds-constant-array-index
            -cppcoreguidelines-pro-bounds-pointer-arithmetic
            -cppcoreguidelines-pro-type-member-init
            -cppcoreguidelines-pro-type-reinterpret-cast
            -cppcoreguidelines-pro-type-union-access
            -cppcoreguidelines-pro-type-vararg
            -cppcoreguidelines-special-member-functions
            -fuchsia-*
            -google-explicit-constructor
            -google-readability-braces-around-statements
            -google-readability-todo
            -google-runtime-int
            -google-runtime-references
            -hicpp-avoid-c-arrays
            -hicpp-braces-around-statements
            -hicpp-explicit-conversions
            -hicpp-named-parameter
            -hicpp-no-array-decay
            # We really shouldn't use bitwise operators with signed integers, but opencl leaves us no choice
            -hicpp-signed-bitwise
            -hicpp-special-member-functions
            -hicpp-uppercase-literal-suffix
            -hicpp-use-auto
            -hicpp-use-equals-default
            -hicpp-use-override
            -hicpp-vararg
            -llvm-else-after-return
            -llvm-header-guard
            -llvm-include-order
            -llvmlibc-callee-namespace
            -llvmlibc-implementation-in-namespace
            -llvmlibc-restrict-system-libc-headers
            -llvm-qualified-auto
            # This one is extremely slow, and probably has lots of FPs.
            -misc-confusable-identifiers
            -misc-misplaced-const
            -misc-non-private-member-variables-in-classes
            -misc-no-recursion
            -modernize-avoid-bind
            -modernize-avoid-c-arrays
            -modernize-pass-by-value
            -modernize-use-auto
            -modernize-use-default-member-init
            -modernize-use-equals-default
            -modernize-use-trailing-return-type
            -modernize-use-transparent-functors
            -modernize-use-nodiscard
            -modernize-concat-nested-namespaces
            -modernize-unary-static-assert
            -performance-unnecessary-value-param
            -readability-braces-around-statements
            -readability-convert-member-functions-to-static
            -readability-else-after-return
            # TODO We are not ready to use it, but very useful.
            -readability-function-cognitive-complexity
            # We dont think this is a useful check. Disabled on migraphx.
            -readability-identifier-length
            -readability-isolate-declaration
            -readability-magic-numbers
            -readability-named-parameter
            -readability-qualified-auto
            -readability-redundant-string-init
            # There are many FPs with this, let's disable it (ditto in MIGraphX)
            -readability-suspicious-call-argument
            -readability-uppercase-literal-suffix
            ###################################################################
            # TODO Code Quality WORKAROUND ROCm 5.1 update
            ###################################################################
            -cert-err33-c
            -google-readability-casting
            -hicpp-use-emplace
            -modernize-use-emplace
            -performance-unnecessary-copy-initialization
            -readability-container-data-pointer
            ###################################################################
            # TODO Code Quality WORKAROUND ROCm 5.3 &&
            # Ubuntu 22.04 && C++17 && cppcheck 2.9 update
            ###################################################################
            -bugprone-use-after-move
            -hicpp-invalid-access-moved
            -modernize-use-nodiscard
            -modernize-unary-static-assert
            -modernize-macro-to-enum
            -modernize-concat-nested-namespaces
            -readability-redundant-declaration
            -readability-simplify-boolean-expr
            -hicpp-deprecated-headers
            -hicpp-member-init
            -performance-no-automatic-move
            -clang-analyzer-cplusplus.NewDeleteLeaks
            -modernize-deprecated-headers
            ###################################################################
            # TODO Code Quality WORKAROUND ROCm 5.4.2
            ###################################################################
            -misc-const-correctness
            ${MIOPEN_TIDY_CHECKS}
        ${MIOPEN_TIDY_ERRORS}
        HEADER_FILTER
            "\.hpp$"
        EXTRA_ARGS
            -DMIOPEN_USE_CLANG_TIDY
    )
endif()

include(CppCheck)
if(CPPCHECK_EXE)
    enable_cppcheck(
        CHECKS
            warning
            style
            performance
            portability
        SUPPRESS
            ConfigurationNotChecked
            constStatement
            # There is no ODR violation because of using separate executables,
            # but cppcheck doesn't understand that as it assumes everything
            # will be compiled together in one binary.
            ctuOneDefinitionRuleViolation:*test/*
            ctuOneDefinitionRuleViolation:*src/composable_kernel/composable_kernel/*/*
            ctuOneDefinitionRuleViolation:*src/composable_kernel/host/*/*
            # There are many FPs with this, let's disable this (ditto in MIGraphX)
            ctuPointerArith:*test/*
            duplicateCondition
            noExplicitConstructor
            passedByValue
            # preprocessorErrorDirective
            shadowVariable
            unusedFunction
            unusedPrivateFunction
            unusedStructMember
            # Ignore initializer lists in the tests
            useInitializationList:*test/*.cpp
            *:*src/sqlite/*.cpp
            *:*.cl
            *:*src/kernels/*.h
            knownConditionTrueFalse:*src/kernels/static_composable_kernel/*/*
            redundantAssignment:*src/kernels/static_composable_kernel/*/*
            unreadVariable:*src/kernels/static_composable_kernel/*/*
            unusedScopedObject:*src/kernels/static_composable_kernel/*/*
            wrongPrintfScanfArgNum:*src/kernels/static_composable_kernel/*/*
            knownConditionTrueFalse:*src/composable_kernel/composable_kernel/*/*
            identicalConditionAfterEarlyExit:*src/composable_kernel/composable_kernel/*/*
            duplicateExpression:*src/composable_kernel/composable_kernel/*/*
            multiCondition:*src/composable_kernel/composable_kernel/*/*
            unreadVariable:*src/composable_kernel/composable_kernel/*/*
            unreadVariable:*src/composable_kernel/host/*/*
            unreadVariable:*src/composable_kernel/external/*/*
            unmatchedSuppression
            ###################################################################
            # TODO Code Quality WORKAROUND ROCm 5.3 &&
            # Ubuntu 22.04 && C++17 && cppcheck 2.9 update
            ###################################################################
            constParameter
            constVariable
            variableScope
            missingReturn
            cstyleCast
            uselessCallsSubstr
            uninitMemberVar
            overlappingWriteUnion
            operatorEqVarError
            returnTempReference
            objectIndex
            integerOverflowCond
            rethrowNoCurrentException
            mismatchingContainers
            unreadVariable
            CastIntegerToAddressAtReturn
            knownConditionTrueFalse
            shadowFunction
            moduloofone
        FORCE
        SOURCES
            addkernels/
            # driver/
            include/
            src/
            test/
        INCLUDE
            ${CMAKE_CURRENT_SOURCE_DIR}/include
            ${CMAKE_CURRENT_BINARY_DIR}/include
            ${CMAKE_CURRENT_SOURCE_DIR}/src/include
        DEFINE
            CPPCHECK=1
            MIOPEN_USE_MIOPENGEMM=1
            __linux__=1
    )
endif()

set(CMAKE_LIBRARY_OUTPUT_DIRECTORY ${CMAKE_CURRENT_BINARY_DIR}/lib)
set(CMAKE_ARCHIVE_OUTPUT_DIRECTORY ${CMAKE_CURRENT_BINARY_DIR}/lib)
set(CMAKE_RUNTIME_OUTPUT_DIRECTORY ${CMAKE_CURRENT_BINARY_DIR}/bin)

add_subdirectory(addkernels)
add_subdirectory(src)
if(MIOPEN_BUILD_DRIVER)
    add_subdirectory(driver)
endif()
if(BUILD_TESTING)
    add_subdirectory(test)
    add_subdirectory(speedtests)
endif()
add_subdirectory(utils)
if(MIOPEN_ENABLE_FIN)
    add_subdirectory(fin)
endif()<|MERGE_RESOLUTION|>--- conflicted
+++ resolved
@@ -564,34 +564,20 @@
 endfunction()
 
 # Both the lists below should be in sync always
-<<<<<<< HEAD
 set(KDB_BZ2_FILES
-    gfx1030_36.kdb.bz2
-    gfx900_56.kdb.bz2
-    gfx900_64.kdb.bz2
-    gfx906_60.kdb.bz2
-    gfx906_64.kdb.bz2
-    gfx90878.kdb.bz2
-    gfx90a68.kdb.bz2
-    gfx90a6e.kdb.bz2
+    gfx90a.kdb.bz2
+    gfx1030.kdb.bz2
+    gfx908.kdb.bz2
+    gfx906.kdb.bz2
+    gfx900.kdb.bz2
 )
-=======
-list(APPEND ARCH_LST gfx90a gfx1030 gfx908 gfx906 gfx900)
-list(APPEND ARCH_FILE_LST gfx90akdb gfx1030kdb gfx908kdb gfx906kdb gfx900kdb)
-
-list(LENGTH ARCH_LST FULL_LEN)
-math(EXPR ARCH_LST_LEN "${FULL_LEN} - 1")
->>>>>>> 0defc906
 
 set(COMPONENT_LST
-    gfx1030-36kdb
-    gfx900-56kdb
-    gfx900_64kdb
-    gfx906-60kdb
-    gfx906-64kdb
-    gfx908-120kdb
-    gfx90a-104kdb
-    gfx90a-110kdb
+    gfx90akdb
+    gfx1030kdb
+    gfx908kdb
+    gfx906kdb
+    gfx900kdb
 )
 
 foreach(__file __component IN ZIP_LISTS KDB_BZ2_FILES COMPONENT_LST)
