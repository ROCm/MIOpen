################################################################################
#
# MIT License
#
# Copyright (c) 2017 Advanced Micro Devices, Inc.
#
# Permission is hereby granted, free of charge, to any person obtaining a copy
# of this software and associated documentation files (the "Software"), to deal
# in the Software without restriction, including without limitation the rights
# to use, copy, modify, merge, publish, distribute, sublicense, and/or sell
# copies of the Software, and to permit persons to whom the Software is
# furnished to do so, subject to the following conditions:
#
# The above copyright notice and this permission notice shall be included in all
# copies or substantial portions of the Software.
#
# THE SOFTWARE IS PROVIDED "AS IS", WITHOUT WARRANTY OF ANY KIND, EXPRESS OR
# IMPLIED, INCLUDING BUT NOT LIMITED TO THE WARRANTIES OF MERCHANTABILITY,
# FITNESS FOR A PARTICULAR PURPOSE AND NONINFRINGEMENT. IN NO EVENT SHALL THE
# AUTHORS OR COPYRIGHT HOLDERS BE LIABLE FOR ANY CLAIM, DAMAGES OR OTHER
# LIABILITY, WHETHER IN AN ACTION OF CONTRACT, TORT OR OTHERWISE, ARISING FROM,
# OUT OF OR IN CONNECTION WITH THE SOFTWARE OR THE USE OR OTHER DEALINGS IN THE
# SOFTWARE.
#
################################################################################
cmake_minimum_required( VERSION 3.5 )

macro(set_var_to_condition var)
    if(${ARGN})
        set(${var} TRUE)
    else()
        set(${name} FALSE)
    endif()
endmacro()

# This has to be initialized before the project() command appears
# Set the default of CMAKE_BUILD_TYPE to be release, unless user specifies with -D.  MSVC_IDE does not use CMAKE_BUILD_TYPE
if( NOT MSVC_IDE AND NOT CMAKE_BUILD_TYPE )
    set( CMAKE_BUILD_TYPE Release CACHE STRING "Choose the type of build, options are: None Debug Release RelWithDebInfo MinSizeRel." )
endif()

# Default installation path
if(WIN32)
    set(CMAKE_INSTALL_PREFIX "/opt/rocm/x86_64-w64-mingw32" CACHE PATH "")
else()
    set(CMAKE_INSTALL_PREFIX "/opt/rocm" CACHE PATH "")
endif()

project ( MIOpen C CXX )

enable_testing()

find_package(ROCM REQUIRED PATHS /opt/rocm)

include(ROCMInstallTargets)
include(ROCMPackageConfigHelpers)
include(ROCMSetupVersion)
include(ROCMInstallSymlinks)
include(ROCMCreatePackage)
include(CheckCXXCompilerFlag)

set(MIOPEN_ENABLE_SQLITE On CACHE BOOL "")
# Use SQLITE for compiled kernels, when turned off this will use raw files
set(MIOPEN_ENABLE_SQLITE_KERN_CACHE On CACHE BOOL "")
if(MIOPEN_ENABLE_SQLITE)
    # MIOpen now depends on SQLite as well
    find_package(PkgConfig)
    pkg_check_modules(SQLITE3 REQUIRED sqlite3)
endif()
find_package(BZip2)
if(MIOPEN_ENABLE_SQLITE_KERN_CACHE AND NOT MIOPEN_ENABLE_SQLITE)
    message(FATAL_ERROR "MIOPEN_ENABLE_SQLITE_KERN_CACHE requires MIOPEN_ENABLE_SQLITE")
endif()
set(MIOPEN_LOG_FUNC_TIME_ENABLE Off CACHE BOOL "")
set(MIOPEN_ENABLE_SQLITE_BACKOFF On CACHE BOOL "")

option( BUILD_DEV "Build for development only" OFF)
option(MIOPEN_ENABLE_FIN "Enable the fin driver for MIOpen"  OFF)


# Strip symbols for release
if(NOT WIN32 AND NOT APPLE)
    set(CMAKE_C_FLAGS_RELEASE "${CMAKE_C_FLAGS_RELEASE} -s")
    set(CMAKE_CXX_FLAGS_RELEASE "${CMAKE_CXX_FLAGS_RELEASE} -s")
endif()

rocm_setup_version(VERSION 2.16.0)

list( APPEND CMAKE_MODULE_PATH ${PROJECT_SOURCE_DIR}/cmake )
include(TargetFlags)

if(CMAKE_CXX_COMPILER_ID STREQUAL "GNU")
    if(CMAKE_CXX_COMPILER_VERSION VERSION_LESS "5.3")
        message(FATAL_ERROR "MIOpen requires at least gcc 5.3")
    endif()
endif()


############################################################
# require C++14
add_compile_options(-std=c++14)

############################################################
# OPTION - MIOpen Backend
# - OpenCL
# - HIP
check_cxx_compiler_flag("--cuda-host-only -x hip" HAS_HIP)
if(HAS_HIP)
    set(MIOPEN_DEFAULT_BACKEND "HIP")
else()
    set(MIOPEN_DEFAULT_BACKEND "OpenCL")
endif()

if(WIN32 AND CMAKE_CROSSCOMPILING)
    set(WINE_CMD "wine")
else()
    set(WINE_CMD)
endif()

list(APPEND CMAKE_PREFIX_PATH ${CMAKE_INSTALL_PREFIX} ${CMAKE_INSTALL_PREFIX}/llvm ${CMAKE_INSTALL_PREFIX}/hip /opt/rocm /opt/rocm/llvm /opt/rocm/hip)

option(ENABLE_HIP_WORKAROUNDS Off)
set(MIOPEN_INSTALL_CXX_HEADERS Off CACHE BOOL "Install MIOpen's C++ header interface")


# Embedded Build Configuration
set(MIOPEN_EMBED_DB "" CACHE STRING "Semi-colon separated list of architecture to embed on-disk DBs in the binary. Example gfx906_60;gfx900_56")
if(NOT MIOPEN_EMBED_DB STREQUAL "")
    option(MIOPEN_DISABLE_SYSDB  "Disable sys database access" Off)
else()
    option(MIOPEN_DISABLE_SYSDB  "Disable sys database access" ${MIOPEN_EMBED_BUILD})
endif()
set(MIOPEN_BINCACHE_PATH "" CACHE STRING "URL or path containing binary cache files to embed")
option(MIOPEN_EMBED_BUILD "Build with the set of embed flags." Off)
<<<<<<< HEAD
option(MIOPEN_USE_MLIR "Use MLIR -- EXPERIMENTAL" Off)
option(MIOPEN_USE_COMGR "Use comgr to build kernels instead of offline tools" ${MIOPEN_EMBED_BUILD})
option(MIOPEN_USE_HIPTRC "Use HIPRTC to build HIP kernels instead of COMGR" Off)
=======
>>>>>>> 54ac7685
option(MIOPEN_DISABLE_USERDB "Disable user database access" ${MIOPEN_EMBED_BUILD})


# MIOPEN_USE_HIP_KERNELS is a Workaround for COMgr issues
if(MIOPEN_EMBED_BUILD)
    option(BUILD_SHARED_LIBS "Build as a shared library" Off)
    option(MIOPEN_USE_HIP_KERNELS "Use HIP kernels." Off)
    option(MIOPEN_BUILD_DRIVER "Build MIOpenDriver" Off)
else()
    option(BUILD_SHARED_LIBS "Build as a shared library" ON)
    option(MIOPEN_USE_HIP_KERNELS "Use HIP kernels." On)
    option(MIOPEN_BUILD_DRIVER "Build MIOpenDriver" On)
endif()


set( MIOPEN_BACKEND ${MIOPEN_DEFAULT_BACKEND} CACHE STRING
    "Which of MIOpens's backends to use?" )
set_property( CACHE MIOPEN_BACKEND PROPERTY STRINGS
    OpenCL HIP HIPOC HIPNOGPU)

# OpenCL 1.2
if( MIOPEN_BACKEND STREQUAL "OpenCL")
    set(MIOPEN_BACKEND_OPENCL 1)
    find_package( OpenCL REQUIRED )
    set(MIOPEN_USE_MIOPENGEMM ON CACHE BOOL "")
    find_program(MIOPEN_HIP_COMPILER clang++
        PATH_SUFFIXES bin
        PATHS
            /opt/rocm/llvm
            ${CMAKE_INSTALL_PREFIX}/llvm
    )
    if(MIOPEN_HIP_COMPILER)
        message("hip compiler: ${MIOPEN_HIP_COMPILER}")
    else()
        message(FATAL_ERROR "hip compiler not found")
    endif()

    # MIOpenTensile does not support opencl backend yet.
    set(MIOPEN_USE_MIOPENTENSILE OFF CACHE BOOL "")

    # TODO (priority_low) Use to build HIP and ASM kernels.
    if(MIOPEN_USE_COMGR)
        message(FATAL_ERROR "comgr cannot be used with OpenCL backend")
    endif()

    # This is to pass all necessary build flags to HIP compiler
    # for device code compilation. Used within "find_package(hip...".
    # See https://github.com/ROCm-Developer-Tools/HIP/pull/2035#issuecomment-616861118.
    set (HIP_CXX_COMPILER ${MIOPEN_HIP_COMPILER})
endif()


# HIP is always required
find_package(hip REQUIRED PATHS /opt/rocm)
message(STATUS "Build with HIP ${hip_VERSION}")
target_flags(HIP_COMPILER_FLAGS hip::device)
# Remove cuda arch flags
string(REGEX REPLACE --cuda-gpu-arch=[a-z0-9]+ "" HIP_COMPILER_FLAGS "${HIP_COMPILER_FLAGS}")
string(REGEX REPLACE --offload-arch=[a-z0-9]+ "" HIP_COMPILER_FLAGS "${HIP_COMPILER_FLAGS}")
string(REPLACE "$<LINK_LANGUAGE:CXX>" "1" HIP_COMPILER_FLAGS "${HIP_COMPILER_FLAGS}")
string(REPLACE "SHELL:" "" HIP_COMPILER_FLAGS "${HIP_COMPILER_FLAGS}")

# Override HIP version in config.h, if necessary.
# The variables set by find_package() can't be overwritten,
# therefore let's use intermediate variables.
set(MIOPEN_hip_VERSION_MAJOR "${hip_VERSION_MAJOR}")
set(MIOPEN_hip_VERSION_MINOR "${hip_VERSION_MINOR}")
set(MIOPEN_hip_VERSION_PATCH "${hip_VERSION_PATCH}")
if( DEFINED MIOPEN_OVERRIDE_HIP_VERSION_MAJOR )
    set(MIOPEN_hip_VERSION_MAJOR "${MIOPEN_OVERRIDE_HIP_VERSION_MAJOR}")
    message(STATUS "MIOPEN_hip_VERSION_MAJOR overriden with ${MIOPEN_OVERRIDE_HIP_VERSION_MAJOR}")
endif()
if( DEFINED MIOPEN_OVERRIDE_HIP_VERSION_MINOR )
    set(MIOPEN_hip_VERSION_MINOR "${MIOPEN_OVERRIDE_HIP_VERSION_MINOR}")
    message(STATUS "MIOPEN_hip_VERSION_MINOR overriden with ${MIOPEN_OVERRIDE_HIP_VERSION_MINOR}")
endif()
if( DEFINED MIOPEN_OVERRIDE_HIP_VERSION_PATCH )
    set(MIOPEN_hip_VERSION_PATCH "${MIOPEN_OVERRIDE_HIP_VERSION_PATCH}")
    message(STATUS "MIOPEN_hip_VERSION_PATCH overriden with ${MIOPEN_OVERRIDE_HIP_VERSION_PATCH}")
endif()


message(STATUS "Hip compiler flags: ${HIP_COMPILER_FLAGS}")

add_definitions("-DHIP_COMPILER_FLAGS=${HIP_COMPILER_FLAGS}")


# HIP
if( MIOPEN_BACKEND STREQUAL "HIP" OR MIOPEN_BACKEND STREQUAL "HIPOC" OR MIOPEN_BACKEND STREQUAL "HIPNOGPU")
    if( MIOPEN_BACKEND STREQUAL "HIPNOGPU")
        set(MIOPEN_MODE_NOGPU 1)
    endif()
    set(MIOPEN_BACKEND_HIP 1)
    set(MIOPEN_USE_MIOPENGEMM OFF CACHE BOOL "")
    # miopentensile default off
    set(MIOPEN_USE_MIOPENTENSILE OFF CACHE BOOL "")

    find_program(HIP_OC_COMPILER clang-ocl
        PATH_SUFFIXES bin
        PATHS
            /opt/rocm
            ${CMAKE_INSTALL_PREFIX}
    )
    if(HIP_OC_COMPILER)
        message(STATUS "OpenCL compiler: ${HIP_OC_COMPILER}")
        set(HIP_OC_COMPILER "${HIP_OC_COMPILER}")
    else()
        message(FATAL_ERROR "OpenCL compiler not found")
    endif()

    # Hcc's clang always defines __HCC__ even when not using hcc driver
    add_definitions(-U__HCC__)

    set(MIOPEN_HIP_COMPILER ${CMAKE_CXX_COMPILER} CACHE PATH "")

    # rocblas
    set(MIOPEN_USE_ROCBLAS ON CACHE BOOL "")
    if(MIOPEN_USE_ROCBLAS)
        find_package(rocblas REQUIRED PATHS /opt/rocm)
        message(STATUS "Build with rocblas")
    else()
        message(STATUS "Build without rocblas")
    endif()
else()
    if(MIOPEN_USE_HIPRTC)
        message(FATAL_ERROR "HIPRTC cannot be used without HIP backend")
    endif()
endif()
message( STATUS "${MIOPEN_BACKEND} backend selected." )

# look for and register clang-offload-bundler
if(MIOPEN_HIP_COMPILER MATCHES ".*clang\\+\\+$")
    find_program(MIOPEN_OFFLOADBUNDLER_BIN clang-offload-bundler
        PATH_SUFFIXES bin
        PATHS
            /opt/rocm/llvm
            ${CMAKE_INSTALL_PREFIX}/llvm
    )
endif()
if(MIOPEN_OFFLOADBUNDLER_BIN)
    message(STATUS "clang-offload-bundler found: ${MIOPEN_OFFLOADBUNDLER_BIN}")
    set(MIOPEN_OFFLOADBUNDLER_BIN "${MIOPEN_OFFLOADBUNDLER_BIN}")
else()
    # look for and register extractkernel
    message(STATUS "clang-offload-bundler not found")

    find_program(EXTRACTKERNEL_BIN extractkernel
        PATH_SUFFIXES bin
        PATHS
            /opt/rocm/hip
            /opt/rocm
            ${CMAKE_INSTALL_PREFIX}/hip
            ${CMAKE_INSTALL_PREFIX}
    )
    if(EXTRACTKERNEL_BIN)
        message(STATUS "extractkernel found: ${EXTRACTKERNEL_BIN}")
        set(EXTRACTKERNEL_BIN "${EXTRACTKERNEL_BIN}")
    else()
        message(FATAL_ERROR "extractkernel not found")
    endif()
endif()

set_var_to_condition(MIOPEN_USE_COMGR_DEFAULT MIOPEN_EMBED_BUILD)
option(MIOPEN_USE_COMGR "Use comgr to build kernels instead of offline tools" ${MIOPEN_USE_COMGR_DEFAULT})

set_var_to_condition(MIOPEN_USE_MLIR_DEFAULT NOT (NOT ${BUILD_SHARED_LIBS} AND ${MIOPEN_USE_COMGR}))
option(MIOPEN_USE_MLIR "Use MLIR compilation backend" ${MIOPEN_USE_MLIR_DEFAULT})

if(MIOPEN_USE_MLIR)
    # REQUIRED is not supported before cmake 3.18
    find_library(LIBMLIRMIOPEN MLIRMIOpen REQUIRED)
    if(NOT ${BUILD_SHARED_LIBS} AND ${MIOPEN_USE_COMGR})
        message(FATAL_ERROR "Potential symbol conflict between mlir and comgr in static build")
    endif()

    if(NOT LIBMLIRMIOPEN)
        message(FATAL_ERROR "libMLIRMIOpen not found, please reinstall dependencies. \
        Refer to https://github.com/ROCmSoftwarePlatform/MIOpen#installing-the-dependencies")
    else()
        message(STATUS "Build with libMLIRMIOpen: " ${LIBMLIRMIOPEN})
    endif()
endif()


# Online assembler
find_program(MIOPEN_AMDGCN_ASSEMBLER
    NAMES clang
    PATHS
        ${MIOPEN_AMDGCN_ASSEMBLER_PATH}
        /opt/rocm
        /opt/rocm/llvm
        ${CMAKE_INSTALL_PREFIX}
        ${CMAKE_INSTALL_PREFIX}/llvm
    PATH_SUFFIXES
        /opencl/bin/x86_64
        /opencl/bin
        /bin
)
message(STATUS "AMDGCN assembler: ${MIOPEN_AMDGCN_ASSEMBLER}")

# miopentensile
if(MIOPEN_USE_MIOPENTENSILE)
    find_package(miopentensile)
    message(STATUS "Build with miopentensile")
else()
    message(STATUS "Build without miopentensile")
endif()

# miopengemm
if(MIOPEN_USE_MIOPENGEMM)
    find_package(miopengemm PATHS /opt/rocm)
    if(miopengemm_FOUND)
        message(STATUS "Build with miopengemm")
        set(MIOPEN_USE_MIOPENGEMM 1)
    else()
        message(STATUS "Build without miopengemm")
        set(MIOPEN_USE_MIOPENGEMM 0)
    endif()
else()
    message(STATUS "Build without miopengemm")
    set(MIOPEN_USE_MIOPENGEMM 0)
endif()

if(MIOPEN_USE_COMGR)
    find_package(amd_comgr REQUIRED CONFIG)
    message(STATUS "Build with comgr ${amd_comgr_VERSION}")
endif()

if(MIOPEN_USE_HIPRTC)
    if(NOT MIOPEN_USE_COMGR)
        message(FATAL_ERROR "HIPRTC can be used only together with COMGR")
    else()
        message(STATUS "Build with HIPRTC")
    endif()
endif()

option(Boost_USE_STATIC_LIBS "Use boost static libraries" ON)
set(BOOST_COMPONENTS filesystem)
add_definitions(-DBOOST_ALL_NO_LIB=1)
find_package(Boost REQUIRED COMPONENTS ${BOOST_COMPONENTS})

find_path(HALF_INCLUDE_DIR half.hpp)
message("HALF_INCLUDE_DIR: ${HALF_INCLUDE_DIR}")

option( MIOPEN_DEBUG_FIND_DB_CACHING "Use system find-db caching" ON)

set( MIOPEN_INSTALL_DIR miopen)
set( DATA_INSTALL_DIR ${MIOPEN_INSTALL_DIR}/${CMAKE_INSTALL_DATAROOTDIR}/miopen )

set(MIOPEN_GPU_SYNC Off CACHE BOOL "")
if(BUILD_DEV)
    set(MIOPEN_BUILD_DEV 1)
    set(MIOPEN_SYSTEM_DB_PATH "${CMAKE_SOURCE_DIR}/src/kernels" CACHE PATH "Default path of system db files")
    set(MIOPEN_USER_DB_PATH "${CMAKE_SOURCE_DIR}/src/kernels" CACHE PATH "Default path of user db files")
    set(MIOPEN_USER_DB_SUFFIX "${MIOPEN_BACKEND}.${MIOpen_VERSION_MAJOR}_${MIOpen_VERSION_MINOR}_${MIOpen_VERSION_PATCH}" CACHE PATH "Filename suffix for the user find-db files")
    set(MIOPEN_CACHE_DIR "" CACHE STRING "")
else()
    set(MIOPEN_BUILD_DEV 0)
    set(MIOPEN_USER_DB_PATH "~/.config/miopen/" CACHE STRING "Default path of user db files")
    set(MIOPEN_CACHE_DIR "~/.cache/miopen/" CACHE STRING "")
    set(MIOPEN_USER_DB_SUFFIX "${MIOPEN_BACKEND}.${MIOpen_VERSION_MAJOR}_${MIOpen_VERSION_MINOR}_${MIOpen_VERSION_PATCH}_${MIOpen_VERSION_TWEAK}" CACHE PATH "Filename suffix for the user find-db files")
endif()
set(MIOPEN_SYSTEM_FIND_DB_SUFFIX "${MIOPEN_BACKEND}" CACHE PATH "Filename suffix for the system find-db files")


set(MIOPEN_PACKAGE_REQS "rocm-clang-ocl, hip-rocclr")
if(MIOPEN_USE_MIOPENGEMM)
    set(MIOPEN_PACKAGE_REQS "${MIOPEN_PACKAGE_REQS}, miopengemm")
endif()

if(MIOPEN_USE_ROCBLAS)
    set(MIOPEN_PACKAGE_REQS "${MIOPEN_PACKAGE_REQS}, rocblas")
endif()

set(CPACK_DEBIAN_PACKAGE_DEPENDS "${MIOPEN_PACKAGE_REQS}, rocm-opencl-dev")
set(CPACK_RPM_PACKAGE_REQUIRES "${MIOPEN_PACKAGE_REQS}, rocm-opencl-devel")

# Make backends explicitly conflict
if(MIOPEN_BACKEND STREQUAL "HIP")
    set(CPACK_DEBIAN_PACKAGE_CONFLICTS miopen-opencl)
    set(CPACK_RPM_PACKAGE_CONFLICTS miopen-opencl)
elseif(MIOPEN_BACKEND STREQUAL "OpenCL")
    set(CPACK_DEBIAN_PACKAGE_CONFLICTS miopen-hip)
    set(CPACK_RPM_PACKAGE_CONFLICTS miopen-hip)
endif()

rocm_create_package(
    NAME MIOpen-${MIOPEN_BACKEND}
    DESCRIPTION "AMD's DNN Library"
    MAINTAINER "Paul Fultz II <paul.fultz@amd.com>"
    LDCONFIG
    # DEPENDS rocm-opencl hip-rocclr tinygemm
)

include(EnableCompilerWarnings)
set(MIOPEN_TIDY_ERRORS ERRORS * -readability-inconsistent-declaration-parameter-name)
if(CMAKE_CXX_COMPILER MATCHES ".*clang\\+\\+")
    set(MIOPEN_TIDY_CHECKS -modernize-use-override -readability-non-const-parameter)
# Enable tidy on hip
elseif(MIOPEN_BACKEND STREQUAL "HIP" OR MIOPEN_BACKEND STREQUAL "HIPNOGPU")
    set(MIOPEN_TIDY_ERRORS ALL)

endif()

include(ClangTidy)
enable_clang_tidy(
    CHECKS
        *
        -abseil-*
        -altera-struct-pack-align
        -altera-unroll-loops
        -android-cloexec-fopen
        -bugprone-exception-escape
        -bugprone-macro-parentheses
        # too many narrowing conversions in our code
        -bugprone-narrowing-conversions
        -cert-dcl37-c
        -cert-dcl51-cpp
        -cert-env33-c
        # Yea we shouldn't be using rand()
        -cert-msc30-c
        -cert-msc32-c
        -cert-msc50-cpp
        -cert-msc51-cpp
        -clang-analyzer-alpha.core.CastToStruct
        -clang-analyzer-optin.performance.Padding
        -clang-diagnostic-deprecated-declarations
        -clang-diagnostic-extern-c-compat
        -clang-diagnostic-unused-command-line-argument
        -cppcoreguidelines-avoid-c-arrays
        -cppcoreguidelines-avoid-magic-numbers
        -cppcoreguidelines-explicit-virtual-functions
        -cppcoreguidelines-init-variables
        -cppcoreguidelines-macro-usage
        -cppcoreguidelines-narrowing-conversions
        -cppcoreguidelines-non-private-member-variables-in-classes
        -cppcoreguidelines-prefer-member-initializer
        -cppcoreguidelines-pro-bounds-array-to-pointer-decay
        -cppcoreguidelines-pro-bounds-constant-array-index
        -cppcoreguidelines-pro-bounds-pointer-arithmetic
        -cppcoreguidelines-pro-type-member-init
        -cppcoreguidelines-pro-type-reinterpret-cast
        -cppcoreguidelines-pro-type-union-access
        -cppcoreguidelines-pro-type-vararg
        -cppcoreguidelines-special-member-functions
        -fuchsia-*
        -google-explicit-constructor
        -google-readability-braces-around-statements
        -google-readability-todo
        -google-runtime-int
        -google-runtime-references
        # We really shouldn't use bitwise operators with signed integers, but
        # opencl leaves us no choice
        -hicpp-avoid-c-arrays
        -hicpp-braces-around-statements
        -hicpp-explicit-conversions
        -hicpp-named-parameter
        -hicpp-no-array-decay
        -hicpp-signed-bitwise
        -hicpp-special-member-functions
        -hicpp-uppercase-literal-suffix
        -hicpp-use-auto
        -hicpp-use-equals-default
        -hicpp-use-override
        -hicpp-vararg
        -llvm-else-after-return
        -llvm-header-guard
        -llvm-include-order
        -llvmlibc-callee-namespace
        -llvmlibc-implementation-in-namespace
        -llvmlibc-restrict-system-libc-headers
        -llvm-qualified-auto
        -misc-misplaced-const
        -misc-non-private-member-variables-in-classes
        -misc-no-recursion
        -modernize-avoid-bind
        -modernize-avoid-c-arrays
        -modernize-pass-by-value
        -modernize-use-auto
        -modernize-use-default-member-init
        -modernize-use-equals-default
        -modernize-use-trailing-return-type
        -modernize-use-transparent-functors
        -performance-unnecessary-value-param
        -readability-braces-around-statements
        -readability-convert-member-functions-to-static
        -readability-else-after-return
        # we are not ready to use it, but very useful
        -readability-function-cognitive-complexity
        -readability-isolate-declaration
        -readability-magic-numbers
        -readability-named-parameter
        -readability-qualified-auto
        -readability-redundant-string-init
        -readability-uppercase-literal-suffix

        ${MIOPEN_TIDY_CHECKS}
    ${MIOPEN_TIDY_ERRORS}
    HEADER_FILTER
        "\.hpp$"
    EXTRA_ARGS
        -DMIOPEN_USE_CLANG_TIDY

)
include(CppCheck)
enable_cppcheck(
    CHECKS
        warning
        style
        performance
        portability
    SUPPRESS
        ConfigurationNotChecked
        constStatement
        duplicateCondition
        noExplicitConstructor
        passedByValue
        # preprocessorErrorDirective
        shadowVariable
        unusedFunction
        unusedPrivateFunction
        unusedStructMember
        # Ignore initializer lists in the tests
        useInitializationList:*test/*.cpp
        *:*src/sqlite/*.cpp
        *:*.cl
        *:*src/kernels/*.h
        knownConditionTrueFalse:*src/kernels/static_composable_kernel/*/*
        redundantAssignment:*src/kernels/static_composable_kernel/*/*
        unreadVariable:*src/kernels/static_composable_kernel/*/*
        unusedScopedObject:*src/kernels/static_composable_kernel/*/*
        wrongPrintfScanfArgNum:*src/kernels/static_composable_kernel/*/*
        knownConditionTrueFalse:*src/composable_kernel/composable_kernel/*/*
        identicalConditionAfterEarlyExit:*src/composable_kernel/composable_kernel/*/*
        duplicateExpression:*src/composable_kernel/composable_kernel/*/*
        multiCondition:*src/composable_kernel/composable_kernel/*/*
        unreadVariable:*src/composable_kernel/composable_kernel/*/*
        unreadVariable:*src/composable_kernel/host/*/*
        unreadVariable:*src/composable_kernel/external/*/*
        unmatchedSuppression
    FORCE
    SOURCES
        addkernels/
        # driver/
        include/
        src/
        test/
    INCLUDE
        ${CMAKE_CURRENT_SOURCE_DIR}/include
        ${CMAKE_CURRENT_BINARY_DIR}/include
        ${CMAKE_CURRENT_SOURCE_DIR}/src/include
    DEFINE
        CPPCHECK=1
        MIOPEN_USE_MIOPENGEMM=1
        __linux__=1
)


set(CMAKE_LIBRARY_OUTPUT_DIRECTORY ${CMAKE_CURRENT_BINARY_DIR}/lib)
set(CMAKE_ARCHIVE_OUTPUT_DIRECTORY ${CMAKE_CURRENT_BINARY_DIR}/lib)
set(CMAKE_RUNTIME_OUTPUT_DIRECTORY ${CMAKE_CURRENT_BINARY_DIR}/bin)

add_subdirectory(addkernels)
add_subdirectory(doc)
add_subdirectory(src)
if(MIOPEN_BUILD_DRIVER)
    add_subdirectory(driver)
endif()
add_subdirectory(test)
add_subdirectory(speedtests)
add_subdirectory(utils)
if(MIOPEN_ENABLE_FIN)
add_subdirectory(fin)
endif()<|MERGE_RESOLUTION|>--- conflicted
+++ resolved
@@ -132,12 +132,7 @@
 endif()
 set(MIOPEN_BINCACHE_PATH "" CACHE STRING "URL or path containing binary cache files to embed")
 option(MIOPEN_EMBED_BUILD "Build with the set of embed flags." Off)
-<<<<<<< HEAD
-option(MIOPEN_USE_MLIR "Use MLIR -- EXPERIMENTAL" Off)
-option(MIOPEN_USE_COMGR "Use comgr to build kernels instead of offline tools" ${MIOPEN_EMBED_BUILD})
 option(MIOPEN_USE_HIPTRC "Use HIPRTC to build HIP kernels instead of COMGR" Off)
-=======
->>>>>>> 54ac7685
 option(MIOPEN_DISABLE_USERDB "Disable user database access" ${MIOPEN_EMBED_BUILD})
 
 
@@ -163,17 +158,17 @@
     set(MIOPEN_BACKEND_OPENCL 1)
     find_package( OpenCL REQUIRED )
     set(MIOPEN_USE_MIOPENGEMM ON CACHE BOOL "")
-    find_program(MIOPEN_HIP_COMPILER clang++
-        PATH_SUFFIXES bin
-        PATHS
-            /opt/rocm/llvm
-            ${CMAKE_INSTALL_PREFIX}/llvm
-    )
-    if(MIOPEN_HIP_COMPILER)
-        message("hip compiler: ${MIOPEN_HIP_COMPILER}")
-    else()
-        message(FATAL_ERROR "hip compiler not found")
-    endif()
+        find_program(MIOPEN_HIP_COMPILER clang++
+            PATH_SUFFIXES bin
+            PATHS
+                /opt/rocm/llvm
+                ${CMAKE_INSTALL_PREFIX}/llvm
+        )
+        if(MIOPEN_HIP_COMPILER)
+            message("hip compiler: ${MIOPEN_HIP_COMPILER}")
+        else()
+            message(FATAL_ERROR "hip compiler not found")
+        endif()
 
     # MIOpenTensile does not support opencl backend yet.
     set(MIOPEN_USE_MIOPENTENSILE OFF CACHE BOOL "")
@@ -248,8 +243,8 @@
         message(FATAL_ERROR "OpenCL compiler not found")
     endif()
 
-    # Hcc's clang always defines __HCC__ even when not using hcc driver
-    add_definitions(-U__HCC__)
+        # Hcc's clang always defines __HCC__ even when not using hcc driver
+        add_definitions(-U__HCC__)
 
     set(MIOPEN_HIP_COMPILER ${CMAKE_CXX_COMPILER} CACHE PATH "")
 
