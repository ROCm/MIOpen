
## MIOpen Release notes


<<<<<<< HEAD

### 10/28/2020 [ 2.8.0 ]

This release provides additional bug fixes and support for embedded builds using MIOpen as a static library. 

- Fixed workspace size calculation for GEMM group convolutions
- Fixed performance regression for M/N
- Fixed issue with faulty compiler option
- Fixed typo in components dependency variable in CMakeLists.txt
- Fixed issues with COMgr backed online compilation for HIP kernels
- Added cmake flag for embedding system databases when building a static library
- Added a way to disable building MIOpenDriver when building a static library
- Added CC compiler detection in ROCm environment
- Known issue: This release may show warnings for "obsolete configs" in the performance database. This can be fixed by rerunning tuning on a specific network; [see tuning documentation](https://rocmsoftwareplatform.github.io/MIOpen/doc/html/perfdatabase.html#miopen-find-enforce)



=======
>>>>>>> 8a4af47d
### 09/18/2020 [ 2.7.0 ]

- This release contains a new reduction API; see [API documentation](https://rocmsoftwareplatform.github.io/MIOpen/doc/html/apireference.html) for more information. Additional features for embedded builds have been added, and further support for 3D convolutional networks. 

- Added additional tunings into performance database
- Added general reduction API
- Added cmake flag for embedding binary database into a static MIOpen build
- Added cmake flag for embedding system find-db text files into static MIOpen build
- Fixed issue with GEMM workspace size calculation for backwards data convolutions [#381](https://github.com/ROCmSoftwarePlatform/MIOpen/issues/381)
- Fixed issue with 3D pooling indexing [#365](https://github.com/ROCmSoftwarePlatform/MIOpen/issues/365)


### 08/20/2020 [ 2.6.0 ]

- This release contains convolution performance improvements, improved multi-threading behavior, and improved stability for half precision convolutions. Initial iteration time has been reduced with the introduction of hybrid find mode. Builds for a static library have been refined for this release.

- Added MIOPEN_FIND_MODE=3 as the new default convolution Find mode; see documentation [here](https://rocmsoftwareplatform.github.io/MIOpen/doc/html/find_and_immediate.html#find-modes) for details
- Added a more runtime-parameterized version of pooling to reduce the number of online compilations
- Improved the performance of backwards spatial batch normalization for small images
- Fixed issue with std::logic_error in SQLite deleter [#306](https://github.com/ROCmSoftwarePlatform/MIOpen/issues/306)
- Fixed issues with half precision stability for convolutions
- Fixed issues with multi-threaded SQLite database accesses
- Fixed issues with 3-D convolutions and incorrect parameters
- Fixed various issues with implicit GEMM static assert failures
- Removed inactive implicit GEMM convolution solvers
- Removed SCGEMM convolutional algorithm from MIOpen


### 07/10/2020 [ 2.5.0 ]

- This release contains convolution performance improvements, various minor fixes and documentation updates.

- Added a script to detect and install appropriate precompiled kernels
- Added 3D convolution backwards weights implicit GEMM implementation 
- Improve performance of convolution implicit GEMM algorithm
- Improved database coverage for batch size 1
- Improved logging and error reporting
- Improved documentation for debugging with numeric checks
- Fixed issue with potential infinities and NaNs appearing during low precision training on CNNs


### 06/02/2020 [ 2.4.0 ]

- This release contains new implementations of 3D convolutions using implicitGEMM, general performance improvements for convolutions, bug fixes, better versioning in directories, integration with the new rocclr, and dropout support in RNNs.

- Added 3D convolutions for the implicitGEMM algorithm in the forward and backward-data passes
- Added dropout support for RNN layer; e.g., RNN-vanilla, GRU, and LSTM
- Added support for AMD's rocclr runtime and compiler
- Improved performance for implicitGEMM and Winograd algorithms
- Improved database locking
- Fixed issue with GPU memory segmentation fault on asymmetric padding [#142](https://github.com/ROCmSoftwarePlatform/MIOpen/issues/142)


### 03/01/2020 [ 2.3.0 ]

- This release contains new implementations of the implicitGEMM and Winograd algorithms, performance improvements for convolutions, further support for 3D convolutional networks, and various bug fixes.

- Added 3D Pooling layers
- Added backwards data algorithm for implicitGEMM
- Added GEMM performance improvements via relaxed constraints in rocBLAS-Tensile
- Added full CO v3 support for all kernels in MIOpen
- Added new Winograd group convolution kernels
- Added an API to query MIOpen's version
- Added parallel compilation in initial convolutional algorithm search; partial solution to [#130](https://github.com/ROCmSoftwarePlatform/MIOpen/issues/130)
- Added SQLite binary program cache
- Improved logging across all layers
- Improved MIOpen's internal design for calling convolutional solvers
- Fixed various bugs for the implicitGEMM algorithm


### 01/24/2020 [ 2.2.1 ]

- This release contains bug fixes, documentation updates, and further code object version 3 support


Changes:

- Added support for multiple ROCm installations
- Added additional support for code object v3
- Fixed issue with incorrect LRN calculation [#127](https://github.com/ROCmSoftwarePlatform/MIOpen/issues/127)
- Fixed incorrect performance database documentation
- Fixed issue with incorrect workspace calculation in group convolutions
- Fixed issue with unsupported hardware instructions used with inline assembly


### 12/19/2019 [ 2.2.0 ]

- This release contains bug fixes, performance improvements, and expanded applicability for specific convolutional algorithms.
- MIOpen has posted a citable paper on ArXiv [here](https://arxiv.org/abs/1910.00078).
- An SQLite database has been added to replace the text-based performance database. While the text file still exists, by default SQLite is used over the text-based performance database; see [documentation](https://rocmsoftwareplatform.github.io/MIOpen/doc/html/perfdatabase.html) from more details. 


Changes:

- Added per solution algorithm filtering environmental variable for debugging
- Added SQLite3 database and build dependency. The text-based performance database support is deprecated and will be removed in the next release.
- Added citation page to documentation pointing to [MIOpen's paper](https://arxiv.org/abs/1910.00078)
- Added to the overall documentation
- Fixed fusion compilation check issue
- Fixed fusion group convolution warning
- Improved performance of forward pooling
- Improved performance of convolutions
- Improved performance of spatial training batch normalization for some large batch size input configurations
- Improved applicability of implicit GEMM convolution algorithm
- Improved performance of calls to miopenConvolutionXXXGetWorkSpaceSize() functions
- Improved conformance to code object version 3
- Removed SCGEMM convolution algorithm by default; this algorithm is deprecated and will be removed in future releases
- Changed "hip_hcc" to "hip-hcc" for the MIOpen package requirements in CMakeLists.txt


### 09/25/2019 [ 2.1.0 ]

- This release contains new layers, bug fixes, and a new convolution algorithm.

Changes:

- Added a dropout layer API for training
- Added a new SCGEMM algorithm for convolutions
- Added further support for bfp16 in convolutions
- Added a [docker hub link](https://hub.docker.com/r/rocm/miopen/tags) for MIOpen docker images.
- Fixed issue with NaN appearing on batch normalization backwards pass in fp16
- Fixed softmax kernel bug in log mode [#112](https://github.com/ROCmSoftwarePlatform/MIOpen/issues/112)
- Fixed ROCm gfx803 support issue [#869](https://github.com/RadeonOpenCompute/ROCm/issues/869)
- Improved performance of batch normalization fp16 forward training layers
- Improved performance of convolutions layers
- Removed MIOpenGEMM as a requirement for the HIP backend. It is now optional.



### 08/13/2019 [ 2.0.1 ]

- This release contains bug fixes and performance improvements.
- Additionally, the convolution algorithm Implicit GEMM is now enabled by default
- Known issues: 
    - Backward propagation for batch normalization in fp16 mode may trigger NaN in some cases
    - Softmax Log mode may produce an incorrect result in back propagation

Changes:

- Added Winograd multi-pass convolution kernel
- Fixed issue with hip compiler paths
- Fixed immediate mode behavior with auto-tuning environment variable
- Fixed issue with system find-db in-memory cache, the fix enable the cache by default
- Improved logging
- Improved how symbols are hidden in the library
- Updated default behavior to enable implicit GEMM



### 07/08/2019 [ 2.0.0 ]

- This release contains several new features including an immediate mode for selecting convolutions, bfloat16 support, new layers, modes, and algorithms.
- MIOpenDriver, a tool for benchmarking and developing kernels is now shipped with MIOpen.
- BFloat16 now supported in HIP requires an updated rocBLAS as a GEMM backend.
- Immediate mode API now provides the ability to quickly obtain a convolution kernel. 
- MIOpen now contains HIP source kernels and implements the ImplicitGEMM kernels. This is a new feature and is currently disabled by default. Use the environmental variable "MIOPEN_DEBUG_CONV_IMPLICIT_GEMM=1" to activation this feature. ImplicitGEMM requires an up to date HIP version of at least 1.5.9211.
- A new "loss" catagory of layers has been added, of which, CTC loss is the first. See the API reference for more details.
- 2.0 is the last release of active support for gfx803 architectures. In future releases, MIOpen will not actively debug and develop new features specifically for gfx803.
- System Find-Db in memory cache is disabled by default. Please see build instructions to enable this feature.


Changes:

- Added support for bfloat16 datatype in convolutions
- Added softmax channel mode and new softmax version 2 API
- Added fast / accurate / log softmax algorithms 
- Added new implicit GEMM convolution algorithm for forward and backwards data passes, disabled by default
- Added int32 datatype support for output tensors in int8 convolutions
- Added immediate mode for finding the best convolution kernel for a given configuration
- Added a Find-Db infrastructure which stashes results of find on a user's system
- Added a shipped System Find-Db containing offline run Find() results
- Added an additional, faster batch norm assembly kernel for fp16
- Added CTC loss layer
- Added MIOpenDriver as a default component in MIOpen's build [#34](https://github.com/ROCmSoftwarePlatform/MIOpen/issues/34)
- Fixed C compatability for boolean types in C API [#103](https://github.com/ROCmSoftwarePlatform/MIOpen/issues/103)
- Fixed incorrect calculation in per-activation batch norm backwards pass [#104](https://github.com/ROCmSoftwarePlatform/MIOpen/issues/104)
- Fixed bug [#95](https://github.com/ROCmSoftwarePlatform/MIOpen/issues/95) with asm batch norm ISA 
- Fixed IsApplicable bug in Conv3x3Asm for group convolutions
- Improved performance of 1x1 stride 2 fp32 convolutions in the forward and backwards data passes
- Improved 3-D convolution stability
- Improved applicability of direct convolution backwards weights for 2x2, 5x10, and 5x20 filter sizes
- Improved maintainability in kernels and cpp code
- Updated rocBLAS minimum version to branch [master-rocm-2.6](https://github.com/ROCmSoftwarePlatform/rocBLAS/tree/master-rocm-2.6)


### 05/03/2019 [ 1.8.1 ]

- This release contains minor bug fixes and additional performance database improvements.

Changes:

- Fixed accuracy issue with backwards weights
- Fixed issue with name parsing for newer architectures
- Added narrow workaround for 5x10 and 5x20 filter performance regression
- Improved support in performance database for Radeon VII


### 04/11/2019 [ 1.8.0 ]

- This release contaings full 3-D convolution support and int8 support for interfence. 
- Additionally, there are major updates in the performance database for major models including those found in Torchvision. 
- This release contains full 3-D convolution support and int8 support for inference. 
- Additionally, there are updates in the performance database for major models including those found in Torchvision. 
- An assortment of bugs have been resolved in this release.


Changes:
- Fixed various issues in assembly kernels
- Fixed issue #92 and #79 for miopenOpTensor
- Fixed issue #88 for bzip2
- Fixed issue #77 algorithm mismatch
- Added Winograd suport for fp32 backwards weights
- Added Winograd support for fp32 backwards weights
- Added pooling inclusive mode
- Added tuning for direct group convolution algorithms
- Added additional kernel supoort for group convolutions
- Added additional kernel support for group convolutions
- Added API for 3-D convolutions
- Added support for int8 inference convolutions
- Added integer selection for pooling indexing
- Added minimum dependencies support
- Added RNN fp16 support on the MIOpen-HIP backend
- Added 1x1 convolution + bias + activation fusions
- Added workaround for issue #84 GPU memory access fault
- Added performance tuning for direct backwards weights
- Improved performance database coverage
- Improved internal quality by reducing redunant code
- Improved build instructions in README.md
- Improved performance database coverage for fusions
- Updated Docker components and requirements


Known Issues:

- RNNs do not support fp16 on the MIOpen-OpenCL backend
- OpenCL backend does not support GEMM convolutions in fp16



### 02/06/2019 [ 1.7.1 ]

- This release contains minor bug fixes and performance improvements.
  

Changes:

- Fixed corrupt and obsolete performance database entries
- Fixed issue #70, "SIGFPE (DIV/0) in ConvOclBwdWrW2::GetSolution()"
- Fixed issue #72, "workSpaceSize check assertion fails in ConvolutionBackwardWeights() - DEBUG builds only"
- Fixed issue #77, "Results of ConvBwdWeightsAlgoDirect and ConvBwdWeightsAlgoGEMM mismatch for some specific parameters"
- Removed default dependency of RNNs on rocBLAS
- Added a workaround for softmax fp16 correctness issue
- Added check to only make MIOpen with static boost libraries
- Improved performance database coverage

Known Issues:

- RNNs do not support fp16
- OpenCL backend does not support GEMM convolutions in fp16
- Layer fusions for convolution 1x1 fp16 are not supported
- Layer fusions for large image 1x1 convolutions may cause an exception instead of a warning during compile phase if plan is not supported


### 12/19/2018 [ 1.7.0 ]

- This release contains general bug fixes and an updated performance database
- Group convolutions backwards weights performance has been improved
- Logging across the library has been improved
- Performance database has been updated

  
Changes:

- Fixed logging issues with group convolution and pooling
- Fixed sphinx version issue in document generation
- Fixed issues with corrupt entries in performance database
- Removed external dependency on libSSL and libCrypto
- Added support for large image backwards weights in direct convolution
- Added fp16 support for RNNs on the HIP backend
- Improved performance database coverage

Known Issues:

- RNNs do not support fp16
- OpenCL backend does not support GEMM convolutions in fp16
- Layer fusions for convolution 1x1 fp16 are not supported
- Layer fusions for large image 1x1 convolutions may cause an exception instead of a warning during compile phase if plan is not supported


### 11/18/2018 [ 1.6.0 ]

- Training in fp16 (half precision) including mixed-precision is now fully supported
- Batch Normalization in fp16 (half precision) including mixed-precision are now available
- Performance improvements for 3x3 and 1x1 single-precision convolutions
- Layer fusions for BatchNorm+Activation are now available
- Layer fusions with convolutions now support varying strides and padding configurations

Changes: 

- rocBLAS is now used as the default BLAS library for the HIP backend (minimum version 14.3.0)
- Fixed various bugs in convolution kernels
- Fixed issues with bad references in layer fusion 
- Fixed gfx803 assembily issues
- Added support fp16 Winograd convolutions
- Added support for fp16 pooling
- Improved error reporting for convolutions and layer fusions
- Improved documentation

Known Issues:

- RNNs do not support fp16
- OpenCL backend does not have full fp16 support
- Layer fusions for convolution 1x1 fp16 are not supported


### 09/14/2018 [ 1.5.0 ]

Notes:

- A new kernel fusion API is now available for inference for convolution, bias, 
  batch normalization, and activations.
- This release includes new features and bug fixes
- Group and Depthwise convolutions are now available
- 3D Batch Normalization has been implemented for fully packed tensors
- Dilation for convolutions have been implemented

Changes:

- Fixed bugs in direct convolutions
- Fixed issue with paths when $HOME variable is not set
- Fixed padding issues with 1x1 convolutions
- Added incremental support for fp16
- Added fused kernels for Winograd and direct with bias and activations
- Added a getting started guide for kernel fusion.
- Added group and depthwise API for convolutions
- Added 3-D batch normalization support with 5-D tensors
- Improved max pooling performance
- Improved debug and error reporting information
- Improved documentation for convolutions

Known Issues:

- RNNs do not support fp16
- Training with CNNs does not support fp16


### 07/30/2018 [ 1.4.2 ]

Notes: 

- This release is a hot-fix to enable ICNet and PSPNet

Known Issues:

- RNNs do not support fp16
- Training with CNNs does not support fp16
- Users may encounter a warning that their performance database is out of date. The performance database can be updated by setting the environment variable for just the initial run of an application: `MIOPEN_FIND_ENFORCE=search`
For more information on the performance database, see: https://rocmsoftwareplatform.github.io/MIOpen/doc/html/perfdatabase.html#

### 07/19/2018 [ 1.4.1 ]

Notes: 

- This release includes a bug fix for 3x3 convolutions
- Updated README file configuration instructions

Known Issues:

- RNNs do not support fp16
- Training with CNNs does not support fp16
- Users may encounter a warning that their performance database is out of date. The performance database can be updated by setting the environment variable for just the initial run of an application: `MIOPEN_FIND_ENFORCE=search`
For more information on the performance database, see: https://rocmsoftwareplatform.github.io/MIOpen/doc/html/perfdatabase.html#

### 07/06/2018 [ 1.4.0 ]

Notes:

- This release includes a number of performance improvements and bug fixes
- New features have been added to convolutions for auto-tuning kernels
- Activations now have new modes available
- Documentation has been updated and corrected

Changes:

- Fixed documentation errors
- Fixed bug in activations with pass-through mode
- Fixed performance database locking issues
- Fixed Winograd kernel behavior for stride 2 backwards data
- Fixed a bug in OpTensor layer
- Fixed a timing issue with batch normalization inline assembly 
- Fixed issue with an unnecessary binary creation in assembly bug detection
- Fixed issue with disk program cache directory not being created
- Fixed a bug with convolution+bias
- Added to performance database functionality
- Added leaky-ReLU, clipped, and exponential-ReLU modes to activation
- Added documentation for performance database usage
- Added support for 1x1 convolutions with non-zero padding
- Added API for printing status codes as strings
- Added auto-tuning feature for convolutions
- Improved LSTM and GRU backwards pass performance
- Improved debug and error reporting information
- Improved performance of batch normalization spatial mode
- Improved find stage for convolutions
- Improved readability for user database file

Known Issues:

- RNNs do not support fp16
- Training with CNNs does not support fp16

### 03/30/2018 [ 1.3.0 ]

Notes: 

- Performance improvements for RNNs
- Performance improvements for convolutions using 1x1 filters
- Performance improvement for Batch Normalization
- This release adds preliminary fp16 support for Inference using CNNs
- Bug fixes for various components of MIOpen

Changes:

- Added 2 new API for RNNs: miopenGetRNNLayerParamOffset and miopenGetRNNLayerBiasOffset
- Added support for uninitialized hidden states and nullptr outputs in RNNs
- Added support for Set and Scale operations for strided tensors with dimensions 1 to 5
- Added multi-thread and multi-process support for the performance database
- Improved performance for OpTensor
- Fixed bug in convolutions for backward bias
- Fixed logic issues in get and set layer functions and related w_supertensor test
- Fixed hang in batch norm with batch sizes greater than 256

Known Issues:

- RNNs do not support fp16
- Training with CNNs does not support fp16


### 03/08/2018 [ 1.2.1 ]

Notes:

- This release adds support for ROCm 1.7.1.


### 12/15/2017 [ 1.2.0 ]

Notes:

- This release adds the support for recurrent neural networks (RNNs) for three flavors - Vanilla, LSTMs, and GRU
- Users can now themselves update the perf-db file, which hosts the tuning parameters for convolutions, by setting appropriate environment variables

Changes:

- Over 50% improvement in ResNet performance since the last release
- Multiple padding modes like Same and Valid added
- Winograd convolution kernels added for strided bwd-data convolutions
- Tensor Ops allow for beta and alpha scaling values and support up to 5 dimensions with strides and offsets
- Tensor Copy supports up to 5 dimesnional copies with strides and offsets
- Unit-tests for LRN are added
- Several bug fixes for all the layers of the library

Known issues:

- RNNs may give incorrect result due to a known compiler bug; issue may particulary arise during some RNNs configs with GEMM of size power of 4
- Potential issue where OpenCL resources will be exhausted for large RNN


### 09/08/2017 [ 1.1.0 ]

Notes: 

- The scaling parameter alpha and shift parameter beta for layers kernels are only supported for alpha = 1 and beta = 0.
The exceptions to this are for miopenOptTensor, miopenConvolutionForwardBias, and miopenConvolutionBackwardBias.

- Currently, only 32-bit floats are supported in MIOpen.

- MIOpen only supports tensor layout NCHW.

Changes:
- Added persistent cache for compiled GPU kernels
- Performance improvements for batch normalization kernels
- Performance improvements for all types of convolutions for 1x1 filters
- Performance improvements for all types of convolutions with non-unit strides
- Performance improvements for backward-weights convolutions for 3x3 filters
- Performance improvements for the AddTensor operation
- Various bug fixes for Winograd convolutions 


### 08/27/2017 [ 1.0.2 ]
- Fixed 1x1 forward and backward convolutions for large input
- Fixed pooling MIOpendriver
- Disabled 1x1 Winograd convolution for HIP
- Disabled asm. backward-weights convolutions for input width == 175 
 

### 07/26/2017 [ 1.0.1 ] 
- Added dilation support for convolutions 
- Added unit-tests for Softmax
- Added miopengemm as a required dependency for MIOpen build
- Performance improvements for batch normalization via activation of data-parallel primitives (DPP) hardware instructions
- Fixed documentation to remove GEMM API interface
- Fixed Bwd-Weights Convolutions with 1x1 filters with stride=2
- Fixed Softmax grid-size selection
- Fixed debug prints of kernel launch parameters.
- Removed GEMM interface from the MIOpen API


### 06/30/2017 [ 1.0.0 ] Initial release 
 <|MERGE_RESOLUTION|>--- conflicted
+++ resolved
@@ -2,7 +2,6 @@
 ## MIOpen Release notes
 
 
-<<<<<<< HEAD
 
 ### 10/28/2020 [ 2.8.0 ]
 
@@ -19,9 +18,6 @@
 - Known issue: This release may show warnings for "obsolete configs" in the performance database. This can be fixed by rerunning tuning on a specific network; [see tuning documentation](https://rocmsoftwareplatform.github.io/MIOpen/doc/html/perfdatabase.html#miopen-find-enforce)
 
 
-
-=======
->>>>>>> 8a4af47d
 ### 09/18/2020 [ 2.7.0 ]
 
 - This release contains a new reduction API; see [API documentation](https://rocmsoftwareplatform.github.io/MIOpen/doc/html/apireference.html) for more information. Additional features for embedded builds have been added, and further support for 3D convolutional networks. 
