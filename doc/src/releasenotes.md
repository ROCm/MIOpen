
## MIOpen Release notes


### 12/01/2020 [ 2.9.0 ]

 - This release contains implicit GEMM algorithm performance updates and bug fixes. Additional performance improvements have been implemented for batch normalization.

 - Added new assembly implicit GEMM kernels
 - Added batch normalization optimizations
 - Added missing tunings from 2.8.0 release cycle
 - Fixed issue where miopen-hip backend install would not search for rocBLAS dependency 
 - Removed deprecated implicit GEMM xDLOPs solvers
 - Removed incorrect error messages from implicit GEMM solvers
 - Disabled ConvAsmBwdWrW3x3 solver for stride > 1 cases
 - Disabled bidirectional multi-pass Winograd kernels due to stability issues


### 10/28/2020 [ 2.8.0 ]

<<<<<<< HEAD
This release provides additional bug fixes and support for embedded builds using MIOpen as a static library. 
=======
This release provides additional bug fixes and support for embedded build using MIOpen as a static library. 
>>>>>>> 21305d67

- Fixed workspace size calculation for GEMM group convolutions
- Fixed performance regression for M/N
- Fixed issue with faulty compiler option
- Fixed typo in components dependency variable in CMakeLists.txt
- Fixed issues with COMgr backed online compilation for HIP kernels
- Added cmake flag for embedding system databases when building a static library
- Added a way to disable building MIOpenDriver when building a static library
- Added CC compiler detection in ROCm environment
<<<<<<< HEAD
- Known issue: This release may show warnings for "obsolete configs" in the performance database. This can be fixed by rerunning tuning on a specific network; [see tuning documentation](https://rocmsoftwareplatform.github.io/MIOpen/doc/html/perfdatabase.html#miopen-find-enforce)
=======
- Known issue: This release may show warnings for "obsolete configs" in the performance database. This can be fixed by rerunning tuning on a specfic network; [see tuning documentation](https://rocmsoftwareplatform.github.io/MIOpen/doc/html/perfdatabase.html#miopen-find-enforce)

>>>>>>> 21305d67


### 09/18/2020 [ 2.7.0 ]

- This release contains a new reduction API; see [API documentation](https://rocmsoftwareplatform.github.io/MIOpen/doc/html/apireference.html) for more information. Additional features for embedded builds have been added, and further support for 3D convolutional networks. 

- Added additional tunings into performance database
- Added general reduction API
- Added cmake flag for embedding binary database into a static MIOpen build
- Added cmake flag for embedding system find-db text files into static MIOpen build
- Fixed issue with GEMM workspace size calculation for backwards data convolutions [#381](https://github.com/ROCmSoftwarePlatform/MIOpen/issues/381)
- Fixed issue with 3D pooling indexing [#365](https://github.com/ROCmSoftwarePlatform/MIOpen/issues/365)


### 08/20/2020 [ 2.6.0 ]

- This release contains convolution performance improvements, improved multi-threading behavior, and improved stability for half precision convolutions. Initial iteration time has been reduced with the introduction of hybrid find mode. Builds for a static library have been refined for this release.

- Added MIOPEN_FIND_MODE=3 as the new default convolution Find mode; see documentation [here](https://rocmsoftwareplatform.github.io/MIOpen/doc/html/find_and_immediate.html#find-modes) for details
- Added a more runtime-parameterized version of pooling to reduce the number of online compilations
- Improved the performance of backwards spatial batch normalization for small images
- Fixed issue with std::logic_error in SQLite deleter [#306](https://github.com/ROCmSoftwarePlatform/MIOpen/issues/306)
- Fixed issues with half precision stability for convolutions
- Fixed issues with multi-threaded SQLite database accesses
- Fixed issues with 3-D convolutions and incorrect parameters
- Fixed various issues with implicit GEMM static assert failures
- Removed inactive implicit GEMM convolution solvers
- Removed SCGEMM convolutional algorithm from MIOpen


### 07/10/2020 [ 2.5.0 ]

- This release contains convolution performance improvements, various minor fixes and documentation updates.

- Added a script to detect and install appropriate precompiled kernels
- Added 3D convolution backwards weights implicit GEMM implementation 
- Improve performance of convolution implicit GEMM algorithm
- Improved database coverage for batch size 1
- Improved logging and error reporting
- Improved documentation for debugging with numeric checks
- Fixed issue with potential infinities and NaNs appearing during low precision training on CNNs


### 06/02/2020 [ 2.4.0 ]

- This release contains new implementations of 3D convolutions using implicitGEMM, general performance improvements for convolutions, bug fixes, better versioning in directories, integration with the new rocclr, and dropout support in RNNs.

- Added 3D convolutions for the implicitGEMM algorithm in the forward and backward-data passes
- Added dropout support for RNN layer; e.g., RNN-vanilla, GRU, and LSTM
- Added support for AMD's rocclr runtime and compiler
- Improved performance for implicitGEMM and Winograd algorithms
- Improved database locking
- Fixed issue with GPU memory segmentation fault on asymmetric padding [#142](https://github.com/ROCmSoftwarePlatform/MIOpen/issues/142)


### 03/01/2020 [ 2.3.0 ]

- This release contains new implementations of the implicitGEMM and Winograd algorithms, performance improvements for convolutions, further support for 3D convolutional networks, and various bug fixes.

- Added 3D Pooling layers
- Added backwards data algorithm for implicitGEMM
- Added GEMM performance improvements via relaxed constraints in rocBLAS-Tensile
- Added full CO v3 support for all kernels in MIOpen
- Added new Winograd group convolution kernels
- Added an API to query MIOpen's version
- Added parallel compilation in initial convolutional algorithm search; partial solution to [#130](https://github.com/ROCmSoftwarePlatform/MIOpen/issues/130)
- Added SQLite binary program cache
- Improved logging across all layers
- Improved MIOpen's internal design for calling convolutional solvers
- Fixed various bugs for the implicitGEMM algorithm


### 01/24/2020 [ 2.2.1 ]

- This release contains bug fixes, documentation updates, and further code object version 3 support


Changes:

- Added support for multiple ROCm installations
- Added additional support for code object v3
- Fixed issue with incorrect LRN calculation [#127](https://github.com/ROCmSoftwarePlatform/MIOpen/issues/127)
- Fixed incorrect performance database documentation
- Fixed issue with incorrect workspace calculation in group convolutions
- Fixed issue with unsupported hardware instructions used with inline assembly


### 12/19/2019 [ 2.2.0 ]

- This release contains bug fixes, performance improvements, and expanded applicability for specific convolutional algorithms.
- MIOpen has posted a citable paper on ArXiv [here](https://arxiv.org/abs/1910.00078).
- An SQLite database has been added to replace the text-based performance database. While the text file still exists, by default SQLite is used over the text-based performance database; see [documentation](https://rocmsoftwareplatform.github.io/MIOpen/doc/html/perfdatabase.html) from more details. 


Changes:

- Added per solution algorithm filtering environmental variable for debugging
- Added SQLite3 database and build dependency. The text-based performance database support is deprecated and will be removed in the next release.
- Added citation page to documentation pointing to [MIOpen's paper](https://arxiv.org/abs/1910.00078)
- Added to the overall documentation
- Fixed fusion compilation check issue
- Fixed fusion group convolution warning
- Improved performance of forward pooling
- Improved performance of convolutions
- Improved performance of spatial training batch normalization for some large batch size input configurations
- Improved applicability of implicit GEMM convolution algorithm
- Improved performance of calls to miopenConvolutionXXXGetWorkSpaceSize() functions
- Improved conformance to code object version 3
- Removed SCGEMM convolution algorithm by default; this algorithm is deprecated and will be removed in future releases
- Changed "hip_hcc" to "hip-hcc" for the MIOpen package requirements in CMakeLists.txt


### 09/25/2019 [ 2.1.0 ]

- This release contains new layers, bug fixes, and a new convolution algorithm.

Changes:

- Added a dropout layer API for training
- Added a new SCGEMM algorithm for convolutions
- Added further support for bfp16 in convolutions
- Added a [docker hub link](https://hub.docker.com/r/rocm/miopen/tags) for MIOpen docker images.
- Fixed issue with NaN appearing on batch normalization backwards pass in fp16
- Fixed softmax kernel bug in log mode [#112](https://github.com/ROCmSoftwarePlatform/MIOpen/issues/112)
- Fixed ROCm gfx803 support issue [#869](https://github.com/RadeonOpenCompute/ROCm/issues/869)
- Improved performance of batch normalization fp16 forward training layers
- Improved performance of convolutions layers
- Removed MIOpenGEMM as a requirement for the HIP backend. It is now optional.



### 08/13/2019 [ 2.0.1 ]

- This release contains bug fixes and performance improvements.
- Additionally, the convolution algorithm Implicit GEMM is now enabled by default
- Known issues: 
    - Backward propagation for batch normalization in fp16 mode may trigger NaN in some cases
    - Softmax Log mode may produce an incorrect result in back propagation

Changes:

- Added Winograd multi-pass convolution kernel
- Fixed issue with hip compiler paths
- Fixed immediate mode behavior with auto-tuning environment variable
- Fixed issue with system find-db in-memory cache, the fix enable the cache by default
- Improved logging
- Improved how symbols are hidden in the library
- Updated default behavior to enable implicit GEMM



### 07/08/2019 [ 2.0.0 ]

- This release contains several new features including an immediate mode for selecting convolutions, bfloat16 support, new layers, modes, and algorithms.
- MIOpenDriver, a tool for benchmarking and developing kernels is now shipped with MIOpen.
- BFloat16 now supported in HIP requires an updated rocBLAS as a GEMM backend.
- Immediate mode API now provides the ability to quickly obtain a convolution kernel. 
- MIOpen now contains HIP source kernels and implements the ImplicitGEMM kernels. This is a new feature and is currently disabled by default. Use the environmental variable "MIOPEN_DEBUG_CONV_IMPLICIT_GEMM=1" to activation this feature. ImplicitGEMM requires an up to date HIP version of at least 1.5.9211.
- A new "loss" catagory of layers has been added, of which, CTC loss is the first. See the API reference for more details.
- 2.0 is the last release of active support for gfx803 architectures. In future releases, MIOpen will not actively debug and develop new features specifically for gfx803.
- System Find-Db in memory cache is disabled by default. Please see build instructions to enable this feature.


Changes:

- Added support for bfloat16 datatype in convolutions
- Added softmax channel mode and new softmax version 2 API
- Added fast / accurate / log softmax algorithms 
- Added new implicit GEMM convolution algorithm for forward and backwards data passes, disabled by default
- Added int32 datatype support for output tensors in int8 convolutions
- Added immediate mode for finding the best convolution kernel for a given configuration
- Added a Find-Db infrastructure which stashes results of find on a user's system
- Added a shipped System Find-Db containing offline run Find() results
- Added an additional, faster batch norm assembly kernel for fp16
- Added CTC loss layer
- Added MIOpenDriver as a default component in MIOpen's build [#34](https://github.com/ROCmSoftwarePlatform/MIOpen/issues/34)
- Fixed C compatability for boolean types in C API [#103](https://github.com/ROCmSoftwarePlatform/MIOpen/issues/103)
- Fixed incorrect calculation in per-activation batch norm backwards pass [#104](https://github.com/ROCmSoftwarePlatform/MIOpen/issues/104)
- Fixed bug [#95](https://github.com/ROCmSoftwarePlatform/MIOpen/issues/95) with asm batch norm ISA 
- Fixed IsApplicable bug in Conv3x3Asm for group convolutions
- Improved performance of 1x1 stride 2 fp32 convolutions in the forward and backwards data passes
- Improved 3-D convolution stability
- Improved applicability of direct convolution backwards weights for 2x2, 5x10, and 5x20 filter sizes
- Improved maintainability in kernels and cpp code
- Updated rocBLAS minimum version to branch [master-rocm-2.6](https://github.com/ROCmSoftwarePlatform/rocBLAS/tree/master-rocm-2.6)


### 05/03/2019 [ 1.8.1 ]

- This release contains minor bug fixes and additional performance database improvements.

Changes:

- Fixed accuracy issue with backwards weights
- Fixed issue with name parsing for newer architectures
- Added narrow workaround for 5x10 and 5x20 filter performance regression
- Improved support in performance database for Radeon VII


### 04/11/2019 [ 1.8.0 ]

- This release contaings full 3-D convolution support and int8 support for interfence. 
- Additionally, there are major updates in the performance database for major models including those found in Torchvision. 
- This release contains full 3-D convolution support and int8 support for inference. 
- Additionally, there are updates in the performance database for major models including those found in Torchvision. 
- An assortment of bugs have been resolved in this release.


Changes:
- Fixed various issues in assembly kernels
- Fixed issue #92 and #79 for miopenOpTensor
- Fixed issue #88 for bzip2
- Fixed issue #77 algorithm mismatch
- Added Winograd suport for fp32 backwards weights
- Added Winograd support for fp32 backwards weights
- Added pooling inclusive mode
- Added tuning for direct group convolution algorithms
- Added additional kernel supoort for group convolutions
- Added additional kernel support for group convolutions
- Added API for 3-D convolutions
- Added support for int8 inference convolutions
- Added integer selection for pooling indexing
- Added minimum dependencies support
- Added RNN fp16 support on the MIOpen-HIP backend
- Added 1x1 convolution + bias + activation fusions
- Added workaround for issue #84 GPU memory access fault
- Added performance tuning for direct backwards weights
- Improved performance database coverage
- Improved internal quality by reducing redunant code
- Improved build instructions in README.md
- Improved performance database coverage for fusions
- Updated Docker components and requirements


Known Issues:

- RNNs do not support fp16 on the MIOpen-OpenCL backend
- OpenCL backend does not support GEMM convolutions in fp16



### 02/06/2019 [ 1.7.1 ]

- This release contains minor bug fixes and performance improvements.
  

Changes:

- Fixed corrupt and obsolete performance database entries
- Fixed issue #70, "SIGFPE (DIV/0) in ConvOclBwdWrW2::GetSolution()"
- Fixed issue #72, "workSpaceSize check assertion fails in ConvolutionBackwardWeights() - DEBUG builds only"
- Fixed issue #77, "Results of ConvBwdWeightsAlgoDirect and ConvBwdWeightsAlgoGEMM mismatch for some specific parameters"
- Removed default dependency of RNNs on rocBLAS
- Added a workaround for softmax fp16 correctness issue
- Added check to only make MIOpen with static boost libraries
- Improved performance database coverage

Known Issues:

- RNNs do not support fp16
- OpenCL backend does not support GEMM convolutions in fp16
- Layer fusions for convolution 1x1 fp16 are not supported
- Layer fusions for large image 1x1 convolutions may cause an exception instead of a warning during compile phase if plan is not supported


### 12/19/2018 [ 1.7.0 ]

- This release contains general bug fixes and an updated performance database
- Group convolutions backwards weights performance has been improved
- Logging across the library has been improved
- Performance database has been updated

  
Changes:

- Fixed logging issues with group convolution and pooling
- Fixed sphinx version issue in document generation
- Fixed issues with corrupt entries in performance database
- Removed external dependency on libSSL and libCrypto
- Added support for large image backwards weights in direct convolution
- Added fp16 support for RNNs on the HIP backend
- Improved performance database coverage

Known Issues:

- RNNs do not support fp16
- OpenCL backend does not support GEMM convolutions in fp16
- Layer fusions for convolution 1x1 fp16 are not supported
- Layer fusions for large image 1x1 convolutions may cause an exception instead of a warning during compile phase if plan is not supported


### 11/18/2018 [ 1.6.0 ]

- Training in fp16 (half precision) including mixed-precision is now fully supported
- Batch Normalization in fp16 (half precision) including mixed-precision are now available
- Performance improvements for 3x3 and 1x1 single-precision convolutions
- Layer fusions for BatchNorm+Activation are now available
- Layer fusions with convolutions now support varying strides and padding configurations

Changes: 

- rocBLAS is now used as the default BLAS library for the HIP backend (minimum version 14.3.0)
- Fixed various bugs in convolution kernels
- Fixed issues with bad references in layer fusion 
- Fixed gfx803 assembily issues
- Added support fp16 Winograd convolutions
- Added support for fp16 pooling
- Improved error reporting for convolutions and layer fusions
- Improved documentation

Known Issues:

- RNNs do not support fp16
- OpenCL backend does not have full fp16 support
- Layer fusions for convolution 1x1 fp16 are not supported


### 09/14/2018 [ 1.5.0 ]

Notes:

- A new kernel fusion API is now available for inference for convolution, bias, 
  batch normalization, and activations.
- This release includes new features and bug fixes
- Group and Depthwise convolutions are now available
- 3D Batch Normalization has been implemented for fully packed tensors
- Dilation for convolutions have been implemented

Changes:

- Fixed bugs in direct convolutions
- Fixed issue with paths when $HOME variable is not set
- Fixed padding issues with 1x1 convolutions
- Added incremental support for fp16
- Added fused kernels for Winograd and direct with bias and activations
- Added a getting started guide for kernel fusion.
- Added group and depthwise API for convolutions
- Added 3-D batch normalization support with 5-D tensors
- Improved max pooling performance
- Improved debug and error reporting information
- Improved documentation for convolutions

Known Issues:

- RNNs do not support fp16
- Training with CNNs does not support fp16


### 07/30/2018 [ 1.4.2 ]

Notes: 

- This release is a hot-fix to enable ICNet and PSPNet

Known Issues:

- RNNs do not support fp16
- Training with CNNs does not support fp16
- Users may encounter a warning that their performance database is out of date. The performance database can be updated by setting the environment variable for just the initial run of an application: `MIOPEN_FIND_ENFORCE=search`
For more information on the performance database, see: https://rocmsoftwareplatform.github.io/MIOpen/doc/html/perfdatabase.html#

### 07/19/2018 [ 1.4.1 ]

Notes: 

- This release includes a bug fix for 3x3 convolutions
- Updated README file configuration instructions

Known Issues:

- RNNs do not support fp16
- Training with CNNs does not support fp16
- Users may encounter a warning that their performance database is out of date. The performance database can be updated by setting the environment variable for just the initial run of an application: `MIOPEN_FIND_ENFORCE=search`
For more information on the performance database, see: https://rocmsoftwareplatform.github.io/MIOpen/doc/html/perfdatabase.html#

### 07/06/2018 [ 1.4.0 ]

Notes:

- This release includes a number of performance improvements and bug fixes
- New features have been added to convolutions for auto-tuning kernels
- Activations now have new modes available
- Documentation has been updated and corrected

Changes:

- Fixed documentation errors
- Fixed bug in activations with pass-through mode
- Fixed performance database locking issues
- Fixed Winograd kernel behavior for stride 2 backwards data
- Fixed a bug in OpTensor layer
- Fixed a timing issue with batch normalization inline assembly 
- Fixed issue with an unnecessary binary creation in assembly bug detection
- Fixed issue with disk program cache directory not being created
- Fixed a bug with convolution+bias
- Added to performance database functionality
- Added leaky-ReLU, clipped, and exponential-ReLU modes to activation
- Added documentation for performance database usage
- Added support for 1x1 convolutions with non-zero padding
- Added API for printing status codes as strings
- Added auto-tuning feature for convolutions
- Improved LSTM and GRU backwards pass performance
- Improved debug and error reporting information
- Improved performance of batch normalization spatial mode
- Improved find stage for convolutions
- Improved readability for user database file

Known Issues:

- RNNs do not support fp16
- Training with CNNs does not support fp16

### 03/30/2018 [ 1.3.0 ]

Notes: 

- Performance improvements for RNNs
- Performance improvements for convolutions using 1x1 filters
- Performance improvement for Batch Normalization
- This release adds preliminary fp16 support for Inference using CNNs
- Bug fixes for various components of MIOpen

Changes:

- Added 2 new API for RNNs: miopenGetRNNLayerParamOffset and miopenGetRNNLayerBiasOffset
- Added support for uninitialized hidden states and nullptr outputs in RNNs
- Added support for Set and Scale operations for strided tensors with dimensions 1 to 5
- Added multi-thread and multi-process support for the performance database
- Improved performance for OpTensor
- Fixed bug in convolutions for backward bias
- Fixed logic issues in get and set layer functions and related w_supertensor test
- Fixed hang in batch norm with batch sizes greater than 256

Known Issues:

- RNNs do not support fp16
- Training with CNNs does not support fp16


### 03/08/2018 [ 1.2.1 ]

Notes:

- This release adds support for ROCm 1.7.1.


### 12/15/2017 [ 1.2.0 ]

Notes:

- This release adds the support for recurrent neural networks (RNNs) for three flavors - Vanilla, LSTMs, and GRU
- Users can now themselves update the perf-db file, which hosts the tuning parameters for convolutions, by setting appropriate environment variables

Changes:

- Over 50% improvement in ResNet performance since the last release
- Multiple padding modes like Same and Valid added
- Winograd convolution kernels added for strided bwd-data convolutions
- Tensor Ops allow for beta and alpha scaling values and support up to 5 dimensions with strides and offsets
- Tensor Copy supports up to 5 dimesnional copies with strides and offsets
- Unit-tests for LRN are added
- Several bug fixes for all the layers of the library

Known issues:

- RNNs may give incorrect result due to a known compiler bug; issue may particulary arise during some RNNs configs with GEMM of size power of 4
- Potential issue where OpenCL resources will be exhausted for large RNN


### 09/08/2017 [ 1.1.0 ]

Notes: 

- The scaling parameter alpha and shift parameter beta for layers kernels are only supported for alpha = 1 and beta = 0.
The exceptions to this are for miopenOptTensor, miopenConvolutionForwardBias, and miopenConvolutionBackwardBias.

- Currently, only 32-bit floats are supported in MIOpen.

- MIOpen only supports tensor layout NCHW.

Changes:
- Added persistent cache for compiled GPU kernels
- Performance improvements for batch normalization kernels
- Performance improvements for all types of convolutions for 1x1 filters
- Performance improvements for all types of convolutions with non-unit strides
- Performance improvements for backward-weights convolutions for 3x3 filters
- Performance improvements for the AddTensor operation
- Various bug fixes for Winograd convolutions 


### 08/27/2017 [ 1.0.2 ]
- Fixed 1x1 forward and backward convolutions for large input
- Fixed pooling MIOpendriver
- Disabled 1x1 Winograd convolution for HIP
- Disabled asm. backward-weights convolutions for input width == 175 
 

### 07/26/2017 [ 1.0.1 ] 
- Added dilation support for convolutions 
- Added unit-tests for Softmax
- Added miopengemm as a required dependency for MIOpen build
- Performance improvements for batch normalization via activation of data-parallel primitives (DPP) hardware instructions
- Fixed documentation to remove GEMM API interface
- Fixed Bwd-Weights Convolutions with 1x1 filters with stride=2
- Fixed Softmax grid-size selection
- Fixed debug prints of kernel launch parameters.
- Removed GEMM interface from the MIOpen API


### 06/30/2017 [ 1.0.0 ] Initial release 
 <|MERGE_RESOLUTION|>--- conflicted
+++ resolved
@@ -18,11 +18,7 @@
 
 ### 10/28/2020 [ 2.8.0 ]
 
-<<<<<<< HEAD
-This release provides additional bug fixes and support for embedded builds using MIOpen as a static library. 
-=======
 This release provides additional bug fixes and support for embedded build using MIOpen as a static library. 
->>>>>>> 21305d67
 
 - Fixed workspace size calculation for GEMM group convolutions
 - Fixed performance regression for M/N
@@ -32,12 +28,8 @@
 - Added cmake flag for embedding system databases when building a static library
 - Added a way to disable building MIOpenDriver when building a static library
 - Added CC compiler detection in ROCm environment
-<<<<<<< HEAD
-- Known issue: This release may show warnings for "obsolete configs" in the performance database. This can be fixed by rerunning tuning on a specific network; [see tuning documentation](https://rocmsoftwareplatform.github.io/MIOpen/doc/html/perfdatabase.html#miopen-find-enforce)
-=======
 - Known issue: This release may show warnings for "obsolete configs" in the performance database. This can be fixed by rerunning tuning on a specfic network; [see tuning documentation](https://rocmsoftwareplatform.github.io/MIOpen/doc/html/perfdatabase.html#miopen-find-enforce)
 
->>>>>>> 21305d67
 
 
 ### 09/18/2020 [ 2.7.0 ]
